{
    "tool": "Credential Scanner",
    "suppressions": [
    {
      "file": "\\documentation\\development-docs\\azure-powershell-developer-guide.md",
      "_justification": "Documentation with non-live passwords in sample connection strings"
    },
    {
      "file": "\\src\\ResourceManager\\Compute\\Commands.Compute.Test\\Templates\\tstorgnztn-validator.pem",
      "_justification": "Legitimate test certificate file"
    },
    {
      "file": "\\src\\ResourceManager\\KeyVault\\Commands.KeyVault.Test\\Scripts\\bvtdata\\pfxtest.pfx",
      "_justification": "Legitimate test certificate file"
    },
    {
      "file": "\\src\\ResourceManager\\KeyVault\\Commands.KeyVault.Test\\Resources\\pshtest.pfx",
      "_justification": "Legitimate test certificate file"
    },
    {
      "file": "\\src\\ResourceManager\\KeyVault\\Commands.KeyVault.Test\\Scripts\\commondata\\importpfx01.pfx",
      "_justification": "Legitimate test certificate file"
    },
    {
      "file": "\\src\\ResourceManager\\KeyVault\\Commands.KeyVault.Test\\Scripts\\proddata\\pfxtest.pfx",
      "_justification": "Legitimate test certificate file"
    },
    {
      "file": "\\src\\ResourceManager\\KeyVault\\Commands.KeyVault.Test\\Scripts\\proddata\\pfxtest1024.pfx",
      "_justification": "Legitimate test certificate file"
    },
    {
      "file": "\\src\\ResourceManager\\KeyVault\\Commands.KeyVault.Test\\Scripts\\bvtdata\\pfxtest1024.pfx",
      "_justification": "Legitimate test certificate file"
    },
    {
      "file": "\\src\\ResourceManager\\Network\\Commands.Network.Test\\ScenarioTests\\Data\\ApplicationGatewaySslCert1.pfx",
      "_justification": "Legitimate test certificate file"
    },
    {
      "file": "\\src\\ResourceManager\\Network\\Commands.Network.Test\\ScenarioTests\\Data\\ApplicationGatewaySslCert2.pfx",
      "_justification": "Legitimate test certificate file"
    },
    {
      "file": "\\src\\ServiceManagement\\Common\\Commands.ScenarioTest\\Resources\\ChefExtension\\tstorgnztn-validator.pem",
      "_justification": "Legitimate test certificate file"
    },
    {
      "file": "\\src\\ServiceManagement\\Compute\\Commands.ServiceManagement.Test\\Resources\\rdpcert.pfx",
      "_justification": "Legitimate test certificate file"
    },
    {
      "file": "\\src\\ServiceManagement\\Sql\\Commands.SqlDatabase.Test\\Resources\\PowershellTestSSLCert.pfx",
      "_justification": "Legitimate test certificate file"
    },
    {
      "file": "\\src\\ServiceManagement\\Sql\\Commands.SqlDatabase.Test\\Resources\\PowershellTestClientCert.pfx",
      "_justification": "Legitimate test certificate file"
    },
    {
      "file": "\\src\\ResourceManager\\ApiManagement\\Commands.ApiManagement.Test\\testcertificate.pfx",
      "_justification": "Legitimate test certificate file"
    },
    {
      "file": "\\src\\ResourceManager\\ApiManagement\\Commands.SMAPI.Test\\Resources\\testcertificate.pfx",
      "_justification": "Legitimate test certificate file"
    },
    {
      "file": "\\src\\Common\\Commands.Common.Authentication.Test\\Resources\\ValidProfile3.PublishSettings",
      "_justification": "Legitimate test publishsettings file"
    },
    {
      "file": "\\src\\Common\\Commands.Common.Authentication.Test\\Resources\\ValidProfile2.PublishSettings",
      "_justification": "Legitimate test publishsettings file"
    },
    {
      "file": "\\src\\Common\\Commands.Common.Authentication.Test\\Resources\\ValidProfileChinaOld.PublishSettings",
      "_justification": "Legitimate test publishsettings file"
    },
    {
      "file": "\\src\\Common\\Commands.Common.Authentication.Test\\Resources\\Azure.publishsettings",
      "_justification": "Legitimate test publishsettings file"
    },
    {
      "file": "\\src\\Common\\Commands.Common.Authentication.Test\\Resources\\ValidProfileChina.PublishSettings",
      "_justification": "Legitimate test publishsettings file"
    },
    {
      "file": "\\src\\Common\\Commands.Common.Authentication.Test\\Resources\\ValidProfile.PublishSettings",
      "_justification": "Legitimate test publishsettings file"
    },
    {
      "file": "\\src\\ServiceManagement\\Common\\Commands.Common.Test\\Resources\\ValidProfile.PublishSettings",
      "_justification": "Legitimate test publishsettings file"
    },
    {
      "file": "\\src\\ServiceManagement\\Common\\Commands.Common.Test\\Resources\\ValidProfileChinaOld.PublishSettings",
      "_justification": "Legitimate test publishsettings file"
    },
    {
      "file": "\\src\\ServiceManagement\\Common\\Commands.Common.Test\\Resources\\Azure.publishsettings",
      "_justification": "Legitimate test publishsettings file"
    },
    {
      "file": "\\src\\ServiceManagement\\Common\\Commands.Common.Test\\Resources\\ValidProfileChina.PublishSettings",
      "_justification": "Legitimate test publishsettings file"
    },
    {
      "file": "\\src\\ServiceManagement\\Common\\Commands.Common.Test\\Resources\\ValidProfile2.PublishSettings",
      "_justification": "Legitimate test publishsettings file"
    },
    {
      "file": "\\src\\ServiceManagement\\Common\\Commands.Common.Test\\Resources\\ValidProfile3.PublishSettings",
      "_justification": "Legitimate test publishsettings file"
    },
    {
      "file": "\\src\\ServiceManagement\\Common\\Commands.ScenarioTest\\Resources\\tipsf003.publishsettings",
      "_justification": "Legitimate test publishsettings file"
    },
    {
      "file": "\\src\\ServiceManagement\\Common\\Commands.ScenarioTest\\Resources\\tipsf001.publishsettings",
      "_justification": "Legitimate test publishsettings file"
    },
    {
      "file": "\\src\\ServiceManagement\\Common\\Commands.ScenarioTest\\Resources\\tipsf002.publishsettings",
      "_justification": "Legitimate test publishsettings file"
    },
    {
      "file": "\\src\\ResourceManager\\Compute\\Stack\\Commands.Compute.Test\\Templates\\tstorgnztn-validator.pem",
      "_justification": "Legitimate test certificate file"
    },
    {
      "file": "\\src\\ResourceManager\\EventHub\\Commands.EventHub.Test\\SessionRecords\\Microsoft.Azure.Commands.EventHub.Test.ScenarioTests.DRConfigurationTests\\DRConfigurationsCURD.json",
      "_justification": "Legitimate test session record, rules are deleted"
    },
    {
      "file": "\\src\\ResourceManager\\EventHub\\Commands.EventHub.Test\\SessionRecords\\Microsoft.Azure.Commands.EventHub.Test.ScenarioTests.DRConfigurationTests\\DRConfigurationsCURDAlternateName.json",
      "_justification": "Legitimate test session record, rules are deleted"
    },
    {
      "file": "\\src\\ResourceManager\\EventHub\\Commands.EventHub.Test\\SessionRecords\\Microsoft.Azure.Commands.EventHub.Test.ScenarioTests.EventHubsTests\\EventHubsAuthorizationRulesCRUD.json",
      "_justification": "Legitimate test session record, rules are deleted"
    },
    {
      "file": "\\src\\ResourceManager\\EventHub\\Commands.EventHub.Test\\SessionRecords\\Microsoft.Azure.Commands.EventHub.Test.ScenarioTests.NamespaceTests\\NamespaceAuthorizationRulesCRUD.json",
      "_justification": "Legitimate test session record, rules are deleted"
    },
    {
      "file": "\\src\\ResourceManager\\ServiceBus\\Commands.ServiceBus.Test\\SessionRecords\\Microsoft.Azure.Commands.ServiceBus.Test.ScenarioTests.ServiceBusDRConfigurationTests\\ServiceBusDRConfigurationsCURD.json",
      "_justification": "Legitimate test session record, rules are deleted"
    },
    {
      "file": "\\src\\ResourceManager\\ServiceBus\\Commands.ServiceBus.Test\\SessionRecords\\Microsoft.Azure.Commands.ServiceBus.Test.ScenarioTests.ServiceBusQueueTests\\ServiceBusQueueAuth_CURD.json",
      "_justification": "Legitimate test session record, rules are deleted"
    },
    {
      "file": "\\src\\ResourceManager\\ServiceBus\\Commands.ServiceBus.Test\\SessionRecords\\Microsoft.Azure.Commands.ServiceBus.Test.ScenarioTests.ServiceBusServiceTests\\ServiceBusNameSpaceAuth_CURD_Tests.json",
      "_justification": "Legitimate test session record, rules are deleted"
    },
    {
      "file": "\\src\\ResourceManager\\ServiceBus\\Commands.ServiceBus.Test\\SessionRecords\\Microsoft.Azure.Commands.ServiceBus.Test.ScenarioTests.ServiceBusTopicTests\\ServiceBusTopicAuth_CURD.json",
      "_justification": "Legitimate test session record, rules are deleted"
    },
    {
      "file": "\\src\\ServiceManagement\\Services\\Commands.Test.Utilities\\Resources\\ValidProfile3.PublishSettings",
      "_justification": "Legitimate test publishsettings file"
    },
    {
      "file": "\\src\\ServiceManagement\\Services\\Commands.Test.Utilities\\Resources\\ValidProfile2.PublishSettings",
      "_justification": "Legitimate test publishsettings file"
    },
    {
      "file": "\\src\\ServiceManagement\\Services\\Commands.Test.Utilities\\Resources\\ValidProfile.PublishSettings",
      "_justification": "Legitimate test publishsettings file"
    },
    {
      "file": "\\src\\ServiceManagement\\Services\\Commands.Test.Utilities\\Resources\\Azure.publishsettings",
      "_justification": "Legitimate test publishsettings file"
    },
    {
      "file": "\\src\\ServiceManagement\\Services\\Commands.Test.Utilities\\Resources\\ValidProfileChina.PublishSettings",
      "_justification": "Legitimate test publishsettings file"
    },
    {
      "file": "\\src\\ResourceManager\\Network\\Commands.Network.Test\\SessionRecords\\Commands.Network.Test.ScenarioTests.ApplicationGatewayTests\\TestApplicationGatewayCRUD2.json",
      "_justification": "Legitimate test session record"
    },
    {
      "file": "\\src\\ResourceManager\\Network\\Commands.Network.Test\\SessionRecords\\Commands.Network.Test.ScenarioTests.ApplicationGatewayTests\\TestApplicationGatewayCRUD2.json",
      "_justification": "Legitimate test session record"
    },
    {
      "file": "\\src\\ResourceManager\\Network\\Commands.Network.Test\\SessionRecords\\Commands.Network.Test.ScenarioTests.NetworkWatcherAPITests\\TestTroubleshoot.json",
      "_justification": "Legitimate test session record, resources are deleted"
    },
    {
      "file": "\\src\\ResourceManager\\RedisCache\\Commands.RedisCache.Test\\SessionRecords\\Microsoft.Azure.Commands.RedisCache.Test.ScenarioTests.RedisCacheTests\\TestFirewallRule.json",
      "_justification": "Legitimate test session record, keys are deleted"
    },
    {
      "file": "\\src\\ResourceManager\\RedisCache\\Commands.RedisCache.Test\\SessionRecords\\Microsoft.Azure.Commands.RedisCache.Test.ScenarioTests.RedisCacheTests\\TestGeoReplication.json",
      "_justification": "Legitimate test session record, keys are deleted"
    },
    {
      "file": "\\src\\ResourceManager\\RedisCache\\Commands.RedisCache.Test\\SessionRecords\\Microsoft.Azure.Commands.RedisCache.Test.ScenarioTests.RedisCacheTests\\TestDiagnosticOperations.json",
      "_justification": "Legitimate test session record, keys are deleted"
    },
    {
      "file": "\\src\\ResourceManager\\RedisCache\\Commands.RedisCache.Test\\SessionRecords\\Microsoft.Azure.Commands.RedisCache.Test.ScenarioTests.RedisCacheTests\\TestImportExportReboot.json",
      "_justification": "Legitimate test session record, keys are deleted"
    },
    {
      "file": "\\src\\ResourceManager\\RedisCache\\Commands.RedisCache.Test\\SessionRecords\\Microsoft.Azure.Commands.RedisCache.Test.ScenarioTests.RedisCacheTests\\TestRedisCache.json",
      "_justification": "Legitimate test session record, keys are deleted"
    },
    {
      "file": "\\src\\ResourceManager\\RedisCache\\Commands.RedisCache.Test\\SessionRecords\\Microsoft.Azure.Commands.RedisCache.Test.ScenarioTests.RedisCacheTests\\TestRedisCacheClustering.json",
      "_justification": "Legitimate test session record, keys are deleted"
    },
    {
      "file": "\\src\\ResourceManager\\RedisCache\\Commands.RedisCache.Test\\SessionRecords\\Microsoft.Azure.Commands.RedisCache.Test.ScenarioTests.RedisCacheTests\\TestRedisCachePatchSchedules.json",
      "_justification": "Legitimate test session record, keys are deleted"
    },
    {
      "file": "\\src\\ResourceManager\\RedisCache\\Commands.RedisCache.Test\\SessionRecords\\Microsoft.Azure.Commands.RedisCache.Test.ScenarioTests.RedisCacheTests\\TestRedisCachePipeline.json",
      "_justification": "Legitimate test session record, keys are deleted"
    },
    {
      "file": "\\src\\ResourceManager\\RedisCache\\Commands.RedisCache.Test\\SessionRecords\\Microsoft.Azure.Commands.RedisCache.Test.ScenarioTests.RedisCacheTests\\TestZones.json",
      "_justification": "Legitimate test session record, keys are deleted"
    },
    {
      "file": "\\src\\StackAdmin\\Resources\\Commands.Resources.Test\\SessionRecords\\Microsoft.Azure.Commands.Resources.Test.ScenarioTests.ManagedApplicationTests\\TestManagedApplicationCRUD.json",
      "_justification": "Legitimate test session record"
    },
    {
      "file": "\\src\\StackAdmin\\Resources\\Commands.Resources.Test\\SessionRecords\\Microsoft.Azure.Commands.Resources.Test.ScenarioTests.ManagedApplicationDefinitionTests\\TestManagedApplicationDefinitionCRUD.json",
      "_justification": "Legitimate test session record"
    },
    {
      "file": "\\src\\StackAdmin\\Resources\\Commands.Resources.Test\\Models.ResourceGroups\\ResourceClientTests.cs",
      "_justification": "False positive, just a mention of the literal key"
    },
    {
      "file": "\\src\\ResourceManager\\Storage\\Commands.Management.Storage.Test\\SessionRecords\\Microsoft.Azure.Commands.Management.Storage.Test.ScenarioTests.StorageAccountTests\\TestPipingSetStorageAccount.json",
      "_justification": "Legitimate test session record, keys are deleted"
    },
    {
      "file": "\\src\\ResourceManager\\Storage\\Commands.Management.Storage.Test\\SessionRecords\\Microsoft.Azure.Commands.Management.Storage.Test.ScenarioTests.StorageAccountTests\\TestPipingGetAccountToGetKey.json",
      "_justification": "Legitimate test session record, keys are deleted"
    },
    {
      "file": "\\src\\ResourceManager\\Storage\\Commands.Management.Storage.Test\\SessionRecords\\Microsoft.Azure.Commands.Management.Storage.Test.ScenarioTests.StorageAccountTests\\TestGetAzureStorageAccountKey.json",
      "_justification": "Legitimate test session record, keys are deleted"
    },
    {
      "file": "\\src\\ResourceManager\\Storage\\Commands.Management.Storage.Test\\SessionRecords\\Microsoft.Azure.Commands.Management.Storage.Test.ScenarioTests.StorageAccountTests\\TestNewAzureStorageAccountKey.json",
      "_justification": "Legitimate test session record, keys are deleted"
    },
    {
      "file": "\\src\\ResourceManager\\Storage\\Commands.Management.Storage.Test\\SessionRecords\\Microsoft.Azure.Commands.Management.Storage.Test.ScenarioTests.StorageAccountTests\\TestNewAzureStorageAccountKey.json",
      "_justification": "Legitimate test session record, keys are deleted"
    },
    {
      "file": "\\src\\ResourceManager\\Storage\\Commands.Management.Storage.Test\\SessionRecords\\Microsoft.Azure.Commands.Management.Storage.Test.ScenarioTests.StorageAccountTests\\TestNewAzureStorageAccountKey.json",
      "_justification": "Legitimate test session record, keys are deleted"
    },
    {
      "file": "\\src\\ResourceManager\\Storage\\Commands.Management.Storage.Test\\SessionRecords\\Microsoft.Azure.Commands.Management.Storage.Test.ScenarioTests.StorageAccountTests\\TestNewAzureStorageAccountKey.json",
      "_justification": "Legitimate test session record, keys are deleted"
    },
    {
      "file": "\\src\\ResourceManager\\Storage\\Commands.Management.Storage.Test\\SessionRecords\\Microsoft.Azure.Commands.Management.Storage.Test.ScenarioTests.StorageAccountTests\\TestNewAzureStorageAccountKey.json",
      "_justification": "Legitimate test session record, keys are deleted"
    },
    {
      "file": "\\src\\ResourceManager\\Storage\\Commands.Management.Storage.Test\\SessionRecords\\Microsoft.Azure.Commands.Management.Storage.Test.ScenarioTests.StorageAccountTests\\TestSetCurrentStorageAccount.json",
      "_justification": "Legitimate test session record, keys are deleted"
    },
    {
      "file": "\\src\\ResourceManager\\Storage\\Commands.Management.Storage.Test\\SessionRecords\\Microsoft.Azure.Commands.Management.Storage.Test.ScenarioTests.StorageAccountTests\\TestStorageAccount.json",
      "_justification": "Legitimate test session record, keys are deleted"
    },
    {
      "file": "\\src\\ResourceManager\\Storage\\Commands.Management.Storage.Test\\SessionRecords\\Microsoft.Azure.Commands.Management.Storage.Test.ScenarioTests.StorageAccountTests\\TestStorageAccount.json",
      "_justification": "Legitimate test session record, keys are deleted"
    },
    {
      "file": "\\src\\ResourceManager\\Storage\\Commands.Management.Storage.Test\\SessionRecords\\Microsoft.Azure.Commands.Management.Storage.Test.ScenarioTests.StorageAccountTests\\TestStorageAccount.json",
      "_justification": "Legitimate test session record, keys are deleted"
    },
    {
      "file": "\\src\\ResourceManager\\Storage\\Commands.Management.Storage.Test\\SessionRecords\\Microsoft.Azure.Commands.Management.Storage.Test.ScenarioTests.StorageAccountTests\\TestStorageAccount.json",
      "_justification": "Legitimate test session record, keys are deleted"
    },
    {
      "file": "\\src\\ResourceManager\\Storage\\Commands.Management.Storage.Test\\SessionRecords\\Microsoft.Azure.Commands.Management.Storage.Test.ScenarioTests.StorageAccountTests\\TestStorageAccount.json",
      "_justification": "Legitimate test session record, keys are deleted"
    },
    {
      "file": "\\src\\ResourceManager\\Sql\\Commands.Sql.Test\\SessionRecords\\Microsoft.Azure.Commands.Sql.Test.ScenarioTests.AuditingTests\\TestAuditingDatabaseDisableEnableKeepProperties.json",
      "_justification": "Legitimate test session record"
    },
    {
      "file": "\\src\\ResourceManager\\Sql\\Commands.Sql.Test\\SessionRecords\\Microsoft.Azure.Commands.Sql.Test.ScenarioTests.AuditingTests\\TestAuditingDatabaseRetentionKeepProperties.json",
      "_justification": "Legitimate test session record"
    },
    {
      "file": "\\src\\ResourceManager\\Sql\\Commands.Sql.Test\\SessionRecords\\Microsoft.Azure.Commands.Sql.Test.ScenarioTests.AuditingTests\\TestAuditingDatabaseStorageKeyRotation.json",
      "_justification": "Legitimate test session record"
    },
    {
      "file": "\\src\\ResourceManager\\Sql\\Commands.Sql.Test\\SessionRecords\\Microsoft.Azure.Commands.Sql.Test.ScenarioTests.AuditingTests\\TestAuditingDatabaseUpdatePolicyKeepPreviousStorage.json",
      "_justification": "Legitimate test session record"
    },
    {
      "file": "\\src\\ResourceManager\\Sql\\Commands.Sql.Test\\SessionRecords\\Microsoft.Azure.Commands.Sql.Test.ScenarioTests.AuditingTests\\TestAuditingDatabaseUpdatePolicyWithEventTypes.json",
      "_justification": "Legitimate test session record"
    },
    {
      "file": "\\src\\ResourceManager\\Sql\\Commands.Sql.Test\\SessionRecords\\Microsoft.Azure.Commands.Sql.Test.ScenarioTests.AuditingTests\\TestAuditingDatabaseUpdatePolicyWithEventTypeShortcuts.json",
      "_justification": "Legitimate test session record"
    },
    {
      "file": "\\src\\ResourceManager\\Sql\\Commands.Sql.Test\\SessionRecords\\Microsoft.Azure.Commands.Sql.Test.ScenarioTests.AuditingTests\\TestAuditingDatabaseUpdatePolicyWithRetention.json",
      "_justification": "Legitimate test session record"
    },
    {
      "file": "\\src\\ResourceManager\\Sql\\Commands.Sql.Test\\SessionRecords\\Microsoft.Azure.Commands.Sql.Test.ScenarioTests.AuditingTests\\TestAuditingDatabaseUpdatePolicyWithSameNameStorageOnDifferentRegion.json",
      "_justification": "Legitimate test session record"
    },
    {
      "file": "\\src\\ResourceManager\\Sql\\Commands.Sql.Test\\SessionRecords\\Microsoft.Azure.Commands.Sql.Test.ScenarioTests.AuditingTests\\TestAuditingDatabaseUpdatePolicyWithStorage.json",
      "_justification": "Legitimate test session record"
    },
    {
      "file": "\\src\\ResourceManager\\Sql\\Commands.Sql.Test\\SessionRecords\\Microsoft.Azure.Commands.Sql.Test.ScenarioTests.AuditingTests\\TestAuditingDisableDatabaseAuditing.json",
      "_justification": "Legitimate test session record"
    },
    {
      "file": "\\src\\ResourceManager\\Sql\\Commands.Sql.Test\\SessionRecords\\Microsoft.Azure.Commands.Sql.Test.ScenarioTests.AuditingTests\\TestAuditingDisableServerAuditing.json",
      "_justification": "Legitimate test session record"
    },
    {
      "file": "\\src\\ResourceManager\\Sql\\Commands.Sql.Test\\SessionRecords\\Microsoft.Azure.Commands.Sql.Test.ScenarioTests.AuditingTests\\TestAuditingServerDisableEnableKeepProperties.json",
      "_justification": "Legitimate test session record"
    },
    {
      "file": "\\src\\ResourceManager\\Sql\\Commands.Sql.Test\\SessionRecords\\Microsoft.Azure.Commands.Sql.Test.ScenarioTests.AuditingTests\\TestAuditingServerRetentionKeepProperties.json",
      "_justification": "Legitimate test session record"
    },
    {
      "file": "\\src\\ResourceManager\\Sql\\Commands.Sql.Test\\SessionRecords\\Microsoft.Azure.Commands.Sql.Test.ScenarioTests.AuditingTests\\TestAuditingServerStorageKeyRotation.json",
      "_justification": "Legitimate test session record"
    },
    {
      "file": "\\src\\ResourceManager\\Sql\\Commands.Sql.Test\\SessionRecords\\Microsoft.Azure.Commands.Sql.Test.ScenarioTests.AuditingTests\\TestAuditingServerUpdatePolicyKeepPreviousStorage.json",
      "_justification": "Legitimate test session record"
    },
    {
      "file": "\\src\\ResourceManager\\Sql\\Commands.Sql.Test\\SessionRecords\\Microsoft.Azure.Commands.Sql.Test.ScenarioTests.AuditingTests\\TestAuditingServerUpdatePolicyWithEventTypes.json",
      "_justification": "Legitimate test session record"
    },
    {
      "file": "\\src\\ResourceManager\\Sql\\Commands.Sql.Test\\SessionRecords\\Microsoft.Azure.Commands.Sql.Test.ScenarioTests.AuditingTests\\TestAuditingServerUpdatePolicyWithEventTypeShortcuts.json",
      "_justification": "Legitimate test session record"
    },
    {
      "file": "\\src\\ResourceManager\\Sql\\Commands.Sql.Test\\SessionRecords\\Microsoft.Azure.Commands.Sql.Test.ScenarioTests.AuditingTests\\TestAuditingServerUpdatePolicyWithRetention.json",
      "_justification": "Legitimate test session record"
    },
    {
      "file": "\\src\\ResourceManager\\Sql\\Commands.Sql.Test\\SessionRecords\\Microsoft.Azure.Commands.Sql.Test.ScenarioTests.AuditingTests\\TestAuditingServerUpdatePolicyWithStorage.json",
      "_justification": "Legitimate test session record"
    },
    {
      "file": "\\src\\ResourceManager\\Sql\\Commands.Sql.Test\\SessionRecords\\Microsoft.Azure.Commands.Sql.Test.ScenarioTests.AuditingTests\\TestAuditingUseServerDefault.json",
      "_justification": "Legitimate test session record"
    },
    {
      "file": "\\src\\ResourceManager\\Sql\\Commands.Sql.Test\\SessionRecords\\Microsoft.Azure.Commands.Sql.Test.ScenarioTests.AuditingTests\\TestBlobAuditingOnDatabase.json",
      "_justification": "Legitimate test session record"
    },
    {
      "file": "\\src\\ResourceManager\\Sql\\Commands.Sql.Test\\SessionRecords\\Microsoft.Azure.Commands.Sql.Test.ScenarioTests.AuditingTests\\TestBlobAuditingOnServer.json",
      "_justification": "Legitimate test session record"
    },
    {
      "file": "\\src\\ResourceManager\\Sql\\Commands.Sql.Test\\SessionRecords\\Microsoft.Azure.Commands.Sql.Test.ScenarioTests.AuditingTests\\TestBlobAuditingWithAuditActionGroups.json",
      "_justification": "Legitimate test session record"
    },
    {
      "file": "\\src\\ResourceManager\\Sql\\Commands.Sql.Test\\SessionRecords\\Microsoft.Azure.Commands.Sql.Test.ScenarioTests.AuditingTests\\TestDatatabaseAuditingTypeMigration.json",
      "_justification": "Legitimate test session record"
    },
    {
      "file": "\\src\\ResourceManager\\Sql\\Commands.Sql.Test\\SessionRecords\\Microsoft.Azure.Commands.Sql.Test.ScenarioTests.AuditingTests\\TestServerAuditingTypeMigration.json",
      "_justification": "Legitimate test session record"
    },
    {
      "file": "\\src\\ResourceManager\\Sql\\Commands.Sql.Test\\SessionRecords\\Microsoft.Azure.Commands.Sql.Test.ScenarioTests.BlobAuditingTests\\TestBlobAuditingDatabaseRetentionKeepProperties.json",
      "_justification": "Legitimate test session record"
    },
    {
      "file": "\\src\\ResourceManager\\Sql\\Commands.Sql.Test\\SessionRecords\\Microsoft.Azure.Commands.Sql.Test.ScenarioTests.BlobAuditingTests\\TestBlobAuditingDatabaseStorageKeyRotation.json",
      "_justification": "Legitimate test session record"
    },
    {
      "file": "\\src\\ResourceManager\\Sql\\Commands.Sql.Test\\SessionRecords\\Microsoft.Azure.Commands.Sql.Test.ScenarioTests.BlobAuditingTests\\TestBlobAuditingDatabaseUpdatePolicyKeepPreviousStorage.json",
      "_justification": "Legitimate test session record"
    },
    {
      "file": "\\src\\ResourceManager\\Sql\\Commands.Sql.Test\\SessionRecords\\Microsoft.Azure.Commands.Sql.Test.ScenarioTests.BlobAuditingTests\\TestBlobAuditingDatabaseUpdatePolicyWithSameNameStorageOnDifferentRegion.json",
      "_justification": "Legitimate test session record"
    },
    {
      "file": "\\src\\ResourceManager\\Sql\\Commands.Sql.Test\\SessionRecords\\Microsoft.Azure.Commands.Sql.Test.ScenarioTests.BlobAuditingTests\\TestBlobAuditingDatabaseUpdatePolicyWithStorage.json",
      "_justification": "Legitimate test session record"
    },
    {
      "file": "\\src\\ResourceManager\\Sql\\Commands.Sql.Test\\SessionRecords\\Microsoft.Azure.Commands.Sql.Test.ScenarioTests.BlobAuditingTests\\TestBlobAuditingDisableDatabaseAuditing.json",
      "_justification": "Legitimate test session record"
    },
    {
      "file": "\\src\\ResourceManager\\Sql\\Commands.Sql.Test\\SessionRecords\\Microsoft.Azure.Commands.Sql.Test.ScenarioTests.BlobAuditingTests\\TestBlobAuditingDisableServerAuditing.json",
      "_justification": "Legitimate test session record"
    },
    {
      "file": "\\src\\ResourceManager\\Sql\\Commands.Sql.Test\\SessionRecords\\Microsoft.Azure.Commands.Sql.Test.ScenarioTests.BlobAuditingTests\\TestBlobAuditingOnDatabase.json",
      "_justification": "Legitimate test session record"
    },
    {
      "file": "\\src\\ResourceManager\\Sql\\Commands.Sql.Test\\SessionRecords\\Microsoft.Azure.Commands.Sql.Test.ScenarioTests.BlobAuditingTests\\TestBlobAuditingOnServer.json",
      "_justification": "Legitimate test session record"
    },
    {
      "file": "\\src\\ResourceManager\\Sql\\Commands.Sql.Test\\SessionRecords\\Microsoft.Azure.Commands.Sql.Test.ScenarioTests.BlobAuditingTests\\TestBlobAuditingServerRetentionKeepProperties.json",
      "_justification": "Legitimate test session record"
    },
    {
      "file": "\\src\\ResourceManager\\Sql\\Commands.Sql.Test\\SessionRecords\\Microsoft.Azure.Commands.Sql.Test.ScenarioTests.BlobAuditingTests\\TestBlobAuditingServerStorageKeyRotation.json",
      "_justification": "Legitimate test session record"
    },
    {
      "file": "\\src\\ResourceManager\\Sql\\Commands.Sql.Test\\SessionRecords\\Microsoft.Azure.Commands.Sql.Test.ScenarioTests.BlobAuditingTests\\TestBlobAuditingServerUpdatePolicyKeepPreviousStorage.json",
      "_justification": "Legitimate test session record"
    },
    {
      "file": "\\src\\ResourceManager\\Sql\\Commands.Sql.Test\\SessionRecords\\Microsoft.Azure.Commands.Sql.Test.ScenarioTests.BlobAuditingTests\\TestBlobAuditingServerUpdatePolicyWithStorage.json",
      "_justification": "Legitimate test session record"
    },
    {
      "file": "\\src\\ResourceManager\\Sql\\Commands.Sql.Test\\SessionRecords\\Microsoft.Azure.Commands.Sql.Test.ScenarioTests.BlobAuditingTests\\TestBlobAuditingWithAuditActionGroups.json",
      "_justification": "Legitimate test session record"
    },
    {
      "file": "\\src\\ResourceManager\\Sql\\Commands.Sql.Test\\SessionRecords\\Microsoft.Azure.Commands.Sql.Test.ScenarioTests.BlobAuditingTests\\TestDeprecatedDatabaseAuditingCmdletToBlobAuditingNewCmdlet.json",
      "_justification": "Legitimate test session record"
    },
    {
      "file": "\\src\\ResourceManager\\Sql\\Commands.Sql.Test\\SessionRecords\\Microsoft.Azure.Commands.Sql.Test.ScenarioTests.BlobAuditingTests\\TestDeprecatedServerAuditingCmdletToBlobAuditingNewCmdlet.json",
      "_justification": "Legitimate test session record"
    },
    {
      "file": "\\src\\ResourceManager\\Sql\\Commands.Sql.Test\\SessionRecords\\Microsoft.Azure.Commands.Sql.Test.ScenarioTests.BlobAuditingTests\\TestExtendedAuditingOnDatabase.json",
      "_justification": "Legitimate test session record"
    },
    {
      "file": "\\src\\ResourceManager\\Sql\\Commands.Sql.Test\\SessionRecords\\Microsoft.Azure.Commands.Sql.Test.ScenarioTests.BlobAuditingTests\\TestExtendedAuditingOnServer.json",
      "_justification": "Legitimate test session record"
    },
    {
      "file": "\\src\\ResourceManager\\Sql\\Commands.Sql.Test\\SessionRecords\\Microsoft.Azure.Commands.Sql.Test.ScenarioTests.ThreatDetectionTests\\DisablingThreatDetection.json",
      "_justification": "Legitimate test session record"
    },
    {
      "file": "\\src\\ResourceManager\\Sql\\Commands.Sql.Test\\SessionRecords\\Microsoft.Azure.Commands.Sql.Test.ScenarioTests.ThreatDetectionTests\\ThreatDetectionDatabaseUpdatePolicy.json",
      "_justification": "Legitimate test session record"
    },
    {
      "file": "\\src\\ResourceManager\\Sql\\Commands.Sql.Test\\SessionRecords\\Microsoft.Azure.Commands.Sql.Test.ScenarioTests.ThreatDetectionTests\\ThreatDetectionServerUpdatePolicy.json",
      "_justification": "Legitimate test session record"
    },
    {
      "file": "src\\StackAdmin\\Compute\\Commands.Compute.Test\\ScenarioTests\\DiagnosticsExtensionTests.ps1",
      "_justification": "Legitimate test session record"
    },
    {
      "file": "src\\StackAdmin\\Compute\\Commands.Compute.Test\\SessionRecords\\Microsoft.Azure.Commands.Compute.Test.ScenarioTests.AEMExtensionTests\\TestAEMExtensionAdvancedLinuxMD_DSeries.json",
      "_justification": "Legitimate test session record"
    },
    {
      "file": "src\\StackAdmin\\Compute\\Commands.Compute.Test\\SessionRecords\\Microsoft.Azure.Commands.Compute.Test.ScenarioTests.AEMExtensionTests\\TestAEMExtensionAdvancedLinux.json",
      "_justification": "Legitimate test session record"
    },
    {
      "file": "src\\StackAdmin\\Compute\\Commands.Compute.Test\\SessionRecords\\Microsoft.Azure.Commands.Compute.Test.ScenarioTests.AEMExtensionTests\\TestAEMExtensionAdvancedLinux.json",
      "_justification": "Legitimate test session record"
    },
    {
      "file": "src\\StackAdmin\\Compute\\Commands.Compute.Test\\SessionRecords\\Microsoft.Azure.Commands.Compute.Test.ScenarioTests.AEMExtensionTests\\TestAEMExtensionAdvancedLinuxMD.json",
      "_justification": "Legitimate test session record"
    },
    {
      "file": "src\\StackAdmin\\Compute\\Commands.Compute.Test\\SessionRecords\\Microsoft.Azure.Commands.Compute.Test.ScenarioTests.AEMExtensionTests\\TestAEMExtensionAdvancedLinuxMD_ESeries.json",
      "_justification": "Legitimate test session record"
    },
    {
      "file": "src\\StackAdmin\\Compute\\Commands.Compute.Test\\SessionRecords\\Microsoft.Azure.Commands.Compute.Test.ScenarioTests.AEMExtensionTests\\TestAEMExtensionAdvancedLinuxWAD.json",
      "_justification": "Legitimate test session record"
    },
    {
      "file": "src\\StackAdmin\\Compute\\Commands.Compute.Test\\SessionRecords\\Microsoft.Azure.Commands.Compute.Test.ScenarioTests.AEMExtensionTests\\TestAEMExtensionAdvancedLinuxWAD.json",
      "_justification": "Legitimate test session record"
    },
    {
      "file": "src\\StackAdmin\\Compute\\Commands.Compute.Test\\SessionRecords\\Microsoft.Azure.Commands.Compute.Test.ScenarioTests.AEMExtensionTests\\TestAEMExtensionAdvancedLinuxWAD.json",
      "_justification": "Legitimate test session record"
    },
    {
      "file": "src\\StackAdmin\\Compute\\Commands.Compute.Test\\SessionRecords\\Microsoft.Azure.Commands.Compute.Test.ScenarioTests.AEMExtensionTests\\TestAEMExtensionAdvancedWindows.json",
      "_justification": "Legitimate test session record"
    },
    {
      "file": "src\\StackAdmin\\Compute\\Commands.Compute.Test\\SessionRecords\\Microsoft.Azure.Commands.Compute.Test.ScenarioTests.AEMExtensionTests\\TestAEMExtensionAdvancedWindows.json",
      "_justification": "Legitimate test session record"
    },
    {
      "file": "src\\StackAdmin\\Compute\\Commands.Compute.Test\\SessionRecords\\Microsoft.Azure.Commands.Compute.Test.ScenarioTests.AEMExtensionTests\\TestAEMExtensionAdvancedWindowsMD.json",
      "_justification": "Legitimate test session record"
    },
    {
      "file": "src\\StackAdmin\\Compute\\Commands.Compute.Test\\SessionRecords\\Microsoft.Azure.Commands.Compute.Test.ScenarioTests.AEMExtensionTests\\TestAEMExtensionAdvancedWindowsWAD.json",
      "_justification": "Legitimate test session record"
    },
    {
      "file": "src\\StackAdmin\\Compute\\Commands.Compute.Test\\SessionRecords\\Microsoft.Azure.Commands.Compute.Test.ScenarioTests.AEMExtensionTests\\TestAEMExtensionAdvancedWindowsWAD.json",
      "_justification": "Legitimate test session record"
    },
    {
      "file": "src\\StackAdmin\\Compute\\Commands.Compute.Test\\SessionRecords\\Microsoft.Azure.Commands.Compute.Test.ScenarioTests.AEMExtensionTests\\TestAEMExtensionAdvancedWindowsWAD.json",
      "_justification": "Legitimate test session record"
    },
    {
      "file": "src\\StackAdmin\\Compute\\Commands.Compute.Test\\SessionRecords\\Microsoft.Azure.Commands.Compute.Test.ScenarioTests.AEMExtensionTests\\TestAEMExtensionAdvancedWindowsWAD.json",
      "_justification": "Legitimate test session record"
    },
    {
      "file": "src\\StackAdmin\\Compute\\Commands.Compute.Test\\SessionRecords\\Microsoft.Azure.Commands.Compute.Test.ScenarioTests.AEMExtensionTests\\TestAEMExtensionBasicLinux.json",
      "_justification": "Legitimate test session record"
    },
    {
      "file": "src\\StackAdmin\\Compute\\Commands.Compute.Test\\SessionRecords\\Microsoft.Azure.Commands.Compute.Test.ScenarioTests.AEMExtensionTests\\TestAEMExtensionBasicLinux.json",
      "_justification": "Legitimate test session record"
    },
    {
      "file": "src\\StackAdmin\\Compute\\Commands.Compute.Test\\SessionRecords\\Microsoft.Azure.Commands.Compute.Test.ScenarioTests.AEMExtensionTests\\TestAEMExtensionBasicLinuxWAD.json",
      "_justification": "Legitimate test session record"
    },
    {
      "file": "src\\StackAdmin\\Compute\\Commands.Compute.Test\\SessionRecords\\Microsoft.Azure.Commands.Compute.Test.ScenarioTests.AEMExtensionTests\\TestAEMExtensionBasicLinuxWAD.json",
      "_justification": "Legitimate test session record"
    },
    {
      "file": "src\\StackAdmin\\Compute\\Commands.Compute.Test\\SessionRecords\\Microsoft.Azure.Commands.Compute.Test.ScenarioTests.AEMExtensionTests\\TestAEMExtensionBasicWindows.json",
      "_justification": "Legitimate test session record"
    },
    {
      "file": "src\\StackAdmin\\Compute\\Commands.Compute.Test\\SessionRecords\\Microsoft.Azure.Commands.Compute.Test.ScenarioTests.AEMExtensionTests\\TestAEMExtensionBasicWindows.json",
      "_justification": "Legitimate test session record"
    },
    {
      "file": "src\\StackAdmin\\Compute\\Commands.Compute.Test\\SessionRecords\\Microsoft.Azure.Commands.Compute.Test.ScenarioTests.AEMExtensionTests\\TestAEMExtensionAdvancedWindowsWAD.json",
      "_justification": "Legitimate test session record"
    },
    {
      "file": "src\\StackAdmin\\Compute\\Commands.Compute.Test\\SessionRecords\\Microsoft.Azure.Commands.Compute.Test.ScenarioTests.AddVhdTests\\TestAddVhd.json",
      "_justification": "Legitimate test session record"
    },
    {
      "file": "src\\StackAdmin\\Compute\\Commands.Compute.Test\\SessionRecords\\Microsoft.Azure.Commands.Compute.Test.ScenarioTests.AddVhdTests\\TestAddVhd.json",
      "_justification": "Legitimate test session record"
    },
    {
      "file": "src\\StackAdmin\\Compute\\Commands.Compute.Test\\SessionRecords\\Microsoft.Azure.Commands.Compute.Test.ScenarioTests.AddVhdTests\\TestAddVhd.json",
      "_justification": "Legitimate test session record"
    },
    {
      "file": "src\\StackAdmin\\Compute\\Commands.Compute.Test\\SessionRecords\\Microsoft.Azure.Commands.Compute.Test.ScenarioTests.AddVhdTests\\TestAddVhd.json",
      "_justification": "Legitimate test session record"
    },
    {
      "file": "src\\StackAdmin\\Compute\\Commands.Compute.Test\\SessionRecords\\Microsoft.Azure.Commands.Compute.Test.ScenarioTests.AddVhdTests\\TestAddVhd.json",
      "_justification": "Legitimate test session record"
    },
    {
      "file": "src\\StackAdmin\\Compute\\Commands.Compute.Test\\SessionRecords\\Microsoft.Azure.Commands.Compute.Test.ScenarioTests.AddVhdTests\\TestAddVhd.json",
      "_justification": "Legitimate test session record"
    },
    {
      "file": "src\\StackAdmin\\Compute\\Commands.Compute.Test\\SessionRecords\\Microsoft.Azure.Commands.Compute.Test.ScenarioTests.AEMExtensionTests\\TestAEMExtensionAdvancedLinuxWAD.json",
      "_justification": "Legitimate test session record"
    },
    {
      "file": "src\\StackAdmin\\Compute\\Commands.Compute.Test\\SessionRecords\\Microsoft.Azure.Commands.Compute.Test.ScenarioTests.AddVhdTests\\TestAddVhd.json",
      "_justification": "Legitimate test session record"
    },
    {
      "file": "src\\StackAdmin\\Compute\\Commands.Compute.Test\\SessionRecords\\Microsoft.Azure.Commands.Compute.Test.ScenarioTests.AddVhdTests\\TestAddVhd.json",
      "_justification": "Legitimate test session record"
    },
    {
      "file": "src\\StackAdmin\\Compute\\Commands.Compute.Test\\SessionRecords\\Microsoft.Azure.Commands.Compute.Test.ScenarioTests.AddVhdTests\\TestAddVhd.json",
      "_justification": "Legitimate test session record"
    },
    {
      "file": "src\\StackAdmin\\Compute\\Commands.Compute.Test\\SessionRecords\\Microsoft.Azure.Commands.Compute.Test.ScenarioTests.AddVhdTests\\TestAddVhd.json",
      "_justification": "Legitimate test session record"
    },
    {
      "file": "src\\StackAdmin\\Compute\\Commands.Compute.Test\\SessionRecords\\Microsoft.Azure.Commands.Compute.Test.ScenarioTests.AddVhdTests\\TestAddVhd.json",
      "_justification": "Legitimate test session record"
    },
    {
      "file": "src\\StackAdmin\\Compute\\Commands.Compute.Test\\SessionRecords\\Microsoft.Azure.Commands.Compute.Test.ScenarioTests.AddVhdTests\\TestAddVhd.json",
      "_justification": "Legitimate test session record"
    },
    {
      "file": "src\\StackAdmin\\Compute\\Commands.Compute.Test\\SessionRecords\\Microsoft.Azure.Commands.Compute.Test.ScenarioTests.AddVhdTests\\TestAddVhd.json",
      "_justification": "Legitimate test session record"
    },
    {
      "file": "src\\StackAdmin\\Compute\\Commands.Compute.Test\\SessionRecords\\Microsoft.Azure.Commands.Compute.Test.ScenarioTests.AEMExtensionTests\\TestAEMExtensionBasicLinux.json",
      "_justification": "Legitimate test session record"
    },
    {
      "file": "src\\StackAdmin\\Compute\\Commands.Compute.Test\\SessionRecords\\Microsoft.Azure.Commands.Compute.Test.ScenarioTests.AEMExtensionTests\\TestAEMExtensionBasicWindowsWAD.json",
      "_justification": "Legitimate test session record"
    },
    {
      "file": "src\\StackAdmin\\Compute\\Commands.Compute.Test\\SessionRecords\\Microsoft.Azure.Commands.Compute.Test.ScenarioTests.AEMExtensionTests\\TestAEMExtensionBasicWindowsWAD.json",
      "_justification": "Legitimate test session record"
    },
    {
      "file": "src\\StackAdmin\\Compute\\Commands.Compute.Test\\SessionRecords\\Microsoft.Azure.Commands.Compute.Test.ScenarioTests.AEMExtensionTests\\TestAEMExtensionBasicWindowsWAD.json",
      "_justification": "Legitimate test session record"
    },
    {
      "file": "src\\StackAdmin\\Compute\\Commands.Compute.Test\\SessionRecords\\Microsoft.Azure.Commands.Compute.Test.ScenarioTests.AEMExtensionTests\\TestAEMExtensionBasicWindows.json",
      "_justification": "Legitimate test session record"
    },
    {
      "file": "src\\StackAdmin\\Compute\\Commands.Compute.Test\\SessionRecords\\Microsoft.Azure.Commands.Compute.Test.ScenarioTests.AEMExtensionTests\\TestAEMExtensionAdvancedLinuxWAD.json",
      "_justification": "Legitimate test session record"
    },
    {
      "file": "src\\StackAdmin\\Compute\\Commands.Compute.Test\\SessionRecords\\Microsoft.Azure.Commands.Compute.Test.ScenarioTests.AEMExtensionTests\\TestAEMExtensionBasicLinuxWAD.json",
      "_justification": "Legitimate test session record"
    },
    {
      "file": "src\\StackAdmin\\Compute\\Commands.Compute.Test\\SessionRecords\\Microsoft.Azure.Commands.Compute.Test.ScenarioTests.DiagnosticsExtensionTests\\TestDiagnosticsExtensionBasic.json",
      "_justification": "Legitimate test session record"
    },
    {
      "file": "src\\StackAdmin\\Compute\\Commands.Compute.Test\\SessionRecords\\Microsoft.Azure.Commands.Compute.Test.ScenarioTests.AEMExtensionTests\\TestAEMExtensionBasicWindowsWAD.json",
      "_justification": "Legitimate test session record"
    },
    {
      "file": "src\\StackAdmin\\Compute\\Commands.Compute.Test\\SessionRecords\\Microsoft.Azure.Commands.Compute.Test.ScenarioTests.DiagnosticsExtensionTests\\TestDiagnosticsExtensionCantListSepcifyStorageAccountKey.json",
      "_justification": "Legitimate test session record"
    },
    {
      "file": "src\\StackAdmin\\Compute\\Commands.Compute.Test\\SessionRecords\\Microsoft.Azure.Commands.Compute.Test.ScenarioTests.DiagnosticsExtensionTests\\TestDiagnosticsExtensionBasic.json",
      "_justification": "Legitimate test session record"
    },
    {
      "file": "src\\StackAdmin\\Compute\\Commands.Compute.Test\\SessionRecords\\Microsoft.Azure.Commands.Compute.Test.ScenarioTests.DiskRPTests\\TestDisk.json",
      "_justification": "Legitimate test session record"
    },
    {
      "file": "src\\StackAdmin\\Compute\\Commands.Compute.Test\\SessionRecords\\Microsoft.Azure.Commands.Compute.Test.ScenarioTests.DiskRPTests\\TestDisk.json",
      "_justification": "Legitimate test session record"
    },
    {
      "file": "src\\StackAdmin\\Compute\\Commands.Compute.Test\\SessionRecords\\Microsoft.Azure.Commands.Compute.Test.ScenarioTests.DiagnosticsExtensionTests\\TestDiagnosticsExtensionSupportJsonConfig.json",
      "_justification": "Legitimate test session record"
    },
    {
      "file": "src\\StackAdmin\\Compute\\Commands.Compute.Test\\SessionRecords\\Microsoft.Azure.Commands.Compute.Test.ScenarioTests.DiagnosticsExtensionTests\\TestDiagnosticsExtensionSepcifyStorageAccountName.json",
      "_justification": "Legitimate test session record"
    },
    {
      "file": "src\\StackAdmin\\Compute\\Commands.Compute.Test\\SessionRecords\\Microsoft.Azure.Commands.Compute.Test.ScenarioTests.DiagnosticsExtensionTests\\TestDiagnosticsExtensionSupportJsonConfig.json",
      "_justification": "Legitimate test session record"
    },
    {
      "file": "src\\StackAdmin\\Compute\\Commands.Compute.Test\\SessionRecords\\Microsoft.Azure.Commands.Compute.Test.ScenarioTests.DiagnosticsExtensionTests\\TestDiagnosticsExtensionSepcifyStorageAccountName.json",
      "_justification": "Legitimate test session record"
    },
    {
      "file": "src\\StackAdmin\\Compute\\Commands.Compute.Test\\SessionRecords\\Microsoft.Azure.Commands.Compute.Test.ScenarioTests.DiagnosticsExtensionTests\\TestVmssDiagnosticsExtension.json",
      "_justification": "Legitimate test session record"
    },
    {
      "file": "src\\StackAdmin\\Compute\\Commands.Compute.Test\\SessionRecords\\Microsoft.Azure.Commands.Compute.Test.ScenarioTests.DiagnosticsExtensionTests\\TestVmssDiagnosticsExtension.json",
      "_justification": "Legitimate test session record"
    },
    {
      "file": "src\\StackAdmin\\Compute\\Commands.Compute.Test\\SessionRecords\\Microsoft.Azure.Commands.Compute.Test.ScenarioTests.DiagnosticsExtensionTests\\TestDiagnosticsExtensionBasic.json",
      "_justification": "Legitimate test session record"
    },
    {
      "file": "src\\StackAdmin\\Compute\\Commands.Compute.Test\\SessionRecords\\Microsoft.Azure.Commands.Compute.Test.ScenarioTests.DiskRPTests\\TestSnapshot.json",
      "_justification": "Legitimate test session record"
    },
    {
      "file": "src\\StackAdmin\\Compute\\Commands.Compute.Test\\SessionRecords\\Microsoft.Azure.Commands.Compute.Test.ScenarioTests.DiskRPTests\\TestSnapshot.json",
      "_justification": "Legitimate test session record"
    },
    {
      "file": "src\\StackAdmin\\Compute\\Commands.Compute.Test\\SessionRecords\\Microsoft.Azure.Commands.Compute.Test.ScenarioTests.AEMExtensionTests\\TestAEMExtensionBasicLinuxWAD.json",
      "_justification": "Legitimate test session record"
    },
    {
      "file": "src\\StackAdmin\\Compute\\Commands.Compute.Test\\SessionRecords\\Microsoft.Azure.Commands.Compute.Test.ScenarioTests.DiagnosticsExtensionTests\\TestDiagnosticsExtensionSepcifyStorageAccountName.json",
      "_justification": "Legitimate test session record"
    },
    {
      "file": "src\\StackAdmin\\Compute\\Commands.Compute.Test\\SessionRecords\\Microsoft.Azure.Commands.Compute.Test.ScenarioTests.DiagnosticsExtensionTests\\TestDiagnosticsExtensionSupportJsonConfig.json",
      "_justification": "Legitimate test session record"
    },
    {
      "file": "src\\StackAdmin\\Compute\\Commands.Compute.Test\\SessionRecords\\Microsoft.Azure.Commands.Compute.Test.ScenarioTests.VirtualMachineBootDiagnosticsTests\\TestVirtualMachineBootDiagnostics.json",
      "_justification": "Legitimate test session record"
    },
    {
      "file": "src\\StackAdmin\\Compute\\Commands.Compute.Test\\SessionRecords\\Microsoft.Azure.Commands.Compute.Test.ScenarioTests.VirtualMachineBootDiagnosticsTests\\TestVirtualMachineBootDiagnostics.json",
      "_justification": "Legitimate test session record"
    },
    {
      "file": "src\\StackAdmin\\Compute\\Commands.Compute.Test\\SessionRecords\\Microsoft.Azure.Commands.Compute.Test.ScenarioTests.SqlIaaSExtensionTests\\TestSqlIaaSExtensionWith2016Image.json",
      "_justification": "Legitimate test session record"
    },
    {
      "file": "src\\StackAdmin\\Compute\\Commands.Compute.Test\\SessionRecords\\Microsoft.Azure.Commands.Compute.Test.ScenarioTests.VirtualMachineExtensionTests\\TestVirtualMachineADDomainExtensionDomainJoin.json",
      "_justification": "Legitimate test session record"
    },
    {
      "file": "src\\StackAdmin\\Compute\\Commands.Compute.Test\\SessionRecords\\Microsoft.Azure.Commands.Compute.Test.ScenarioTests.VirtualMachineExtensionTests\\TestVirtualMachineAccessExtension.json",
      "_justification": "Legitimate test session record"
    },
    {
      "file": "src\\StackAdmin\\Compute\\Commands.Compute.Test\\SessionRecords\\Microsoft.Azure.Commands.Compute.Test.ScenarioTests.VirtualMachineExtensionTests\\TestVirtualMachineADDomainExtension.json",
      "_justification": "Legitimate test session record"
    },
    {
      "file": "src\\StackAdmin\\Compute\\Commands.Compute.Test\\SessionRecords\\Microsoft.Azure.Commands.Compute.Test.ScenarioTests.VirtualMachineExtensionTests\\TestVirtualMachineBginfoExtension.json",
      "_justification": "Legitimate test session record"
    },
    {
      "file": "src\\StackAdmin\\Compute\\Commands.Compute.Test\\SessionRecords\\Microsoft.Azure.Commands.Compute.Test.ScenarioTests.VirtualMachineExtensionTests\\TestVirtualMachineCustomScriptExtension.json",
      "_justification": "Legitimate test session record"
    },
    {
      "file": "src\\StackAdmin\\Compute\\Commands.Compute.Test\\SessionRecords\\Microsoft.Azure.Commands.Compute.Test.ScenarioTests.VirtualMachineExtensionTests\\TestVirtualMachineCustomScriptExtensionFileUri.json",
      "_justification": "Legitimate test session record"
    },
    {
      "file": "src\\StackAdmin\\Compute\\Commands.Compute.Test\\SessionRecords\\Microsoft.Azure.Commands.Compute.Test.ScenarioTests.VirtualMachineExtensionTests\\TestVirtualMachineCustomScriptExtensionSecureExecution.json",
      "_justification": "Legitimate test session record"
    },
    {
      "file": "src\\StackAdmin\\Compute\\Commands.Compute.Test\\SessionRecords\\Microsoft.Azure.Commands.Compute.Test.ScenarioTests.VirtualMachineExtensionTests\\TestVirtualMachineCustomScriptExtensionWrongStorage.json",
      "_justification": "Legitimate test session record"
    },
    {
      "file": "src\\StackAdmin\\Compute\\Commands.Compute.Test\\SessionRecords\\Microsoft.Azure.Commands.Compute.Test.ScenarioTests.VirtualMachineExtensionTests\\TestVirtualMachineCustomScriptExtensionFileUri.json",
      "_justification": "Legitimate test session record"
    },
    {
      "file": "src\\StackAdmin\\Compute\\Commands.Compute.Test\\SessionRecords\\Microsoft.Azure.Commands.Compute.Test.ScenarioTests.VirtualMachineExtensionTests\\TestVirtualMachineCustomScriptExtensionFileUri.json",
      "_justification": "Legitimate test session record"
    },
    {
      "file": "src\\StackAdmin\\Compute\\Commands.Compute.Test\\SessionRecords\\Microsoft.Azure.Commands.Compute.Test.ScenarioTests.VirtualMachineExtensionTests\\TestVirtualMachineExtension.json",
      "_justification": "Legitimate test session record"
    },
    {
      "file": "src\\StackAdmin\\Compute\\Commands.Compute.Test\\SessionRecords\\Microsoft.Azure.Commands.Compute.Test.ScenarioTests.VirtualMachineExtensionTests\\TestVirtualMachineCustomScriptExtensionFileUri.json",
      "_justification": "Legitimate test session record"
    },
    {
      "file": "src\\StackAdmin\\Compute\\Commands.Compute.Test\\SessionRecords\\Microsoft.Azure.Commands.Compute.Test.ScenarioTests.VirtualMachineExtensionTests\\TestVirtualMachineCustomScriptExtensionFileUri.json",
      "_justification": "Legitimate test session record"
    },
    {
      "file": "src\\StackAdmin\\Compute\\Commands.Compute.Test\\SessionRecords\\Microsoft.Azure.Commands.Compute.Test.ScenarioTests.VirtualMachineExtensionTests\\TestVirtualMachineExtensionWithSwitch.json",
      "_justification": "Legitimate test session record"
    },
    {
      "file": "src\\StackAdmin\\Compute\\Commands.Compute.Test\\SessionRecords\\Microsoft.Azure.Commands.Compute.Test.ScenarioTests.VirtualMachineExtensionTests\\TestVirtualMachineCustomScriptExtensionFileUri.json",
      "_justification": "Legitimate test session record"
    },
    {
      "file": "src\\StackAdmin\\Compute\\Commands.Compute.Test\\SessionRecords\\Microsoft.Azure.Commands.Compute.Test.ScenarioTests.VirtualMachineExtensionTests\\TestVirtualMachineExtensionUsingHashTable.json",
      "_justification": "Legitimate test session record"
    },
    {
      "file": "src\\StackAdmin\\Compute\\Commands.Compute.Test\\Templates\\tstorgnztn-validator.pem",
      "_justification": "Legitimate test session record"
    },
    {
      "file": "\\src\\StackAdmin\\Network\\Commands.Network.Test\\ScenarioTests\\ApplicationGatewayTests.ps1",
      "_justification": "No secrets, use of test password"
    },
    {
      "file": "\\src\\StackAdmin\\Network\\Commands.Network.Test\\ScenarioTests\\VirtualNetworkGatewayTests.ps1",
      "_justification": "No secrets, use of test password"
    },
    {
      "file": "\\src\\StackAdmin\\Network\\Commands.Network.Test\\SessionRecords\\Commands.Network.Test.ScenarioTests.ApplicationGatewayTests\\TestApplicationGatewayCRUD2.json",
      "_justification": "Legitimate test session record"
    },
    {
      "file": "\\src\\StackAdmin\\Network\\Commands.Network.Test\\SessionRecords\\Commands.Network.Test.ScenarioTests.NetworkWatcherAPITests\\TestTroubleshoot.json",
      "_justification": "Legitimate test session record"
    },
    {
      "file": "\\src\\StackAdmin\\Network\\Commands.Network.Test\\SessionRecords\\Commands.Network.Test.ScenarioTests.VirtualNetworkTests\\TestResourceNavigationLinksOnSubnetCRUD.json",
      "_justification": "Legitimate test session record"
    },
    {
      "file": "\\src\\StackAdmin\\Network\\Commands.Network.Test\\SessionRecords\\Commands.Network.Test.ScenarioTests.VirtualNetworkGatewayTests\\TestVirtualNetworkGatewayP2SVpnProfile.json",
      "_justification": "Legitimate test session record"
    },
    {
      "file": "src\\StackAdmin\\Azs.Backup.Admin\\Tests\\src\\Common.ps1",
      "_justification": "randomly generated base64 encoding."
    },
    {
      "file": "\\src\\ResourceManager\\SignalR\\Commands.SignalR.Test\\SessionRecords\\Microsoft.Azure.Commands.SignalR.Test.ScenarioTests.AzureRmSignalRTests\\TestAzureRmSignalR.json",
      "_justification": "Legitimate test session record"
    },
    {
      "file": "\\src\\ResourceManager\\SignalR\\Commands.SignalR.Test\\SessionRecords\\Microsoft.Azure.Commands.SignalR.Test.ScenarioTests.AzureRmSignalRTests\\TestAzureRmSignalRWithDefaultArgs.json",
      "_justification": "Legitimate test session record"
    },
    {
      "file": "\\src\\StackAdmin\\Network\\Commands.Network.Test\\SessionRecords\\Commands.Network.Test.ScenarioTests.NetworkWatcherAPITests\\TestTroubleshoot.json",
      "_justification": "Legitimate test session record"
    },
    {
      "file": "\\src\\ResourceManager\\Websites\\Commands.Websites.Test\\SessionRecords\\Microsoft.Azure.Commands.Websites.Test.ScenarioTests.WebAppBackupRestoreTests\\TestCreateNewWebAppBackupPiping.json",
      "_justification": "Legitimate test session record, keys are deleted"
    },
    {
      "file": "\\src\\ResourceManager\\Websites\\Commands.Websites.Test\\SessionRecords\\Microsoft.Azure.Commands.Websites.Test.ScenarioTests.WebAppBackupRestoreTests\\TestCreateNewWebAppBackup.json",
      "_justification": "Legitimate test session record, keys are deleted"
    },
    {
      "file": "\\src\\ResourceManager\\Websites\\Commands.Websites.Test\\SessionRecords\\Microsoft.Azure.Commands.Websites.Test.ScenarioTests.WebAppBackupRestoreTests\\TestGetWebAppBackup.json",
      "_justification": "Legitimate test session record, keys are deleted"
    },
    {
      "file": "\\src\\ResourceManager\\Websites\\Commands.Websites.Test\\SessionRecords\\Microsoft.Azure.Commands.Websites.Test.ScenarioTests.WebAppBackupRestoreTests\\TestEditAndGetWebAppBackupConfiguration.json",
      "_justification": "Legitimate test session record, keys are deleted"
    },
    {
      "file": "\\src\\ResourceManager\\Websites\\Commands.Websites.Test\\SessionRecords\\Microsoft.Azure.Commands.Websites.Test.ScenarioTests.WebAppBackupRestoreTests\\TestEditAndGetWebAppBackupConfigurationPiping.json",
      "_justification": "Legitimate test session record, keys are deleted"
    },
    {
      "file": "\\src\\ResourceManager\\Websites\\Commands.Websites.Test\\SessionRecords\\Microsoft.Azure.Commands.Websites.Test.ScenarioTests.WebAppBackupRestoreTests\\TestCreateNewWebAppBackupPiping.json",
      "_justification": "Legitimate test session record, keys are deleted"
    },
    {
      "file": "\\src\\ResourceManager\\Websites\\Commands.Websites.Test\\SessionRecords\\Microsoft.Azure.Commands.Websites.Test.ScenarioTests.WebAppBackupRestoreTests\\TestCreateNewWebAppBackupPiping.json",
      "_justification": "Legitimate test session record, keys are deleted"
    },
    {
      "file": "\\src\\ResourceManager\\Websites\\Commands.Websites.Test\\SessionRecords\\Microsoft.Azure.Commands.Websites.Test.ScenarioTests.WebAppBackupRestoreTests\\TestCreateNewWebAppBackup.json",
      "_justification": "Legitimate test session record, keys are deleted"
    },
    {
      "file": "\\src\\ResourceManager\\Websites\\Commands.Websites.Test\\SessionRecords\\Microsoft.Azure.Commands.Websites.Test.ScenarioTests.WebAppBackupRestoreTests\\TestGetWebAppBackup.json",
      "_justification": "Legitimate test session record, keys are deleted"
    },
    {
      "file": "\\src\\ResourceManager\\Websites\\Commands.Websites.Test\\SessionRecords\\Microsoft.Azure.Commands.Websites.Test.ScenarioTests.WebAppBackupRestoreTests\\TestEditAndGetWebAppBackupConfiguration.json",
      "_justification": "Legitimate test session record, keys are deleted"
    },
    {
      "file": "\\src\\ResourceManager\\Websites\\Commands.Websites.Test\\SessionRecords\\Microsoft.Azure.Commands.Websites.Test.ScenarioTests.WebAppBackupRestoreTests\\TestEditAndGetWebAppBackupConfigurationPiping.json",
      "_justification": "Legitimate test session record, keys are deleted"
    },
    {
      "file": "\\src\\ResourceManager\\Websites\\Commands.Websites.Test\\SessionRecords\\Microsoft.Azure.Commands.Websites.Test.ScenarioTests.WebAppBackupRestoreTests\\TestCreateNewWebAppBackupPiping.json",
      "_justification": "Legitimate test session record, keys are deleted"
    },
    {
      "file": "\\src\\ResourceManager\\Websites\\Commands.Websites.Test\\SessionRecords\\Microsoft.Azure.Commands.Websites.Test.ScenarioTests.WebAppBackupRestoreTests\\TestGetWebAppBackupList.json",
      "_justification": "Legitimate test session record, keys are deleted"
    },
    {
      "file": "\\src\\ResourceManager\\ApplicationInsights\\Commands.ApplicationInsights.Test\\SessionRecords\\Microsoft.Azure.Commands.ApplicationInsights.Test.ScenarioTests.PricingAndDailyCapTests\\TestGetAppInsightsDailyCap.json",
      "_justification": "Legitimate test session record"
    },
    {
      "file": "\\src\\ResourceManager\\ApplicationInsights\\Commands.ApplicationInsights.Test\\SessionRecords\\Microsoft.Azure.Commands.ApplicationInsights.Test.ScenarioTests.PricingAndDailyCapTests\\TestSetAppInsightsDailyCap.json",
      "_justification": "Legitimate test session record"
    },
    {
      "file": "\\src\\ServiceManagement\\Automation\\Commands.Automation\\Microsoft.WindowsAzure.Commands.Automation.dll-help.xml",
      "_justification": "Module example help information using fake passwords"
    },
    {
      "file": "\\src\\ResourceManager\\Sql\\Commands.Sql.Test\\SessionRecords\\Microsoft.Azure.Commands.Sql.Test.ScenarioTests.VulnerabilityAssessmentTests\\VulnerabilityAssessmentBaselineTest.json",
      "_justification": "Legitimate test session record - the resources are bing deleted after the test run in Record mode."
    },
    {
      "file": "\\src\\ResourceManager\\Sql\\Commands.Sql.Test\\SessionRecords\\Microsoft.Azure.Commands.Sql.Test.ScenarioTests.VulnerabilityAssessmentTests\\VulnerabilityAssessmentScanConvertTest.json",
      "_justification": "Legitimate test session record - the resources are bing deleted after the test run in Record mode."
    },
    {
      "file": "\\src\\ResourceManager\\Sql\\Commands.Sql.Test\\SessionRecords\\Microsoft.Azure.Commands.Sql.Test.ScenarioTests.VulnerabilityAssessmentTests\\VulnerabilityAssessmentScanRecordGetListTest.json",
      "_justification": "Legitimate test session record - the resources are bing deleted after the test run in Record mode."
    },
    {
      "file": "\\src\\ResourceManager\\Sql\\Commands.Sql.Test\\SessionRecords\\Microsoft.Azure.Commands.Sql.Test.ScenarioTests.VulnerabilityAssessmentTests\\VulnerabilityAssessmentSettingsTest.json",
      "_justification": "Legitimate test session record - the resources are bing deleted after the test run in Record mode."
    },
    {
      "file": "\\src\\ResourceManager\\Network\\Commands.Network.Test\\ScenarioTests\\Data\\auth-cert.pfx",
      "_justification": "Legitimate test certificate file"
    },
    {
      "file": "\\src\\ResourceManager\\Relay\\Commands.Relay.Test\\ScenarioTests\\RelayAuthorizationRulesTests.ps1",
      "_justification": "The Authorization rule is deleted Rule is"
    },
    {
      "file": "src\\ResourceManager\\Relay\\Commands.Relay.Test\\SessionRecords\\Microsoft.Azure.Commands.Relay.Test.ScenarioTests.RelayAuthorizationRulesTests\\RelayAuthorizationRulesTestsCRUD.json",
      "_justification": "Legitimate test session record"
    },
    {
      "file": "\\src\\ServiceManagement\\Services\\Commands.Test\\Profile\\ProfileCmdltsTests.cs",
      "_justification": "Mocked credential"
    },
    {
      "file": "src\\ResourceManager\\Automation\\Commands.Automation.Test\\ScenarioTests\\SourceControlTests.ps1",
      "_justification": "Legitimate personal access tokens. After recording the tests, the tokens were revoked"
    },
    {
      "file": "src\\ServiceManagement\\Services\\Commands.Test\\Profile\\ProfileCmdltsTests.cs",
      "_justification": "Sample certificate only used in tests"
    },
    {
      "file": "src\\ServiceManagement\\Sql\\Commands.SqlDatabase.Test\\UnitTests\\UnitTestHelper.cs",
      "_justification": "Mocked test credentials"
    },
    {
      "file": "src\\ResourceManager\\Resources\\Commands.Resources\\ActiveDirectory\\Models\\ParameterSet.cs",
      "_justification": "Flagged secrets are names of parameter sets."
    },
    {
      "file": "\\src\\ResourceManager\\AzureBatch\\Commands.Batch.Test\\SessionRecords\\Microsoft.Azure.Commands.Batch.Test.ScenarioTests.BatchApplicationPackageTests\\TestUpdateApplicationPackage.json",
      "hash": "7h1ZK3B30ya9x6svYsY3oaw3Je4LbyRpfSI/5qclGXM=",
      "_justification": "Expired test session storage SAS"
    },
    {
      "file": "\\src\\ResourceManager\\AzureBatch\\Commands.Batch.Test\\SessionRecords\\Microsoft.Azure.Commands.Batch.Test.ScenarioTests.BatchApplicationPackageTests\\TestUpdateApplicationPackage.json",
      "hash": "b3IzFl8cz1vV/KM+AGc0K0gx+2DWAGQpn3D9WWEuhTQ=",
      "_justification": "Expired test session storage SAS"
    },
    {
      "file": "\\src\\ResourceManager\\AzureBatch\\Commands.Batch.Test\\SessionRecords\\Microsoft.Azure.Commands.Batch.Test.ScenarioTests.BatchApplicationPackageTests\\TestCreatePoolWithApplicationPackage.json",
      "hash": "vs94ueh47ZpMVtcUc7DB198Pd1mzjmjIco3n8eFkCCc=",
      "_justification": "Expired test session storage SAS"
    },
    {
      "file": "\\src\\ResourceManager\\AzureBatch\\Commands.Batch.Test\\SessionRecords\\Microsoft.Azure.Commands.Batch.Test.ScenarioTests.BatchApplicationPackageTests\\TestCreatePoolWithApplicationPackage.json",
      "hash": "LiJDVOUTh4oKiEX0lxrrlRX+W6XwSu+ghid0WgeU/mo=",
      "_justification": "Expired test session storage SAS"
    },
    {
      "file": "\\src\\ResourceManager\\AzureBatch\\Commands.Batch.Test\\SessionRecords\\Microsoft.Azure.Commands.Batch.Test.ScenarioTests.BatchApplicationPackageTests\\TestUploadApplicationPackage.json",
      "hash": "N6I3bzY5IuAF72bjVLz9I1aI3VRzwkUGW7EgBvgw7u0=",
      "_justification": "Expired test session storage SAS"
    },
    {
      "file": "\\src\\ResourceManager\\AzureBatch\\Commands.Batch.Test\\SessionRecords\\Microsoft.Azure.Commands.Batch.Test.ScenarioTests.BatchApplicationPackageTests\\TestUploadApplicationPackage.json",
      "hash": "N6I3bzY5IuAF72bjVLz9I1aI3VRzwkUGW7EgBvgw7u0=",
      "_justification": "Expired test session storage SAS"
    },
    {
      "file": "\\src\\ResourceManager\\AzureBatch\\Commands.Batch.Test\\SessionRecords\\Microsoft.Azure.Commands.Batch.Test.ScenarioTests.BatchApplicationPackageTests\\TestUpdatePoolWithApplicationPackage.json",
      "hash": "JrpBaBulKXHy4+GiNC9bcdEgs0IyteZBrol/WgUQV/c=",
      "_justification": "Expired test session storage SAS"
    },
    {
      "file": "\\src\\ResourceManager\\AzureBatch\\Commands.Batch.Test\\SessionRecords\\Microsoft.Azure.Commands.Batch.Test.ScenarioTests.BatchApplicationPackageTests\\TestUpdatePoolWithApplicationPackage.json",
      "hash": "SB0xdyGO1L0ed4yxyqzld6xXQfTuM3czfp05Si3bAzw=",
      "_justification": "Expired test session storage SAS"
    },
    {
      "file": "\\src\\ResourceManager\\DataFactoryV2\\Commands.DataFactories\\help\\New-AzDataFactoryEncryptValue.md",
      "_justification": "Fake password"
    },
    {
      "file": "\\src\\ResourceManager\\Network\\Commands.Network.Test\\SessionRecords\\Commands.Network.Test.ScenarioTests.VirtualNetworkGatewayTests\\TestVirtualNetworkGatewayP2SAndSKU.json",
      "_justification": "Test resource is deleted"
    },
    {
      "file": "\\src\\ResourceManager\\LogicApp\\Commands.LogicApp.Test\\SessionRecords\\Microsoft.Azure.Commands.LogicApp.Test.ScenarioTests.WorkflowTests\\TestCreateAndGetLogicAppUsingDefinitionWithActions.json",
      "_justification": "Test resource is deleted"
    },
    {
      "file": "\\src\\ResourceManager\\AzureBatch\\Commands.Batch\\help\\New-AzBatchTask.md",
      "hash": "9DiQS2GhPQXk8u3D2jadP/YcW2ZysE6slHg0yDqxByg=",
      "_justification": "Markdown example and not a real credential"
    },
<<<<<<< HEAD
    {
      "file": "\\src\\Automation\\Automation.Test\\ScenarioTests\\SourceControlTests.ps1",
      "_justification": "Test resource is deleted"
    },
    {
      "file": "\\src\\Batch\\Batch.Test\\ScenarioTests\\ComputeNodeUserTests.ps1",
      "_justification": "Test resource is deleted"
    },
    {
      "file": "\\src\\HDInsight\\HDInsight.Test\\ScenarioTests\\HDInsightConfigurationTests.ps1",
      "_justification": "Test resource is deleted"
    },
    {
      "file": "\\src\\KeyVault\\KeyVault.Test\\Scripts\\VaultCertificateTests.ps1",
      "_justification": "Resource creation is mocked"
    },
    {
      "file": "\\src\\Relay\\Relay.Test\\ScenarioTests\\RelayAuthorizationRulesTests.ps1",
      "_justification": "Test resource is deleted"
    }
=======
	{
      "file": "\\src\\IotHub\\IotHub.Test\\ScenarioTests\\IotHubRoutingTests.ps1",
      "_justification": "Mocked test resource. The resources are being deleted after the test run in Record mode."
    },
>>>>>>> b797ef67
  ]
}<|MERGE_RESOLUTION|>--- conflicted
+++ resolved
@@ -1018,7 +1018,6 @@
       "hash": "9DiQS2GhPQXk8u3D2jadP/YcW2ZysE6slHg0yDqxByg=",
       "_justification": "Markdown example and not a real credential"
     },
-<<<<<<< HEAD
     {
       "file": "\\src\\Automation\\Automation.Test\\ScenarioTests\\SourceControlTests.ps1",
       "_justification": "Test resource is deleted"
@@ -1038,12 +1037,10 @@
     {
       "file": "\\src\\Relay\\Relay.Test\\ScenarioTests\\RelayAuthorizationRulesTests.ps1",
       "_justification": "Test resource is deleted"
-    }
-=======
-	{
+    },
+	  {
       "file": "\\src\\IotHub\\IotHub.Test\\ScenarioTests\\IotHubRoutingTests.ps1",
       "_justification": "Mocked test resource. The resources are being deleted after the test run in Record mode."
-    },
->>>>>>> b797ef67
+    }
   ]
 }