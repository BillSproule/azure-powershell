<?xml version="1.0" encoding="utf-8"?>
<Project ToolsVersion="12.0" DefaultTargets="Build" xmlns="http://schemas.microsoft.com/developer/msbuild/2003">
  <PropertyGroup>
    <OmitJsonPackage>true</OmitJsonPackage>
  </PropertyGroup>
  <Import Project="$(MSBuildThisFileDirectory)\Common.Netcore.Dependencies.targets" />

  <ItemGroup Condition="'$(TargetFramework)' != 'net472'">
    <PackageReference Include="Microsoft.Azure.Management.ResourceManager" Version="1.9.1-preview" >
      <PrivateAssets Condition="'$(HideReferenceDependencies)' == 'true'">All</PrivateAssets>
    </PackageReference>
    <PackageReference Include="Microsoft.Azure.Test.HttpRecorder" Version="1.14.1" >
      <PrivateAssets Condition="'$(HideReferenceDependencies)' == 'true'">All</PrivateAssets>
    </PackageReference>
    <PackageReference Include="Microsoft.Rest.ClientRuntime.Azure.Authentication" Version="2.3.5" >
      <PrivateAssets Condition="'$(HideReferenceDependencies)' == 'true'">All</PrivateAssets>
    </PackageReference>
    <PackageReference Include="Microsoft.Rest.ClientRuntime.Azure.TestFramework" Version="1.8.1" >
      <PrivateAssets Condition="'$(HideReferenceDependencies)' == 'true'">All</PrivateAssets>
    </PackageReference>
    <PackageReference Include="xunit" Version="2.4.0" />
<<<<<<< HEAD
    <PackageReference Include="Microsoft.Azure.PowerShell.ScenarioTest.ResourceManager" Version="1.1.14-preview" >
      <PrivateAssets Condition="'$(HideReferenceDependencies)' == 'true'">All</PrivateAssets>
    </PackageReference>
    <PackageReference Include="Microsoft.Azure.PowerShell.TestFx" Version="1.1.14-preview" >
      <PrivateAssets Condition="'$(HideReferenceDependencies)' == 'true'">All</PrivateAssets>
    </PackageReference>
=======
>>>>>>> 13e8317d
  </ItemGroup>

  <ItemGroup Condition="'$(TargetFramework)' == 'net472'">
    <PackageReference Include="xunit.runner.visualstudio" Version="2.4.0" />
    <PackageReference Include="xunit.runner.console" Version="2.4.0" />
    <PackageReference Include="System.Reflection.TypeExtensions" Version="4.0.0" />
    <Reference Include="System.Net.Http" />
    <Reference Include="System.Management.Automation">
      <SpecificVersion>False</SpecificVersion>
      <HintPath>$(windir)\Microsoft.NET\assembly\GAC_MSIL\System.Management.Automation\v4.0_3.0.0.0__31bf3856ad364e35\System.Management.Automation.dll</HintPath>
    </Reference>
    <PackageReference Include="Newtonsoft.Json" version="10.0.3" />
  </ItemGroup>
  
  <ItemGroup Condition="'$(TargetFramework)' == 'netcoreapp2.0'">
    <PackageReference Include="Microsoft.PowerShell.SDK" Version="6.0.4" IncludeAssets="All" />
    <PackageReference Include="Newtonsoft.Json" Version="[10.0.3]" />
    <PackageReference Include="xunit.runner.visualstudio" Version="2.4.0" />
  </ItemGroup>

  <ItemGroup Condition="'$(TargetFramework)' == 'netcoreapp2.1'">
    <PackageReference Include="Microsoft.PowerShell.SDK" Version="6.1.0-rc.1" IncludeAssets="All" />
    <PackageReference Include="Newtonsoft.Json" Version="11.0.2" />
    <PackageReference Include="xunit.runner.visualstudio" Version="2.4.0" />
 </ItemGroup>

  <ItemGroup>
    <PackageReference Include="Microsoft.IdentityModel.Clients.ActiveDirectory" Version="3.19.2" />
    <PackageReference Include="Microsoft.NET.Test.Sdk" Version="15.8.0" />
  </ItemGroup>
<<<<<<< HEAD

  <PropertyGroup>
    <ScenarioTestToolsPath>$(NugetPackageRoot)microsoft.azure.powershell.scenariotest.resourcemanager\1.1.14-preview\tools\</ScenarioTestToolsPath>
  </PropertyGroup>

  <ItemGroup>
    <None Include="$(ScenarioTestToolsPath)Assert.ps1">
      <CopyToOutputDirectory>Always</CopyToOutputDirectory>
    </None>
    <None Include="$(ScenarioTestToolsPath)Common.ps1">
      <CopyToOutputDirectory>Always</CopyToOutputDirectory>
    </None>
    <None Include="$(ScenarioTestToolsPath)AzureRM.Resources.ps1">
      <CopyToOutputDirectory>Always</CopyToOutputDirectory>
    </None>
    <None Include="$(ScenarioTestToolsPath)AzureRM.Storage.ps1">
      <CopyToOutputDirectory>Always</CopyToOutputDirectory>
    </None>
  </ItemGroup>
=======
>>>>>>> 13e8317d
</Project><|MERGE_RESOLUTION|>--- conflicted
+++ resolved
@@ -19,15 +19,6 @@
       <PrivateAssets Condition="'$(HideReferenceDependencies)' == 'true'">All</PrivateAssets>
     </PackageReference>
     <PackageReference Include="xunit" Version="2.4.0" />
-<<<<<<< HEAD
-    <PackageReference Include="Microsoft.Azure.PowerShell.ScenarioTest.ResourceManager" Version="1.1.14-preview" >
-      <PrivateAssets Condition="'$(HideReferenceDependencies)' == 'true'">All</PrivateAssets>
-    </PackageReference>
-    <PackageReference Include="Microsoft.Azure.PowerShell.TestFx" Version="1.1.14-preview" >
-      <PrivateAssets Condition="'$(HideReferenceDependencies)' == 'true'">All</PrivateAssets>
-    </PackageReference>
-=======
->>>>>>> 13e8317d
   </ItemGroup>
 
   <ItemGroup Condition="'$(TargetFramework)' == 'net472'">
@@ -58,26 +49,4 @@
     <PackageReference Include="Microsoft.IdentityModel.Clients.ActiveDirectory" Version="3.19.2" />
     <PackageReference Include="Microsoft.NET.Test.Sdk" Version="15.8.0" />
   </ItemGroup>
-<<<<<<< HEAD
-
-  <PropertyGroup>
-    <ScenarioTestToolsPath>$(NugetPackageRoot)microsoft.azure.powershell.scenariotest.resourcemanager\1.1.14-preview\tools\</ScenarioTestToolsPath>
-  </PropertyGroup>
-
-  <ItemGroup>
-    <None Include="$(ScenarioTestToolsPath)Assert.ps1">
-      <CopyToOutputDirectory>Always</CopyToOutputDirectory>
-    </None>
-    <None Include="$(ScenarioTestToolsPath)Common.ps1">
-      <CopyToOutputDirectory>Always</CopyToOutputDirectory>
-    </None>
-    <None Include="$(ScenarioTestToolsPath)AzureRM.Resources.ps1">
-      <CopyToOutputDirectory>Always</CopyToOutputDirectory>
-    </None>
-    <None Include="$(ScenarioTestToolsPath)AzureRM.Storage.ps1">
-      <CopyToOutputDirectory>Always</CopyToOutputDirectory>
-    </None>
-  </ItemGroup>
-=======
->>>>>>> 13e8317d
 </Project>