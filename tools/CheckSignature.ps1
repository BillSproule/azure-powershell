<#
    Check (and recurse) current directory                   .\CheckSignature.ps1
    Find and check directory of Azure PowerShell modules    .\CheckSignature.ps1 -AzurePowerShell
    Check directory of MSI-installed modules                .\CheckSignature.ps1 -MsiInstall
    Check directory of gallery-installed modules            .\CheckSignature.ps1 -GalleryInstall
    Check files in provided path                            .\CheckSignature.ps1 -CustomPath $Path
#>
[CmdletBinding(DefaultParameterSetName="CurrentDirectory")]
Param
(
    [Parameter(ParameterSetName="AzurePowerShell", Mandatory=$true)]
    [switch]$AzurePowerShell,
    [Parameter(ParameterSetName="MsiInstall", Mandatory=$true)]
    [switch]$MsiInstall,
    [Parameter(ParameterSetName="GalleryInstall", Mandatory=$true)]
    [switch]$GalleryInstall,
    [Parameter(ParameterSetName="CustomPath", Mandatory=$true)]
    [string]$CustomPath
)

function Check-StrongName {
    [CmdletBinding()]
    param([Parameter(ValueFromPipeline=$true)][string]$path)
    $output = & "sn.exe" -vf $path
    $length = $output.Length - 1
    if (-not $output[$length].Contains("is valid")) {
        Write-Output "$path has an invalid strong name."
    }
}

function Check-AuthenticodeSignature {
    [CmdletBinding()]
    param([Parameter(ValueFromPipeline=$true)][string]$path)
    $output = Get-AuthenticodeSignature $path
    if (-not ($output.Status -like "Valid")) {
        Write-Output "$path has an invalid authenticode signature. Status is $($output.Status)"
    }
}

function Check-All {
    [CmdletBinding()]
    param([Parameter()][string]$path)

    if (!(Get-Command "sn.exe" -ErrorAction SilentlyContinue))
    {
        Write-Error "Unable to find sn.exe; please ensure that the Windows SDK is installed and found in the PATH environment variable."
        return
    }

    $invalidList = @()

    $files = Get-ChildItem $path\* -Include *.dll -Recurse | Where-Object { $_.FullName -like "*Azure*" }
    Write-Host "Checking the strong name signature of $($files.Count) files (.dll)" -ForegroundColor Yellow

    $invalidStrongNameList = @()

    for ($idx = 0; $idx -lt $files.Length; $idx++) {
        $percent = (100 * $idx) / $files.Length
        Write-Progress -Activity "Validating strong name signature of $($files[$idx])" -Status "$percent% Complete" -PercentComplete $percent
        $invalidStrongNameList += Check-StrongName -path $files[$idx]
    }

    if ($invalidStrongNameList.Length -gt 0) {
        $invalidList += $invalidStrongNameList
        Write-Host "Found $($invalidStrongNameList.Count) files with an invalid strong name signature." -ForegroundColor Red
    }
    else {
        Write-Host "All files (.dll) have a strong name signature." -ForegroundColor Green
    }    

    # -------------------------------------

    $files = Get-ChildItem $path\* -Include *.dll, *.ps1, *.psm1 -Recurse | Where-Object { $_.FullName -like "*Azure*" }
    $files = $files | Where-Object { ($_.FullName -notlike "*Newtonsoft.Json*") -and `
                                     ($_.FullName -notlike "*AutoMapper*") -and `
                                     ($_.FullName -notlike "*Security.Cryptography*") -and `
                                     ($_.FullName -notlike "*NLog*") -and `
<<<<<<< HEAD
=======
                                     ($_.FullName -notlike "*YamlDotNet*") -and `
>>>>>>> 7da0bbb4
                                     ($_.FullName -notlike "*BouncyCastle.Crypto*")}
    Write-Host "Checking the authenticode signature of $($files.Count) files (.dll, .ps1, .psm1)" -ForegroundColor Yellow

    $invalidAuthenticodeList = @()

    for ($idx = 0; $idx -lt $files.Length; $idx++) {
        $percent = (100 * $idx) / $files.Length
        Write-Progress -Activity "Validating authenticode signature of $($files[$idx])" -Status "$percent% Complete" -PercentComplete $percent
        $invalidAuthenticodeList += Check-AuthenticodeSignature -path $files[$idx]
    }

    if ($invalidAuthenticodeList.Length -gt 0) {
        $invalidList += $invalidAuthenticodeList
        Write-Host "Found $($invalidAuthenticodeList.Count) files with an invalid authenticode signature." -ForegroundColor Red
    }
    else {
        Write-Host "All files (.dll, .ps1, .psd1) have a valid authenticode signature." -ForegroundColor Green
    }

    if ($invalidList.Length -gt 0) {
        Write-Output($invalidList)
        throw "Strong name signature check and/or authenticode signature check failed. Please see the above errors."
    }
}

$path = ".\"

if ($PSCmdlet.ParameterSetName -eq "AzurePowerShell")
{
    $ProfileModule = Get-Module -Name AzureRM.Profile -ListAvailable
    if (!($ProfileModule))
    {
        Write-Error "Unable to find the AzureRM.Profile module. Please ensure that Azure PowerShell has been installed and the appropriate path is found in the PSModulePath environment variable."
        return
    }

    if ($ProfileModule.Count -gt 1)
    {
        Write-Error "Mulitple versions of Azure PowerShell were found. Please use the -MsiInstall and -GalleryInstall switches to select the installed version you want to check."
        return
    }

    $ModulePath = $ProfileModule.Path
    if ($ModulePath -like "*Microsoft SDKs\Azure\PowerShell*")
    {
        $EndIdx = $ModulePath.IndexOf("PowerShell\ResourceManager", [System.StringComparison]::OrdinalIgnoreCase) + "PowerShell".Length
    }
    elseif ($ModulePath -like "*Modules\AzureRM.Profile*")
    {
        $EndIdx = $ModulePath.IndexOf("Modules\AzureRM.Profile", [System.StringComparison]::OrdinalIgnoreCase) + "Modules".Length
    }

    $path = $ModulePath.Substring(0, $EndIdx)
    Write-Host "Found AzureRM module - checking all (Azure) files in $path" -ForegroundColor Yellow
}
elseif ($PSCmdlet.ParameterSetName -eq "MsiInstall")
{
    $ProfileModule = Get-Module -Name AzureRM.Profile -ListAvailable
    if (!($ProfileModule))
    {
        Write-Error "Unable to find the AzureRM.Profile module. Please ensure that Azure PowerShell has been installed and the appropriate path is found in the PSModulePath environment variable."
        return
    }

    $SearchString = "Microsoft SDKs\Azure\PowerShell"

    $ModulePath = $ProfileModule.Path

    if ($ProfileModule.Count -gt 1)
    {
        $ModulePath = $ProfileModule | Where-Object { $_.Path -like "*$($SearchString)*" }
        if (!($ModulePath))
        {
            Write-Error "Unable to find path of MSI-installed modules from multiple locations found in PSModulePath."
            return
        }
    }
    else
    {
        if ($ModulePath -notlike "*$($SearchString)*")
        {
            Write-Error "Modules installed on the current machine were not from MSI. Consider using the -GalleryInstall switch."
            return
        }    
    }

    $EndIdx = $ModulePath.IndexOf("PowerShell\ResourceManager", [System.StringComparison]::OrdinalIgnoreCase) + "PowerShell".Length
    $path = $ModulePath.Substring(0, $EndIdx)
    Write-Host "Installed Azure PowerShell from MSI - checking all (Azure) files in $path" -ForegroundColor Yellow
}
elseif ($PSCmdlet.ParameterSetName -eq "GalleryInstall")
{
    $ProfileModule = Get-Module -Name AzureRM.Profile -ListAvailable
    if (!($ProfileModule))
    {
        Write-Error "Unable to find the AzureRM.Profile module. Please ensure that Azure PowerShell has been installed and the appropriate path is found in the PSModulePath environment variable."
        return
    }

    $SearchString = "WindowsPowerShell\Modules"

    $ModulePath = $ProfileModule.Path

    if ($ProfileModule.Count -gt 1)
    {
        $ModulePath = $ProfileModule | Where-Object { $_.Path -like "*$($SearchString)*" }
        if (!($ModulePath))
        {
            Write-Error "Unable to find path of gallery-installed modules from multiple locations found in PSModulePath."
            return
        }
    }
    else
    {
        if ($ModulePath -notlike "*$($SearchString)*")
        {
            Write-Error "Modules installed on the current machine were not from the gallery. Consider using the -MsiInstall switch."
            return
        }    
    }

    $EndIdx = $ModulePath.IndexOf("Modules\AzureRM.Profile", [System.StringComparison]::OrdinalIgnoreCase) + "Modules".Length
    $path = $ModulePath.Substring(0, $EndIdx)
    Write-Host "Installed Azure PowerShell from the gallery - checking all (Azure) files in $path" -ForegroundColor Yellow
}
elseif ($PSCmdlet.ParameterSetName -eq "CustomPath")
{
    $path = $CustomPath
    Write-Host "Custom path provided - checking all (Azure) files in $path" -ForegroundColor Yellow
}
else
{
    Write-Host "No switch parameter set - checking all files in current directory" -ForegroundColor Yellow
}

Check-All $path<|MERGE_RESOLUTION|>--- conflicted
+++ resolved
@@ -75,10 +75,7 @@
                                      ($_.FullName -notlike "*AutoMapper*") -and `
                                      ($_.FullName -notlike "*Security.Cryptography*") -and `
                                      ($_.FullName -notlike "*NLog*") -and `
-<<<<<<< HEAD
-=======
                                      ($_.FullName -notlike "*YamlDotNet*") -and `
->>>>>>> 7da0bbb4
                                      ($_.FullName -notlike "*BouncyCastle.Crypto*")}
     Write-Host "Checking the authenticode signature of $($files.Count) files (.dll, .ps1, .psm1)" -ForegroundColor Yellow
 
