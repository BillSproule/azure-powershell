--- conflicted
+++ resolved
@@ -19,14 +19,12 @@
         - Additional information about change #1
 -->
 ## Upcoming Release
-<<<<<<< HEAD
-Added new cmmdlet added for generating SAS token : New-AzServiceBusAuthorizationRuleSASToken
-=======
+
+* Added new cmmdlet added for generating SAS token : New-AzServiceBusAuthorizationRuleSASToken
 * added verification and error message for authorizationrules rights if only 'Manage' is assigned
 
 ## Version 1.2.1
 * Fix for issue #4938 - New-AzureRmServiceBusQueue returns BadRequest when setting MaxSizeInMegabytes
->>>>>>> c4295798
 
 ## Version 1.2.0
 * Fix for issue #9182 - Get-AzServiceBusNamespace returns ResourceGroup instead of ResourceGroupName
