--- conflicted
+++ resolved
@@ -18,12 +18,10 @@
         - Additional information about change #1
 -->
 ## Current Release
-<<<<<<< HEAD
 * Update default Linux image version sku
   - NewAzureServiceFabricCluster.cs default UbuntuServer1604 Sku update
-=======
 * Set minimum dependency of module to PowerShell 5.0
->>>>>>> 7a90a40a
+
 
 ## Version 0.3.4
 * Updated to the latest version of the Azure ClientRuntime
