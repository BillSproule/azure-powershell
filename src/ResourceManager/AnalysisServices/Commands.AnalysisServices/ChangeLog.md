<!--
    Please leave this section at the top of the change log.

    Changes for the current release should go under the section titled "Current Release", and should adhere to the following format:

    ## Current Release
    * Overview of change #1
        - Additional information about change #1
    * Overview of change #2
        - Additional information about change #2
        - Additional information about change #2
    * Overview of change #3
    * Overview of change #4
        - Additional information about change #4

    ## YYYY.MM.DD - Version X.Y.Z (Previous Release)
    * Overview of change #1
        - Additional information about change #1
-->
## Current Release
<<<<<<< HEAD
* Updated help files to include full parameter types.
=======

## Version 0.6.10
>>>>>>> ea403690
* Add required property ResourceGroupName to AS.

## Version 0.6.9
* Fixed formatting of OutputType in help files

## Version 0.6.8
* Enable Gateway assocaite/disassociate operations on AS. 

## Version 0.6.7
* Set minimum dependency of module to PowerShell 5.0

## Version 0.6.6
* Updated to the latest version of the Azure ClientRuntime

## Version 0.6.5
* Fix issue with Default Resource Group in CloudShell
* Fixed issue with cleaning up scripts in build

## Version 0.6.4
* Fixed issue with importing aliases
* Add support of firewall and query scaleout feature, as well as support of 2017-08-01 api version.
* Fix unique Id is null or empty bug.

## Version 0.6.3
* Corrected usage of 'Login-AzureRmAccount' to use 'Connect-AzureRmAccount'

## Version 0.6.2
* Added ResourceGroup Completer to -ResourceGroup parameters allowing tab completion through resource groups in current subscription

## Version 0.6.1
* Remove validate set of location into dynamic lookup so that all clouds are supported.

## Version 0.5.0
* Fixed Synchronize-AzureAsInstance command to work with new AsAzure REST API for sync
* Add support for online help
    - Run Get-Help with the -Online parameter to open the online help in your default Internet browser
    
## Version 0.4.7

## Version 0.4.6
* Added a new dataplane commandlet to allow synchronization of databases from read-write instance to read-only instances 
    - Included help file for the commandlet
    - Added in-memory tests and a scenario test (only live)
* Fixed bugs in Add-AzureAsAccount commandlet 

## Version 0.4.4

## Version 0.4.3
* Fixed bug in Set-AzureRmAnalysisServciesServer
    - When admin was not provided, the admin will be removed.
* Added BackupBlobContainerUri in New-AzureRmAnalysisServicesServer and Set-AzureRmAnalysisServicesServer
    - Enable to set/disable backup blob container for backup/restore Azure Analysis Services Server
* Updated Sku lookup in New-AzureRmAnalysisServicesServer and Set-AzureRmAnalysisServicesServer
    - Changed hard coded Sku into dynamic lookup.
* Add-AzureAnalysisServicesAccount to support login with Service Principal

## Version 0.4.2

## Version 0.4.1
* Add new dataplane API
    - Introduced API to fetch AS server log, Export-AzureAnalysisServicesInstanceLog

## Version 0.4.0
* New SKUs added: B1, B2, S0
* Scale up/down support added

## Version 0.3.1

## Version 0.3.0

## Version 0.2.0

## Version 0.1.0

## Version 0.0.4
* Added State property in additional to ProvisioningState
    - All the cmdlet returning AnalysisService would have a new property 'State' used outside of provisioing.
    - The 'State' is intended to check status outside of provisioning, while 'ProvisioningState' is intended to check status related to Provisioning.
    - ProvisioningState and State are same in service side at this moment, the service side would differenciate ProvisioningState and State in future

## Version 0.0.3
* Added two new dataplane APIs in a separate module Azure.AnalysisServices.psd1
    - This introduces two new APIs that enable customers to login to Azure Analysis Services servers and issue a restart command.

## Version 0.0.2
* Fixed bug in Get-AzureRMAnalysisServicesServer
    - When this command was run against some resources, it would fail with a null reference exception.<|MERGE_RESOLUTION|>--- conflicted
+++ resolved
@@ -18,12 +18,9 @@
         - Additional information about change #1
 -->
 ## Current Release
-<<<<<<< HEAD
 * Updated help files to include full parameter types.
-=======
 
 ## Version 0.6.10
->>>>>>> ea403690
 * Add required property ResourceGroupName to AS.
 
 ## Version 0.6.9
