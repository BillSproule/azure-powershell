--- conflicted
+++ resolved
@@ -235,29 +235,6 @@
             {
                 var creationParameter = new ContainerGroupCreationParameters
                 {
-<<<<<<< HEAD
-                    Name = this.Name,
-                    ResourceGroupName = this.ResourceGroupName,
-                    Location = this.Location ?? this.GetResourceGroupLocation(this.ResourceGroupName),
-                    Tags = TagsConversionHelper.CreateTagDictionary(this.Tag, validate: true),
-                    OsType = this.OsType ?? ContainerGroupCreationParameters.DefaultOsType,
-                    RestartPolicy = this.RestartPolicy ?? ContainerGroupRestartPolicy.Always,
-                    IpAddressType = this.IpAddressType,
-                    DnsNameLabel = this.DnsNameLabel,
-                    Ports = this.Port ?? ContainerGroupCreationParameters.DefaultPorts,
-                    ContainerImage = this.Image,
-                    EnvironmentVariables = this.ConvertHashtableToDictionary(this.EnvironmentVariable),
-                    Cpu = this.Cpu ?? ContainerGroupCreationParameters.DefaultCpu,
-                    MemoryInGb = this.MemoryInGB ?? ContainerGroupCreationParameters.DefaultMemory,
-                    RegistryServer = this.RegistryServerDomain,
-                    RegistryUsername = this.RegistryCredential?.UserName,
-                    RegistryPassword = ContainerGroupCreationParameters.ConvertToString(this.RegistryCredential?.Password),
-                    AzureFileVolumeShareName = this.AzureFileVolumeShareName,
-                    AzureFileVolumeAccountName = this.AzureFileVolumeAccountCredential?.UserName,
-                    AzureFileVolumeAccountKey = ContainerGroupCreationParameters.ConvertToString(this.AzureFileVolumeAccountCredential?.Password),
-                    AzureFileVolumeMountPath = this.AzureFileVolumeMountPath,
-                    Identity = this.ParseIdentity()
-=======
                     Name = Name,
                     ResourceGroupName = ResourceGroupName,
                     Location = Location ?? GetResourceGroupLocation(ResourceGroupName),
@@ -277,8 +254,8 @@
                     AzureFileVolumeShareName = AzureFileVolumeShareName,
                     AzureFileVolumeAccountName = AzureFileVolumeAccountCredential?.UserName,
                     AzureFileVolumeAccountKey = ContainerGroupCreationParameters.ConvertToString(AzureFileVolumeAccountCredential?.Password),
-                    AzureFileVolumeMountPath = AzureFileVolumeMountPath
->>>>>>> f2075d00
+                    AzureFileVolumeMountPath = AzureFileVolumeMountPath,
+                    Identity = ParseIdentity()
                 };
 
 // TODO: Remove IfDef code
