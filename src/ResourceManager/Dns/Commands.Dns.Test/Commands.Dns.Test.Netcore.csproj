<Project Sdk="Microsoft.NET.Sdk">

  <Import Project="$(ProjectDir)..\..\..\..\tools\Common.Netcore.Dependencies.Test.targets" />

  <PropertyGroup>
    <TargetFrameworks>netcoreapp2.1;netcoreapp2.0;net472</TargetFrameworks>
    <AssemblyName>Microsoft.Azure.Commands.Dns.Test</AssemblyName>
    <RootNamespace>Microsoft.Azure.Commands.Dns.Test</RootNamespace>
    <GenerateAssemblyInfo>false</GenerateAssemblyInfo>
    <TreatWarningsAsErrors>true</TreatWarningsAsErrors>
    <WarningsAsErrors />
    <IsPackable>false</IsPackable>
  </PropertyGroup>

  <PropertyGroup Condition="'$(Configuration)|$(Platform)'=='Debug|AnyCPU'">
    <DelaySign>false</DelaySign>
    <DefineConstants>TRACE;DEBUG;NETSTANDARD</DefineConstants>
  </PropertyGroup>

  <PropertyGroup Condition="'$(Configuration)|$(Platform)'=='Release|AnyCPU'">
    <SignAssembly>true</SignAssembly>
    <DelaySign>true</DelaySign>
    <AssemblyOriginatorKeyFile>MSSharedLibKey.snk</AssemblyOriginatorKeyFile>
    <DefineConstants>TRACE;RELEASE;NETSTANDARD;SIGN</DefineConstants>
  </PropertyGroup>

  <ItemGroup Condition="'$(TargetFramework)' != 'net472'">
<<<<<<< HEAD
    <PackageReference Include="Microsoft.Azure.Management.Dns" Version="3.0.0" />
    <PackageReference Include="Microsoft.Azure.Management.Network" Version="19.6.0-preview" />
=======
    <PackageReference Include="Microsoft.Azure.Management.Dns" Version="3.0.1" />
    <PackageReference Include="Microsoft.Azure.Management.Network" Version="19.5.1-preview" />
>>>>>>> 7cc515d5
    <!-- <PackageReference Include="Moq" Version="4.2.1510.2205" /> -->
  </ItemGroup>

  <ItemGroup>
    <Reference Include="Microsoft.Azure.Commands.Dns">
      <HintPath>..\..\..\Package\$(Configuration)\ResourceManager\AzureResourceManager\Az.Dns\Microsoft.Azure.Commands.Dns.dll</HintPath>
    </Reference>
  </ItemGroup>

  <ItemGroup>
    <None Update="SessionRecords\**\*.json">
      <CopyToOutputDirectory>PreserveNewest</CopyToOutputDirectory>
    </None>
    <None Update="ScenarioTests\*.ps1">
      <CopyToOutputDirectory>PreserveNewest</CopyToOutputDirectory>
    </None>
  </ItemGroup>
</Project><|MERGE_RESOLUTION|>--- conflicted
+++ resolved
@@ -25,13 +25,8 @@
   </PropertyGroup>
 
   <ItemGroup Condition="'$(TargetFramework)' != 'net472'">
-<<<<<<< HEAD
-    <PackageReference Include="Microsoft.Azure.Management.Dns" Version="3.0.0" />
+    <PackageReference Include="Microsoft.Azure.Management.Dns" Version="3.0.1" />
     <PackageReference Include="Microsoft.Azure.Management.Network" Version="19.6.0-preview" />
-=======
-    <PackageReference Include="Microsoft.Azure.Management.Dns" Version="3.0.1" />
-    <PackageReference Include="Microsoft.Azure.Management.Network" Version="19.5.1-preview" />
->>>>>>> 7cc515d5
     <!-- <PackageReference Include="Moq" Version="4.2.1510.2205" /> -->
   </ItemGroup>
 
