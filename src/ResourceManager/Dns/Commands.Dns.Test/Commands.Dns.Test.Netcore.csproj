--- conflicted
+++ resolved
@@ -24,13 +24,8 @@
   </PropertyGroup>
 
   <ItemGroup>
-<<<<<<< HEAD
     <PackageReference Include="Microsoft.Azure.Management.Dns" Version="3.0.0" />
-    <PackageReference Include="Microsoft.Azure.Management.Network" Version="19.1.0-preview" />
-=======
-    <PackageReference Include="Microsoft.Azure.Management.Dns" Version="2.2.0-preview" />
     <PackageReference Include="Microsoft.Azure.Management.Network" Version="19.3.0-preview" />
->>>>>>> 1e744fba
     <PackageReference Include="Moq" Version="4.2.1510.2205" />
   </ItemGroup>
 
