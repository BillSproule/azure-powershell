--- conflicted
+++ resolved
@@ -24,17 +24,10 @@
   </PropertyGroup>
 
   <ItemGroup Condition="'$(TargetFramework)' != 'net472'">
-<<<<<<< HEAD
-    <PackageReference Include="Microsoft.Azure.KeyVault" Version="3.0.0" />
-    <PackageReference Include="Microsoft.Azure.KeyVault.WebKey" Version="3.0.0" />
-    <PackageReference Include="Microsoft.Azure.Management.KeyVault" Version="2.4.1" />
-    <PackageReference Include="Microsoft.Azure.Management.Network" Version="19.6.0-preview" />
-=======
     <PackageReference Include="Microsoft.Azure.KeyVault" Version="3.0.1" />
     <PackageReference Include="Microsoft.Azure.KeyVault.WebKey" Version="3.0.1" />
     <PackageReference Include="Microsoft.Azure.Management.KeyVault" Version="2.4.2" />
-    <PackageReference Include="Microsoft.Azure.Management.Network" Version="19.5.1-preview" />
->>>>>>> 3de4c83c
+    <PackageReference Include="Microsoft.Azure.Management.Network" Version="19.6.0-preview" />
   </ItemGroup>
 
   <ItemGroup>
