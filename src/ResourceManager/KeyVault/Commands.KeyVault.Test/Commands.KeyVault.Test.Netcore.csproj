<Project Sdk="Microsoft.NET.Sdk">

  <Import Project="$(ProjectDir)..\..\..\..\tools\Common.Netcore.Dependencies.Test.targets" />

  <PropertyGroup>
    <TargetFramework>netcoreapp2.1</TargetFramework>
    <AssemblyName>Microsoft.Azure.Commands.KeyVault.Test</AssemblyName>
    <RootNamespace>Microsoft.Azure.Commands.KeyVault.Test</RootNamespace>
    <GenerateAssemblyInfo>false</GenerateAssemblyInfo>
    <TreatWarningsAsErrors>true</TreatWarningsAsErrors>
    <WarningsAsErrors />
  </PropertyGroup>

  <PropertyGroup Condition="'$(Configuration)|$(Platform)'=='Debug|AnyCPU'">
    <DelaySign>false</DelaySign>
    <DefineConstants>TRACE;DEBUG;NETSTANDARD</DefineConstants>
  </PropertyGroup>

  <PropertyGroup Condition="'$(Configuration)|$(Platform)'=='Release|AnyCPU'">
    <SignAssembly>true</SignAssembly>
    <DelaySign>true</DelaySign>
    <AssemblyOriginatorKeyFile>MSSharedLibKey.snk</AssemblyOriginatorKeyFile>
    <DefineConstants>TRACE;RELEASE;NETSTANDARD;SIGN</DefineConstants>
  </PropertyGroup>

  <ItemGroup>
    <PackageReference Include="Microsoft.Azure.KeyVault" Version="3.0.0" />
    <PackageReference Include="Microsoft.Azure.KeyVault.WebKey" Version="3.0.0" />
    <PackageReference Include="Microsoft.Azure.Management.KeyVault" Version="2.4.1" />
<<<<<<< HEAD
    <PackageReference Include="Microsoft.Azure.Management.Network" Version="19.1.0-preview" />
=======
    <PackageReference Include="Microsoft.Azure.Management.Network" Version="19.3.0-preview" />
>>>>>>> fd0f288c
  </ItemGroup>

  <ItemGroup>
    <Reference Include="Microsoft.Azure.Commands.KeyVault">
      <HintPath>..\..\..\Package\$(Configuration)\ResourceManager\AzureResourceManager\Az.KeyVault\Microsoft.Azure.Commands.KeyVault.dll</HintPath>
    </Reference>
  </ItemGroup>

  <ItemGroup>
    <None Update="SessionRecords\**\*.json">
      <CopyToOutputDirectory>PreserveNewest</CopyToOutputDirectory>
    </None>
    <None Update="ScenarioTests\*.ps1">
      <CopyToOutputDirectory>PreserveNewest</CopyToOutputDirectory>
    </None>
    <None Update="Scripts\ControlPlane\KeyVaultManagementTests.ps1">
      <CopyToOutputDirectory>PreserveNewest</CopyToOutputDirectory>
    </None>
    <None Update="Resources\pshtest.pfx">
      <CopyToOutputDirectory>PreserveNewest</CopyToOutputDirectory>
    </None>
  </ItemGroup>

</Project><|MERGE_RESOLUTION|>--- conflicted
+++ resolved
@@ -27,11 +27,7 @@
     <PackageReference Include="Microsoft.Azure.KeyVault" Version="3.0.0" />
     <PackageReference Include="Microsoft.Azure.KeyVault.WebKey" Version="3.0.0" />
     <PackageReference Include="Microsoft.Azure.Management.KeyVault" Version="2.4.1" />
-<<<<<<< HEAD
-    <PackageReference Include="Microsoft.Azure.Management.Network" Version="19.1.0-preview" />
-=======
     <PackageReference Include="Microsoft.Azure.Management.Network" Version="19.3.0-preview" />
->>>>>>> fd0f288c
   </ItemGroup>
 
   <ItemGroup>
