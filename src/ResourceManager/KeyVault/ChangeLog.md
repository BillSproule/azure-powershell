<!--
    Please leave this section at the top of the change log.

    Changes for the current release should go under the section titled "Current Release", and should adhere to the following format:

    ## Current Release
    * Overview of change #1
        - Additional information about change #1
    * Overview of change #2
        - Additional information about change #2
        - Additional information about change #2
    * Overview of change #3
    * Overview of change #4
        - Additional information about change #4

    ## YYYY.MM.DD - Version X.Y.Z (Previous Release)
    * Overview of change #1
        - Additional information about change #1
-->
## Current Release
* Updated cmdlets to include piping scenarios
<<<<<<< HEAD
* Add deprecation messages for upcoming breaking change release
=======
* Updated to the latest version of the Azure ClientRuntime
>>>>>>> 2db95929

## Version 4.2.1
* Fix issue with Default Resource Group in CloudShell

## Version 4.2.0
* Fixed example for Set-AzureRmKeyVaultAccessPolicy

## Version 4.1.1
* Corrected usage of 'Login-AzureRmAccount' to use 'Connect-AzureRmAccount'

## Version 4.1.0
* Added Location Completer to -Location parameters allowing tab completion through valid Locations
* Added ResourceGroup Completer to -ResourceGroup parameters allowing tab completion through resource groups in current subscription
* Added -AsJob support for long-running KeyVault cmdlets. Allows selected cmdlets to run in the background and return a job to track and control progress.
    * Affected cmdlet is: Remove-AzureRmKeyVault
* Fixed bug in Set-AzureRmKeyVaultAccessPolicy where the AAD filter was setting SPN to the provided UPN, rather than setting the UPN
   - See the following issue for more information: https://github.com/Azure/azure-powershell/issues/5201

## Version 4.0.1
* Fixed assembly loading issue that caused some cmdlets to fail when executing

## Version 4.0.0
* Add support for online help
    - Run Get-Help with the -Online parameter to open the online help in your default Internet browser
    
## Version 3.4.1
* Deprecating the PurgeDisabled flag from Key, Secret and Certificate attributes, respectively.
  * The flag is being superseded by the RecoveryLevel attribute.

## Version 3.4.0
* New/updated Cmdlets to support soft-delete for KeyVault certificates
  * Get-AzureKeyVaultCertificate
  * Remove-AzureKeyVaultCertificate
  * Undo-AzureKeyVaultCertificateRemoval

## Version 3.3.1

## Version 3.3.0

## Version 3.2.1

## Version 3.2.0
* Remove email address from the directory query when -UserPrincipalName is specified to the Set-AzureRMKeyVaultAccessPolicy and Remove-AzureRMKeyVaultAccessPolicy cmdlets.
  - Both Cmdlets now have an -EmailAddress parameter that can be used instead of the -UserPrincipalName parameter when querying for email address is appropriate.  If there are more than one matching email addresses in the directory then the Cmdlet will fail.

## Version 3.1.0
* New Cmdlets to support KeyVault Managed Storage Account Keys
  * Get-AzureKeyVaultManagedStorageAccount
  * Add-AzureKeyVaultManagedStorageAccount
  * Remove-AzureKeyVaultManagedStorageAccount
  * Update-AzureKeyVaultManagedStorageAccount
  * Update-AzureKeyVaultManagedStorageAccountKey
  * Get-AzureKeyVaultManagedStorageSasDefinition
  * Set-AzureKeyVaultManagedStorageSasDefinition
  * Remove-AzureKeyVaultManagedStorageSasDefinition

## Version 3.0.1

## Version 3.0.0
* Adding backup/restore support for KeyVault secrets
    - Secrets can be backed up and restored, matching the functionality currently supported for Keys

* Backup cmdlets for Keys and Secrets now accept a corresponding object as an input parameter
    - The caller may chain retrieval and backup operations: Get-AzureKeyVaultKey -VaultName myVault -Name myKey | Backup-AzureKeyVaultKey

* Backup cmdlets now support a -Force switch to overwrite an existing file
    - Note that attempting to overwrite an existing file will no longer throw, and will instead prompt the user for a choice on how to proceed.

## Version 2.8.0

## Version 2.7.0

## Version 2.6.0

## Version 2.5.0

## Version 2.4.0

## Version 2.3.0<|MERGE_RESOLUTION|>--- conflicted
+++ resolved
@@ -19,11 +19,8 @@
 -->
 ## Current Release
 * Updated cmdlets to include piping scenarios
-<<<<<<< HEAD
 * Add deprecation messages for upcoming breaking change release
-=======
 * Updated to the latest version of the Azure ClientRuntime
->>>>>>> 2db95929
 
 ## Version 4.2.1
 * Fix issue with Default Resource Group in CloudShell
