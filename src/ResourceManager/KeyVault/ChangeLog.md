--- conflicted
+++ resolved
@@ -18,15 +18,10 @@
         - Additional information about change #1
 -->
 ## Current Release
-<<<<<<< HEAD
 * Deprecating the PurgeDisabled flag from Key, Secret and Certificate attributes, respectively.
   * The flag is being superseded by the RecoveryLevel attribute.
-  
-## Version 3.3.2 
-=======
 
 ## Version 3.4.0
->>>>>>> 396804eb
 * New/updated Cmdlets to support soft-delete for KeyVault certificates
   * Get-AzureKeyVaultCertificate
   * Remove-AzureKeyVaultCertificate
