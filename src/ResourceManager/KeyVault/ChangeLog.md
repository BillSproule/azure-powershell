<!--
    Please leave this section at the top of the change log.

    Changes for the current release should go under the section titled "Current Release", and should adhere to the following format:

    ## Current Release
    * Overview of change #1
        - Additional information about change #1
    * Overview of change #2
        - Additional information about change #2
        - Additional information about change #2
    * Overview of change #3
    * Overview of change #4
        - Additional information about change #4

    ## YYYY.MM.DD - Version X.Y.Z (Previous Release)
    * Overview of change #1
        - Additional information about change #1
-->
## Current Release
<<<<<<< HEAD
* Updated cmdlets to include piping scenarios
=======

## Version 4.2.0
>>>>>>> ad11aab3
* Fixed example for Set-AzureRmKeyVaultAccessPolicy

## Version 4.1.1
* Corrected usage of 'Login-AzureRmAccount' to use 'Connect-AzureRmAccount'

## Version 4.1.0
* Added Location Completer to -Location parameters allowing tab completion through valid Locations
* Added ResourceGroup Completer to -ResourceGroup parameters allowing tab completion through resource groups in current subscription
* Added -AsJob support for long-running KeyVault cmdlets. Allows selected cmdlets to run in the background and return a job to track and control progress.
    * Affected cmdlet is: Remove-AzureRmKeyVault
* Fixed bug in Set-AzureRmKeyVaultAccessPolicy where the AAD filter was setting SPN to the provided UPN, rather than setting the UPN
   - See the following issue for more information: https://github.com/Azure/azure-powershell/issues/5201

## Version 4.0.1
* Fixed assembly loading issue that caused some cmdlets to fail when executing

## Version 4.0.0
* Add support for online help
    - Run Get-Help with the -Online parameter to open the online help in your default Internet browser
    
## Version 3.4.1
* Deprecating the PurgeDisabled flag from Key, Secret and Certificate attributes, respectively.
  * The flag is being superseded by the RecoveryLevel attribute.

## Version 3.4.0
* New/updated Cmdlets to support soft-delete for KeyVault certificates
  * Get-AzureKeyVaultCertificate
  * Remove-AzureKeyVaultCertificate
  * Undo-AzureKeyVaultCertificateRemoval

## Version 3.3.1

## Version 3.3.0

## Version 3.2.1

## Version 3.2.0
* Remove email address from the directory query when -UserPrincipalName is specified to the Set-AzureRMKeyVaultAccessPolicy and Remove-AzureRMKeyVaultAccessPolicy cmdlets.
  - Both Cmdlets now have an -EmailAddress parameter that can be used instead of the -UserPrincipalName parameter when querying for email address is appropriate.  If there are more than one matching email addresses in the directory then the Cmdlet will fail.

## Version 3.1.0
* New Cmdlets to support KeyVault Managed Storage Account Keys
  * Get-AzureKeyVaultManagedStorageAccount
  * Add-AzureKeyVaultManagedStorageAccount
  * Remove-AzureKeyVaultManagedStorageAccount
  * Update-AzureKeyVaultManagedStorageAccount
  * Update-AzureKeyVaultManagedStorageAccountKey
  * Get-AzureKeyVaultManagedStorageSasDefinition
  * Set-AzureKeyVaultManagedStorageSasDefinition
  * Remove-AzureKeyVaultManagedStorageSasDefinition

## Version 3.0.1

## Version 3.0.0
* Adding backup/restore support for KeyVault secrets
    - Secrets can be backed up and restored, matching the functionality currently supported for Keys

* Backup cmdlets for Keys and Secrets now accept a corresponding object as an input parameter
    - The caller may chain retrieval and backup operations: Get-AzureKeyVaultKey -VaultName myVault -Name myKey | Backup-AzureKeyVaultKey

* Backup cmdlets now support a -Force switch to overwrite an existing file
    - Note that attempting to overwrite an existing file will no longer throw, and will instead prompt the user for a choice on how to proceed.

## Version 2.8.0

## Version 2.7.0

## Version 2.6.0

## Version 2.5.0

## Version 2.4.0

## Version 2.3.0<|MERGE_RESOLUTION|>--- conflicted
+++ resolved
@@ -18,12 +18,9 @@
         - Additional information about change #1
 -->
 ## Current Release
-<<<<<<< HEAD
 * Updated cmdlets to include piping scenarios
-=======
 
 ## Version 4.2.0
->>>>>>> ad11aab3
 * Fixed example for Set-AzureRmKeyVaultAccessPolicy
 
 ## Version 4.1.1
