--- conflicted
+++ resolved
@@ -21,14 +21,8 @@
 
 namespace Microsoft.Azure.Commands.KeyVault
 {
-<<<<<<< HEAD
-    [Cmdlet( VerbsCommon.Get, CmdletNoun.AzureKeyVaultManagedStorageAccount,
-        DefaultParameterSetName = ByVaultNameParameterSet)]
-    [OutputType( typeof( List<ManagedStorageAccount> ), typeof( ManagedStorageAccount ) )]
-=======
     [Cmdlet( VerbsCommon.Get, CmdletNoun.AzureKeyVaultManagedStorageAccount)]
     [OutputType( typeof( List<PSKeyVaultManagedStorageAccount> ), typeof( PSKeyVaultManagedStorageAccount ), typeof(List<PSDeletedKeyVaultManagedStorageAccountIdentityItem>), typeof(PSDeletedKeyVaultManagedStorageAccount) )]
->>>>>>> d310ccb8
     public class GetAzureKeyVaultManagedStorageAccount : KeyVaultCmdletBase
     {
         #region Parameter Set Names
