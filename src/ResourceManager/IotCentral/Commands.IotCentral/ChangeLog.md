<!--
    Please leave this section at the top of the change log.

    Changes for the current release should go under the section titled "Current Release", and should adhere to the following format:

    ## Current Release
    * Overview of change #1
        - Additional information about change #1
    * Overview of change #2
        - Additional information about change #2
        - Additional information about change #2
    * Overview of change #3
    * Overview of change #4
        - Additional information about change #4

    ## YYYY.MM.DD - Version X.Y.Z (Previous Release)
    * Overview of change #1
        - Additional information about change #1
-->
## Current Release
<<<<<<< HEAD
* Preview Release
* Added Tabular Output Format
* Added Subdomain Checking in New-AzureRmIotCentralApp
=======

## Version 1.0.0
* Preview Release
>>>>>>> ae9fadf2
<|MERGE_RESOLUTION|>--- conflicted
+++ resolved
@@ -18,12 +18,8 @@
         - Additional information about change #1
 -->
 ## Current Release
-<<<<<<< HEAD
-* Preview Release
-* Added Tabular Output Format
-* Added Subdomain Checking in New-AzureRmIotCentralApp
-=======
 
 ## Version 1.0.0
 * Preview Release
->>>>>>> ae9fadf2
+* Added Tabular Output Format
+* Added Subdomain Checking in New-AzureRmIotCentralApp