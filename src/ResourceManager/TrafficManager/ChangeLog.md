﻿<!--
    Please leave this section at the top of the change log.

    Changes for the current release should go under the section titled "Current Release", and should adhere to the following format:

    ## Current Release
    * Overview of change #1
        - Additional information about change #1
    * Overview of change #2
        - Additional information about change #2
        - Additional information about change #2
    * Overview of change #3
    * Overview of change #4
        - Additional information about change #4

    ## YYYY.MM.DD - Version X.Y.Z (Previous Release)
    * Overview of change #1
        - Additional information about change #1
-->
## Current Release
<<<<<<< HEAD
* Support for the Geographic traffic routing method
    - New value 'Geographic' for the TrafficRoutingMethod parameter of New-AzureRmTrafficManagerProfile
    - New parameter 'GeoMapping' for the New-AzureRmTrafficManagerEndpoint and Add-AzureRmTrafficManagerEndpointConfig
=======

## Version 2.7.0

>>>>>>> cfbf9ce1
## Version 2.6.0

## Version 2.5.0

## Version 2.4.0

## Version 2.3.0<|MERGE_RESOLUTION|>--- conflicted
+++ resolved
@@ -18,15 +18,12 @@
         - Additional information about change #1
 -->
 ## Current Release
-<<<<<<< HEAD
 * Support for the Geographic traffic routing method
     - New value 'Geographic' for the TrafficRoutingMethod parameter of New-AzureRmTrafficManagerProfile
     - New parameter 'GeoMapping' for the New-AzureRmTrafficManagerEndpoint and Add-AzureRmTrafficManagerEndpointConfig
-=======
 
 ## Version 2.7.0
 
->>>>>>> cfbf9ce1
 ## Version 2.6.0
 
 ## Version 2.5.0
