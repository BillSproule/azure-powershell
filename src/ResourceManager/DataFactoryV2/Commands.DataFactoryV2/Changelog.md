--- conflicted
+++ resolved
@@ -19,12 +19,9 @@
 -->
 
 ## Current Release
-<<<<<<< HEAD
 * Fixed issue with default resource groups not being set.
-=======
 
 ## Version 0.5.8
->>>>>>> f25657c2
 * Updated to the latest version of the Azure ClientRuntime.
 
 ## Version 0.5.7
