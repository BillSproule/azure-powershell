<!--
    Please leave this section at the top of the change log.

    Changes for the current release should go under the section titled "Current Release", and should adhere to the following format:

    ## Current Release
    * Overview of change #1
        - Additional information about change #1
    * Overview of change #2
        - Additional information about change #4
        - Additional information about change #2
    * Overview of change #3
    * Overview of change #4
        - Additional information about change #4

    ## YYYY.MM.DD - Version X.Y.Z (Previous Release)
    * Overview of change #1
        - Additional information about change #1
-->
## Current Release
<<<<<<< HEAD
* Add new cmdlets 'Get-AzureRmSqlDatabaseBackupShortTermRetention' and 'Set-AzureRmSqlDatabaseBackupShortTermRetention' to support getting/setting the retention policy for point-in-time-restore backups

## Version 4.5.0
* Updated Auditing cmdlets to allow removing AuditActions or AuditActionGroups
* Fixed issue with Set-AzureRmSqlDatabaseBackupLongTermRetentionPolicy when setting a new flexible retention policy where the command would fail with 'Configure long term retention policy with azure recovery service vault and policy is no longer supported. Please submit request with the new flexible retention policy'.
* Update all Azure Sql Database/ElasticPool Creation/Update related cmdlets to use the new Database API, which support Sku property for scale and tier-related properties.
* The updated cmdlets including: 
	- New-AzureRmSqlDatabase; Set-AzureRmSqlDatabase
	- New-AzureRmSqlElasticPool; Set-AzureRmSqlElasticPool
	- New-AzureRmSqlDatabaseCopy
	- New-AzureRmSqlDatabaseSecondary
	- Restore-AzureRmSqlDatabase
=======

## Version 4.5.0-preview
* Added new cmdlets for CRUD operations on Managed Instance and Managed Database
* Add commandlets for new feature - Instance Failover Groups
	- Get-AzureRmSqlDatabaseInstanceFailoverGroup get the Instance Failover Group entity
	- New-AzureRmSqlDatabaseInstanceFailoverGroup creates a new Instance Failover Group
	- Remove-AzureRmSqlDatabaseInstanceFailoverGroup Instance Failover Group deletes the Failover Group
	- Set-AzureRmSqlDatabaseInstanceFailoverGroup set Azure Sql Database Failover Policy and Grace Period entities of the Instance Failover Group
	- Switch-AzureRmSqlDatabaseInstanceFailoverGroup issues the failover operation with data loss or without data loss
* Updated Auditing cmdlets to allow removing AuditActions or AuditActionGroups
* Fixed issue with Set-AzureRmSqlDatabaseBackupLongTermRetentionPolicy when setting a new flexible retention policy where the command would fail with "Configure long term retention policy with azure recovery service vault and policy is no longer supported. Please submit request with the new flexible retention policy".
>>>>>>> 8f9f67b6

## Version 4.4.1
* Set minimum dependency of module to PowerShell 5.0 

## Version 4.4.0
* Add new cmdlet 'Stop-AzureRmSqlElasticPoolActivity' to support canceling the asynchronous operations on elastic pool
* Update the response for cmdlets Get-AzureRmSqlDatabaseActivity and Get-AzureRmSqlElasticPoolActivity to reflect more information in the response
* Updated to the latest version of the Azure ClientRuntime

## Version 4.3.1
* Fix issue with Default Resource Group in CloudShell
* Fixed issue with cleaning up scripts in build

## Version 4.3.0
* Fixed issue with importing aliases
* Get-AzureRmSqlServer, New-AzureRmSqlServer, and Remove-AzureRmSqlServer response now includes FullyQualifiedDomainName property.
* Added Get-AzureRmSqlDatabaseLongTermRetentionBackup and Remove-AzureRmSqlDatabaseLongTermRetentionBackup
* Updated Get-AzureRmSqlDatabaseBackupLongTermRetentionPolicy and Set-AzureRmSqlDatabaseBackupLongTermRetentionPolicy to work with Long Term Retention V2
* Updated Restore-AzureRmSqlDatabase to work with Long Term Retention V2 resource IDs

## Version 4.2.0
* Update the Auditing commands parameters description
* Added Location Completer to -Location parameters allowing tab completion through valid Locations
* Added ResourceGroup Completer to -ResourceGroup parameters allowing tab completion through resource groups in current subscription
* Added -AsJob parameter to long running cmdlets
* Obsoleted -DatabaseName parameter from Get-AzureRmSqlServiceObjective
* Adding New-AzureRmSqlDatabaseRestorePoint, Remove-AzureRmSqlDatabaseRestorePoint and output model of Get-AzureRmSqlDatabaseRestorePoints will have one more field

## Version 4.1.1
* Added ability to rename database using Set-AzureRmSqlDatabase
* Fixed issue https://github.com/Azure/azure-powershell/issues/4974
	- Providing invalid AUDIT_CHANGED_GROUP value for auditing cmdlets no longer throws an error and will be removed in an upcoming release.
* Fixed issue https://github.com/Azure/azure-powershell/issues/5046
	- AuditAction parameter in auditing cmdlets is no longer being ignored
* Fixed an issue in Auditing cmdlets when 'Secondary' StorageKeyType is provided
	- When setting blob auditing, the primary storage account key was used instead of the secondary key when providing 'Secondary' value for StorageKeyType parameter.
* Changing the wording for confirmation message from Set-AzureRmSqlServerTransparentDataEncryptionProtector

## Version 4.0.1
* Fixed assembly loading issue that caused some cmdlets to fail when executing

## Version 4.0.0
* Adding support for list and cancel the asynchronous updateslo operation on the database
	- update existing cmdlet Get-AzureRmSqlDatabaseActivity to return DB updateslo operation status.
	- add new cmdlet Stop-AzureRmSqlDatabaseActivity for cancel the asynchronous updateslo operation on the database.
* Adding support for Zone Redundancy for databases and elastic pools
	- Adding ZoneRedundant switch parameter to New-AzureRmSqlDatabase
	- Adding ZoneRedundant switch parameter to Set-AzureRmSqlDatabase
	- Adding ZoneRedundant switch parameter to New-AzureRmSqlElasticPool
	- Adding ZoneRedundant switch parameter to Set-AzureRmSqlElasticPool
* Adding support for Server DNS Aliases
	- Adding Get-AzureRmSqlServerDnsAlias cmdlet which gets server dns aliases by server and alias name or a list of server dns aliases for an azure Sql Server.
	- Adding New-AzureRmSqlServerDnsAlias cmdlet which creates new server dns alias for a given Azure Sql server
	- Adding Set-AzurermSqlServerDnsAlias cmlet which allows updating a Azure Sql Server to which server dns alias is pointing
	- Adding Remove-AzureRmSqlServerDnsAlias cmdlet which removes a server dns alias for a Azure Sql Server
* Add support for online help
    - Run Get-Help with the -Online parameter to open the online help in your default Internet browser

## Version 3.4.1

## Version 3.4.0
* Adding support for Virtual Network Rules
	- Adding Get-AzureRmSqlServerVirtualNetworkRule cmdlet which gets the virtual network rules by a specific rule name or a list of virtual network rules in an Azure Sql server.
	- Adding Set-AzureRmSqlServerVirtualNetworkRule cmdlet which changes the virtual network that the rule points to.
	- Adding Remove-AzureRmSqlServerVirtualNetworkRule cmdlet which removes a virtual network rule for an Azure Sql server.
	- Adding New-AzureRmSqlServerVirtualNetworkRule cmdlet which creates a new virtual network rule for an Azure Sql server.

## Version 3.3.1

## Version 3.3.0
* Updating Set-AzureRmSqlServerTransparentDataEncryptionProtector to display a warning and require confirmation if the Encryption Protector Type is being set to AzureKeyVault
* Adding new updated cmdlets for Auditing settings
	- Adding Get-AzureRmSqlDatabaseAuditing cmdlet which gets the auditing settings of an Azure SQL database.
	- Adding Get-AzureRmSqlServerAuditing cmdlet which gets the auditing settings of an Azure SQL server.
	- Adding Set-AzureRmSqlDatabaseAuditing cmdlet which changes the auditing settings for an Azure SQL database.
	- Adding Set-AzureRmSqlServerAuditing cmdlet which changes the auditing settings of an Azure SQL server.
* Deprecating the existing Auditing policy cmdlets
	- Deprecating Get-AzureRmSqlDatabaseAuditingPolicy
	- Deprecating Get-AzureRmSqlServerAuditingPolicy
	- Deprecating Set-AzureRmSqlDatabaseAuditingPolicy
	- Deprecating Set-AzureRmSqlServerAuditingPolicy
	- Deprecating Use-AzureRmSqlServerAuditingPolicy
	- Deprecating Remove-AzureRmSqlDatabaseAuditing
	- Deprecating Remove-AzureRmSqlServerAuditing
* Schema file parsing for Update-AzureRmSqlSyncGroup is now case insensitive.

## Version 3.2.1

## Version 3.2.0
* Add Data Sync PowerShell Cmdlets to AzureRM.Sql
* Updated AzureRmSqlServer cmdlets to use new REST API version that avoids timeouts when creating server.
* Deprecated server upgrade cmdlets because the old server version (2.0) no longer exists.
* Add new optional switch paramter "AssignIdentity" to New-AzureRmSqlServer and Set-AzureRmSqlServer cmdlets to support provisioning of a resource identity for the SQL server resource
* The parameter ResourceGroupName is now optional for Get-AzureRmSqlServer
	- More information can be found in the following issue: https://github.com/Azure/azure-powershell/issues/635

## Version 3.1.0
* Restore-AzureRmSqlDatabase: Update documentation examples

## Version 3.0.1

## Version 3.0.0
* Added -SampleName parameter to New-AzureRmSqlDatabase
* Updates to Failover Group cmdlets
	- Remove 'Tag' parameters
	- Remove 'PartnerResourceGroupName' and 'PartnerServerName' parameters from Remove-AzureRmSqlDatabaseFailoverGroup cmdlet
	- Add 'GracePeriodWithDataLossHours' parameter to New- and Set- cmdlets, which shall eventually replace 'GracePeriodWithDataLossHour'
	- Documentation has been fleshed out and updated
	- Change formatting of returned objects and fix some bugs where fields were not always populated
	- Add 'DatabaseNames' and 'PartnerLocation' properties to Failover Group object
	- Fix bug causing Switch- cmdlet to return immediately rather than waiting for operation to complete
	- Fix integer overflow bug when high grace period values are used
	- Adjust grace period to a minimum of 1 hour if a lower one is provided
* Remove "Usage_Anomaly" from the accepted values for "ExcludedDetectionType" parameter of Set-AzureRmSqlDatabaseThreatDetectionPolicy cmdlet and Set-AzureRmSqlServerThreatDetectionPolicy cmdlet.

## Version 2.8.0
* Bug fixes on Azure Failover Group Cmdlets
	- Fix for operation polling
	- Fix GracePeriodWithDataLossHour value when setting FailoverPolicy to Manual
	- Adding obsolete warnings to upcoming parameter changes.

## Version 2.7.0
* Bug fix - Auditing and Threat Detection cmdlets now return a meangfull error instead of null refernce error.
* Updating Transparent Data Encryption (TDE) with Bring Your Own Key (BYOK) support cmdlets for updated API.

## Version 2.6.0
* Adding new cmdlets for support for Azure SQL feature Transparent Data Encryption (TDE) with Bring Your Own Key (BYOK) Support
	- TDE with BYOK support is a new feature in Azure SQL, which allows users to encrypt their database with a key from Azure Key Vault. This feature is currently in private preview.
	- Get-AzureRmSqlServerKeyVaultKey : This cmdlet returns a list of Azure Key Vault keys added to a Sql Server.
	- Add-AzureRmSqlServerKeyVaultKey : This cmdlet adds an Azure Key Vault key to a Sql Server.
	- Remove-AzureRmSqlServerKeyVaultKey : This cmdlet removes an Azure Key Vault key from a Sql Server.
	- Get-AzureRmSqlServerTransparentDataEncryptionProtector : This cmdlet returns the current encryption protector for a Sql Server.
	- Set-AzureRmSqlServerTransparentDataEncryptionProtector : This cmdlet sets the encryption protector for a Sql Server. The encryption protector can be set to a key from Azure Key Vault or a key that is managed by Azure Sql.
* New feature: Set--AzureRmSqlDatabaseAuditing  and Set-AzureRmSqlDatabaseServerAuditingPolicy supports setting secondary storage key for AuditType Blob
* Bug fix: Remove-AzureRmSqlDatabaseAuditing should set the UseServerDefault value to disabled
* Bug fix: Fixing an issue of selecting classic storage account when creating / updating Auditing or Threat Detection policies
* Bug fix: Set-AzureRmSqlDatabaseAuditing and Set-AzureRmSqlDatabaseServerAuditingPolicy commands use the AuditType value that was previously defined in case it has not been configured by the user.
* Bug fix: In case Blob Auditing is defined, Remove-AzureRmSqlDatabaseAuditing and Remove-AzureRmSqlDatabaseServerAuditingPolicy commands disable the Auditing settings.
* Adding new cmdlets for support for Azure SQL feature AutoDR:
	-This is a new feature in Azure SQL that supports failover of multiple Azure Sql Databases to the partner server at the same time during disaster and allows automatic failover
	- Add-AzureRmSqlDatabaseToFailoverGroup add Azure Sql Databases into a Failover Group
	- Get-AzureRmSqlDatabaseFailoverGroup get the Failover Group entity
	- New-AzureRmSqlDatabaseFailoverGroup creates a new Failover Group
	- Remove-AzureRmSqlDatabaseFromFailoverGroup removes Azure Sql Databases from a Failover Group
	- Remove-AzureRmSqlDatabaseFailoverGroup Failover Group deletes the Failover Group
	- Set-AzureRmSqlDatabaseFailoverGroup set Azure Sql Database Failover Policy and Grace Period entities of the Failover Group
	- Switch-AzureRmSqlDatabaseFailoverGroup issues the failover operation with data loss or without data loss

## Version 2.5.0
* Added new return parameter "AuditType" to Get-AzureRmSqlDatabaseAuditingPolicy and Get-AzureRmSqlServerAuditingPolicy returned object
    - This parameter value indicates the returned auditing policy type - Table or Blob.

## Version 2.4.0
* Added storage properties to cmdlets for Azure SQL threat detection policy management at database and server level
    - StorageAccountName
    - RetentionInDays
* Removed the unsupported param "AuditAction" from Set-AzureSqlDatabaseServerAuditingPolicy
* Added new param "AuditAction" to Set-AzureSqlDatabaseAuditingPolicy
* Fix for showing on GET and persisting Tags on SET (if not given) for Database, Server and Elastic Pool
    - If Tags is used in command it will save tags, if not it will not wipe out tags on resource.
* Fix for showing on GET and persisting Tags on SET (if not given) for Database, Server and Elastic Pool
    - If Tags is used in command it will save tags, if not it will not wipe out tags on resource.
* Changes for "New-AzureRmSqlDatabase", "Set-AzureRmSqlDatabase" and "Get-AzureRmSqlDatabase" cmdlets
    - Adding a new parameter called "ReadScale" for the 3 cmdlets above.
    - The "ReadScale" parameter has 2 possibl values: "Enabled" or "Disabled" to indicate whether the ReadScale option is turned on for the database.
* Functionality of ReadScale Feature.
    - ReadScale is a new feature in SQL Database, which allows the user to enabled/disable routing read-only requests to Geo-secondary Premium databases.
    - This feature allows the customer to scale up/down their read-only workload flexibly, and unlocked more DTUs for the premium database.
    - To configure ReadScale, user simply specify "ReadScale" paramter with "Enabled/Disabled" at database creation with New-AzureRmSqlDatabase cmdlet,

## Version 2.3.0
<|MERGE_RESOLUTION|>--- conflicted
+++ resolved
@@ -18,20 +18,7 @@
         - Additional information about change #1
 -->
 ## Current Release
-<<<<<<< HEAD
 * Add new cmdlets 'Get-AzureRmSqlDatabaseBackupShortTermRetention' and 'Set-AzureRmSqlDatabaseBackupShortTermRetention' to support getting/setting the retention policy for point-in-time-restore backups
-
-## Version 4.5.0
-* Updated Auditing cmdlets to allow removing AuditActions or AuditActionGroups
-* Fixed issue with Set-AzureRmSqlDatabaseBackupLongTermRetentionPolicy when setting a new flexible retention policy where the command would fail with 'Configure long term retention policy with azure recovery service vault and policy is no longer supported. Please submit request with the new flexible retention policy'.
-* Update all Azure Sql Database/ElasticPool Creation/Update related cmdlets to use the new Database API, which support Sku property for scale and tier-related properties.
-* The updated cmdlets including: 
-	- New-AzureRmSqlDatabase; Set-AzureRmSqlDatabase
-	- New-AzureRmSqlElasticPool; Set-AzureRmSqlElasticPool
-	- New-AzureRmSqlDatabaseCopy
-	- New-AzureRmSqlDatabaseSecondary
-	- Restore-AzureRmSqlDatabase
-=======
 
 ## Version 4.5.0-preview
 * Added new cmdlets for CRUD operations on Managed Instance and Managed Database
@@ -43,7 +30,6 @@
 	- Switch-AzureRmSqlDatabaseInstanceFailoverGroup issues the failover operation with data loss or without data loss
 * Updated Auditing cmdlets to allow removing AuditActions or AuditActionGroups
 * Fixed issue with Set-AzureRmSqlDatabaseBackupLongTermRetentionPolicy when setting a new flexible retention policy where the command would fail with "Configure long term retention policy with azure recovery service vault and policy is no longer supported. Please submit request with the new flexible retention policy".
->>>>>>> 8f9f67b6
 
 ## Version 4.4.1
 * Set minimum dependency of module to PowerShell 5.0 
