--- conflicted
+++ resolved
@@ -24,13 +24,9 @@
 
 namespace Microsoft.Azure.Commands.Sql.Backup.Cmdlet
 {
-<<<<<<< HEAD
-    [Cmdlet(VerbsData.Restore, "AzureRmSqlDatabase",
+    [Cmdlet("Restore", ResourceManager.Common.AzureRMConstants.AzureRMPrefix + "SqlDatabase",
         DefaultParameterSetName = FromPointInTimeBackupSetName,
-        ConfirmImpact = ConfirmImpact.None)]
-=======
-    [Cmdlet("Restore", ResourceManager.Common.AzureRMConstants.AzureRMPrefix + "SqlDatabase",ConfirmImpact = ConfirmImpact.None), OutputType(typeof(AzureSqlDatabaseModel))]
->>>>>>> 50100a49
+        ConfirmImpact = ConfirmImpact.None), OutputType(typeof(AzureSqlDatabaseModel))]
     public class RestoreAzureRmSqlDatabase
         : AzureSqlCmdletBase<Database.Model.AzureSqlDatabaseModel, AzureSqlDatabaseBackupAdapter>
     {
