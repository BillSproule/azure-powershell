---
external help file: Microsoft.Azure.Commands.Sql.dll-Help.xml
Module Name: AzureRM.Sql
ms.assetid: 0DB0B08A-F948-4F6E-9CF0-2FB5DD5064D3
online version: https://docs.microsoft.com/en-us/powershell/module/azurerm.sql/get-azurermsqlelasticpoolactivity
schema: 2.0.0
---

# Get-AzureRmSqlElasticPoolActivity

## SYNOPSIS
Gets the status of operations on an elastic pool.

## SYNTAX

```
Get-AzureRmSqlElasticPoolActivity [-ServerName] <String> [-ElasticPoolName] <String> [-OperationId <Guid>]
 [-ResourceGroupName] <String> [-DefaultProfile <IAzureContextContainer>] [-WhatIf] [-Confirm]
 [<CommonParameters>]
```

## DESCRIPTION
The **Get-AzureRmSqlElasticPoolActivity** cmdlet gets the status of operations on an elastic pool for an Azure SQL Database.
You can see the status of both pool creation and configuration updates.

## EXAMPLES

### Example 1: Get the status of operations for an elastic pool
```
PS C:\>Get-AzureRmSqlElasticPoolActivity -ResourceGroupName "ResourceGroup01" -ServerName "Server01" -ElasticPoolName "ElasticPool01"
```

This command gets the status of the operations for the elastic pool named ElasticPool01.

## PARAMETERS

### -DefaultProfile
The credentials, account, tenant, and subscription used for communication with azure

```yaml
Type: Microsoft.Azure.Commands.Common.Authentication.Abstractions.IAzureContextContainer
Parameter Sets: (All)
Aliases: AzureRmContext, AzureCredential

Required: False
Position: Named
Default value: None
Accept pipeline input: False
Accept wildcard characters: False
```

### -ElasticPoolName
Specifies the name of an elastic pool.

```yaml
Type: System.String
Parameter Sets: (All)
Aliases:

Required: True
Position: 2
Default value: None
Accept pipeline input: True (ByPropertyName)
Accept wildcard characters: False
```

### -OperationId
The ID of the operation to retrieve.

```yaml
<<<<<<< HEAD
Type: Guid
=======
Type: System.Nullable`1[System.Guid]
>>>>>>> 50100a49
Parameter Sets: (All)
Aliases:

Required: False
Position: Named
Default value: None
Accept pipeline input: True (ByPropertyName)
Accept wildcard characters: False
```

### -ResourceGroupName
Specifies the name of a resource group to which the elastic pool is assigned.

```yaml
Type: System.String
Parameter Sets: (All)
Aliases:

Required: True
Position: 0
Default value: None
Accept pipeline input: True (ByPropertyName)
Accept wildcard characters: False
```

### -ServerName
Specifies the name of a server that contains an elastic pool.

```yaml
Type: System.String
Parameter Sets: (All)
Aliases:

Required: True
Position: 1
Default value: None
Accept pipeline input: True (ByPropertyName)
Accept wildcard characters: False
```

### -Confirm
Prompts you for confirmation before running the cmdlet.

```yaml
Type: System.Management.Automation.SwitchParameter
Parameter Sets: (All)
Aliases: cf

Required: False
Position: Named
Default value: False
Accept pipeline input: False
Accept wildcard characters: False
```

### -WhatIf
Shows what would happen if the cmdlet runs.
The cmdlet is not run.

```yaml
Type: System.Management.Automation.SwitchParameter
Parameter Sets: (All)
Aliases: wi

Required: False
Position: Named
Default value: False
Accept pipeline input: False
Accept wildcard characters: False
```

### CommonParameters
This cmdlet supports the common parameters: -Debug, -ErrorAction, -ErrorVariable, -InformationAction, -InformationVariable, -OutVariable, -OutBuffer, -PipelineVariable, -Verbose, -WarningAction, and -WarningVariable. For more information, see about_CommonParameters (http://go.microsoft.com/fwlink/?LinkID=113216).

## INPUTS

### System.String

### System.Nullable`1[[System.Guid, mscorlib, Version=4.0.0.0, Culture=neutral, PublicKeyToken=b77a5c561934e089]]

## OUTPUTS

### Microsoft.Azure.Commands.Sql.ElasticPool.Model.AzureSqlElasticPoolActivityModel

## NOTES

## RELATED LINKS

[Get-AzureRmSqlElasticPool](./Get-AzureRmSqlElasticPool.md)

[Get-AzureRmSqlElasticPoolDatabase](./Get-AzureRmSqlElasticPoolDatabase.md)

[New-AzureRmSqlElasticPool](./New-AzureRmSqlElasticPool.md)

[Remove-AzureRmSqlElasticPool](./Remove-AzureRmSqlElasticPool.md)

[Set-AzureRmSqlElasticPool](./Set-AzureRmSqlElasticPool.md)

<|MERGE_RESOLUTION|>--- conflicted
+++ resolved
@@ -68,11 +68,7 @@
 The ID of the operation to retrieve.
 
 ```yaml
-<<<<<<< HEAD
-Type: Guid
-=======
 Type: System.Nullable`1[System.Guid]
->>>>>>> 50100a49
 Parameter Sets: (All)
 Aliases:
 
