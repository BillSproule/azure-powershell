--- conflicted
+++ resolved
@@ -1,925 +1,461 @@
-<<<<<<< HEAD
-﻿---
-external help file: Microsoft.Azure.Commands.Sql.dll-Help.xml
-Module Name: AzureRM.Sql
-ms.assetid: D2DB7821-A7D2-4017-8522-78793DDE040E
-online version: https://docs.microsoft.com/en-us/powershell/module/azurerm.sql/new-azurermsqldatabase
-schema: 2.0.0
----
-
-# New-AzureRmSqlDatabase
-
-## SYNOPSIS
-Creates a database or an elastic database.
-
-## SYNTAX
-
-### DtuBasedDatabase (Default)
-```
-New-AzureRmSqlDatabase -DatabaseName <String> [-CollationName <String>] [-CatalogCollation <String>]
- [-MaxSizeBytes <Int64>] [-Edition <String>] [-RequestedServiceObjectiveName <String>]
- [-ElasticPoolName <String>] [-ReadScale <DatabaseReadScale>] [-Tags <Hashtable>] [-SampleName <String>]
- [-ZoneRedundant] [-AsJob] [-ServerName] <String> [-ResourceGroupName] <String>
- [-DefaultProfile <IAzureContextContainer>] [-WhatIf] [-Confirm] [<CommonParameters>]
-```
-
-### VcoreBasedDatabase
-```
-New-AzureRmSqlDatabase -DatabaseName <String> [-CollationName <String>] [-CatalogCollation <String>]
- [-MaxSizeBytes <Int64>] -Edition <String> [-ReadScale <DatabaseReadScale>] [-Tags <Hashtable>]
- [-SampleName <String>] [-ZoneRedundant] [-AsJob] -Vcore <Int32> -ComputeGeneration <String>
- [-ServerName] <String> [-ResourceGroupName] <String> [-DefaultProfile <IAzureContextContainer>] [-WhatIf]
- [-Confirm] [<CommonParameters>]
-```
-
-## DESCRIPTION
-The **New-AzureRmSqlDatabase** cmdlet creates an Azure SQL database.
-
-You can also create an elastic database by setting the *ElasticPoolName* parameter to an existing elastic pool.
-
-## EXAMPLES
-
-### Example 1: Create a database on a specified server
-```
-PS C:\>New-AzureRmSqlDatabase -ResourceGroupName "ResourceGroup01" -ServerName "Server01" -DatabaseName "Database01"
-ResourceGroupName             : ResourceGroup01
-ServerName                    : Server01
-DatabaseName                  : Database01
-Location                      : Central US
-DatabaseId                    : a1e6bd1a-735a-4d48-8b98-afead5ef1218
-Edition                       : Standard
-CollationName                 : SQL_Latin1_General_CP1_CI_AS
-CatalogCollation              :
-MaxSizeBytes                  : 268435456000
-Status                        : Online
-CreationDate                  : 7/3/2015 7:33:37 AM
-CurrentServiceObjectiveId     : f1173c43-91bd-4aaa-973c-54e79e15235b
-CurrentServiceObjectiveName   : S0
-RequestedServiceObjectiveId   : f1173c43-91bd-4aaa-973c-54e79e15235b
-RequestedServiceObjectiveName :
-ElasticPoolName               :
-EarliestRestoreDate           :
-Tags                          :
-```
-
-This command creates a database named Database01 on server Server01.
-
-### Example 2: Create an elastic database on a specified server
-```
-PS C:\>New-AzureRmSqlDatabase -ResourceGroupName "ResourceGroup01" -ServerName "Server01" -DatabaseName "Database01" -ElasticPoolName "ElasticPool01"
-ResourceGroupName             : ResourceGroup01
-ServerName                    : Server01
-DatabaseName                  : Database02
-Location                      : Central US
-DatabaseId                    : 7bd9d561-42a7-484e-bf05-62ddef8015ab
-Edition                       : Standard
-CollationName                 : SQL_Latin1_General_CP1_CI_AS
-CatalogCollation              :
-MaxSizeBytes                  : 268435456000
-Status                        : Online
-CreationDate                  : 8/26/2015 10:04:29 PM
-CurrentServiceObjectiveId     : d1737d22-a8ea-4de7-9bd0-33395d2a7419
-CurrentServiceObjectiveName   : ElasticPool
-RequestedServiceObjectiveId   : d1737d22-a8ea-4de7-9bd0-33395d2a7419
-RequestedServiceObjectiveName :
-ElasticPoolName               : ElasticPool01
-EarliestRestoreDate           :
-Tags                          :
-```
-
-This command creates a database named Database02 in the elastic pool named ElasticPool01 on server Server01.
-
-### Example 3: Create an Vcore database on a specified server
-```
-PS C:\>New-AzureRmSqlDatabase -ResourceGroupName "ResourceGroup01" -ServerName "Server01" -DatabaseName "Database03" -Edition "GeneralPurpose" -Vcore 2 -ComputeGeneration "Gen4"
-ResourceGroupName             : ResourceGroup01
-ServerName                    : Server01
-DatabaseName                  : Database03
-Location                      : Central US
-DatabaseId                    : 34d9d561-42a7-484e-bf05-62ddef8000ab
-Edition                       : GeneralPurpose
-CollationName                 : SQL_Latin1_General_CP1_CI_AS
-CatalogCollation              :
-MaxSizeBytes                  : 268435456000
-Status                        : Online
-CreationDate                  : 8/26/2015 10:04:29 PM 
-CurrentServiceObjectiveName   : GP_Gen4_2
-RequestedServiceObjectiveName :
-ElasticPoolName               : 
-EarliestRestoreDate           :
-Tags                          :
-```
-
-This command creates a Vcore database named Database03 on server Server01.
-
-
-## PARAMETERS
-
-### -AsJob
-Run cmdlet in the background
-```yaml
-Type: SwitchParameter
-Parameter Sets: (All)
-Aliases:
-
-Required: False
-Position: Named
-Default value: None
-Accept pipeline input: False
-Accept wildcard characters: False
-```
-
-### -CatalogCollation
-Specifies the name of the SQL database catalog collation.
-
-```yaml
-Type: String
-Parameter Sets: (All)
-Aliases:
-
-Required: False
-Position: Named
-Default value: None
-Accept pipeline input: False
-Accept wildcard characters: False
-```
-
-### -CollationName
-Specifies the name of the SQL database collation.
-
-```yaml
-Type: String
-Parameter Sets: (All)
-Aliases:
-
-Required: False
-Position: Named
-Default value: None
-Accept pipeline input: False
-Accept wildcard characters: False
-```
-
-### -ComputeGeneration
-The compute generation assign to the Azure SQL Database.
-
-```yaml
-Type: String
-Parameter Sets: VcoreBasedDatabase
-Aliases: Family
-
-Required: True
-Position: Named
-Default value: None
-Accept pipeline input: False
-Accept wildcard characters: False
-```
-
-### -DatabaseName
-Specifies the name of the database.
-
-```yaml
-Type: String
-Parameter Sets: (All)
-Aliases: Name
-
-Required: True
-Position: Named
-Default value: None
-Accept pipeline input: False
-Accept wildcard characters: False
-```
-
-### -DefaultProfile
-The credentials, account, tenant, and subscription used for communication with azure
-
-```yaml
-Type: IAzureContextContainer
-Parameter Sets: (All)
-Aliases: AzureRmContext, AzureCredential
-
-Required: False
-Position: Named
-Default value: None
-Accept pipeline input: False
-Accept wildcard characters: False
-```
-
-### -Edition
-Specifies the edition to assign to the database. The acceptable values for this parameter are:
-
-- Default
-- None
-- Premium
-- Basic
-- Standard
-- DataWarehouse
-- GeneralPurpose
-- BusinessCritical
-
-```yaml
-Type: String
-Parameter Sets: DtuBasedDatabase
-Aliases:
-Accepted values: None, Premium, Basic, Standard, DataWarehouse, Stretch, Free, PremiumRS
-
-Required: False
-Position: Named
-Default value: None
-Accept pipeline input: False
-Accept wildcard characters: False
-```
-
-```yaml
-Type: String
-Parameter Sets: VcoreBasedDatabase
-Aliases:
-Accepted values: None, Premium, Basic, Standard, DataWarehouse, Stretch, Free, PremiumRS
-
-Required: True
-Position: Named
-Default value: None
-Accept pipeline input: False
-Accept wildcard characters: False
-```
-
-### -ElasticPoolName
-Specifies the name of the elastic pool in which to put the database.
-
-```yaml
-Type: String
-Parameter Sets: DtuBasedDatabase
-Aliases:
-
-Required: False
-Position: Named
-Default value: None
-Accept pipeline input: False
-Accept wildcard characters: False
-```
-
-### -MaxSizeBytes
-Specifies the maximum size of the database in bytes.
-
-```yaml
-Type: Int64
-Parameter Sets: (All)
-Aliases:
-
-Required: False
-Position: Named
-Default value: None
-Accept pipeline input: False
-Accept wildcard characters: False
-```
-
-### -ReadScale
-The read scale option to assign to the Azure SQL Database.(Enabled/Disabled)
-
-```yaml
-Type: DatabaseReadScale
-Parameter Sets: (All)
-Aliases:
-Accepted values: Disabled, Enabled
-
-Required: False
-Position: Named
-Default value: None
-Accept pipeline input: False
-Accept wildcard characters: False
-```
-
-### -RequestedServiceObjectiveName
-Specifies the name of the service objective to assign to the database.
-
-```yaml
-Type: String
-Parameter Sets: DtuBasedDatabase
-Aliases:
-
-Required: False
-Position: Named
-Default value: None
-Accept pipeline input: False
-Accept wildcard characters: False
-```
-
-### -ResourceGroupName
-Specifies the name of the resource group to which the server is assigned.
-
-```yaml
-Type: String
-Parameter Sets: (All)
-Aliases:
-
-Required: True
-Position: 0
-Default value: None
-Accept pipeline input: True (ByPropertyName)
-Accept wildcard characters: False
-```
-
-### -SampleName
-The name of the sample schema to apply when creating this database.
-
-```yaml
-Type: String
-Parameter Sets: (All)
-Aliases:
-Accepted values: AdventureWorksLT
-
-Required: False
-Position: Named
-Default value: None
-Accept pipeline input: False
-Accept wildcard characters: False
-```
-
-### -ServerName
-Specifies the name of the server that hosts the database.
-
-```yaml
-Type: String
-Parameter Sets: (All)
-Aliases:
-
-Required: True
-Position: 1
-Default value: None
-Accept pipeline input: True (ByPropertyName)
-Accept wildcard characters: False
-```
-
-### -Tags
-Specifies a dictionary of Key-value pairs in the form of a hash table that this cmdlet associates
-with the new database. For example:
-
-@{key0="value0";key1=$null;key2="value2"}
-
-```yaml
-Type: Hashtable
-Parameter Sets: (All)
-Aliases: Tag
-
-Required: False
-Position: Named
-Default value: None
-Accept pipeline input: False
-Accept wildcard characters: False
-```
-
-### -Vcore
-The Vcore number for the Azure Sql database
-
-```yaml
-Type: Int32
-Parameter Sets: VcoreBasedDatabase
-Aliases: Capacity
-
-Required: True
-Position: Named
-Default value: None
-Accept pipeline input: False
-Accept wildcard characters: False
-```
-
-### -ZoneRedundant
-The zone redundancy to associate with the Azure Sql Database
-
-```yaml
-Type: SwitchParameter
-Parameter Sets: (All)
-Aliases:
-
-Required: False
-Position: Named
-Default value: None
-Accept pipeline input: False
-Accept wildcard characters: False
-```
-
-### -Confirm
-Prompts you for confirmation before running the cmdlet.
-
-```yaml
-Type: SwitchParameter
-Parameter Sets: (All)
-Aliases: cf
-
-Required: False
-Position: Named
-Default value: False
-Accept pipeline input: False
-Accept wildcard characters: False
-```
-
-### -WhatIf
-Shows what would happen if the cmdlet runs.
-The cmdlet is not run.
-
-```yaml
-Type: SwitchParameter
-Parameter Sets: (All)
-Aliases: wi
-
-Required: False
-Position: Named
-Default value: False
-Accept pipeline input: False
-Accept wildcard characters: False
-```
-
-### CommonParameters
-This cmdlet supports the common parameters: -Debug, -ErrorAction, -ErrorVariable, -InformationAction, -InformationVariable, -OutVariable, -OutBuffer, -PipelineVariable, -Verbose, -WarningAction, and -WarningVariable. For more information, see about_CommonParameters (http://go.microsoft.com/fwlink/?LinkID=113216).
-
-## INPUTS
-
-### None
-This cmdlet does not accept any input.
-
-## OUTPUTS
-
-### Microsoft.Azure.Commands.Sql.Database.Model.AzureSqlDatabaseModel
-
-## NOTES
-
-## RELATED LINKS
-
-[Get-AzureRmSqlDatabase](./Get-AzureRmSqlDatabase.md)
-
-[New-AzureRmSqlElasticPool](./New-AzureRmSqlElasticPool.md)
-
-[New-AzureRmSqlServer](./New-AzureRmSqlServer.md)
-
-[Remove-AzureRmSqlDatabase](./Remove-AzureRmSqlDatabase.md)
-
-[Resume-AzureRmSqlDatabase](./Resume-AzureRmSqlDatabase.md)
-
-[Set-AzureRmSqlDatabase](./Set-AzureRmSqlDatabase.md)
-
-[Suspend-AzureRmSqlDatabase](./Suspend-AzureRmSqlDatabase.md)
-
-[SQL Database Documentation](https://docs.microsoft.com/azure/sql-database/)
-
-=======
----
-external help file: Microsoft.Azure.Commands.Sql.dll-Help.xml
-Module Name: AzureRM.Sql
-ms.assetid: D2DB7821-A7D2-4017-8522-78793DDE040E
-online version: https://docs.microsoft.com/en-us/powershell/module/azurerm.sql/new-azurermsqldatabase
-schema: 2.0.0
----
-
-# New-AzureRmSqlDatabase
-
-## SYNOPSIS
-Creates a database or an elastic database.
-
-## SYNTAX
-
-### DtuBasedDatabase (Default)
-```
-New-AzureRmSqlDatabase -DatabaseName <String> [-CollationName <String>] [-CatalogCollation <String>]
- [-MaxSizeBytes <Int64>] [-Edition <String>] [-RequestedServiceObjectiveName <String>]
- [-ElasticPoolName <String>] [-ReadScale <DatabaseReadScale>] [-Tags <Hashtable>] [-SampleName <String>]
- [-ZoneRedundant] [-AsJob] [-ServerName] <String> [-ResourceGroupName] <String>
- [-DefaultProfile <IAzureContextContainer>] [-WhatIf] [-Confirm] [<CommonParameters>]
-```
-
-### VcoreBasedDatabase
-```
-New-AzureRmSqlDatabase -DatabaseName <String> [-CollationName <String>] [-CatalogCollation <String>]
- [-MaxSizeBytes <Int64>] -Edition <String> [-ReadScale <DatabaseReadScale>] [-Tags <Hashtable>]
- [-SampleName <String>] [-ZoneRedundant] [-AsJob] -Vcore <Int32> -ComputeGeneration <String>
- [-ServerName] <String> [-ResourceGroupName] <String> [-DefaultProfile <IAzureContextContainer>] [-WhatIf]
- [-Confirm] [<CommonParameters>]
-```
-
-## DESCRIPTION
-The **New-AzureRmSqlDatabase** cmdlet creates an Azure SQL database.
-
-You can also create an elastic database by setting the *ElasticPoolName* parameter to an existing elastic pool.
-
-## EXAMPLES
-
-### Example 1: Create a database on a specified server
-```
-PS C:\>New-AzureRmSqlDatabase -ResourceGroupName "ResourceGroup01" -ServerName "Server01" -DatabaseName "Database01"
-ResourceGroupName             : ResourceGroup01
-ServerName                    : Server01
-DatabaseName                  : Database01
-Location                      : Central US
-DatabaseId                    : a1e6bd1a-735a-4d48-8b98-afead5ef1218
-Edition                       : Standard
-CollationName                 : SQL_Latin1_General_CP1_CI_AS
-CatalogCollation              :
-MaxSizeBytes                  : 268435456000
-Status                        : Online
-CreationDate                  : 7/3/2015 7:33:37 AM
-CurrentServiceObjectiveId     : f1173c43-91bd-4aaa-973c-54e79e15235b
-CurrentServiceObjectiveName   : S0
-RequestedServiceObjectiveId   : f1173c43-91bd-4aaa-973c-54e79e15235b
-RequestedServiceObjectiveName :
-ElasticPoolName               :
-EarliestRestoreDate           :
-Tags                          :
-```
-
-This command creates a database named Database01 on server Server01.
-
-### Example 2: Create an elastic database on a specified server
-```
-PS C:\>New-AzureRmSqlDatabase -ResourceGroupName "ResourceGroup01" -ServerName "Server01" -DatabaseName "Database01" -ElasticPoolName "ElasticPool01"
-ResourceGroupName             : ResourceGroup01
-ServerName                    : Server01
-DatabaseName                  : Database02
-Location                      : Central US
-DatabaseId                    : 7bd9d561-42a7-484e-bf05-62ddef8015ab
-Edition                       : Standard
-CollationName                 : SQL_Latin1_General_CP1_CI_AS
-CatalogCollation              :
-MaxSizeBytes                  : 268435456000
-Status                        : Online
-CreationDate                  : 8/26/2015 10:04:29 PM
-CurrentServiceObjectiveId     : d1737d22-a8ea-4de7-9bd0-33395d2a7419
-CurrentServiceObjectiveName   : ElasticPool
-RequestedServiceObjectiveId   : d1737d22-a8ea-4de7-9bd0-33395d2a7419
-RequestedServiceObjectiveName :
-ElasticPoolName               : ElasticPool01
-EarliestRestoreDate           :
-Tags                          :
-```
-
-This command creates a database named Database02 in the elastic pool named ElasticPool01 on server Server01.
-
-### Example 3: Create an Vcore database on a specified server
-```
-PS C:\>New-AzureRmSqlDatabase -ResourceGroupName "ResourceGroup01" -ServerName "Server01" -DatabaseName "Database03" -Edition "GeneralPurpose" -Vcore 2 -ComputeGeneration "Gen4"
-ResourceGroupName             : ResourceGroup01
-ServerName                    : Server01
-DatabaseName                  : Database03
-Location                      : Central US
-DatabaseId                    : 34d9d561-42a7-484e-bf05-62ddef8000ab
-Edition                       : GeneralPurpose
-CollationName                 : SQL_Latin1_General_CP1_CI_AS
-CatalogCollation              :
-MaxSizeBytes                  : 268435456000
-Status                        : Online
-CreationDate                  : 8/26/2015 10:04:29 PM 
-CurrentServiceObjectiveName   : GP_Gen4_2
-RequestedServiceObjectiveName :
-ElasticPoolName               : 
-EarliestRestoreDate           :
-Tags                          :
-```
-
-This command creates a Vcore database named Database03 on server Server01.
-
-
-## PARAMETERS
-
-### -AsJob
-Run cmdlet in the background
-```yaml
-Type: SwitchParameter
-Parameter Sets: (All)
-Aliases:
-
-Required: False
-Position: Named
-Default value: None
-Accept pipeline input: False
-Accept wildcard characters: False
-```
-
-### -CatalogCollation
-Specifies the name of the SQL database catalog collation.
-
-```yaml
-Type: String
-Parameter Sets: (All)
-Aliases:
-
-Required: False
-Position: Named
-Default value: None
-Accept pipeline input: False
-Accept wildcard characters: False
-```
-
-### -CollationName
-Specifies the name of the SQL database collation.
-
-```yaml
-Type: String
-Parameter Sets: (All)
-Aliases:
-
-Required: False
-Position: Named
-Default value: None
-Accept pipeline input: False
-Accept wildcard characters: False
-```
-
-### -ComputeGeneration
-The compute generation assign to the Azure SQL Database.
-
-```yaml
-Type: String
-Parameter Sets: VcoreBasedDatabase
-Aliases: Family
-
-Required: True
-Position: Named
-Default value: None
-Accept pipeline input: False
-Accept wildcard characters: False
-```
-
-### -DatabaseName
-Specifies the name of the database.
-
-```yaml
-Type: String
-Parameter Sets: (All)
-Aliases: Name
-
-Required: True
-Position: Named
-Default value: None
-Accept pipeline input: False
-Accept wildcard characters: False
-```
-
-### -DefaultProfile
-The credentials, account, tenant, and subscription used for communication with azure
-
-```yaml
-Type: IAzureContextContainer
-Parameter Sets: (All)
-Aliases: AzureRmContext, AzureCredential
-
-Required: False
-Position: Named
-Default value: None
-Accept pipeline input: False
-Accept wildcard characters: False
-```
-
-### -Edition
-Specifies the edition to assign to the database. The acceptable values for this parameter are:
-
-- Default
-- None
-- Premium
-- Basic
-- Standard
-- DataWarehouse
-- GeneralPurpose
-- BusinessCritical
-
-```yaml
-Type: String
-Parameter Sets: DtuBasedDatabase
-Aliases:
-Accepted values: None, Premium, Basic, Standard, DataWarehouse, Stretch, Free, PremiumRS
-
-Required: False
-Position: Named
-Default value: None
-Accept pipeline input: False
-Accept wildcard characters: False
-```
-
-```yaml
-Type: String
-Parameter Sets: VcoreBasedDatabase
-Aliases:
-Accepted values: None, Premium, Basic, Standard, DataWarehouse, Stretch, Free, PremiumRS
-
-Required: True
-Position: Named
-Default value: None
-Accept pipeline input: False
-Accept wildcard characters: False
-```
-
-### -ElasticPoolName
-Specifies the name of the elastic pool in which to put the database.
-
-```yaml
-Type: String
-Parameter Sets: DtuBasedDatabase
-Aliases:
-
-Required: False
-Position: Named
-Default value: None
-Accept pipeline input: False
-Accept wildcard characters: False
-```
-
-### -MaxSizeBytes
-Specifies the maximum size of the database in bytes.
-
-```yaml
-Type: Int64
-Parameter Sets: (All)
-Aliases:
-
-Required: False
-Position: Named
-Default value: None
-Accept pipeline input: False
-Accept wildcard characters: False
-```
-
-### -ReadScale
-The read scale option to assign to the Azure SQL Database.(Enabled/Disabled)
-
-```yaml
-Type: DatabaseReadScale
-Parameter Sets: (All)
-Aliases:
-Accepted values: Disabled, Enabled
-
-Required: False
-Position: Named
-Default value: None
-Accept pipeline input: False
-Accept wildcard characters: False
-```
-
-### -RequestedServiceObjectiveName
-Specifies the name of the service objective to assign to the database.
-
-```yaml
-Type: String
-Parameter Sets: DtuBasedDatabase
-Aliases:
-
-Required: False
-Position: Named
-Default value: None
-Accept pipeline input: False
-Accept wildcard characters: False
-```
-
-### -ResourceGroupName
-Specifies the name of the resource group to which the server is assigned.
-
-```yaml
-Type: String
-Parameter Sets: (All)
-Aliases:
-
-Required: True
-Position: 0
-Default value: None
-Accept pipeline input: True (ByPropertyName)
-Accept wildcard characters: False
-```
-
-### -SampleName
-The name of the sample schema to apply when creating this database.
-
-```yaml
-Type: String
-Parameter Sets: (All)
-Aliases:
-Accepted values: AdventureWorksLT
-
-Required: False
-Position: Named
-Default value: None
-Accept pipeline input: False
-Accept wildcard characters: False
-```
-
-### -ServerName
-Specifies the name of the server that hosts the database.
-
-```yaml
-Type: String
-Parameter Sets: (All)
-Aliases:
-
-Required: True
-Position: 1
-Default value: None
-Accept pipeline input: True (ByPropertyName)
-Accept wildcard characters: False
-```
-
-### -Tags
-Specifies a dictionary of Key-value pairs in the form of a hash table that this cmdlet associates
-with the new database. For example:
-
-@{key0="value0";key1=$null;key2="value2"}
-
-```yaml
-Type: Hashtable
-Parameter Sets: (All)
-Aliases: Tag
-
-Required: False
-Position: Named
-Default value: None
-Accept pipeline input: False
-Accept wildcard characters: False
-```
-
-### -Vcore
-The Vcore number for the Azure Sql database
-
-```yaml
-Type: Int32
-Parameter Sets: VcoreBasedDatabase
-Aliases: Capacity
-
-Required: True
-Position: Named
-Default value: None
-Accept pipeline input: False
-Accept wildcard characters: False
-```
-
-### -ZoneRedundant
-The zone redundancy to associate with the Azure Sql Database
-
-```yaml
-Type: SwitchParameter
-Parameter Sets: (All)
-Aliases:
-
-Required: False
-Position: Named
-Default value: None
-Accept pipeline input: False
-Accept wildcard characters: False
-```
-
-### -Confirm
-Prompts you for confirmation before running the cmdlet.
-
-```yaml
-Type: SwitchParameter
-Parameter Sets: (All)
-Aliases: cf
-
-Required: False
-Position: Named
-Default value: False
-Accept pipeline input: False
-Accept wildcard characters: False
-```
-
-### -WhatIf
-Shows what would happen if the cmdlet runs.
-The cmdlet is not run.
-
-```yaml
-Type: SwitchParameter
-Parameter Sets: (All)
-Aliases: wi
-
-Required: False
-Position: Named
-Default value: False
-Accept pipeline input: False
-Accept wildcard characters: False
-```
-
-### CommonParameters
-This cmdlet supports the common parameters: -Debug, -ErrorAction, -ErrorVariable, -InformationAction, -InformationVariable, -OutVariable, -OutBuffer, -PipelineVariable, -Verbose, -WarningAction, and -WarningVariable. For more information, see about_CommonParameters (http://go.microsoft.com/fwlink/?LinkID=113216).
-
-## INPUTS
-
-### None
-This cmdlet does not accept any input.
-
-## OUTPUTS
-
-### Microsoft.Azure.Commands.Sql.Database.Model.AzureSqlDatabaseModel
-
-## NOTES
-
-## RELATED LINKS
-
-[Get-AzureRmSqlDatabase](./Get-AzureRmSqlDatabase.md)
-
-[New-AzureRmSqlElasticPool](./New-AzureRmSqlElasticPool.md)
-
-[New-AzureRmSqlServer](./New-AzureRmSqlServer.md)
-
-[Remove-AzureRmSqlDatabase](./Remove-AzureRmSqlDatabase.md)
-
-[Resume-AzureRmSqlDatabase](./Resume-AzureRmSqlDatabase.md)
-
-[Set-AzureRmSqlDatabase](./Set-AzureRmSqlDatabase.md)
-
-[Suspend-AzureRmSqlDatabase](./Suspend-AzureRmSqlDatabase.md)
-
-[SQL Database Documentation](https://docs.microsoft.com/azure/sql-database/)
-
->>>>>>> 8f9f67b6
+---+external help file: Microsoft.Azure.Commands.Sql.dll-Help.xml+Module Name: AzureRM.Sql+ms.assetid: D2DB7821-A7D2-4017-8522-78793DDE040E+online version: https://docs.microsoft.com/en-us/powershell/module/azurerm.sql/new-azurermsqldatabase+schema: 2.0.0+---++# New-AzureRmSqlDatabase++## SYNOPSIS+Creates a database or an elastic database.++## SYNTAX++### DtuBasedDatabase (Default)+```+New-AzureRmSqlDatabase -DatabaseName <String> [-CollationName <String>] [-CatalogCollation <String>]+ [-MaxSizeBytes <Int64>] [-Edition <String>] [-RequestedServiceObjectiveName <String>]+ [-ElasticPoolName <String>] [-ReadScale <DatabaseReadScale>] [-Tags <Hashtable>] [-SampleName <String>]+ [-ZoneRedundant] [-AsJob] [-ServerName] <String> [-ResourceGroupName] <String>+ [-DefaultProfile <IAzureContextContainer>] [-WhatIf] [-Confirm] [<CommonParameters>]+```++### VcoreBasedDatabase+```+New-AzureRmSqlDatabase -DatabaseName <String> [-CollationName <String>] [-CatalogCollation <String>]+ [-MaxSizeBytes <Int64>] -Edition <String> [-ReadScale <DatabaseReadScale>] [-Tags <Hashtable>]+ [-SampleName <String>] [-ZoneRedundant] [-AsJob] -Vcore <Int32> -ComputeGeneration <String>+ [-ServerName] <String> [-ResourceGroupName] <String> [-DefaultProfile <IAzureContextContainer>] [-WhatIf]+ [-Confirm] [<CommonParameters>]+```++## DESCRIPTION+The **New-AzureRmSqlDatabase** cmdlet creates an Azure SQL database.++You can also create an elastic database by setting the *ElasticPoolName* parameter to an existing elastic pool.++## EXAMPLES++### Example 1: Create a database on a specified server+```+PS C:\>New-AzureRmSqlDatabase -ResourceGroupName "ResourceGroup01" -ServerName "Server01" -DatabaseName "Database01"+ResourceGroupName             : ResourceGroup01+ServerName                    : Server01+DatabaseName                  : Database01+Location                      : Central US+DatabaseId                    : a1e6bd1a-735a-4d48-8b98-afead5ef1218+Edition                       : Standard+CollationName                 : SQL_Latin1_General_CP1_CI_AS+CatalogCollation              :+MaxSizeBytes                  : 268435456000+Status                        : Online+CreationDate                  : 7/3/2015 7:33:37 AM+CurrentServiceObjectiveId     : f1173c43-91bd-4aaa-973c-54e79e15235b+CurrentServiceObjectiveName   : S0+RequestedServiceObjectiveId   : f1173c43-91bd-4aaa-973c-54e79e15235b+RequestedServiceObjectiveName :+ElasticPoolName               :+EarliestRestoreDate           :+Tags                          :+```++This command creates a database named Database01 on server Server01.++### Example 2: Create an elastic database on a specified server+```+PS C:\>New-AzureRmSqlDatabase -ResourceGroupName "ResourceGroup01" -ServerName "Server01" -DatabaseName "Database01" -ElasticPoolName "ElasticPool01"+ResourceGroupName             : ResourceGroup01+ServerName                    : Server01+DatabaseName                  : Database02+Location                      : Central US+DatabaseId                    : 7bd9d561-42a7-484e-bf05-62ddef8015ab+Edition                       : Standard+CollationName                 : SQL_Latin1_General_CP1_CI_AS+CatalogCollation              :+MaxSizeBytes                  : 268435456000+Status                        : Online+CreationDate                  : 8/26/2015 10:04:29 PM+CurrentServiceObjectiveId     : d1737d22-a8ea-4de7-9bd0-33395d2a7419+CurrentServiceObjectiveName   : ElasticPool+RequestedServiceObjectiveId   : d1737d22-a8ea-4de7-9bd0-33395d2a7419+RequestedServiceObjectiveName :+ElasticPoolName               : ElasticPool01+EarliestRestoreDate           :+Tags                          :+```++This command creates a database named Database02 in the elastic pool named ElasticPool01 on server Server01.++### Example 3: Create an Vcore database on a specified server+```+PS C:\>New-AzureRmSqlDatabase -ResourceGroupName "ResourceGroup01" -ServerName "Server01" -DatabaseName "Database03" -Edition "GeneralPurpose" -Vcore 2 -ComputeGeneration "Gen4"+ResourceGroupName             : ResourceGroup01+ServerName                    : Server01+DatabaseName                  : Database03+Location                      : Central US+DatabaseId                    : 34d9d561-42a7-484e-bf05-62ddef8000ab+Edition                       : GeneralPurpose+CollationName                 : SQL_Latin1_General_CP1_CI_AS+CatalogCollation              :+MaxSizeBytes                  : 268435456000+Status                        : Online+CreationDate                  : 8/26/2015 10:04:29 PM +CurrentServiceObjectiveName   : GP_Gen4_2+RequestedServiceObjectiveName :+ElasticPoolName               : +EarliestRestoreDate           :+Tags                          :+```++This command creates a Vcore database named Database03 on server Server01.+++## PARAMETERS++### -AsJob+Run cmdlet in the background+```yaml+Type: SwitchParameter+Parameter Sets: (All)+Aliases:++Required: False+Position: Named+Default value: None+Accept pipeline input: False+Accept wildcard characters: False+```++### -CatalogCollation+Specifies the name of the SQL database catalog collation.++```yaml+Type: String+Parameter Sets: (All)+Aliases:++Required: False+Position: Named+Default value: None+Accept pipeline input: False+Accept wildcard characters: False+```++### -CollationName+Specifies the name of the SQL database collation.++```yaml+Type: String+Parameter Sets: (All)+Aliases:++Required: False+Position: Named+Default value: None+Accept pipeline input: False+Accept wildcard characters: False+```++### -ComputeGeneration+The compute generation assign to the Azure SQL Database.++```yaml+Type: String+Parameter Sets: VcoreBasedDatabase+Aliases: Family++Required: True+Position: Named+Default value: None+Accept pipeline input: False+Accept wildcard characters: False+```++### -DatabaseName+Specifies the name of the database.++```yaml+Type: String+Parameter Sets: (All)+Aliases: Name++Required: True+Position: Named+Default value: None+Accept pipeline input: False+Accept wildcard characters: False+```++### -DefaultProfile+The credentials, account, tenant, and subscription used for communication with azure++```yaml+Type: IAzureContextContainer+Parameter Sets: (All)+Aliases: AzureRmContext, AzureCredential++Required: False+Position: Named+Default value: None+Accept pipeline input: False+Accept wildcard characters: False+```++### -Edition+Specifies the edition to assign to the database. The acceptable values for this parameter are:++- Default+- None+- Premium+- Basic+- Standard+- DataWarehouse+- GeneralPurpose+- BusinessCritical++```yaml+Type: String+Parameter Sets: DtuBasedDatabase+Aliases:+Accepted values: None, Premium, Basic, Standard, DataWarehouse, Stretch, Free, PremiumRS++Required: False+Position: Named+Default value: None+Accept pipeline input: False+Accept wildcard characters: False+```++```yaml+Type: String+Parameter Sets: VcoreBasedDatabase+Aliases:+Accepted values: None, Premium, Basic, Standard, DataWarehouse, Stretch, Free, PremiumRS++Required: True+Position: Named+Default value: None+Accept pipeline input: False+Accept wildcard characters: False+```++### -ElasticPoolName+Specifies the name of the elastic pool in which to put the database.++```yaml+Type: String+Parameter Sets: DtuBasedDatabase+Aliases:++Required: False+Position: Named+Default value: None+Accept pipeline input: False+Accept wildcard characters: False+```++### -MaxSizeBytes+Specifies the maximum size of the database in bytes.++```yaml+Type: Int64+Parameter Sets: (All)+Aliases:++Required: False+Position: Named+Default value: None+Accept pipeline input: False+Accept wildcard characters: False+```++### -ReadScale+The read scale option to assign to the Azure SQL Database.(Enabled/Disabled)++```yaml+Type: DatabaseReadScale+Parameter Sets: (All)+Aliases:+Accepted values: Disabled, Enabled++Required: False+Position: Named+Default value: None+Accept pipeline input: False+Accept wildcard characters: False+```++### -RequestedServiceObjectiveName+Specifies the name of the service objective to assign to the database.++```yaml+Type: String+Parameter Sets: DtuBasedDatabase+Aliases:++Required: False+Position: Named+Default value: None+Accept pipeline input: False+Accept wildcard characters: False+```++### -ResourceGroupName+Specifies the name of the resource group to which the server is assigned.++```yaml+Type: String+Parameter Sets: (All)+Aliases:++Required: True+Position: 0+Default value: None+Accept pipeline input: True (ByPropertyName)+Accept wildcard characters: False+```++### -SampleName+The name of the sample schema to apply when creating this database.++```yaml+Type: String+Parameter Sets: (All)+Aliases:+Accepted values: AdventureWorksLT++Required: False+Position: Named+Default value: None+Accept pipeline input: False+Accept wildcard characters: False+```++### -ServerName+Specifies the name of the server that hosts the database.++```yaml+Type: String+Parameter Sets: (All)+Aliases:++Required: True+Position: 1+Default value: None+Accept pipeline input: True (ByPropertyName)+Accept wildcard characters: False+```++### -Tags+Specifies a dictionary of Key-value pairs in the form of a hash table that this cmdlet associates+with the new database. For example:++@{key0="value0";key1=$null;key2="value2"}++```yaml+Type: Hashtable+Parameter Sets: (All)+Aliases: Tag++Required: False+Position: Named+Default value: None+Accept pipeline input: False+Accept wildcard characters: False+```++### -Vcore+The Vcore number for the Azure Sql database++```yaml+Type: Int32+Parameter Sets: VcoreBasedDatabase+Aliases: Capacity++Required: True+Position: Named+Default value: None+Accept pipeline input: False+Accept wildcard characters: False+```++### -ZoneRedundant+The zone redundancy to associate with the Azure Sql Database++```yaml+Type: SwitchParameter+Parameter Sets: (All)+Aliases:++Required: False+Position: Named+Default value: None+Accept pipeline input: False+Accept wildcard characters: False+```++### -Confirm+Prompts you for confirmation before running the cmdlet.++```yaml+Type: SwitchParameter+Parameter Sets: (All)+Aliases: cf++Required: False+Position: Named+Default value: False+Accept pipeline input: False+Accept wildcard characters: False+```++### -WhatIf+Shows what would happen if the cmdlet runs.+The cmdlet is not run.++```yaml+Type: SwitchParameter+Parameter Sets: (All)+Aliases: wi++Required: False+Position: Named+Default value: False+Accept pipeline input: False+Accept wildcard characters: False+```++### CommonParameters+This cmdlet supports the common parameters: -Debug, -ErrorAction, -ErrorVariable, -InformationAction, -InformationVariable, -OutVariable, -OutBuffer, -PipelineVariable, -Verbose, -WarningAction, and -WarningVariable. For more information, see about_CommonParameters (http://go.microsoft.com/fwlink/?LinkID=113216).++## INPUTS++### None+This cmdlet does not accept any input.++## OUTPUTS++### Microsoft.Azure.Commands.Sql.Database.Model.AzureSqlDatabaseModel++## NOTES++## RELATED LINKS++[Get-AzureRmSqlDatabase](./Get-AzureRmSqlDatabase.md)++[New-AzureRmSqlElasticPool](./New-AzureRmSqlElasticPool.md)++[New-AzureRmSqlServer](./New-AzureRmSqlServer.md)++[Remove-AzureRmSqlDatabase](./Remove-AzureRmSqlDatabase.md)++[Resume-AzureRmSqlDatabase](./Resume-AzureRmSqlDatabase.md)++[Set-AzureRmSqlDatabase](./Set-AzureRmSqlDatabase.md)++[Suspend-AzureRmSqlDatabase](./Suspend-AzureRmSqlDatabase.md)++[SQL Database Documentation](https://docs.microsoft.com/azure/sql-database/)+