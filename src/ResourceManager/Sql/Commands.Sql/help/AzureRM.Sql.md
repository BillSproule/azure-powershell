--- conflicted
+++ resolved
@@ -386,13 +386,11 @@
 ### [Start-AzureRmSqlServerUpgrade](Start-AzureRmSqlServerUpgrade.md)
 Starts the upgrade of a SQL Database server.
 
-<<<<<<< HEAD
 ### [Start-AzureRmSqlSyncGroupSync](Start-AzureRmSqlSyncGroupSync.md)
 Starts a sync group synchronization.
-=======
+
 ### [Stop-AzureRmSqlDatabaseActivity](Stop-AzureRmSqlDatabaseActivity.md)
 Cancels the asynchronous operation on the database.
->>>>>>> 90a36a0d
 
 ### [Stop-AzureRmSqlDatabaseExecuteIndexRecommendation](Stop-AzureRmSqlDatabaseExecuteIndexRecommendation.md)
 Stops the workflow that runs a recommended index operation.
@@ -420,22 +418,5 @@
 It will get the the latest database schema from the real database and then use it refresh the schema cached by Sync metadata database.
 If "SyncMemberName" is specified, it will refresh the member database schema; if not, it will refresh the hub database schema.
 
-<<<<<<< HEAD
 ### [Use-AzureRmSqlServerAuditingPolicy](Use-AzureRmSqlServerAuditingPolicy.md)
-Specifies that a database uses the auditing policy of its host server.
-=======
-### [New-AzureRmSqlSyncAgentKey](New-AzureRmSqlSyncAgentKey.md)
-Creates an Azure SQL Sync Agent Key.
-
-### [Get-AzureRmSqlSyncAgent](Get-AzureRmSqlSyncAgent.md)
-Returns information about Azure SQL Sync Agents.
-
-### [Remove-AzureRmSqlSyncAgent](Remove-AzureRmSqlSyncAgent.md)
-Removes an Azure SQL Sync Agent.
-
-### [Get-AzureRmSqlSyncAgentLinkedDatabase](Get-AzureRmSqlSyncAgentLinkedDatabase.md)
-Returns information about SQL Server databases linked by a sync agent.
-
-### [Stop-AzureRmSqlDatabaseActivity](Stop-AzureRmSqlDatabaseActivity.md)
-Cancels the asynchronous operation on the database.
->>>>>>> 90a36a0d
+Specifies that a database uses the auditing policy of its host server.