--- conflicted
+++ resolved
@@ -14,13 +14,9 @@
 
 ```
 Set-AzureRmSqlServerVirtualNetworkRule -VirtualNetworkRuleName <String> -VirtualNetworkSubnetId <String>
-<<<<<<< HEAD
- -ServerName <String> [-ResourceGroupName] <String> [-DefaultProfile <IAzureContextContainer>] [-WhatIf]
- [-Confirm] [<CommonParameters>]
-=======
  [-IgnoreMissingVnetServiceEndpoint] -ServerName <String> [-ResourceGroupName] <String>
  [-DefaultProfile <IAzureContextContainer>] [-WhatIf] [-Confirm] [<CommonParameters>]
->>>>>>> 29508e01
+
 ```
 
 ## DESCRIPTION
@@ -41,11 +37,7 @@
 ## PARAMETERS
 
 ### -DefaultProfile
-<<<<<<< HEAD
 The credentials, account, tenant, and subscription used for communication with azure
-=======
-The credentials, account, tenant, and subscription used for communication with azure.
->>>>>>> 29508e01
 
 ```yaml
 Type: IAzureContextContainer
@@ -59,8 +51,6 @@
 Accept wildcard characters: False
 ```
 
-<<<<<<< HEAD
-=======
 ### -IgnoreMissingVnetServiceEndpoint
 Create firewall rule before the virtual network has vnet service endpoint enabled.
 
@@ -76,7 +66,6 @@
 Accept wildcard characters: False
 ```
 
->>>>>>> 29508e01
 ### -ResourceGroupName
 The name of the resource group.
 
