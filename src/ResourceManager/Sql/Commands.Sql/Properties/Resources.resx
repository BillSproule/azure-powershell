﻿<?xml version="1.0" encoding="utf-8"?>
<root>
  <!-- 
    Microsoft ResX Schema 
    
    Version 2.0
    
    The primary goals of this format is to allow a simple XML format 
    that is mostly human readable. The generation and parsing of the 
    various data types are done through the TypeConverter classes 
    associated with the data types.
    
    Example:
    
    ... ado.net/XML headers & schema ...
    <resheader name="resmimetype">text/microsoft-resx</resheader>
    <resheader name="version">2.0</resheader>
    <resheader name="reader">System.Resources.ResXResourceReader, System.Windows.Forms, ...</resheader>
    <resheader name="writer">System.Resources.ResXResourceWriter, System.Windows.Forms, ...</resheader>
    <data name="Name1"><value>this is my long string</value><comment>this is a comment</comment></data>
    <data name="Color1" type="System.Drawing.Color, System.Drawing">Blue</data>
    <data name="Bitmap1" mimetype="application/x-microsoft.net.object.binary.base64">
        <value>[base64 mime encoded serialized .NET Framework object]</value>
    </data>
    <data name="Icon1" type="System.Drawing.Icon, System.Drawing" mimetype="application/x-microsoft.net.object.bytearray.base64">
        <value>[base64 mime encoded string representing a byte array form of the .NET Framework object]</value>
        <comment>This is a comment</comment>
    </data>
                
    There are any number of "resheader" rows that contain simple 
    name/value pairs.
    
    Each data row contains a name, and value. The row also contains a 
    type or mimetype. Type corresponds to a .NET class that support 
    text/value conversion through the TypeConverter architecture. 
    Classes that don't support this are serialized and stored with the 
    mimetype set.
    
    The mimetype is used for serialized objects, and tells the 
    ResXResourceReader how to depersist the object. This is currently not 
    extensible. For a given mimetype the value must be set accordingly:
    
    Note - application/x-microsoft.net.object.binary.base64 is the format 
    that the ResXResourceWriter will generate, however the reader can 
    read any of the formats listed below.
    
    mimetype: application/x-microsoft.net.object.binary.base64
    value   : The object must be serialized with 
            : System.Runtime.Serialization.Formatters.Binary.BinaryFormatter
            : and then encoded with base64 encoding.
    
    mimetype: application/x-microsoft.net.object.soap.base64
    value   : The object must be serialized with 
            : System.Runtime.Serialization.Formatters.Soap.SoapFormatter
            : and then encoded with base64 encoding.

    mimetype: application/x-microsoft.net.object.bytearray.base64
    value   : The object must be serialized into a byte array 
            : using a System.ComponentModel.TypeConverter
            : and then encoded with base64 encoding.
    -->
  <xsd:schema id="root" xmlns="" xmlns:xsd="http://www.w3.org/2001/XMLSchema" xmlns:msdata="urn:schemas-microsoft-com:xml-msdata">
    <xsd:import namespace="http://www.w3.org/XML/1998/namespace" />
    <xsd:element name="root" msdata:IsDataSet="true">
      <xsd:complexType>
        <xsd:choice maxOccurs="unbounded">
          <xsd:element name="metadata">
            <xsd:complexType>
              <xsd:sequence>
                <xsd:element name="value" type="xsd:string" minOccurs="0" />
              </xsd:sequence>
              <xsd:attribute name="name" use="required" type="xsd:string" />
              <xsd:attribute name="type" type="xsd:string" />
              <xsd:attribute name="mimetype" type="xsd:string" />
              <xsd:attribute ref="xml:space" />
            </xsd:complexType>
          </xsd:element>
          <xsd:element name="assembly">
            <xsd:complexType>
              <xsd:attribute name="alias" type="xsd:string" />
              <xsd:attribute name="name" type="xsd:string" />
            </xsd:complexType>
          </xsd:element>
          <xsd:element name="data">
            <xsd:complexType>
              <xsd:sequence>
                <xsd:element name="value" type="xsd:string" minOccurs="0" msdata:Ordinal="1" />
                <xsd:element name="comment" type="xsd:string" minOccurs="0" msdata:Ordinal="2" />
              </xsd:sequence>
              <xsd:attribute name="name" type="xsd:string" use="required" msdata:Ordinal="1" />
              <xsd:attribute name="type" type="xsd:string" msdata:Ordinal="3" />
              <xsd:attribute name="mimetype" type="xsd:string" msdata:Ordinal="4" />
              <xsd:attribute ref="xml:space" />
            </xsd:complexType>
          </xsd:element>
          <xsd:element name="resheader">
            <xsd:complexType>
              <xsd:sequence>
                <xsd:element name="value" type="xsd:string" minOccurs="0" msdata:Ordinal="1" />
              </xsd:sequence>
              <xsd:attribute name="name" type="xsd:string" use="required" />
            </xsd:complexType>
          </xsd:element>
        </xsd:choice>
      </xsd:complexType>
    </xsd:element>
  </xsd:schema>
  <resheader name="resmimetype">
    <value>text/microsoft-resx</value>
  </resheader>
  <resheader name="version">
    <value>2.0</value>
  </resheader>
  <resheader name="reader">
    <value>System.Resources.ResXResourceReader, System.Windows.Forms, Version=4.0.0.0, Culture=neutral, PublicKeyToken=b77a5c561934e089</value>
  </resheader>
  <resheader name="writer">
    <value>System.Resources.ResXResourceWriter, System.Windows.Forms, Version=4.0.0.0, Culture=neutral, PublicKeyToken=b77a5c561934e089</value>
  </resheader>
  <data name="ADGroupMoreThanOneFound" xml:space="preserve">
    <value>More than one Active Directory group with the display name '{0}' was found. Please provide an Azure Active Directory object id to select the correct group. To get the object id use Get-AzureRmADGroup -SearchString "{0}"</value>
  </data>
  <data name="ADObjectNotFound" xml:space="preserve">
    <value>Cannot find the Azure Active Directory object '{0}'. Please make sure that the user or group you are authorizing is registered in the current subscription's Azure Active directory. To get a list of Azure Active Directory groups use Get-AzureRmADGroup, or to get a list of Azure Active Directory users use Get-AzureRmADUser.</value>
  </data>
  <data name="ADUserMoreThanOneFound" xml:space="preserve">
    <value>More than one Azure Active Directory user with the display name '{0}' was found. Please provide an Azure Active Directory object id to select the correct user. To get the object id use Get-AzureRmADUser -SearchString "{0}"</value>
  </data>
  <data name="DatabaseNameExists" xml:space="preserve">
    <value>Database with name: '{0}' already exists in server '{1}'.</value>
  </data>
  <data name="DatabaseNotInServiceTierForAuditingPolicy" xml:space="preserve">
    <value>Auditing cannot be enabled . Upgrade to Basic, Standard or Premium Service Tier to enable auditing on your database(s)</value>
  </data>
  <data name="DataMaskingNumberRuleIntervalDefinitionError" xml:space="preserve">
    <value>Cannot set a lower bound which is larger than the higher bound</value>
  </data>
  <data name="DataMaskingRuleDoesNotExist" xml:space="preserve">
    <value>No dynamic data masking rule is defined for column: "{0}" table "{1}" schema "{2}" </value>
  </data>
  <data name="DeprecatedCmdletUsageWarning" xml:space="preserve">
    <value>The {0} cmdlet is deprecated and will be removed in a future release.</value>
  </data>
  <data name="ServerDisasterRecoveryConfigurationNameExists" xml:space="preserve">
    <value>Server Disaster Recovery Configuration already exists in server '{1}'.</value>
  </data>
  <data name="ElasticPoolNameExists" xml:space="preserve">
    <value>Elastic Pool with name: '{0}' already exists in server '{1}'.</value>
  </data>
  <data name="EnterPassword" xml:space="preserve">
    <value>{your_password_here}</value>
  </data>
  <data name="EnterUserId" xml:space="preserve">
    <value>{your_user_id_here}</value>
  </data>
  <data name="InvalidADGroupNotSecurity" xml:space="preserve">
    <value>The Active Directory Group '{0}' is not security enabled. Only Azure Active Directory Security Enabled Groups are supported.</value>
  </data>
  <data name="InvalidEventTypeSet" xml:space="preserve">
    <value>Cannot use the None option with other event types.</value>
  </data>
  <data name="InvalidGraphEndpoint" xml:space="preserve">
    <value>Please use Set-AzureRmEnvironment to set a valid GraphEndpoint for the current AzureEnvironment.</value>
  </data>
  <data name="InvalidRetentionTypeSet" xml:space="preserve">
    <value>Cannot use audit table retention without specifying TableIdentifier. You may want to use '{0}'.</value>
  </data>
  <data name="InvalidTenantId" xml:space="preserve">
    <value>Please set a valid tenant id in the AzureEnvironment.</value>
  </data>
  <data name="NewDataMaskingRuleIdAlreadyExistError" xml:space="preserve">
    <value>A rule that was defined on the same column already exists.</value>
  </data>
  <data name="NoStorageAccountWhenConfiguringAuditingPolicy" xml:space="preserve">
    <value>Cannot set auditing policy without a storage account name.</value>
  </data>
  <data name="NoStorageAccountWhenConfiguringThreatDetectionPolicy" xml:space="preserve">
    <value>Cannot set threat detection policy without a storage account name.</value>
  </data>
  <data name="PdoTitle" xml:space="preserve">
    <value>PHP Data Objects(PDO) Sample Code:</value>
  </data>
  <data name="PhpConnectionError" xml:space="preserve">
    <value>Error connecting to SQL Server</value>
  </data>
  <data name="RemoveAzureSqlDatabaseDescription" xml:space="preserve">
    <value>Permanently removing Azure Sql Database '{0}' on server '{1}'.</value>
  </data>
  <data name="RemoveAzureSqlServerDisasterRecoveryConfigurationDescription" xml:space="preserve">
    <value>Permanently removing Azure Sql Disaster Recovery Configuration '{0}' on server '{1}'.</value>
  </data>
  <data name="RemoveAzureSqlDatabaseElasticPoolDescription" xml:space="preserve">
    <value>Permanently removing Azure Sql Database Elastic Pool '{0}' on server '{1}'.</value>
  </data>
  <data name="RemoveAzureSqlDatabaseElasticPoolWarning" xml:space="preserve">
    <value>Are you sure you want to remove the Azure Sql Database Elastic Pool '{0}' on server '{1}'?</value>
  </data>
  <data name="RemoveAzureSqlDatabaseWarning" xml:space="preserve">
    <value>Are you sure you want to remove the Azure Sql Database '{0}' on server '{1}'?</value>
  </data>
  <data name="RemoveAzureSqlServerDisasterRecoveryConfigurationWarning" xml:space="preserve">
    <value>Are you sure you want to remove the Azure Sql Disaster Recovery Configuration '{0}' on server '{1}'?</value>
  </data>
  <data name="RemoveAzureSqlServerActiveDirectoryAdministratorDescription" xml:space="preserve">
    <value>Removing Azure Sql Server Active Directory Administrator on server '{0}'.</value>
  </data>
  <data name="RemoveAzureSqlServerActiveDirectoryAdministratorWarning" xml:space="preserve">
    <value>Are you sure you want to remove the Azure Sql Server Active Directory Administrator on server '{0}'?</value>
  </data>
  <data name="RemoveAzureSqlServerDescription" xml:space="preserve">
    <value>Permanently removing Azure Sql Database Server '{0}'.</value>
  </data>
  <data name="RemoveAzureSqlServerFirewallRuleDescription" xml:space="preserve">
    <value>Permanently removing Firewall Rule '{0}' for Azure Sql Database Server '{1}'.</value>
  </data>
  <data name="RemoveAzureSqlServerFirewallRuleWarning" xml:space="preserve">
    <value>Are you sure you want to remove the Firewall Rule '{0}' for Azure Sql Database Server  '{1}'?</value>
  </data>
  <data name="RemoveAzureSqlServerWarning" xml:space="preserve">
    <value>Are you sure you want to remove the Azure Sql Database Server '{0}'?</value>
  </data>
  <data name="RemoveDatabaseDataMaskingRuleDescription" xml:space="preserve">
    <value>Removing data masking rule for column:"{0}" table:"{1}" schema:"{2}"</value>
  </data>
  <data name="RemoveDatabaseDataMaskingRuleWarning" xml:space="preserve">
    <value>Are you sure you want to remove the data masking rule for column:"{0}" table:"{1}" schema:"{2}"?</value>
  </data>
  <data name="ServerFirewallRuleNameExists" xml:space="preserve">
    <value>Firewall Rule with name: '{0}' already exists for server '{1}'.</value>
  </data>
  <data name="ServerNameExists" xml:space="preserve">
    <value>Server with name: '{0}' already exists.</value>
  </data>
  <data name="ServerUpgradeExists" xml:space="preserve">
    <value>Request for upgrade of server '{0}' already exists.</value>
  </data>
  <data name="SetDataMaskingRuleIdDoesNotExistError" xml:space="preserve">
    <value>A data masking rule for the column does not exist</value>
  </data>
  <data name="ShouldProcessCaption" xml:space="preserve">
    <value>Confirm</value>
  </data>
  <data name="sqlSampleTitle" xml:space="preserve">
    <value>SQL Server Extension Sample Code:</value>
  </data>
  <data name="StandaloneDatabaseActivityNotSupported" xml:space="preserve">
    <value>Azure Sql Database Elastic Pool name is required for this operation</value>
  </data>
  <data name="StopAzureSqlServerUpgradeDescription" xml:space="preserve">
    <value>Stopping upgrade for Azure Sql Database Server '{0}'.</value>
  </data>
  <data name="StopAzureSqlServerUpgradeWarning" xml:space="preserve">
    <value>Are you sure you want to stop the upgrade for Azure Sql Database Server '{0}'?</value>
  </data>
  <data name="StorageAccountNotFound" xml:space="preserve">
    <value>Cannot find a storage account with the name '{0}'. It either does not exist, associated with a different subscription or you do not have the appropriate credentials to access it.</value>
  </data>
  <data name="UseServerWithoutStorageAccount" xml:space="preserve">
    <value>Cannot use a server's auditing policy before it is configured.</value>
  </data>
  <data name="SetSecondaryNoOptionProvided" xml:space="preserve">
    <value>No Set Options were provided</value>
  </data>
  <data name="SetDisasterRecoveryConfigurationNoOptionProvided" xml:space="preserve">
    <value>No Set Options were provided</value>
  </data>
  <data name="ServerNotApplicableForDataMasking" xml:space="preserve">
    <value>Dynamic Data Masking is only available in the latest SQL Database Update (V12). Please upgrade to set it up on your database.</value>
  </data>
  <data name="RemoveAzureSqlServerCommunicationLinkDescription" xml:space="preserve">
    <value>Permanently removing Azure Sql Server communication link '{0}' on server '{1}'.</value>
  </data>
  <data name="RemoveAzureSqlServerCommunicationLinkWarning" xml:space="preserve">
    <value>Are you sure you want to remove the Azure Sql Server communication link '{0}' on server '{1}'?</value>
  </data>
  <data name="ServerCommunicationLinkNameExists" xml:space="preserve">
    <value>Server communication link with name: '{0}' already exists in server '{1}'.</value>
  </data>
  <data name="EmailsAreNotValid" xml:space="preserve">
    <value>One or more of the email addresses you entered are not valid.</value>
  </data>
  <data name="NeedToProvideEmail" xml:space="preserve">
    <value>You need to provide at least one email address or set EmailAdmins to True.</value>
  </data>
  <data name="ServerNotApplicableForThreatDetection" xml:space="preserve">
    <value>Threat detection is only available for the latest SQL Database Update (V12). Please upgrade to set it up on your database.</value>
  </data>
  <data name="AuditingIsTurnedOff" xml:space="preserve">
    <value>In order to enable Threat Detection, please enable database auditing.</value>
  </data>
  <data name="InvalidExcludedDetectionTypeSet" xml:space="preserve">
    <value>Cannot use the '{0}' option with other excluded detection types.</value>
  </data>
  <data name="InvalidDetectionTypeList" xml:space="preserve">
    <value>Cannot use the 'None' option with other detection types</value>
  </data>
  <data name="BaseConfirmActionProcessMessage" xml:space="preserve">
    <value>About to process resource</value>
  </data>
  <data name="SetAdvisorAutoExecuteStatusDescription" xml:space="preserve">
    <value>Updating auto execute status of the advisor '{0}' to '{1}'.</value>
  </data>
  <data name="SetAdvisorAutoExecuteStatusWarning" xml:space="preserve">
    <value>Are you sure you want to update auto execute status of the advisor '{0}' to '{1}'?</value>
  </data>
  <data name="SetRecommendedActionStateDescription" xml:space="preserve">
    <value>Updating state of recommended action '{0}' to '{1}'.</value>
  </data>
  <data name="SetRecommendedActionStateWarning" xml:space="preserve">
    <value>Are you sure you want to update state of the recommended action '{0}' to '{1}'</value>
  </data>
  <data name="FailoverGroupNameExists" xml:space="preserve">
    <value>Failover Group with name: '{0}' already exists in server '{1}'.</value>
  </data>
  <data name="RemoveAzureSqlDatabaseFailoverGroupDescription" xml:space="preserve">
    <value>Permanently removing Azure Sql Database Failover Group '{0}' on server '{1}'.</value>
  </data>
  <data name="RemoveAzureSqlDatabaseFailoverGroupWarning" xml:space="preserve">
    <value>Are you sure you want to remove the Azure Sql Database Failover Group '{0}' on server '{1}'?</value>
  </data>
  <data name="RemoveAzureSqlDatabaseInstanceFailoverGroupDescription" xml:space="preserve">
    <value>Permanently removing Azure Sql Database Instance Failover Group '{0}' on region '{1}'.</value>
  </data>
  <data name="RemoveAzureSqlDatabaseInstanceFailoverGroupWarning" xml:space="preserve">
    <value>Are you sure you want to remove the Azure Sql Database Instance Failover Group '{0}' on region '{1}'?</value>
  </data>
  <data name="RemoveAzureSqlDatabaseFromAzureSqlDatabaseFailoverGroupDescription" xml:space="preserve">
    <value>Permanently removing this Azure Sql Database from  Azure Sql Database Failover Group '{0}' on server '{1}'.</value>
  </data>
  <data name="RemoveAzureSqlDatabaseeFromAzureSqlDatabaseFailoverGroupWarning" xml:space="preserve">
    <value>Are you sure you want to remove this Azure Sql Database from Azure Sql Database Failover Group '{0}' on server '{1}'?</value>
  </data>
  <data name="FailoverGroupAddDatabaseAlreadyExists" xml:space="preserve">
    <value>Database to be added with id '{0}' already exists in Failover Group with name: '{1}'  in server '{2}'.</value>
  </data>
  <data name="FailoverGroupRemoveDatabaseNoArguments" xml:space="preserve">
    <value>No arguments are provided to remove databases to Failover Group with name: '{0}'  in server '{1}'.</value>
  </data>
  <data name="FailoverGroupRemoveDatabaseNotExists" xml:space="preserve">
    <value>Database to be removed with id {0} in Failover Group with name: '{1}'  in server '{2} does not exist'.</value>
  </data>
  <data name="FailoverGroupDataLossHoursOverflow" xml:space="preserve">
    <value>Value {0} is too large for the 'GracePeriodWithDataLossHours' parameter. Using the largest supported value, {1}.</value>
  </data>
  <data name="FailoverGroupDataLossHoursUnsupportedLowValue" xml:space="preserve">
    <value>A value of {0} is not yet supported for the 'GracePeriodWithDataLossHours' parameter. Using the smallest supported value, {1}.</value>
  </data>
  <data name="RemoveAzureSqlSyncGroupDescription" xml:space="preserve">
    <value>Permanently removing Azure Sql Sync Group '{0}'.</value>
  </data>
  <data name="SyncGroupNameExists" xml:space="preserve">
    <value>Sync Group with name: ‘{0}' already exists in database '{1}'.</value>
  </data>
  <data name="RemoveAzureSqlSyncMemberDescription" xml:space="preserve">
    <value>Permanently removing Azure Sql Sync Member '{0}'.</value>
  </data>
  <data name="SyncMemberNameExists" xml:space="preserve">
    <value>Sync Member with name: ‘{0}' already exists in Sync Group '{1}'.</value>
  </data>
  <data name="RemoveAzureSqlSyncAgentDescription" xml:space="preserve">
    <value>Permanently removing Azure Sql Sync Agent '{0}'.</value>
  </data>
  <data name="SyncAgentNameExists" xml:space="preserve">
    <value>Sync Agent with name: ‘{0}' already exists in Resource Group '{1}'.</value>
  </data>
  <data name="RemoveAzureSqlSyncAgentWarning" xml:space="preserve">
    <value>Are you sure you want to remove the Sync Agent '{0}' for  Resource Group '{1}' ?</value>
  </data>
  <data name="RemoveAzureSqlSyncGroupWarning" xml:space="preserve">
    <value>Are you sure you want to remove the Sync Group '{0}' for database '{1}'?</value>
  </data>
  <data name="RemoveAzureSqlSyncMemberWarning" xml:space="preserve">
    <value>Are you sure you want to remove the Sync Member '{0}' for Sync Group '{1}'?</value>
  </data>
  <data name="RemoveAzureSqlServerVirtualNetworkRuleDescription" xml:space="preserve">
    <value>Permanently removing Virtual Network Rule '{0}' for Azure Sql Server '{1}'</value>
  </data>
  <data name="RemoveAzureSqlServerVirtualNetworkRuleWarning" xml:space="preserve">
    <value>Are you sure you want to remove the Virtual Network Rule '{0}' for Azure Sql Server '{1}'?</value>
  </data>
  <data name="ServerVirtualNetworkRuleNameExists" xml:space="preserve">
    <value>Virtual Network Rule with name: '{0}' already exists for server '{1}'</value>
  </data>
  <data name="SetAzureSqlServerTransparentDataEncryptionProtectorWarning" xml:space="preserve">
    <value>Warning: This command sets the key '{0}' as the protector, removing access to this key in the future may result in data loss on this server. Learn about best practices at aka.ms/sqltdewithbyok. Do you want to proceed?</value>
  </data>
  <data name="ElasticPoolDatabaseActivityCancelNotSupported" xml:space="preserve">
    <value>Azure Sql Database Elastic Pool name cannot be specified for this operation</value>
  </data>
  <data name="OperationIdRequired" xml:space="preserve">
    <value>OperationId is required for this operation</value>
  </data>
  <data name="StopDatabaseActivityDescription" xml:space="preserve">
    <value>Cancelling updateslo operation for database '{0}' under server '{1}'.</value>
  </data>
  <data name="StopDatabaseActivityWarning" xml:space="preserve">
    <value>Are you sure you want to cancel updateslo operation for database '{0}' under server '{1}'?</value>
  </data>
  <data name="RemoveAzureSqlServerDnsAliasDescription" xml:space="preserve">
    <value>Permanently removing Azure Sql Server Dns Alias '{0}'</value>
  </data>
  <data name="RemoveAzureSqlServerDnsAliasWarning" xml:space="preserve">
    <value>Are you sure you want to remove the Azure Sql Server Dns Alias '{0}'?</value>
  </data>
  <data name="ServerDnsAliasNameExists" xml:space="preserve">
    <value>Server Dns Alias with name: '{0}' already exists.</value>
  </data>
  <data name="auditChangeGroupDeprecationMessage" xml:space="preserve">
    <value>The action group 'AUDIT_CHANGE_GROUP' is not supported. It will be removed in a future release.</value>
  </data>
  <data name="AzureElasticJobAgentExists" xml:space="preserve">
    <value>Elastic Job Agent with name '{0}' already exists in server '{1}'</value>
    <comment>Elastic Jobs</comment>
  </data>
  <data name="RemoveElasticJobAgentWarning" xml:space="preserve">
    <value>Are you sure you want to remove the agent '{0}' from server '{1}'?</value>
    <comment>Elastic Jobs</comment>
  </data>
  <data name="AzureElasticJobAgentNotExists" xml:space="preserve">
    <value>Elastic Job agent '{0}' does not exist in server '{1}'</value>
    <comment>Elastic Jobs</comment>
  </data>
  <data name="AzureElasticJobCredentialExists" xml:space="preserve">
    <value>Job credential with name '{0}' already exists in agent '{1}'</value>
    <comment>Elastic Jobs</comment>
  </data>
  <data name="AzureElasticJobCredentialNotExists" xml:space="preserve">
    <value>Job credential with name '{0}' does not exist in agent '{1}'</value>
    <comment>Elastic Jobs</comment>
  </data>
  <data name="AzureElasticJobTargetGroupExists" xml:space="preserve">
    <value>Target group '{0}' already exists in agent '{1}'</value>
    <comment>Elastic Jobs</comment>
  </data>
  <data name="AzureElasticJobTargetGroupNotExists" xml:space="preserve">
    <value>Target group '{0}' does not exist in agent '{1}'</value>
    <comment>Elastic Jobs</comment>
  </data>
  <data name="RemoveElasticJobTargetGroupWarning" xml:space="preserve">
    <value>Are you sure you want to remove the target group '{0}' from agent '{1}'</value>
    <comment>Elastic Jobs</comment>
  </data>
  <data name="RemoveAzureSqlDatabaseLongTermRetentionBackupDescription" xml:space="preserve">
    <value>Permanently removing the Long Term Retention backup '{0}' on database '{1}' on server '{2}' in location '{3}'.</value>
  </data>
  <data name="RemoveAzureSqlDatabaseLongTermRetentionBackupWarning" xml:space="preserve">
    <value>Are you sure you want to remove the Long Term Retention backup '{0}' on database '{1}' on server '{2}' in location '{3}'?</value>
  </data>
<<<<<<< HEAD
  <data name="AzureElasticJobTargetDatabaseExists" xml:space="preserve">
    <value>Target with database name '{0}' and server name '{1}' already exists in target group '{2}'</value>
    <comment>Elastic Jobs</comment>
  </data>
  <data name="AzureElasticJobTargetElasticPoolExists" xml:space="preserve">
    <value>Target with elastic pool name '{0}' and server name '{1}' already exists in Target Group '{2}'</value>
    <comment>Elastic Jobs</comment>
  </data>
  <data name="AzureElasticJobTargetServerExists" xml:space="preserve">
    <value>Target with server name '{0}' already exists in Target Group '{1}'</value>
    <comment>Elastic Jobs</comment>
  </data>
  <data name="AzureElasticJobTargetShardMapExists" xml:space="preserve">
    <value>Target with shard map name '{0}' and server name '{1}' already exists in Target Group '{2}'</value>
    <comment>Elastic Jobs</comment>
  </data>
  <data name="AzureElasticJobExists" xml:space="preserve">
    <value>Job with name '{0}' already exists in agent '{1}'</value>
    <comment>Elastic Jobs</comment>
  </data>
  <data name="AzureElasticJobNotExists" xml:space="preserve">
    <value>Job with name '{0}' does not exist in agent '{1}'</value>
    <comment>Elastic Jobs</comment>
  </data>
  <data name="RemoveElasticJobWarning" xml:space="preserve">
    <value>Are you sure you want to remove the job '{0}' from agent '{1}'</value>
    <comment>Elastic Jobs</comment>
  </data>
  <data name="AzureElasticJobStepExists" xml:space="preserve">
    <value>Job step with name '{0}' already exists in job '{1}'</value>
    <comment>Elastic Jobs</comment>
  </data>
  <data name="AzureElasticJobStepNotExists" xml:space="preserve">
    <value>Job step with name '{0}' does not exist in job '{1}'</value>
    <comment>Elastic Jobs</comment>
  </data>
  <data name="AzureElasticJobIntervalNotSupported" xml:space="preserve">
    <value>The requested job time interval is not supported '{0}'</value>
    <comment>Elastic Jobs</comment>
  </data>
  <data name="AzureElasticJobExecutionNotExists" xml:space="preserve">
    <value>Job execution '{0}' does not exist in job '{1}'</value>
    <comment>Elastic Jobs</comment>
=======
  <data name="ServerAdvancedThreatProtectionIsNotDefined" xml:space="preserve">
    <value>Server Advanced Threat Protection is not defined. Please run Enable-AzureRmSqlServerAdvancedThreatProtection first.</value>
  </data>
  <data name="RunSetVulnerabilityAssemenSettings" xml:space="preserve">
    <value>Vulnerability assessment settings are not defined. Please run Update-AzureRmSqlDatabaseVulnerabilityAssessmentSettings first.</value>
  </data>
  <data name="InvalidBlobStorageSasUri" xml:space="preserve">
    <value>Invalid BlobStorageSasUri parameter value. The value should be in format of https://mystorage.blob.core.windows.net/vulnerability-assessment?st=XXXXXX."</value>
  </data>
  <data name="NoStorageAccountSpecified" xml:space="preserve">
    <value>Please provide valid value for StorageAccountName or BlobStorageSasUri parameter.</value>
  </data>
  <data name="ScanIdParameterIsRequired" xml:space="preserve">
    <value>ScanId is a required parameter for this cmdlet. Please explicitly provide it or pass the Get-AzureRmSqlDatabaseVulnerabilityAssessmentScanRecord output via pipe.</value>
  </data>
  <data name="RetrievingStorageAccountIdUnderSubscriptionFailed" xml:space="preserve">
    <value>Failed retrieving id of storage account '{0}' under subscription '{1}'.</value>
  </data>
  <data name="RetrievingStorageAccountKeysFailed" xml:space="preserve">
    <value>Failed retrieving keys of storage '{0}'.</value>
  </data>
  <data name="VulnerabilityAssessmentOperationIsNotAvailableOnMasterDatabase" xml:space="preserve">
    <value>Vulnerability Assessment operation is not available on master database. Skipping...</value>
>>>>>>> 50100a49
  </data>
</root><|MERGE_RESOLUTION|>--- conflicted
+++ resolved
@@ -446,7 +446,6 @@
   <data name="RemoveAzureSqlDatabaseLongTermRetentionBackupWarning" xml:space="preserve">
     <value>Are you sure you want to remove the Long Term Retention backup '{0}' on database '{1}' on server '{2}' in location '{3}'?</value>
   </data>
-<<<<<<< HEAD
   <data name="AzureElasticJobTargetDatabaseExists" xml:space="preserve">
     <value>Target with database name '{0}' and server name '{1}' already exists in target group '{2}'</value>
     <comment>Elastic Jobs</comment>
@@ -490,7 +489,7 @@
   <data name="AzureElasticJobExecutionNotExists" xml:space="preserve">
     <value>Job execution '{0}' does not exist in job '{1}'</value>
     <comment>Elastic Jobs</comment>
-=======
+  </data>
   <data name="ServerAdvancedThreatProtectionIsNotDefined" xml:space="preserve">
     <value>Server Advanced Threat Protection is not defined. Please run Enable-AzureRmSqlServerAdvancedThreatProtection first.</value>
   </data>
@@ -514,6 +513,5 @@
   </data>
   <data name="VulnerabilityAssessmentOperationIsNotAvailableOnMasterDatabase" xml:space="preserve">
     <value>Vulnerability Assessment operation is not available on master database. Skipping...</value>
->>>>>>> 50100a49
   </data>
 </root>