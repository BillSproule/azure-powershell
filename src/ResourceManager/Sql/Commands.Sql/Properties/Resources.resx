--- conflicted
+++ resolved
@@ -408,7 +408,6 @@
   <data name="ServerDnsAliasNameExists" xml:space="preserve">
     <value>Server Dns Alias with name: '{0}' already exists.</value>
   </data>
-<<<<<<< HEAD
   <data name="auditChangeGroupDeprecationMessage" xml:space="preserve">
     <value>The action group 'AUDIT_CHANGE_GROUP' is not supported. It will be removed in a future release.</value>
   </data>
@@ -444,8 +443,6 @@
     <value>Are you sure you want to remove the target group '{0}' from agent '{1}'</value>
     <comment>Elastic Jobs</comment>
   </data>
-=======
->>>>>>> 172b856a
   <data name="RemoveAzureSqlDatabaseLongTermRetentionBackupDescription" xml:space="preserve">
     <value>Permanently removing the Long Term Retention backup '{0}' on database '{1}' on server '{2}' in location '{3}'.</value>
   </data>
