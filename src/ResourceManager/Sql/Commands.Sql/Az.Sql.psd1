--- conflicted
+++ resolved
@@ -12,11 +12,7 @@
 # RootModule = ''
 
 # Version number of this module.
-<<<<<<< HEAD
-ModuleVersion = '0.6.2'
-=======
 ModuleVersion = '1.0.0'
->>>>>>> 172b856a
 
 # Supported PSEditions
 CompatiblePSEditions = 'Core', 'Desktop'
@@ -83,44 +79,16 @@
 CmdletsToExport = 'Get-AzSqlDatabaseTransparentDataEncryption', 
                'Get-AzSqlDatabaseTransparentDataEncryptionActivity', 
                'Set-AzSqlDatabaseTransparentDataEncryption', 
-<<<<<<< HEAD
-               'Get-AzSqlDatabaseUpgradeHint', 
-               'Get-AzSqlServerUpgradeHint', 
-               'Get-AzSqlServerServiceObjective', 
-               'Get-AzSqlServerUpgrade', 'Start-AzSqlServerUpgrade', 
-               'Stop-AzSqlServerUpgrade', 
-               'Get-AzSqlServerActiveDirectoryAdministrator', 
-               'Remove-AzSqlServerActiveDirectoryAdministrator', 
-               'Set-AzSqlServerActiveDirectoryAdministrator', 
-               'Get-AzSqlServer', 'New-AzSqlServer', 
-               'Remove-AzSqlServer', 'Set-AzSqlServer', 
-=======
                'Get-AzSqlDatabaseUpgradeHint', 'Get-AzSqlServerUpgradeHint', 
                'Get-AzSqlServerServiceObjective', 
                'Get-AzSqlServerActiveDirectoryAdministrator', 
                'Remove-AzSqlServerActiveDirectoryAdministrator', 
                'Set-AzSqlServerActiveDirectoryAdministrator', 'Get-AzSqlServer', 
                'New-AzSqlServer', 'Remove-AzSqlServer', 'Set-AzSqlServer', 
->>>>>>> 172b856a
                'Get-AzSqlServerCommunicationLink', 
                'New-AzSqlServerCommunicationLink', 
                'Remove-AzSqlServerCommunicationLink', 
                'Get-AzSqlDatabaseSecureConnectionPolicy', 
-<<<<<<< HEAD
-               'Get-AzSqlDatabaseReplicationLink', 
-               'New-AzSqlDatabaseCopy', 'New-AzSqlDatabaseSecondary', 
-               'Remove-AzSqlDatabaseSecondary', 
-               'Set-AzSqlDatabaseSecondary', 
-               'Get-AzSqlElasticPoolRecommendation', 
-               'Get-AzSqlDatabaseIndexRecommendations', 
-               'Start-AzSqlDatabaseExecuteIndexRecommendation', 
-               'Stop-AzSqlDatabaseExecuteIndexRecommendation', 
-               'Get-AzSqlServerFirewallRule', 
-               'New-AzSqlServerFirewallRule', 
-               'Remove-AzSqlServerFirewallRule', 
-               'Set-AzSqlServerFirewallRule', 'Get-AzSqlElasticPool', 
-               'Get-AzSqlElasticPoolActivity', 
-=======
                'Get-AzSqlDatabaseReplicationLink', 'New-AzSqlDatabaseCopy', 
                'New-AzSqlDatabaseSecondary', 'Remove-AzSqlDatabaseSecondary', 
                'Set-AzSqlDatabaseSecondary', 'Get-AzSqlElasticPoolRecommendation', 
@@ -130,7 +98,6 @@
                'Get-AzSqlServerFirewallRule', 'New-AzSqlServerFirewallRule', 
                'Remove-AzSqlServerFirewallRule', 'Set-AzSqlServerFirewallRule', 
                'Get-AzSqlElasticPool', 'Get-AzSqlElasticPoolActivity', 
->>>>>>> 172b856a
                'Get-AzSqlElasticPoolDatabase', 'New-AzSqlElasticPool', 
                'Remove-AzSqlElasticPool', 'Set-AzSqlElasticPool', 
                'Get-AzSqlServerDisasterRecoveryConfiguration', 
@@ -150,48 +117,20 @@
                'Set-AzSqlServerThreatDetectionPolicy', 
                'Get-AzSqlDatabaseThreatDetectionPolicy', 
                'Set-AzSqlDatabaseThreatDetectionPolicy', 
-<<<<<<< HEAD
-               'Remove-AzSqlDatabaseThreatDetectionPolicy', 
-               'Get-AzSqlDatabase', 'Get-AzSqlDatabaseActivity', 
-               'Get-AzSqlDatabaseExpanded', 'New-AzSqlDatabase', 
-               'Remove-AzSqlDatabase', 'Set-AzSqlDatabase', 
-               'Get-AzSqlDatabaseImportExportStatus', 
-               'New-AzSqlDatabaseExport', 'New-AzSqlDatabaseImport', 
-               'Get-AzSqlDatabaseGeoBackupPolicy', 
-=======
                'Remove-AzSqlDatabaseThreatDetectionPolicy', 'Get-AzSqlDatabase', 
                'Get-AzSqlDatabaseActivity', 'Get-AzSqlDatabaseExpanded', 
                'New-AzSqlDatabase', 'Remove-AzSqlDatabase', 'Set-AzSqlDatabase', 
                'Get-AzSqlDatabaseImportExportStatus', 'New-AzSqlDatabaseExport', 
                'New-AzSqlDatabaseImport', 'Get-AzSqlDatabaseGeoBackupPolicy', 
->>>>>>> 172b856a
                'Set-AzSqlDatabaseGeoBackupPolicy', 
                'Get-AzSqlDatabaseBackupLongTermRetentionPolicy', 
                'Set-AzSqlDatabaseBackupLongTermRetentionPolicy', 
                'Get-AzSqlDatabaseLongTermRetentionBackup', 
                'Remove-AzSqlDatabaseLongTermRetentionBackup', 
-<<<<<<< HEAD
-               'Get-AzSqlDeletedDatabaseBackup', 
-               'Get-AzSqlDatabaseGeoBackup', 
-               'Get-AzSqlServerBackupLongTermRetentionVault', 
-               'Restore-AzSqlDatabase', 
-               'Set-AzSqlServerBackupLongTermRetentionVault', 
-               'Get-AzSqlDatabaseRestorePoints', 
-               'Get-AzSqlDatabaseAuditingPolicy', 
-               'Get-AzSqlServerAuditingPolicy', 
-               'Get-AzSqlDatabaseAuditing', 'Get-AzSqlServerAuditing', 
-               'Remove-AzSqlDatabaseAuditing', 
-               'Remove-AzSqlServerAuditing', 
-               'Set-AzSqlDatabaseAuditingPolicy', 
-               'Set-AzSqlServerAuditingPolicy', 
-               'Set-AzSqlDatabaseAuditing', 'Set-AzSqlServerAuditing', 
-               'Use-AzSqlServerAuditingPolicy', 
-=======
                'Get-AzSqlDeletedDatabaseBackup', 'Get-AzSqlDatabaseGeoBackup', 
                'Restore-AzSqlDatabase', 'Get-AzSqlDatabaseRestorePoints', 
                'Get-AzSqlDatabaseAuditing', 'Get-AzSqlServerAuditing', 
                'Set-AzSqlDatabaseAuditing', 'Set-AzSqlServerAuditing', 
->>>>>>> 172b856a
                'Get-AzSqlDatabaseRecommendedAction', 
                'Get-AzSqlElasticPoolRecommendedAction', 
                'Get-AzSqlServerRecommendedAction', 
@@ -205,15 +144,8 @@
                'Set-AzSqlDatabaseAdvisorAutoExecuteStatus', 
                'Get-AzSqlServerTransparentDataEncryptionProtector', 
                'Set-AzSqlServerTransparentDataEncryptionProtector', 
-<<<<<<< HEAD
-               'Add-AzSqlServerKeyVaultKey', 
-               'Get-AzSqlServerKeyVaultKey', 
-               'Remove-AzSqlServerKeyVaultKey', 
-               'Get-AzSqlDatabaseFailoverGroup', 
-=======
                'Add-AzSqlServerKeyVaultKey', 'Get-AzSqlServerKeyVaultKey', 
                'Remove-AzSqlServerKeyVaultKey', 'Get-AzSqlDatabaseFailoverGroup', 
->>>>>>> 172b856a
                'New-AzSqlDatabaseFailoverGroup', 
                'Add-AzSqlDatabaseToFailoverGroup', 
                'Remove-AzSqlDatabaseFromFailoverGroup', 
@@ -225,31 +157,17 @@
                'Update-AzSqlSyncSchema', 'Get-AzSqlSyncSchema', 
                'Start-AzSqlSyncGroupSync', 'Stop-AzSqlSyncGroupSync', 
                'New-AzSqlSyncMember', 'Update-AzSqlSyncMember', 
-<<<<<<< HEAD
-               'Get-AzSqlSyncMember', 'Remove-AzSqlSyncMember', 
-               'New-AzSqlSyncAgent', 'Get-AzSqlSyncAgent', 
-               'Remove-AzSqlSyncAgent', 'New-AzSqlSyncAgentKey', 
-               'Get-AzSqlSyncAgentLinkedDatabase', 
-=======
                'Get-AzSqlSyncMember', 'Remove-AzSqlSyncMember', 'New-AzSqlSyncAgent', 
                'Get-AzSqlSyncAgent', 'Remove-AzSqlSyncAgent', 
                'New-AzSqlSyncAgentKey', 'Get-AzSqlSyncAgentLinkedDatabase', 
->>>>>>> 172b856a
                'New-AzSqlServerVirtualNetworkRule', 
                'Set-AzSqlServerVirtualNetworkRule', 
                'Get-AzSqlServerVirtualNetworkRule', 
                'Remove-AzSqlServerVirtualNetworkRule', 
                'Stop-AzSqlDatabaseActivity', 'Get-AzSqlServerDnsAlias', 
                'Remove-AzSqlServerDnsAlias', 'New-AzSqlServerDnsAlias', 
-<<<<<<< HEAD
-               'Set-AzSqlServerDnsAlias', 
-               'New-AzSqlDatabaseRestorePoint', 
-               'Remove-AzSqlDatabaseRestorePoint', 
-               'Stop-AzSqlElasticPoolActivity', 
-=======
                'Set-AzSqlServerDnsAlias', 'New-AzSqlDatabaseRestorePoint', 
                'Remove-AzSqlDatabaseRestorePoint', 'Stop-AzSqlElasticPoolActivity', 
->>>>>>> 172b856a
                'Add-AzSqlServerTransparentDataEncryptionCertificate', 
                'Add-AzSqlManagedInstanceTransparentDataEncryptionCertificate', 
                'Enable-AzSqlServerAdvancedThreatProtection', 
@@ -263,7 +181,6 @@
                'Clear-AzSqlDatabaseVulnerabilityAssessmentRuleBaseline', 
                'Convert-AzSqlDatabaseVulnerabilityAssessmentScan', 
                'Get-AzSqlDatabaseVulnerabilityAssessmentScanRecord', 
-<<<<<<< HEAD
                'Start-AzSqlDatabaseVulnerabilityAssessmentScan',
                'Get-AzSqlDatabaseBackupShortTermRetentionPolicy', 
                'Set-AzSqlDatabaseBackupShortTermRetentionPolicy',
@@ -311,20 +228,12 @@
                'New-AzSqlInstanceDatabase', 
                'Remove-AzSqlInstanceDatabase', 
                'Restore-AzSqlInstanceDatabase' 
-=======
-               'Start-AzSqlDatabaseVulnerabilityAssessmentScan', 
-               'Get-AzSqlInstance', 'New-AzSqlInstance', 'Remove-AzSqlInstance', 
-               'Set-AzSqlInstance', 'Get-AzSqlInstanceDatabase', 
-               'New-AzSqlInstanceDatabase', 'Remove-AzSqlInstanceDatabase', 
-               'Restore-AzSqlInstanceDatabase'
->>>>>>> 172b856a
 
 # Variables to export from this module
 # VariablesToExport = @()
 
 # Aliases to export from this module, for best performance, do not use wildcards and do not delete the entry, use an empty array if there are no aliases to export.
 AliasesToExport = 'Get-AzSqlDatabaseServerAuditingPolicy', 
-<<<<<<< HEAD
     'Remove-AzSqlDatabaseServerAuditing', 
     'Set-AzSqlDatabaseServerAuditingPolicy', 
     'Use-AzSqlDatabaseServerAuditingPolicy', 
@@ -332,13 +241,6 @@
     'Set-AzSqlDatabaseLongTermRetentionPolicy',
     'Set-AzSqlManagedInstanceTDEProtector',
     'Get-AzSqlManagedInstanceTDEProtector'
-=======
-               'Remove-AzSqlDatabaseServerAuditing', 
-               'Set-AzSqlDatabaseServerAuditingPolicy', 
-               'Use-AzSqlDatabaseServerAuditingPolicy', 
-               'Get-AzSqlDatabaseLongTermRetentionPolicy', 
-               'Set-AzSqlDatabaseLongTermRetentionPolicy'
->>>>>>> 172b856a
 
 # DSC resources to export from this module
 # DscResourcesToExport = @()
@@ -367,30 +269,7 @@
         # IconUri = ''
 
         # ReleaseNotes of this module
-<<<<<<< HEAD
-        ReleaseNotes = '* Added new cmdlets for CRUD operations on Azure Sql Database Managed Instance and Azure Sql Managed Database
-	- Get-AzureRmSqlInstance
-	- New-AzureRmSqlInstance
-	- Set-AzureRmSqlInstance
-	- Remove-AzureRmSqlInstance
-	- Get-AzureRmSqlInstanceDatabase
-	- New-AzureRmSqlInstanceDatabase
-	- Restore-AzureRmSqlInstanceDatabase
-	- Remove-AzureRmSqlInstanceDatabase
-
-* Enabled Extended Auditing Policy management on a server or a database.
-	- New parameter (PredicateExpression) was added to enable filtering of audit logs.
-	- Cmdlets were modified to use SQL clients instead of Legacy clients.
-	- Set-AzureRmSqlServerAuditing.
-	- Get-AzureRmSqlServerAuditing.
-	- Set-AzureRmSqlDatabaseAuditing.
-	- Get-AzureRmSqlDatabaseAuditing.
-
-* Fixed issue with using Update-AzureRmSqlDatabaseVulnerabilityAssessmentSettings with storage account name parameter set
-* Support for custom collation on managed instance'
-=======
         ReleaseNotes = 'General availability for Az.Sql module.'
->>>>>>> 172b856a
 
         # Prerelease string of this module
         # Prerelease = ''
