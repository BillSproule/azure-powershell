<Project Sdk="Microsoft.NET.Sdk">

  <Import Project="$(ProjectDir)..\..\..\..\tools\Common.Netcore.Dependencies.targets" />

  <PropertyGroup>
    <TargetFramework>netstandard2.0</TargetFramework>
    <AssemblyName>Microsoft.Azure.Commands.Sql</AssemblyName>
    <RootNamespace>Microsoft.Azure.Commands.Sql</RootNamespace>
    <GenerateAssemblyInfo>false</GenerateAssemblyInfo>
    <AllowUnsafeBlocks>true</AllowUnsafeBlocks>
    <CopyLocalLockFileAssemblies>true</CopyLocalLockFileAssemblies>
    <AppendTargetFrameworkToOutputPath>false</AppendTargetFrameworkToOutputPath>
    <OutputPath>$(ProjectDir)..\..\..\Package\$(Configuration)\ResourceManager\AzureResourceManager\Az.Sql\</OutputPath>
    <TreatWarningsAsErrors>true</TreatWarningsAsErrors>
    <WarningsAsErrors />
  </PropertyGroup>

  <PropertyGroup Condition="'$(Configuration)|$(Platform)'=='Debug|AnyCPU'">
    <DelaySign>false</DelaySign>
    <DefineConstants>TRACE;DEBUG;NETSTANDARD</DefineConstants>
  </PropertyGroup>

  <PropertyGroup Condition="'$(Configuration)|$(Platform)'=='Release|AnyCPU'">
    <SignAssembly>true</SignAssembly>
    <DelaySign>true</DelaySign>
    <AssemblyOriginatorKeyFile>..\MSSharedLibKey.snk</AssemblyOriginatorKeyFile>
    <DefineConstants>TRACE;RELEASE;NETSTANDARD;SIGN</DefineConstants>
  </PropertyGroup>

  <ItemGroup>
<<<<<<< HEAD
    <PackageReference Include="Microsoft.Azure.Management.Sql" Version="1.20.2-preview" />
    <PackageReference Include="Microsoft.Azure.Management.Storage" Version="8.1.0-preview" />
=======
    <PackageReference Include="Microsoft.Azure.Management.Sql" Version="1.22.0-preview" />
    <PackageReference Include="Microsoft.Azure.Management.Storage" Version="8.1.1-preview" />
>>>>>>> c6553915
    <PackageReference Include="System.Security.Permissions" Version="4.5.0" />
  </ItemGroup>

  <ItemGroup>
    <None Include="Az.Sql.psd1">
      <CopyToOutputDirectory>PreserveNewest</CopyToOutputDirectory>
    </None>
  </ItemGroup>

  <ItemGroup>
    <ProjectReference Include="..\LegacySdk\SqlManagement.Netcore.csproj" />
  </ItemGroup>

  <ItemGroup>
    <Compile Update="Properties\Resources.Designer.cs">
      <DesignTime>true</DesignTime>
      <AutoGen>true</AutoGen>
      <DependentUpon>Resources.resx</DependentUpon>
    </Compile>
  </ItemGroup>

  <ItemGroup>
    <EmbeddedResource Update="Properties\Resources.resx">
      <Generator>ResXFileCodeGenerator</Generator>
      <LastGenOutput>Resources.Designer.cs</LastGenOutput>
    </EmbeddedResource>
  </ItemGroup>

  <ItemGroup>
    <None Update="Microsoft.Azure.Commands.Sql.format.ps1xml">
      <CopyToOutputDirectory>PreserveNewest</CopyToOutputDirectory>
    </None>
    <None Update="Microsoft.Azure.Commands.Sql.Types.ps1xml">
      <CopyToOutputDirectory>PreserveNewest</CopyToOutputDirectory>
    </None>
  </ItemGroup>

  <ItemGroup>
    <Content Include="help\**\*" CopyToOutputDirectory="PreserveNewest" />
  </ItemGroup>

</Project><|MERGE_RESOLUTION|>--- conflicted
+++ resolved
@@ -28,13 +28,8 @@
   </PropertyGroup>
 
   <ItemGroup>
-<<<<<<< HEAD
     <PackageReference Include="Microsoft.Azure.Management.Sql" Version="1.20.2-preview" />
-    <PackageReference Include="Microsoft.Azure.Management.Storage" Version="8.1.0-preview" />
-=======
-    <PackageReference Include="Microsoft.Azure.Management.Sql" Version="1.22.0-preview" />
     <PackageReference Include="Microsoft.Azure.Management.Storage" Version="8.1.1-preview" />
->>>>>>> c6553915
     <PackageReference Include="System.Security.Permissions" Version="4.5.0" />
   </ItemGroup>
 
