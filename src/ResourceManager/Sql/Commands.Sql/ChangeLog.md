<!--
    Please leave this section at the top of the change log.

    Changes for the current release should go under the section titled "Current Release", and should adhere to the following format:

    ## Current Release
    * Overview of change #1
        - Additional information about change #1
    * Overview of change #2
        - Additional information about change #4
        - Additional information about change #2
    * Overview of change #3
    * Overview of change #4
        - Additional information about change #4

    ## YYYY.MM.DD - Version X.Y.Z (Previous Release)
    * Overview of change #1
        - Additional information about change #1
-->
<<<<<<< HEAD
## Current Releas
* Support for custom collation on managed instance
=======
## Current Release
* Fixed issue with using Update-AzureRmSqlDatabaseVulnerabilityAssessmentSettings with storage account name parameter set

## Version 4.11.6-preview
* Add DnsZonePartner Parameter for New-AzureRmSqlManagedInstance cmdlet to support AutoDr for Managed Instance.
>>>>>>> 69cae1d7

## Version 4.11.5
* Fixed issue where some backup cmdlets would not recognize the current azure subscription
* Fixed issue where Tags were not being added correctly in New-AzureRmSqlDatabaseCopy 

## Version 4.11.4-preview
* New Cmdlets for Management.Sql to allow customers to add TDE keys and set TDE protector for managed instances
   - Add-AzureRmSqlManagedInstanceKeyVaultKey
   - Get-AzureRmSqlManagedInstanceKeyVaultKey
   - Remove-AzureRmSqlManagedInstanceKeyVaultKey
   - Get-AzureRmSqlManagedInstanceTransparentDataEncryptionProtector
   - Set-AzureRmSqlManagedInstanceTransparentDataEncryptionProtector

## Version 4.11.3
* Fixed issue with default resource groups not being set.
* Updated common runtime assemblies

## Version 4.11.2
* Fixed issue with default resource groups not being set.
* Deprecated cmdlets and parameters:
	- Get-AzureRmSqlServerBackupLongTermRetentionVault cmdlet
	- Set-AzureRmSqlServerBackupLongTermRetentionVault cmdlet
	- Get-AzureRmSqlDatabaseBackupLongTermRetentionPolicy -Current parameter
	- Set-AzureRmSqlDatabaseBackupLongTermRetentionPolicy -State parameter
* Upcoming breaking changes:
	- Set-AzureRmSqlDatabaseBackupLongTermRetentionPolicy
		- -ResourceId parameter will refer to the id of the policy being set, rather than RecoveryServicesBackupPolicyResourceId

## Version 4.11.1
* Updated to the latest version of the Azure ClientRuntime.


## Version 4.11.0
* Adding Server Advanced Threat Protection support with the following cmdlets:
	- Enable-AzureRmSqlServerAdvancedThreatProtection; Disable-AzureRmSqlServerAdvancedThreatProtection; Get-AzureRmSqlServerAdvancedThreatProtectionPolicy
* Adding Vulnerability Assessment support with the following cmdlets:
	- Update-AzureRmSqlDatabaseVulnerabilityAssessmentSettings; Get-AzureRmSqlDatabaseVulnerabilityAssessmentSettings; Clear-AzureRmSqlDatabaseVulnerabilityAssessmentSettings
	- Set-AzureRmSqlDatabaseVulnerabilityAssessmentRuleBaseline; Get-AzureRmSqlDatabaseVulnerabilityAssessmentRuleBaseline; Clear-AzureRmSqlDatabaseVulnerabilityAssessmentRuleBaseline
	- Convert-AzureRmSqlDatabaseVulnerabilityAssessmentScan; Get-AzureRmSqlDatabaseVulnerabilityAssessmentScanRecord; Start-AzureRmSqlDatabaseVulnerabilityAssessmentScan
* Fixed example in Remove-AzureRmSqlServerFirewallRule
* Fix datetime handling incorrectly for non-us base culture in Get-AzureSqlSyncGroupLog
* Updated all help files to include full parameter types and correct input/output types.

## Version 4.10.0
* Adding new Cmdlets for Management.Sql to allow customers to add TDE Certificate to Sql Server instance or a Managed Instance
	- Add-AzureRmSqlServerTransparentDataEncryptionCertificate
	- Add-AzureRmSqlManagedInstanceTransparentDataEncryptionCertificate

## Version 4.9.0
* Clarified User-Defined Restore Points for SQLDW in New-AzureRmSqlDatabaseRestorePoint help
* Fixed formatting of OutputType in help files
* Updated documentation of -ComputeGeneration parameter in several cmdlets

## Version 4.8.1-preview
* Bug fixes for cmdlets in Elastic Jobs
 ## Version 4.8.0-preview
* Added new cmdlets for Elastic Jobs
	* Elastic Job agent
		* New-AzureRmSqlElasticJobAgent creates a new elastic job agent
		* Get-AzureRmSqlElasticJobAgent gets one or more elastic job agents
		* Set-AzureRmSqlElasticJobAgent updates an elastic job agent
		* Remove-AzureRmSqlElasticJobAgent removes an elastic job agent
	* Job credential
		* New-AzureRmSqlElasticJobCredential creates a job credential
		* Get-AzureRmSqlElasticJobCredential gets one or more job credentials
		* Set-AzureRmSqlElasticJobCredential updates a job credential
		* Remove-AzureRmSqlElasticJobCredential removes a job credential
	* Target group
		* New-AzureRmSqlElasticJobTargetGroup creates a new target group
		* Get-AzureRmSqlElasticJobTargetGroup gets one or more target groups
		* Remove-AzureRmSqlElasticJobTargetGroup removes a target group
	* Target
		* Add-AzureRmSqlElasticJobTarget adds a target to a target group
		* Remove-AzureRmSqlElasticJobTarget removes a target from a target group
	* Job
		* New-AzureRmSqlElasticJob creates a new job
		* Get-AzureRmSqlElasticJob gets one or more jobs
		* Set-AzureRmSqlElasticJob updates a job
		* Remove-AzureRmSqlElasticJob removes a job
	* Job Step
		* New-AzureRmSqlElasticJobStep creates a new job step
		* Get-AzureRmSqlElasticJobStep gets one or more job steps
		* Set-AzureRmSqlElasticJobStep updates a job step
		* Remove-AzureRmSqlElasticJobStep removes a job step
	* Job Execution
		* Start-AzureRmSqlElasticJob starts a job returning a job execution
		* Stop-AzureRmSqlElasticJob stops a job with a running job execution
		* Get-AzureRmSqlElasticJobExecution gets the status of running job executions
		* Get-AzureRmSqlElasticJobExecution gets the status of running job step executions
		* Get-AzureRmSqlElasticJobExecution gets the status of running job target executions
 ## Version 4.7.0-preview
* Add new cmdlets 'Get-AzureRmSqlDatabaseBackupShortTermRetention' and 'Set-AzureRmSqlDatabaseBackupShortTermRetention' to support getting/setting the retention policy for point-in-time-restore backups

## Version 4.6.1
* Updated example in the help file for Get-AzureRmSqlDatabaseExpanded
* Updated Set-AzureRmSqlServerAuditing and Set-AzureRmSqlDatabaseAuditing Cmdlets
    - Added a new parameter called StorageAccountSubscriptionId.
	- Added a new example for each modified cmdlet.

## Version 4.6.0
* Updated the following cmdlets with optional LicenseType parameter
	- New-AzureRmSqlDatabase; Set-AzureRmSqlDatabase
	- New-AzureRmSqlElasticPool; Set-AzureRmSqlElasticPool
	- New-AzureRmSqlDatabaseCopy
	- New-AzureRmSqlDatabaseSecondary
	- Restore-AzureRmSqlDatabase

## Version 4.5.0-preview
* Added new cmdlets for CRUD operations on Managed Instance and Managed Database
* Add commandlets for new feature - Instance Failover Groups
	- Get-AzureRmSqlDatabaseInstanceFailoverGroup get the Instance Failover Group entity
	- New-AzureRmSqlDatabaseInstanceFailoverGroup creates a new Instance Failover Group
	- Remove-AzureRmSqlDatabaseInstanceFailoverGroup Instance Failover Group deletes the Failover Group
	- Set-AzureRmSqlDatabaseInstanceFailoverGroup set Azure Sql Database Failover Policy and Grace Period entities of the Instance Failover Group
	- Switch-AzureRmSqlDatabaseInstanceFailoverGroup issues the failover operation with data loss or without data loss

## Version 4.5.0
* Updated Auditing cmdlets to allow removing AuditActions or AuditActionGroups
* Fixed issue with Set-AzureRmSqlDatabaseBackupLongTermRetentionPolicy when setting a new flexible retention policy where the command would fail with 'Configure long term retention policy with azure recovery service vault and policy is no longer supported. Please submit request with the new flexible retention policy'.
* Update all Azure Sql Database/ElasticPool Creation/Update related cmdlets to use the new Database API, which support Sku property for scale and tier-related properties.
* The updated cmdlets including:
	- New-AzureRmSqlDatabase; Set-AzureRmSqlDatabase
	- New-AzureRmSqlElasticPool; Set-AzureRmSqlElasticPool
	- New-AzureRmSqlDatabaseCopy
	- New-AzureRmSqlDatabaseSecondary
	- Restore-AzureRmSqlDatabase

## Version 4.4.1
* Set minimum dependency of module to PowerShell 5.0

## Version 4.4.0
* Add new cmdlet 'Stop-AzureRmSqlElasticPoolActivity' to support canceling the asynchronous operations on elastic pool
* Update the response for cmdlets Get-AzureRmSqlDatabaseActivity and Get-AzureRmSqlElasticPoolActivity to reflect more information in the response
* Updated to the latest version of the Azure ClientRuntime

## Version 4.3.1
* Fix issue with Default Resource Group in CloudShell
* Fixed issue with cleaning up scripts in build

## Version 4.3.0
* Fixed issue with importing aliases
* Get-AzureRmSqlServer, New-AzureRmSqlServer, and Remove-AzureRmSqlServer response now includes FullyQualifiedDomainName property.
* Added Get-AzureRmSqlDatabaseLongTermRetentionBackup and Remove-AzureRmSqlDatabaseLongTermRetentionBackup
* Updated Get-AzureRmSqlDatabaseBackupLongTermRetentionPolicy and Set-AzureRmSqlDatabaseBackupLongTermRetentionPolicy to work with Long Term Retention V2
* Updated Restore-AzureRmSqlDatabase to work with Long Term Retention V2 resource IDs

## Version 4.2.0
* Update the Auditing commands parameters description
* Added Location Completer to -Location parameters allowing tab completion through valid Locations
* Added ResourceGroup Completer to -ResourceGroup parameters allowing tab completion through resource groups in current subscription
* Added -AsJob parameter to long running cmdlets
* Obsoleted -DatabaseName parameter from Get-AzureRmSqlServiceObjective
* Adding New-AzureRmSqlDatabaseRestorePoint, Remove-AzureRmSqlDatabaseRestorePoint and output model of Get-AzureRmSqlDatabaseRestorePoints will have one more field

## Version 4.1.1
* Added ability to rename database using Set-AzureRmSqlDatabase
* Fixed issue https://github.com/Azure/azure-powershell/issues/4974
	- Providing invalid AUDIT_CHANGED_GROUP value for auditing cmdlets no longer throws an error and will be removed in an upcoming release.
* Fixed issue https://github.com/Azure/azure-powershell/issues/5046
	- AuditAction parameter in auditing cmdlets is no longer being ignored
* Fixed an issue in Auditing cmdlets when 'Secondary' StorageKeyType is provided
	- When setting blob auditing, the primary storage account key was used instead of the secondary key when providing 'Secondary' value for StorageKeyType parameter.
* Changing the wording for confirmation message from Set-AzureRmSqlServerTransparentDataEncryptionProtector

## Version 4.0.1
* Fixed assembly loading issue that caused some cmdlets to fail when executing

## Version 4.0.0
* Adding support for list and cancel the asynchronous updateslo operation on the database
	- update existing cmdlet Get-AzureRmSqlDatabaseActivity to return DB updateslo operation status.
	- add new cmdlet Stop-AzureRmSqlDatabaseActivity for cancel the asynchronous updateslo operation on the database.
* Adding support for Zone Redundancy for databases and elastic pools
	- Adding ZoneRedundant switch parameter to New-AzureRmSqlDatabase
	- Adding ZoneRedundant switch parameter to Set-AzureRmSqlDatabase
	- Adding ZoneRedundant switch parameter to New-AzureRmSqlElasticPool
	- Adding ZoneRedundant switch parameter to Set-AzureRmSqlElasticPool
* Adding support for Server DNS Aliases
	- Adding Get-AzureRmSqlServerDnsAlias cmdlet which gets server dns aliases by server and alias name or a list of server dns aliases for an azure Sql Server.
	- Adding New-AzureRmSqlServerDnsAlias cmdlet which creates new server dns alias for a given Azure Sql server
	- Adding Set-AzurermSqlServerDnsAlias cmlet which allows updating a Azure Sql Server to which server dns alias is pointing
	- Adding Remove-AzureRmSqlServerDnsAlias cmdlet which removes a server dns alias for a Azure Sql Server
* Add support for online help
    - Run Get-Help with the -Online parameter to open the online help in your default Internet browser

## Version 3.4.1

## Version 3.4.0
* Adding support for Virtual Network Rules
	- Adding Get-AzureRmSqlServerVirtualNetworkRule cmdlet which gets the virtual network rules by a specific rule name or a list of virtual network rules in an Azure Sql server.
	- Adding Set-AzureRmSqlServerVirtualNetworkRule cmdlet which changes the virtual network that the rule points to.
	- Adding Remove-AzureRmSqlServerVirtualNetworkRule cmdlet which removes a virtual network rule for an Azure Sql server.
	- Adding New-AzureRmSqlServerVirtualNetworkRule cmdlet which creates a new virtual network rule for an Azure Sql server.

## Version 3.3.1

## Version 3.3.0
* Updating Set-AzureRmSqlServerTransparentDataEncryptionProtector to display a warning and require confirmation if the Encryption Protector Type is being set to AzureKeyVault
* Adding new updated cmdlets for Auditing settings
	- Adding Get-AzureRmSqlDatabaseAuditing cmdlet which gets the auditing settings of an Azure SQL database.
	- Adding Get-AzureRmSqlServerAuditing cmdlet which gets the auditing settings of an Azure SQL server.
	- Adding Set-AzureRmSqlDatabaseAuditing cmdlet which changes the auditing settings for an Azure SQL database.
	- Adding Set-AzureRmSqlServerAuditing cmdlet which changes the auditing settings of an Azure SQL server.
* Deprecating the existing Auditing policy cmdlets
	- Deprecating Get-AzureRmSqlDatabaseAuditingPolicy
	- Deprecating Get-AzureRmSqlServerAuditingPolicy
	- Deprecating Set-AzureRmSqlDatabaseAuditingPolicy
	- Deprecating Set-AzureRmSqlServerAuditingPolicy
	- Deprecating Use-AzureRmSqlServerAuditingPolicy
	- Deprecating Remove-AzureRmSqlDatabaseAuditing
	- Deprecating Remove-AzureRmSqlServerAuditing
* Schema file parsing for Update-AzureRmSqlSyncGroup is now case insensitive.

## Version 3.2.1

## Version 3.2.0
* Add Data Sync PowerShell Cmdlets to AzureRM.Sql
* Updated AzureRmSqlServer cmdlets to use new REST API version that avoids timeouts when creating server.
* Deprecated server upgrade cmdlets because the old server version (2.0) no longer exists.
* Add new optional switch paramter "AssignIdentity" to New-AzureRmSqlServer and Set-AzureRmSqlServer cmdlets to support provisioning of a resource identity for the SQL server resource
* The parameter ResourceGroupName is now optional for Get-AzureRmSqlServer
	- More information can be found in the following issue: https://github.com/Azure/azure-powershell/issues/635

## Version 3.1.0
* Restore-AzureRmSqlDatabase: Update documentation examples

## Version 3.0.1

## Version 3.0.0
* Added -SampleName parameter to New-AzureRmSqlDatabase
* Updates to Failover Group cmdlets
	- Remove 'Tag' parameters
	- Remove 'PartnerResourceGroupName' and 'PartnerServerName' parameters from Remove-AzureRmSqlDatabaseFailoverGroup cmdlet
	- Add 'GracePeriodWithDataLossHours' parameter to New- and Set- cmdlets, which shall eventually replace 'GracePeriodWithDataLossHour'
	- Documentation has been fleshed out and updated
	- Change formatting of returned objects and fix some bugs where fields were not always populated
	- Add 'DatabaseNames' and 'PartnerLocation' properties to Failover Group object
	- Fix bug causing Switch- cmdlet to return immediately rather than waiting for operation to complete
	- Fix integer overflow bug when high grace period values are used
	- Adjust grace period to a minimum of 1 hour if a lower one is provided
* Remove "Usage_Anomaly" from the accepted values for "ExcludedDetectionType" parameter of Set-AzureRmSqlDatabaseThreatDetectionPolicy cmdlet and Set-AzureRmSqlServerThreatDetectionPolicy cmdlet.

## Version 2.8.0
* Bug fixes on Azure Failover Group Cmdlets
	- Fix for operation polling
	- Fix GracePeriodWithDataLossHour value when setting FailoverPolicy to Manual
	- Adding obsolete warnings to upcoming parameter changes.

## Version 2.7.0
* Bug fix - Auditing and Threat Detection cmdlets now return a meangfull error instead of null refernce error.
* Updating Transparent Data Encryption (TDE) with Bring Your Own Key (BYOK) support cmdlets for updated API.

## Version 2.6.0
* Adding new cmdlets for support for Azure SQL feature Transparent Data Encryption (TDE) with Bring Your Own Key (BYOK) Support
	- TDE with BYOK support is a new feature in Azure SQL, which allows users to encrypt their database with a key from Azure Key Vault. This feature is currently in private preview.
	- Get-AzureRmSqlServerKeyVaultKey : This cmdlet returns a list of Azure Key Vault keys added to a Sql Server.
	- Add-AzureRmSqlServerKeyVaultKey : This cmdlet adds an Azure Key Vault key to a Sql Server.
	- Remove-AzureRmSqlServerKeyVaultKey : This cmdlet removes an Azure Key Vault key from a Sql Server.
	- Get-AzureRmSqlServerTransparentDataEncryptionProtector : This cmdlet returns the current encryption protector for a Sql Server.
	- Set-AzureRmSqlServerTransparentDataEncryptionProtector : This cmdlet sets the encryption protector for a Sql Server. The encryption protector can be set to a key from Azure Key Vault or a key that is managed by Azure Sql.
* New feature: Set--AzureRmSqlDatabaseAuditing  and Set-AzureRmSqlDatabaseServerAuditingPolicy supports setting secondary storage key for AuditType Blob
* Bug fix: Remove-AzureRmSqlDatabaseAuditing should set the UseServerDefault value to disabled
* Bug fix: Fixing an issue of selecting classic storage account when creating / updating Auditing or Threat Detection policies
* Bug fix: Set-AzureRmSqlDatabaseAuditing and Set-AzureRmSqlDatabaseServerAuditingPolicy commands use the AuditType value that was previously defined in case it has not been configured by the user.
* Bug fix: In case Blob Auditing is defined, Remove-AzureRmSqlDatabaseAuditing and Remove-AzureRmSqlDatabaseServerAuditingPolicy commands disable the Auditing settings.
* Adding new cmdlets for support for Azure SQL feature AutoDR:
	-This is a new feature in Azure SQL that supports failover of multiple Azure Sql Databases to the partner server at the same time during disaster and allows automatic failover
	- Add-AzureRmSqlDatabaseToFailoverGroup add Azure Sql Databases into a Failover Group
	- Get-AzureRmSqlDatabaseFailoverGroup get the Failover Group entity
	- New-AzureRmSqlDatabaseFailoverGroup creates a new Failover Group
	- Remove-AzureRmSqlDatabaseFromFailoverGroup removes Azure Sql Databases from a Failover Group
	- Remove-AzureRmSqlDatabaseFailoverGroup Failover Group deletes the Failover Group
	- Set-AzureRmSqlDatabaseFailoverGroup set Azure Sql Database Failover Policy and Grace Period entities of the Failover Group
	- Switch-AzureRmSqlDatabaseFailoverGroup issues the failover operation with data loss or without data loss

## Version 2.5.0
* Added new return parameter "AuditType" to Get-AzureRmSqlDatabaseAuditingPolicy and Get-AzureRmSqlServerAuditingPolicy returned object
    - This parameter value indicates the returned auditing policy type - Table or Blob.

## Version 2.4.0
* Added storage properties to cmdlets for Azure SQL threat detection policy management at database and server level
    - StorageAccountName
    - RetentionInDays
* Removed the unsupported param "AuditAction" from Set-AzureSqlDatabaseServerAuditingPolicy
* Added new param "AuditAction" to Set-AzureSqlDatabaseAuditingPolicy
* Fix for showing on GET and persisting Tags on SET (if not given) for Database, Server and Elastic Pool
    - If Tags is used in command it will save tags, if not it will not wipe out tags on resource.
* Fix for showing on GET and persisting Tags on SET (if not given) for Database, Server and Elastic Pool
    - If Tags is used in command it will save tags, if not it will not wipe out tags on resource.
* Changes for "New-AzureRmSqlDatabase", "Set-AzureRmSqlDatabase" and "Get-AzureRmSqlDatabase" cmdlets
    - Adding a new parameter called "ReadScale" for the 3 cmdlets above.
    - The "ReadScale" parameter has 2 possibl values: "Enabled" or "Disabled" to indicate whether the ReadScale option is turned on for the database.
* Functionality of ReadScale Feature.
    - ReadScale is a new feature in SQL Database, which allows the user to enabled/disable routing read-only requests to Geo-secondary Premium databases.
    - This feature allows the customer to scale up/down their read-only workload flexibly, and unlocked more DTUs for the premium database.
    - To configure ReadScale, user simply specify "ReadScale" paramter with "Enabled/Disabled" at database creation with New-AzureRmSqlDatabase cmdlet,

## Version 2.3.0
<|MERGE_RESOLUTION|>--- conflicted
+++ resolved
@@ -17,16 +17,12 @@
     * Overview of change #1
         - Additional information about change #1
 -->
-<<<<<<< HEAD
-## Current Releas
-* Support for custom collation on managed instance
-=======
 ## Current Release
 * Fixed issue with using Update-AzureRmSqlDatabaseVulnerabilityAssessmentSettings with storage account name parameter set
+* Support for custom collation on managed instance
 
 ## Version 4.11.6-preview
 * Add DnsZonePartner Parameter for New-AzureRmSqlManagedInstance cmdlet to support AutoDr for Managed Instance.
->>>>>>> 69cae1d7
 
 ## Version 4.11.5
 * Fixed issue where some backup cmdlets would not recognize the current azure subscription
