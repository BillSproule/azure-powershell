// ----------------------------------------------------------------------------------
//
// Copyright Microsoft Corporation
// Licensed under the Apache License, Version 2.0 (the "License");
// you may not use this file except in compliance with the License.
// You may obtain a copy of the License at
// http://www.apache.org/licenses/LICENSE-2.0
// Unless required by applicable law or agreed to in writing, software
// distributed under the License is distributed on an "AS IS" BASIS,
// WITHOUT WARRANTIES OR CONDITIONS OF ANY KIND, either express or implied.
// See the License for the specific language governing permissions and
// limitations under the License.
// ----------------------------------------------------------------------------------

using System.Collections.Generic;
using System.Security;

namespace Microsoft.Azure.Commands.Sql.Server.Model
{
    /// <summary>
    /// Represents the core properties of an Azure Sql Server
    /// </summary>
    public class AzureSqlServerModel
    {
        /// <summary>
        /// Gets or sets the name of the resource group the server is in
        /// </summary>
        public string ResourceGroupName { get; set; }

        /// <summary>
        /// Gets or sets the name of the server
        /// </summary>
        public string ServerName { get; set; }

        /// <summary>
        /// Gets or sets the location the server is in
        /// </summary>
        public string Location { get; set; }

        /// <summary>
        /// Gets or sets the sql login credentials for the admin
        /// </summary>
        public string SqlAdministratorLogin { get; set; }

        /// <summary>
        /// Gets or sets the password for the sql admin
        /// </summary>
        public SecureString SqlAdministratorPassword { get; set; }

        /// <summary>
        /// Gets or sets the server version
        /// </summary>
        public string ServerVersion { get; set; }

        /// <summary>
        /// Gets or sets the tags associated with the server.
        /// </summary>
        public Dictionary<string, string> Tags { get; set; }

        /// <summary>
        /// Gets or sets the identity of the server.
        /// </summary>
        public Management.Sql.Models.ResourceIdentity Identity { get; set; }

        /// <summary>
        /// Gets or sets the fully qualified domain name of the server
        /// </summary>
        public string FullyQualifiedDomainName { get; set; }
<<<<<<< HEAD

=======
        
>>>>>>> 50100a49
        /// <summary>
        /// Gets or sets the resource id of the server
        /// </summary>
        public string ResourceId { get; set; }
    }
}<|MERGE_RESOLUTION|>--- conflicted
+++ resolved
@@ -66,11 +66,7 @@
         /// Gets or sets the fully qualified domain name of the server
         /// </summary>
         public string FullyQualifiedDomainName { get; set; }
-<<<<<<< HEAD
-
-=======
         
->>>>>>> 50100a49
         /// <summary>
         /// Gets or sets the resource id of the server
         /// </summary>
