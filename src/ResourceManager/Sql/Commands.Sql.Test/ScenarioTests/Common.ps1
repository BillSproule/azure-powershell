--- conflicted
+++ resolved
@@ -485,11 +485,7 @@
 
 <#
 .SYNOPSIS
-<<<<<<< HEAD
-Gets valid managed instance name
-=======
 Gets valid vnet name
->>>>>>> e12fc1a2
 #>
 function Get-VNetName
 {
@@ -585,7 +581,6 @@
 function Get-ServerCredential
 {
 	$serverLogin = "testusername"
-<<<<<<< HEAD
 	$credentials = Get-Credential $serverLogin
 	return $credentials
 }
@@ -600,8 +595,6 @@
 	{
 		$serverLogin = Get-UserName
 	}
-=======
->>>>>>> e12fc1a2
 	<#[SuppressMessage("Microsoft.Security", "CS002:SecretInNextLine", Justification="Test passwords only valid for the duration of the test")]#>
 	$serverPassword = "t357ingP@s5w0rd!"
 	$credentials = new-object System.Management.Automation.PSCredential($serverLogin, ($serverPassword | ConvertTo-SecureString -asPlainText -Force))
@@ -866,34 +859,20 @@
 	.SYNOPSIS
 	Creates the test environment needed to perform the Sql managed instance CRUD tests
 #>
-<<<<<<< HEAD
-function Create-ManagedInstanceForTest ($resourceGroup)
+function Create-ManagedInstanceForTest ($resourceGroup, $subnetId)
 {
 	$managedInstanceName = Get-ManagedInstanceName
 	$credentials = Get-ServerCredential
-	$subnetId = "/subscriptions/ee5ea899-0791-418f-9270-77cd8273794b/resourceGroups/cl_one/providers/Microsoft.Network/virtualNetworks/cl_initial/subnets/CooL"
-=======
-function Create-ManagedInstanceForTest ($resourceGroup, $subnetId)
-{
-	$managedInstanceName = Get-ManagedInstanceName
-	$credentials = Get-ServerCredential
->>>>>>> e12fc1a2
  	$licenseType = "BasePrice"
   	$storageSizeInGB = 32
  	$vCore = 16
  	$skuName = "GP_Gen4"
 
-<<<<<<< HEAD
-	$managedInstance = New-AzureRmSqlManagedInstance -ResourceGroupName $resourceGroup.ResourceGroupName -Name $managedInstanceName `
-=======
 	$managedInstance = New-AzureRmSqlInstance -ResourceGroupName $resourceGroup.ResourceGroupName -Name $managedInstanceName `
->>>>>>> e12fc1a2
  			-Location $resourceGroup.Location -AdministratorCredential $credentials -SubnetId $subnetId `
   			-LicenseType $licenseType -StorageSizeInGB $storageSizeInGB -Vcore $vCore -SkuName $skuName
 
 	return $managedInstance
-<<<<<<< HEAD
-=======
 }
 
 <#
@@ -942,5 +921,4 @@
 		$getVnet = Get-AzureRmVirtualNetwork -Name $vnetName -ResourceGroupName $defaultResourceGroupName
 		return $getVnet
 	}
->>>>>>> e12fc1a2
 }