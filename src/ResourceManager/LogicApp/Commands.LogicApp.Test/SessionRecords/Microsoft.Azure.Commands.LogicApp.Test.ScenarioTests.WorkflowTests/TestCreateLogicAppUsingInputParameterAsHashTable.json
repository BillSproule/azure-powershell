--- conflicted
+++ resolved
@@ -1,13 +1,8 @@
 {
   "Entries": [
     {
-<<<<<<< HEAD
-      "RequestUri": "/subscriptions/57b7034d-72d4-433d-ace2-a7460aed6a99/resourcegroups/onesdk7198?api-version=2014-04-01-preview",
-      "EncodedRequestUri": "L3N1YnNjcmlwdGlvbnMvNTdiNzAzNGQtNzJkNC00MzNkLWFjZTItYTc0NjBhZWQ2YTk5L3Jlc291cmNlZ3JvdXBzL29uZXNkazcxOTg/YXBpLXZlcnNpb249MjAxNC0wNC0wMS1wcmV2aWV3",
-=======
       "RequestUri": "/subscriptions/57b7034d-72d4-433d-ace2-a7460aed6a99/resourcegroups/onesdk1728?api-version=2014-04-01-preview",
       "EncodedRequestUri": "L3N1YnNjcmlwdGlvbnMvNTdiNzAzNGQtNzJkNC00MzNkLWFjZTItYTc0NjBhZWQ2YTk5L3Jlc291cmNlZ3JvdXBzL29uZXNkazE3Mjg/YXBpLXZlcnNpb249MjAxNC0wNC0wMS1wcmV2aWV3",
->>>>>>> 9fbe613e
       "RequestMethod": "HEAD",
       "RequestBody": "",
       "RequestHeaders": {
@@ -33,18 +28,6 @@
           "gateway"
         ],
         "x-ms-ratelimit-remaining-subscription-reads": [
-<<<<<<< HEAD
-          "14925"
-        ],
-        "x-ms-request-id": [
-          "2e679e9b-1578-4286-b18f-1cf8f58804c8"
-        ],
-        "x-ms-correlation-request-id": [
-          "2e679e9b-1578-4286-b18f-1cf8f58804c8"
-        ],
-        "x-ms-routing-request-id": [
-          "WESTUS:20160130T001130Z:2e679e9b-1578-4286-b18f-1cf8f58804c8"
-=======
           "14958"
         ],
         "x-ms-request-id": [
@@ -55,32 +38,22 @@
         ],
         "x-ms-routing-request-id": [
           "WESTUS:20160129T222016Z:841c8d8c-15e3-488b-93fa-a7e9b700abd7"
->>>>>>> 9fbe613e
-        ],
-        "Strict-Transport-Security": [
-          "max-age=31536000; includeSubDomains"
-        ],
-        "Cache-Control": [
-          "no-cache"
-        ],
-        "Date": [
-<<<<<<< HEAD
-          "Sat, 30 Jan 2016 00:11:30 GMT"
-=======
+        ],
+        "Strict-Transport-Security": [
+          "max-age=31536000; includeSubDomains"
+        ],
+        "Cache-Control": [
+          "no-cache"
+        ],
+        "Date": [
           "Fri, 29 Jan 2016 22:20:16 GMT"
->>>>>>> 9fbe613e
         ]
       },
       "StatusCode": 404
     },
     {
-<<<<<<< HEAD
-      "RequestUri": "/subscriptions/57b7034d-72d4-433d-ace2-a7460aed6a99/resourcegroups/onesdk7198?api-version=2014-04-01-preview",
-      "EncodedRequestUri": "L3N1YnNjcmlwdGlvbnMvNTdiNzAzNGQtNzJkNC00MzNkLWFjZTItYTc0NjBhZWQ2YTk5L3Jlc291cmNlZ3JvdXBzL29uZXNkazcxOTg/YXBpLXZlcnNpb249MjAxNC0wNC0wMS1wcmV2aWV3",
-=======
       "RequestUri": "/subscriptions/57b7034d-72d4-433d-ace2-a7460aed6a99/resourcegroups/onesdk1728?api-version=2014-04-01-preview",
       "EncodedRequestUri": "L3N1YnNjcmlwdGlvbnMvNTdiNzAzNGQtNzJkNC00MzNkLWFjZTItYTc0NjBhZWQ2YTk5L3Jlc291cmNlZ3JvdXBzL29uZXNkazE3Mjg/YXBpLXZlcnNpb249MjAxNC0wNC0wMS1wcmV2aWV3",
->>>>>>> 9fbe613e
       "RequestMethod": "PUT",
       "RequestBody": "{\r\n  \"location\": \"West US\"\r\n}",
       "RequestHeaders": {
@@ -94,11 +67,7 @@
           "Microsoft.Azure.Management.Resources.ResourceManagementClient/2.0.0.0"
         ]
       },
-<<<<<<< HEAD
-      "ResponseBody": "{\r\n  \"id\": \"/subscriptions/57b7034d-72d4-433d-ace2-a7460aed6a99/resourceGroups/onesdk7198\",\r\n  \"name\": \"onesdk7198\",\r\n  \"location\": \"westus\",\r\n  \"properties\": {\r\n    \"provisioningState\": \"Succeeded\"\r\n  }\r\n}",
-=======
       "ResponseBody": "{\r\n  \"id\": \"/subscriptions/57b7034d-72d4-433d-ace2-a7460aed6a99/resourceGroups/onesdk1728\",\r\n  \"name\": \"onesdk1728\",\r\n  \"location\": \"westus\",\r\n  \"properties\": {\r\n    \"provisioningState\": \"Succeeded\"\r\n  }\r\n}",
->>>>>>> 9fbe613e
       "ResponseHeaders": {
         "Content-Length": [
           "173"
@@ -113,18 +82,6 @@
           "no-cache"
         ],
         "x-ms-ratelimit-remaining-subscription-writes": [
-<<<<<<< HEAD
-          "1199"
-        ],
-        "x-ms-request-id": [
-          "4cf61e1d-2d08-49ea-8102-63d8a662f541"
-        ],
-        "x-ms-correlation-request-id": [
-          "4cf61e1d-2d08-49ea-8102-63d8a662f541"
-        ],
-        "x-ms-routing-request-id": [
-          "WESTUS:20160130T001131Z:4cf61e1d-2d08-49ea-8102-63d8a662f541"
-=======
           "1193"
         ],
         "x-ms-request-id": [
@@ -135,32 +92,22 @@
         ],
         "x-ms-routing-request-id": [
           "WESTUS:20160129T222017Z:68b91c0e-2a48-45ee-bd97-0713d63339fb"
->>>>>>> 9fbe613e
-        ],
-        "Strict-Transport-Security": [
-          "max-age=31536000; includeSubDomains"
-        ],
-        "Cache-Control": [
-          "no-cache"
-        ],
-        "Date": [
-<<<<<<< HEAD
-          "Sat, 30 Jan 2016 00:11:31 GMT"
-=======
+        ],
+        "Strict-Transport-Security": [
+          "max-age=31536000; includeSubDomains"
+        ],
+        "Cache-Control": [
+          "no-cache"
+        ],
+        "Date": [
           "Fri, 29 Jan 2016 22:20:16 GMT"
->>>>>>> 9fbe613e
         ]
       },
       "StatusCode": 201
     },
     {
-<<<<<<< HEAD
-      "RequestUri": "/subscriptions/57b7034d-72d4-433d-ace2-a7460aed6a99/resourceGroups/onesdk7198/resources?api-version=2014-04-01-preview",
-      "EncodedRequestUri": "L3N1YnNjcmlwdGlvbnMvNTdiNzAzNGQtNzJkNC00MzNkLWFjZTItYTc0NjBhZWQ2YTk5L3Jlc291cmNlR3JvdXBzL29uZXNkazcxOTgvcmVzb3VyY2VzP2FwaS12ZXJzaW9uPTIwMTQtMDQtMDEtcHJldmlldw==",
-=======
       "RequestUri": "/subscriptions/57b7034d-72d4-433d-ace2-a7460aed6a99/resourceGroups/onesdk1728/resources?api-version=2014-04-01-preview",
       "EncodedRequestUri": "L3N1YnNjcmlwdGlvbnMvNTdiNzAzNGQtNzJkNC00MzNkLWFjZTItYTc0NjBhZWQ2YTk5L3Jlc291cmNlR3JvdXBzL29uZXNkazE3MjgvcmVzb3VyY2VzP2FwaS12ZXJzaW9uPTIwMTQtMDQtMDEtcHJldmlldw==",
->>>>>>> 9fbe613e
       "RequestMethod": "GET",
       "RequestBody": "",
       "RequestHeaders": {
@@ -183,18 +130,6 @@
           "no-cache"
         ],
         "x-ms-ratelimit-remaining-subscription-reads": [
-<<<<<<< HEAD
-          "14924"
-        ],
-        "x-ms-request-id": [
-          "bfd829b0-9959-4ebc-af37-5a771c24b177"
-        ],
-        "x-ms-correlation-request-id": [
-          "bfd829b0-9959-4ebc-af37-5a771c24b177"
-        ],
-        "x-ms-routing-request-id": [
-          "WESTUS:20160130T001131Z:bfd829b0-9959-4ebc-af37-5a771c24b177"
-=======
           "14957"
         ],
         "x-ms-request-id": [
@@ -205,41 +140,27 @@
         ],
         "x-ms-routing-request-id": [
           "WESTUS:20160129T222017Z:dacca8fa-f84d-4991-a6ea-85cc55e31d75"
->>>>>>> 9fbe613e
-        ],
-        "Strict-Transport-Security": [
-          "max-age=31536000; includeSubDomains"
-        ],
-        "Cache-Control": [
-          "no-cache"
-        ],
-        "Date": [
-<<<<<<< HEAD
-          "Sat, 30 Jan 2016 00:11:31 GMT"
-=======
+        ],
+        "Strict-Transport-Security": [
+          "max-age=31536000; includeSubDomains"
+        ],
+        "Cache-Control": [
+          "no-cache"
+        ],
+        "Date": [
           "Fri, 29 Jan 2016 22:20:16 GMT"
->>>>>>> 9fbe613e
         ]
       },
       "StatusCode": 200
     },
     {
-<<<<<<< HEAD
-      "RequestUri": "/subscriptions/57b7034d-72d4-433d-ace2-a7460aed6a99/resourceGroups/onesdk7198/providers/Microsoft.Web/serverfarms/StandardServicePlan?api-version=2015-08-01",
-      "EncodedRequestUri": "L3N1YnNjcmlwdGlvbnMvNTdiNzAzNGQtNzJkNC00MzNkLWFjZTItYTc0NjBhZWQ2YTk5L3Jlc291cmNlR3JvdXBzL29uZXNkazcxOTgvcHJvdmlkZXJzL01pY3Jvc29mdC5XZWIvc2VydmVyZmFybXMvU3RhbmRhcmRTZXJ2aWNlUGxhbj9hcGktdmVyc2lvbj0yMDE1LTA4LTAx",
-=======
       "RequestUri": "/subscriptions/57b7034d-72d4-433d-ace2-a7460aed6a99/resourceGroups/onesdk1728/providers/Microsoft.Web/serverfarms/StandardServicePlan?api-version=2015-08-01",
       "EncodedRequestUri": "L3N1YnNjcmlwdGlvbnMvNTdiNzAzNGQtNzJkNC00MzNkLWFjZTItYTc0NjBhZWQ2YTk5L3Jlc291cmNlR3JvdXBzL29uZXNkazE3MjgvcHJvdmlkZXJzL01pY3Jvc29mdC5XZWIvc2VydmVyZmFybXMvU3RhbmRhcmRTZXJ2aWNlUGxhbj9hcGktdmVyc2lvbj0yMDE1LTA4LTAx",
->>>>>>> 9fbe613e
       "RequestMethod": "GET",
       "RequestBody": "",
       "RequestHeaders": {
         "x-ms-client-request-id": [
-<<<<<<< HEAD
-          "ab6d8105-006f-4283-b356-636f830f8a78"
-=======
           "e8e31df1-a428-40ec-9237-8601f8f17417"
->>>>>>> 9fbe613e
         ],
         "accept-language": [
           "en-US"
@@ -251,11 +172,7 @@
           "application/json"
         ]
       },
-<<<<<<< HEAD
-      "ResponseBody": "{\r\n  \"id\": \"/subscriptions/57b7034d-72d4-433d-ace2-a7460aed6a99/resourceGroups/onesdk7198/providers/Microsoft.Web/serverfarms/StandardServicePlan\",\r\n  \"name\": \"StandardServicePlan\",\r\n  \"type\": \"Microsoft.Web/serverfarms\",\r\n  \"location\": \"West US\",\r\n  \"tags\": null,\r\n  \"properties\": {\r\n    \"serverFarmId\": 0,\r\n    \"name\": \"StandardServicePlan\",\r\n    \"workerSize\": 0,\r\n    \"workerSizeId\": 0,\r\n    \"numberOfWorkers\": 1,\r\n    \"currentWorkerSize\": 0,\r\n    \"currentWorkerSizeId\": 0,\r\n    \"currentNumberOfWorkers\": 1,\r\n    \"status\": 0,\r\n    \"webSpace\": \"onesdk7198-WestUSwebspace\",\r\n    \"subscription\": \"57b7034d-72d4-433d-ace2-a7460aed6a99\",\r\n    \"adminSiteName\": null,\r\n    \"hostingEnvironment\": null,\r\n    \"hostingEnvironmentProfile\": null,\r\n    \"maximumNumberOfWorkers\": 10,\r\n    \"planName\": \"VirtualDedicatedPlan\",\r\n    \"adminRuntimeSiteName\": null,\r\n    \"computeMode\": 0,\r\n    \"siteMode\": null,\r\n    \"geoRegion\": \"West US\",\r\n    \"perSiteScaling\": false,\r\n    \"numberOfSites\": 0,\r\n    \"hostingEnvironmentId\": null,\r\n    \"tags\": null,\r\n    \"kind\": null,\r\n    \"resourceGroup\": \"onesdk7198\"\r\n  },\r\n  \"sku\": {\r\n    \"name\": \"S1\",\r\n    \"tier\": \"Standard\",\r\n    \"size\": \"S1\",\r\n    \"family\": \"S\",\r\n    \"capacity\": 1\r\n  }\r\n}",
-=======
       "ResponseBody": "{\r\n  \"id\": \"/subscriptions/57b7034d-72d4-433d-ace2-a7460aed6a99/resourceGroups/onesdk1728/providers/Microsoft.Web/serverfarms/StandardServicePlan\",\r\n  \"name\": \"StandardServicePlan\",\r\n  \"type\": \"Microsoft.Web/serverfarms\",\r\n  \"location\": \"West US\",\r\n  \"tags\": null,\r\n  \"properties\": {\r\n    \"serverFarmId\": 0,\r\n    \"name\": \"StandardServicePlan\",\r\n    \"workerSize\": 0,\r\n    \"workerSizeId\": 0,\r\n    \"numberOfWorkers\": 1,\r\n    \"currentWorkerSize\": 0,\r\n    \"currentWorkerSizeId\": 0,\r\n    \"currentNumberOfWorkers\": 1,\r\n    \"status\": 0,\r\n    \"webSpace\": \"onesdk1728-WestUSwebspace\",\r\n    \"subscription\": \"57b7034d-72d4-433d-ace2-a7460aed6a99\",\r\n    \"adminSiteName\": null,\r\n    \"hostingEnvironment\": null,\r\n    \"hostingEnvironmentProfile\": null,\r\n    \"maximumNumberOfWorkers\": 10,\r\n    \"planName\": \"VirtualDedicatedPlan\",\r\n    \"adminRuntimeSiteName\": null,\r\n    \"computeMode\": 0,\r\n    \"siteMode\": null,\r\n    \"geoRegion\": \"West US\",\r\n    \"perSiteScaling\": false,\r\n    \"numberOfSites\": 0,\r\n    \"hostingEnvironmentId\": null,\r\n    \"tags\": null,\r\n    \"kind\": null,\r\n    \"resourceGroup\": \"onesdk1728\"\r\n  },\r\n  \"sku\": {\r\n    \"name\": \"S1\",\r\n    \"tier\": \"Standard\",\r\n    \"size\": \"S1\",\r\n    \"family\": \"S\",\r\n    \"capacity\": 1\r\n  }\r\n}",
->>>>>>> 9fbe613e
       "ResponseHeaders": {
         "Content-Length": [
           "951"
@@ -273,18 +190,6 @@
           "max-age=31536000; includeSubDomains"
         ],
         "x-ms-request-id": [
-<<<<<<< HEAD
-          "76d6d05d-3dd1-4bfd-889b-0db952fd2ea1"
-        ],
-        "x-ms-ratelimit-remaining-subscription-reads": [
-          "14864"
-        ],
-        "x-ms-correlation-request-id": [
-          "8769d186-5073-4a08-9812-14a70184851d"
-        ],
-        "x-ms-routing-request-id": [
-          "WESTUS:20160130T001138Z:8769d186-5073-4a08-9812-14a70184851d"
-=======
           "71602ba7-166b-48c8-844d-52cf8fff47ff"
         ],
         "x-ms-ratelimit-remaining-subscription-reads": [
@@ -295,17 +200,12 @@
         ],
         "x-ms-routing-request-id": [
           "WESTUS:20160129T222030Z:6125b943-68f3-42f4-9f0b-1d068ea7ee20"
->>>>>>> 9fbe613e
-        ],
-        "Cache-Control": [
-          "no-cache"
-        ],
-        "Date": [
-<<<<<<< HEAD
-          "Sat, 30 Jan 2016 00:11:37 GMT"
-=======
+        ],
+        "Cache-Control": [
+          "no-cache"
+        ],
+        "Date": [
           "Fri, 29 Jan 2016 22:20:29 GMT"
->>>>>>> 9fbe613e
         ],
         "Server": [
           "Microsoft-IIS/8.0"
@@ -320,22 +220,13 @@
       "StatusCode": 200
     },
     {
-<<<<<<< HEAD
-      "RequestUri": "/subscriptions/57b7034d-72d4-433d-ace2-a7460aed6a99/resourceGroups/onesdk7198/providers/Microsoft.Logic/workflows/onesdk9870?api-version=2015-02-01-preview",
-      "EncodedRequestUri": "L3N1YnNjcmlwdGlvbnMvNTdiNzAzNGQtNzJkNC00MzNkLWFjZTItYTc0NjBhZWQ2YTk5L3Jlc291cmNlR3JvdXBzL29uZXNkazcxOTgvcHJvdmlkZXJzL01pY3Jvc29mdC5Mb2dpYy93b3JrZmxvd3Mvb25lc2RrOTg3MD9hcGktdmVyc2lvbj0yMDE1LTAyLTAxLXByZXZpZXc=",
-=======
       "RequestUri": "/subscriptions/57b7034d-72d4-433d-ace2-a7460aed6a99/resourceGroups/onesdk1728/providers/Microsoft.Logic/workflows/onesdk3567?api-version=2015-02-01-preview",
       "EncodedRequestUri": "L3N1YnNjcmlwdGlvbnMvNTdiNzAzNGQtNzJkNC00MzNkLWFjZTItYTc0NjBhZWQ2YTk5L3Jlc291cmNlR3JvdXBzL29uZXNkazE3MjgvcHJvdmlkZXJzL01pY3Jvc29mdC5Mb2dpYy93b3JrZmxvd3Mvb25lc2RrMzU2Nz9hcGktdmVyc2lvbj0yMDE1LTAyLTAxLXByZXZpZXc=",
->>>>>>> 9fbe613e
       "RequestMethod": "GET",
       "RequestBody": "",
       "RequestHeaders": {
         "x-ms-client-request-id": [
-<<<<<<< HEAD
-          "c5c3a973-2c5b-46d1-9a83-afc45f285b76"
-=======
           "c4e64546-1238-4088-921a-43b0ef056e94"
->>>>>>> 9fbe613e
         ],
         "accept-language": [
           "en-US"
@@ -344,11 +235,7 @@
           "Microsoft.Azure.Management.Logic.LogicManagementClient/0.1.0.0"
         ]
       },
-<<<<<<< HEAD
-      "ResponseBody": "{\r\n  \"error\": {\r\n    \"code\": \"ResourceNotFound\",\r\n    \"message\": \"The Resource 'Microsoft.Logic/workflows/onesdk9870' under resource group 'onesdk7198' was not found.\"\r\n  }\r\n}",
-=======
       "ResponseBody": "{\r\n  \"error\": {\r\n    \"code\": \"ResourceNotFound\",\r\n    \"message\": \"The Resource 'Microsoft.Logic/workflows/onesdk3567' under resource group 'onesdk1728' was not found.\"\r\n  }\r\n}",
->>>>>>> 9fbe613e
       "ResponseHeaders": {
         "Content-Length": [
           "150"
@@ -366,15 +253,6 @@
           "gateway"
         ],
         "x-ms-request-id": [
-<<<<<<< HEAD
-          "fa5e4b33-e9bd-4158-88fd-ca8b5c96b0c5"
-        ],
-        "x-ms-correlation-request-id": [
-          "fa5e4b33-e9bd-4158-88fd-ca8b5c96b0c5"
-        ],
-        "x-ms-routing-request-id": [
-          "WESTUS:20160130T001139Z:fa5e4b33-e9bd-4158-88fd-ca8b5c96b0c5"
-=======
           "e35c25c2-227c-4b1b-b064-5ef62ceeea2b"
         ],
         "x-ms-correlation-request-id": [
@@ -382,36 +260,24 @@
         ],
         "x-ms-routing-request-id": [
           "WESTUS:20160129T222030Z:e35c25c2-227c-4b1b-b064-5ef62ceeea2b"
->>>>>>> 9fbe613e
-        ],
-        "Strict-Transport-Security": [
-          "max-age=31536000; includeSubDomains"
-        ],
-        "Cache-Control": [
-          "no-cache"
-        ],
-        "Date": [
-<<<<<<< HEAD
-          "Sat, 30 Jan 2016 00:11:39 GMT"
-=======
+        ],
+        "Strict-Transport-Security": [
+          "max-age=31536000; includeSubDomains"
+        ],
+        "Cache-Control": [
+          "no-cache"
+        ],
+        "Date": [
           "Fri, 29 Jan 2016 22:20:29 GMT"
->>>>>>> 9fbe613e
         ]
       },
       "StatusCode": 404
     },
     {
-<<<<<<< HEAD
-      "RequestUri": "/subscriptions/57b7034d-72d4-433d-ace2-a7460aed6a99/resourceGroups/onesdk7198/providers/Microsoft.Logic/workflows/onesdk9870?api-version=2015-02-01-preview",
-      "EncodedRequestUri": "L3N1YnNjcmlwdGlvbnMvNTdiNzAzNGQtNzJkNC00MzNkLWFjZTItYTc0NjBhZWQ2YTk5L3Jlc291cmNlR3JvdXBzL29uZXNkazcxOTgvcHJvdmlkZXJzL01pY3Jvc29mdC5Mb2dpYy93b3JrZmxvd3Mvb25lc2RrOTg3MD9hcGktdmVyc2lvbj0yMDE1LTAyLTAxLXByZXZpZXc=",
-      "RequestMethod": "PUT",
-      "RequestBody": "{\r\n  \"location\": \"West US\",\r\n  \"properties\": {\r\n    \"state\": \"Enabled\",\r\n    \"sku\": {\r\n      \"name\": \"Standard\",\r\n      \"plan\": {\r\n        \"id\": \"/subscriptions/57b7034d-72d4-433d-ace2-a7460aed6a99/resourceGroups/onesdk7198/providers/Microsoft.Web/serverfarms/StandardServicePlan\"\r\n      }\r\n    },\r\n    \"definition\": {\r\n      \"$schema\": \"https://schema.management.azure.com/providers/Microsoft.Logic/schemas/2014-12-01-preview/workflowdefinition.json#\",\r\n      \"contentVersion\": \"1.0.0.0\",\r\n      \"parameters\": {\r\n        \"runworkflowmanually\": {\r\n          \"type\": \"bool\",\r\n          \"defaultValue\": true\r\n        },\r\n        \"destinationUri\": {\r\n          \"type\": \"string\",\r\n          \"defaultValue\": \"http://tempuri.org\"\r\n        }\r\n      },\r\n      \"triggers\": {},\r\n      \"actions\": {\r\n        \"http\": {\r\n          \"type\": \"Http\",\r\n          \"inputs\": {\r\n            \"method\": \"POST\",\r\n            \"uri\": \"@parameters('destinationUri')\",\r\n            \"body\": \"Test\"\r\n          },\r\n          \"conditions\": []\r\n        }\r\n      },\r\n      \"outputs\": {}\r\n    },\r\n    \"parameters\": {\r\n      \"destinationUri\": {\r\n        \"value\": \"http://www.bing.com\"\r\n      }\r\n    }\r\n  }\r\n}",
-=======
       "RequestUri": "/subscriptions/57b7034d-72d4-433d-ace2-a7460aed6a99/resourceGroups/onesdk1728/providers/Microsoft.Logic/workflows/onesdk3567?api-version=2015-02-01-preview",
       "EncodedRequestUri": "L3N1YnNjcmlwdGlvbnMvNTdiNzAzNGQtNzJkNC00MzNkLWFjZTItYTc0NjBhZWQ2YTk5L3Jlc291cmNlR3JvdXBzL29uZXNkazE3MjgvcHJvdmlkZXJzL01pY3Jvc29mdC5Mb2dpYy93b3JrZmxvd3Mvb25lc2RrMzU2Nz9hcGktdmVyc2lvbj0yMDE1LTAyLTAxLXByZXZpZXc=",
       "RequestMethod": "PUT",
       "RequestBody": "{\r\n  \"location\": \"West US\",\r\n  \"properties\": {\r\n    \"state\": \"Enabled\",\r\n    \"sku\": {\r\n      \"name\": \"Standard\",\r\n      \"plan\": {\r\n        \"id\": \"/subscriptions/57b7034d-72d4-433d-ace2-a7460aed6a99/resourceGroups/onesdk1728/providers/Microsoft.Web/serverfarms/StandardServicePlan\"\r\n      }\r\n    },\r\n    \"definition\": {\r\n      \"$schema\": \"https://schema.management.azure.com/providers/Microsoft.Logic/schemas/2014-12-01-preview/workflowdefinition.json#\",\r\n      \"contentVersion\": \"1.0.0.0\",\r\n      \"parameters\": {\r\n        \"runworkflowmanually\": {\r\n          \"type\": \"bool\",\r\n          \"defaultValue\": true\r\n        },\r\n        \"destinationUri\": {\r\n          \"type\": \"string\",\r\n          \"defaultValue\": \"http://tempuri.org\"\r\n        }\r\n      },\r\n      \"triggers\": {},\r\n      \"actions\": {\r\n        \"http\": {\r\n          \"type\": \"Http\",\r\n          \"inputs\": {\r\n            \"method\": \"POST\",\r\n            \"uri\": \"@parameters('destinationUri')\",\r\n            \"body\": \"Test\"\r\n          },\r\n          \"conditions\": []\r\n        }\r\n      },\r\n      \"outputs\": {}\r\n    },\r\n    \"parameters\": {\r\n      \"destinationUri\": {\r\n        \"value\": \"http://www.bing.com\"\r\n      }\r\n    }\r\n  }\r\n}",
->>>>>>> 9fbe613e
       "RequestHeaders": {
         "Content-Type": [
           "application/json; charset=utf-8"
@@ -420,11 +286,7 @@
           "1172"
         ],
         "x-ms-client-request-id": [
-<<<<<<< HEAD
-          "4c91a0c6-ece4-4ac2-a847-2d07606fb47f"
-=======
           "73a056e6-a05c-4d02-aafe-554f634f2832"
->>>>>>> 9fbe613e
         ],
         "accept-language": [
           "en-US"
@@ -433,11 +295,7 @@
           "Microsoft.Azure.Management.Logic.LogicManagementClient/0.1.0.0"
         ]
       },
-<<<<<<< HEAD
-      "ResponseBody": "{\r\n  \"properties\": {\r\n    \"provisioningState\": \"Succeeded\",\r\n    \"createdTime\": \"2016-01-30T00:11:39.8829883Z\",\r\n    \"changedTime\": \"2016-01-30T00:11:39.8829883Z\",\r\n    \"state\": \"Enabled\",\r\n    \"version\": \"08587474941857509836\",\r\n    \"accessEndpoint\": \"https://westus.logic.azure.com:443/subscriptions/57b7034d-72d4-433d-ace2-a7460aed6a99/resourcegroups/onesdk7198/providers/Microsoft.Logic/workflows/onesdk9870\",\r\n    \"sku\": {\r\n      \"name\": \"Standard\",\r\n      \"plan\": {\r\n        \"id\": \"/subscriptions/57b7034d-72d4-433d-ace2-a7460aed6a99/resourceGroups/onesdk7198/providers/Microsoft.Web/serverfarms/StandardServicePlan\",\r\n        \"type\": \"Microsoft.Web/ServerFarms\",\r\n        \"name\": \"StandardServicePlan\"\r\n      }\r\n    },\r\n    \"definition\": {\r\n      \"$schema\": \"https://schema.management.azure.com/providers/Microsoft.Logic/schemas/2014-12-01-preview/workflowdefinition.json#\",\r\n      \"contentVersion\": \"1.0.0.0\",\r\n      \"parameters\": {\r\n        \"runworkflowmanually\": {\r\n          \"defaultValue\": true,\r\n          \"type\": \"Bool\"\r\n        },\r\n        \"destinationUri\": {\r\n          \"defaultValue\": \"http://tempuri.org\",\r\n          \"type\": \"String\"\r\n        }\r\n      },\r\n      \"triggers\": {},\r\n      \"actions\": {\r\n        \"http\": {\r\n          \"type\": \"Http\",\r\n          \"inputs\": {\r\n            \"method\": \"POST\",\r\n            \"uri\": \"@parameters('destinationUri')\",\r\n            \"body\": \"Test\"\r\n          },\r\n          \"conditions\": []\r\n        }\r\n      },\r\n      \"outputs\": {}\r\n    },\r\n    \"parameters\": {\r\n      \"destinationUri\": {\r\n        \"value\": \"http://www.bing.com\"\r\n      }\r\n    }\r\n  },\r\n  \"id\": \"/subscriptions/57b7034d-72d4-433d-ace2-a7460aed6a99/resourceGroups/onesdk7198/providers/Microsoft.Logic/workflows/onesdk9870\",\r\n  \"name\": \"onesdk9870\",\r\n  \"type\": \"Microsoft.Logic/workflows\",\r\n  \"location\": \"West US\"\r\n}",
-=======
       "ResponseBody": "{\r\n  \"properties\": {\r\n    \"provisioningState\": \"Succeeded\",\r\n    \"createdTime\": \"2016-01-29T22:20:32.4973472Z\",\r\n    \"changedTime\": \"2016-01-29T22:20:32.4973472Z\",\r\n    \"state\": \"Enabled\",\r\n    \"version\": \"08587475008531646505\",\r\n    \"accessEndpoint\": \"https://westus.logic.azure.com:443/subscriptions/57b7034d-72d4-433d-ace2-a7460aed6a99/resourcegroups/onesdk1728/providers/Microsoft.Logic/workflows/onesdk3567\",\r\n    \"sku\": {\r\n      \"name\": \"Standard\",\r\n      \"plan\": {\r\n        \"id\": \"/subscriptions/57b7034d-72d4-433d-ace2-a7460aed6a99/resourceGroups/onesdk1728/providers/Microsoft.Web/serverfarms/StandardServicePlan\",\r\n        \"type\": \"Microsoft.Web/ServerFarms\",\r\n        \"name\": \"StandardServicePlan\"\r\n      }\r\n    },\r\n    \"definition\": {\r\n      \"$schema\": \"https://schema.management.azure.com/providers/Microsoft.Logic/schemas/2014-12-01-preview/workflowdefinition.json#\",\r\n      \"contentVersion\": \"1.0.0.0\",\r\n      \"parameters\": {\r\n        \"runworkflowmanually\": {\r\n          \"defaultValue\": true,\r\n          \"type\": \"Bool\"\r\n        },\r\n        \"destinationUri\": {\r\n          \"defaultValue\": \"http://tempuri.org\",\r\n          \"type\": \"String\"\r\n        }\r\n      },\r\n      \"triggers\": {},\r\n      \"actions\": {\r\n        \"http\": {\r\n          \"type\": \"Http\",\r\n          \"inputs\": {\r\n            \"method\": \"POST\",\r\n            \"uri\": \"@parameters('destinationUri')\",\r\n            \"body\": \"Test\"\r\n          },\r\n          \"conditions\": []\r\n        }\r\n      },\r\n      \"outputs\": {}\r\n    },\r\n    \"parameters\": {\r\n      \"destinationUri\": {\r\n        \"value\": \"http://www.bing.com\"\r\n      }\r\n    }\r\n  },\r\n  \"id\": \"/subscriptions/57b7034d-72d4-433d-ace2-a7460aed6a99/resourceGroups/onesdk1728/providers/Microsoft.Logic/workflows/onesdk3567\",\r\n  \"name\": \"onesdk3567\",\r\n  \"type\": \"Microsoft.Logic/workflows\",\r\n  \"location\": \"West US\"\r\n}",
->>>>>>> 9fbe613e
       "ResponseHeaders": {
         "Content-Length": [
           "1348"
@@ -452,18 +310,6 @@
           "no-cache"
         ],
         "x-ms-request-id": [
-<<<<<<< HEAD
-          "westus:1fa84a03-c044-4396-b260-f5631c2dafa0"
-        ],
-        "x-ms-ratelimit-remaining-subscription-writes": [
-          "1197"
-        ],
-        "x-ms-correlation-request-id": [
-          "18247bab-a422-4a53-93d3-b11d55863225"
-        ],
-        "x-ms-routing-request-id": [
-          "WESTUS:20160130T001140Z:18247bab-a422-4a53-93d3-b11d55863225"
-=======
           "westus:e0f6b624-4933-4ac3-8f20-0e5678eb142b"
         ],
         "x-ms-ratelimit-remaining-subscription-writes": [
@@ -474,41 +320,27 @@
         ],
         "x-ms-routing-request-id": [
           "WESTUS:20160129T222032Z:81d9dde4-f645-426c-be7a-5a70efc1c82a"
->>>>>>> 9fbe613e
-        ],
-        "Strict-Transport-Security": [
-          "max-age=31536000; includeSubDomains"
-        ],
-        "Cache-Control": [
-          "no-cache"
-        ],
-        "Date": [
-<<<<<<< HEAD
-          "Sat, 30 Jan 2016 00:11:40 GMT"
-=======
+        ],
+        "Strict-Transport-Security": [
+          "max-age=31536000; includeSubDomains"
+        ],
+        "Cache-Control": [
+          "no-cache"
+        ],
+        "Date": [
           "Fri, 29 Jan 2016 22:20:31 GMT"
->>>>>>> 9fbe613e
         ]
       },
       "StatusCode": 201
     },
     {
-<<<<<<< HEAD
-      "RequestUri": "/subscriptions/57b7034d-72d4-433d-ace2-a7460aed6a99/resourceGroups/onesdk7198/providers/Microsoft.Logic/workflows/onesdk9870?api-version=2015-02-01-preview",
-      "EncodedRequestUri": "L3N1YnNjcmlwdGlvbnMvNTdiNzAzNGQtNzJkNC00MzNkLWFjZTItYTc0NjBhZWQ2YTk5L3Jlc291cmNlR3JvdXBzL29uZXNkazcxOTgvcHJvdmlkZXJzL01pY3Jvc29mdC5Mb2dpYy93b3JrZmxvd3Mvb25lc2RrOTg3MD9hcGktdmVyc2lvbj0yMDE1LTAyLTAxLXByZXZpZXc=",
-=======
       "RequestUri": "/subscriptions/57b7034d-72d4-433d-ace2-a7460aed6a99/resourceGroups/onesdk1728/providers/Microsoft.Logic/workflows/onesdk3567?api-version=2015-02-01-preview",
       "EncodedRequestUri": "L3N1YnNjcmlwdGlvbnMvNTdiNzAzNGQtNzJkNC00MzNkLWFjZTItYTc0NjBhZWQ2YTk5L3Jlc291cmNlR3JvdXBzL29uZXNkazE3MjgvcHJvdmlkZXJzL01pY3Jvc29mdC5Mb2dpYy93b3JrZmxvd3Mvb25lc2RrMzU2Nz9hcGktdmVyc2lvbj0yMDE1LTAyLTAxLXByZXZpZXc=",
->>>>>>> 9fbe613e
       "RequestMethod": "DELETE",
       "RequestBody": "",
       "RequestHeaders": {
         "x-ms-client-request-id": [
-<<<<<<< HEAD
-          "8fa83823-09ee-4693-813b-e925e8ee9b18"
-=======
           "172f9f3f-f08f-484c-a4b2-0347d45c6b0b"
->>>>>>> 9fbe613e
         ],
         "accept-language": [
           "en-US"
@@ -529,18 +361,6 @@
           "no-cache"
         ],
         "x-ms-request-id": [
-<<<<<<< HEAD
-          "westus:b1275047-2e46-41db-af0d-0afc56542b5e"
-        ],
-        "x-ms-ratelimit-remaining-subscription-writes": [
-          "1196"
-        ],
-        "x-ms-correlation-request-id": [
-          "afc416ec-2926-4cc8-9c7e-b01dbe216b1f"
-        ],
-        "x-ms-routing-request-id": [
-          "WESTUS:20160130T001141Z:afc416ec-2926-4cc8-9c7e-b01dbe216b1f"
-=======
           "westus:b20bcb11-b79e-4715-b900-693ec54cbab0"
         ],
         "x-ms-ratelimit-remaining-subscription-writes": [
@@ -551,20 +371,15 @@
         ],
         "x-ms-routing-request-id": [
           "WESTUS:20160129T222033Z:5c5e1e61-df6c-467f-a6ae-8d7f37d28ff9"
->>>>>>> 9fbe613e
-        ],
-        "Strict-Transport-Security": [
-          "max-age=31536000; includeSubDomains"
-        ],
-        "Cache-Control": [
-          "no-cache"
-        ],
-        "Date": [
-<<<<<<< HEAD
-          "Sat, 30 Jan 2016 00:11:41 GMT"
-=======
+        ],
+        "Strict-Transport-Security": [
+          "max-age=31536000; includeSubDomains"
+        ],
+        "Cache-Control": [
+          "no-cache"
+        ],
+        "Date": [
           "Fri, 29 Jan 2016 22:20:32 GMT"
->>>>>>> 9fbe613e
         ]
       },
       "StatusCode": 200
@@ -572,13 +387,8 @@
   ],
   "Names": {
     "Test-CreateLogicAppUsingInputParameterAsHashTable": [
-<<<<<<< HEAD
-      "onesdk7198",
-      "onesdk9870"
-=======
       "onesdk1728",
       "onesdk3567"
->>>>>>> 9fbe613e
     ]
   },
   "Variables": {
