{
  "Entries": [
    {
<<<<<<< HEAD
      "RequestUri": "/subscriptions/57b7034d-72d4-433d-ace2-a7460aed6a99/resourcegroups/onesdk5090?api-version=2014-04-01-preview",
      "EncodedRequestUri": "L3N1YnNjcmlwdGlvbnMvNTdiNzAzNGQtNzJkNC00MzNkLWFjZTItYTc0NjBhZWQ2YTk5L3Jlc291cmNlZ3JvdXBzL29uZXNkazUwOTA/YXBpLXZlcnNpb249MjAxNC0wNC0wMS1wcmV2aWV3",
=======
      "RequestUri": "/subscriptions/57b7034d-72d4-433d-ace2-a7460aed6a99/resourcegroups/onesdk9024?api-version=2014-04-01-preview",
      "EncodedRequestUri": "L3N1YnNjcmlwdGlvbnMvNTdiNzAzNGQtNzJkNC00MzNkLWFjZTItYTc0NjBhZWQ2YTk5L3Jlc291cmNlZ3JvdXBzL29uZXNkazkwMjQ/YXBpLXZlcnNpb249MjAxNC0wNC0wMS1wcmV2aWV3",
>>>>>>> 9fbe613e
      "RequestMethod": "HEAD",
      "RequestBody": "",
      "RequestHeaders": {
        "User-Agent": [
          "Microsoft.Azure.Management.Resources.ResourceManagementClient/2.0.0.0"
        ]
      },
      "ResponseBody": "",
      "ResponseHeaders": {
        "Content-Length": [
          "102"
        ],
        "Content-Type": [
          "application/json; charset=utf-8"
        ],
        "Expires": [
          "-1"
        ],
        "Pragma": [
          "no-cache"
        ],
        "x-ms-failure-cause": [
          "gateway"
        ],
        "x-ms-ratelimit-remaining-subscription-reads": [
<<<<<<< HEAD
          "14907"
        ],
        "x-ms-request-id": [
          "3eee6d24-5e2e-43c6-af12-425e2e5f35e6"
        ],
        "x-ms-correlation-request-id": [
          "3eee6d24-5e2e-43c6-af12-425e2e5f35e6"
        ],
        "x-ms-routing-request-id": [
          "WESTUS:20160129T231508Z:3eee6d24-5e2e-43c6-af12-425e2e5f35e6"
=======
          "14963"
        ],
        "x-ms-request-id": [
          "83da1de4-d154-452d-a541-e2ddffb04f60"
        ],
        "x-ms-correlation-request-id": [
          "83da1de4-d154-452d-a541-e2ddffb04f60"
        ],
        "x-ms-routing-request-id": [
          "WESTUS:20160129T221900Z:83da1de4-d154-452d-a541-e2ddffb04f60"
>>>>>>> 9fbe613e
        ],
        "Strict-Transport-Security": [
          "max-age=31536000; includeSubDomains"
        ],
        "Cache-Control": [
          "no-cache"
        ],
        "Date": [
<<<<<<< HEAD
          "Fri, 29 Jan 2016 23:15:08 GMT"
=======
          "Fri, 29 Jan 2016 22:18:59 GMT"
>>>>>>> 9fbe613e
        ]
      },
      "StatusCode": 404
    },
    {
<<<<<<< HEAD
      "RequestUri": "/subscriptions/57b7034d-72d4-433d-ace2-a7460aed6a99/resourcegroups/onesdk5090?api-version=2014-04-01-preview",
      "EncodedRequestUri": "L3N1YnNjcmlwdGlvbnMvNTdiNzAzNGQtNzJkNC00MzNkLWFjZTItYTc0NjBhZWQ2YTk5L3Jlc291cmNlZ3JvdXBzL29uZXNkazUwOTA/YXBpLXZlcnNpb249MjAxNC0wNC0wMS1wcmV2aWV3",
=======
      "RequestUri": "/subscriptions/57b7034d-72d4-433d-ace2-a7460aed6a99/resourcegroups/onesdk9024?api-version=2014-04-01-preview",
      "EncodedRequestUri": "L3N1YnNjcmlwdGlvbnMvNTdiNzAzNGQtNzJkNC00MzNkLWFjZTItYTc0NjBhZWQ2YTk5L3Jlc291cmNlZ3JvdXBzL29uZXNkazkwMjQ/YXBpLXZlcnNpb249MjAxNC0wNC0wMS1wcmV2aWV3",
>>>>>>> 9fbe613e
      "RequestMethod": "PUT",
      "RequestBody": "{\r\n  \"location\": \"West US\"\r\n}",
      "RequestHeaders": {
        "Content-Type": [
          "application/json; charset=utf-8"
        ],
        "Content-Length": [
          "29"
        ],
        "User-Agent": [
          "Microsoft.Azure.Management.Resources.ResourceManagementClient/2.0.0.0"
        ]
      },
<<<<<<< HEAD
      "ResponseBody": "{\r\n  \"id\": \"/subscriptions/57b7034d-72d4-433d-ace2-a7460aed6a99/resourceGroups/onesdk5090\",\r\n  \"name\": \"onesdk5090\",\r\n  \"location\": \"westus\",\r\n  \"properties\": {\r\n    \"provisioningState\": \"Succeeded\"\r\n  }\r\n}",
=======
      "ResponseBody": "{\r\n  \"id\": \"/subscriptions/57b7034d-72d4-433d-ace2-a7460aed6a99/resourceGroups/onesdk9024\",\r\n  \"name\": \"onesdk9024\",\r\n  \"location\": \"westus\",\r\n  \"properties\": {\r\n    \"provisioningState\": \"Succeeded\"\r\n  }\r\n}",
>>>>>>> 9fbe613e
      "ResponseHeaders": {
        "Content-Length": [
          "173"
        ],
        "Content-Type": [
          "application/json; charset=utf-8"
        ],
        "Expires": [
          "-1"
        ],
        "Pragma": [
          "no-cache"
        ],
        "x-ms-ratelimit-remaining-subscription-writes": [
          "1196"
        ],
        "x-ms-request-id": [
<<<<<<< HEAD
          "8838de0f-fa0c-4737-b89a-2101bd0c5566"
        ],
        "x-ms-correlation-request-id": [
          "8838de0f-fa0c-4737-b89a-2101bd0c5566"
        ],
        "x-ms-routing-request-id": [
          "WESTUS:20160129T231509Z:8838de0f-fa0c-4737-b89a-2101bd0c5566"
=======
          "aaaa8429-6c4f-4321-a5f3-0cba2d12da19"
        ],
        "x-ms-correlation-request-id": [
          "aaaa8429-6c4f-4321-a5f3-0cba2d12da19"
        ],
        "x-ms-routing-request-id": [
          "WESTUS:20160129T221900Z:aaaa8429-6c4f-4321-a5f3-0cba2d12da19"
>>>>>>> 9fbe613e
        ],
        "Strict-Transport-Security": [
          "max-age=31536000; includeSubDomains"
        ],
        "Cache-Control": [
          "no-cache"
        ],
        "Date": [
<<<<<<< HEAD
          "Fri, 29 Jan 2016 23:15:08 GMT"
=======
          "Fri, 29 Jan 2016 22:19:00 GMT"
>>>>>>> 9fbe613e
        ]
      },
      "StatusCode": 201
    },
    {
<<<<<<< HEAD
      "RequestUri": "/subscriptions/57b7034d-72d4-433d-ace2-a7460aed6a99/resourceGroups/onesdk5090/resources?api-version=2014-04-01-preview",
      "EncodedRequestUri": "L3N1YnNjcmlwdGlvbnMvNTdiNzAzNGQtNzJkNC00MzNkLWFjZTItYTc0NjBhZWQ2YTk5L3Jlc291cmNlR3JvdXBzL29uZXNkazUwOTAvcmVzb3VyY2VzP2FwaS12ZXJzaW9uPTIwMTQtMDQtMDEtcHJldmlldw==",
=======
      "RequestUri": "/subscriptions/57b7034d-72d4-433d-ace2-a7460aed6a99/resourceGroups/onesdk9024/resources?api-version=2014-04-01-preview",
      "EncodedRequestUri": "L3N1YnNjcmlwdGlvbnMvNTdiNzAzNGQtNzJkNC00MzNkLWFjZTItYTc0NjBhZWQ2YTk5L3Jlc291cmNlR3JvdXBzL29uZXNkazkwMjQvcmVzb3VyY2VzP2FwaS12ZXJzaW9uPTIwMTQtMDQtMDEtcHJldmlldw==",
>>>>>>> 9fbe613e
      "RequestMethod": "GET",
      "RequestBody": "",
      "RequestHeaders": {
        "User-Agent": [
          "Microsoft.Azure.Management.Resources.ResourceManagementClient/2.0.0.0"
        ]
      },
      "ResponseBody": "{\r\n  \"value\": []\r\n}",
      "ResponseHeaders": {
        "Content-Length": [
          "12"
        ],
        "Content-Type": [
          "application/json; charset=utf-8"
        ],
        "Expires": [
          "-1"
        ],
        "Pragma": [
          "no-cache"
        ],
        "x-ms-ratelimit-remaining-subscription-reads": [
<<<<<<< HEAD
          "14906"
        ],
        "x-ms-request-id": [
          "b1a6ffff-d90f-4a3a-9b90-8c9d99b1a52a"
        ],
        "x-ms-correlation-request-id": [
          "b1a6ffff-d90f-4a3a-9b90-8c9d99b1a52a"
        ],
        "x-ms-routing-request-id": [
          "WESTUS:20160129T231509Z:b1a6ffff-d90f-4a3a-9b90-8c9d99b1a52a"
=======
          "14962"
        ],
        "x-ms-request-id": [
          "42a2a19d-17e1-493b-b8e5-b326fb25b24a"
        ],
        "x-ms-correlation-request-id": [
          "42a2a19d-17e1-493b-b8e5-b326fb25b24a"
        ],
        "x-ms-routing-request-id": [
          "WESTUS:20160129T221900Z:42a2a19d-17e1-493b-b8e5-b326fb25b24a"
>>>>>>> 9fbe613e
        ],
        "Strict-Transport-Security": [
          "max-age=31536000; includeSubDomains"
        ],
        "Cache-Control": [
          "no-cache"
        ],
        "Date": [
<<<<<<< HEAD
          "Fri, 29 Jan 2016 23:15:08 GMT"
=======
          "Fri, 29 Jan 2016 22:19:00 GMT"
>>>>>>> 9fbe613e
        ]
      },
      "StatusCode": 200
    },
    {
<<<<<<< HEAD
      "RequestUri": "/subscriptions/57b7034d-72d4-433d-ace2-a7460aed6a99/resourceGroups/onesdk5090/providers/Microsoft.Web/serverfarms/StandardServicePlan?api-version=2015-08-01",
      "EncodedRequestUri": "L3N1YnNjcmlwdGlvbnMvNTdiNzAzNGQtNzJkNC00MzNkLWFjZTItYTc0NjBhZWQ2YTk5L3Jlc291cmNlR3JvdXBzL29uZXNkazUwOTAvcHJvdmlkZXJzL01pY3Jvc29mdC5XZWIvc2VydmVyZmFybXMvU3RhbmRhcmRTZXJ2aWNlUGxhbj9hcGktdmVyc2lvbj0yMDE1LTA4LTAx",
=======
      "RequestUri": "/subscriptions/57b7034d-72d4-433d-ace2-a7460aed6a99/resourceGroups/onesdk9024/providers/Microsoft.Web/serverfarms/StandardServicePlan?api-version=2015-08-01",
      "EncodedRequestUri": "L3N1YnNjcmlwdGlvbnMvNTdiNzAzNGQtNzJkNC00MzNkLWFjZTItYTc0NjBhZWQ2YTk5L3Jlc291cmNlR3JvdXBzL29uZXNkazkwMjQvcHJvdmlkZXJzL01pY3Jvc29mdC5XZWIvc2VydmVyZmFybXMvU3RhbmRhcmRTZXJ2aWNlUGxhbj9hcGktdmVyc2lvbj0yMDE1LTA4LTAx",
>>>>>>> 9fbe613e
      "RequestMethod": "GET",
      "RequestBody": "",
      "RequestHeaders": {
        "x-ms-client-request-id": [
<<<<<<< HEAD
          "3f344c0a-fe48-4d94-a76a-19d0a1fe73e0"
=======
          "37ec1652-11b2-4981-af92-84a0bb1e7ec0"
>>>>>>> 9fbe613e
        ],
        "accept-language": [
          "en-US"
        ],
        "User-Agent": [
          "Microsoft.Azure.Management.WebSites.WebSiteManagementClient/0.9.0.0"
        ],
        "Accept": [
          "application/json"
        ]
      },
<<<<<<< HEAD
      "ResponseBody": "{\r\n  \"id\": \"/subscriptions/57b7034d-72d4-433d-ace2-a7460aed6a99/resourceGroups/onesdk5090/providers/Microsoft.Web/serverfarms/StandardServicePlan\",\r\n  \"name\": \"StandardServicePlan\",\r\n  \"type\": \"Microsoft.Web/serverfarms\",\r\n  \"location\": \"West US\",\r\n  \"tags\": null,\r\n  \"properties\": {\r\n    \"serverFarmId\": 0,\r\n    \"name\": \"StandardServicePlan\",\r\n    \"workerSize\": 0,\r\n    \"workerSizeId\": 0,\r\n    \"numberOfWorkers\": 1,\r\n    \"currentWorkerSize\": 0,\r\n    \"currentWorkerSizeId\": 0,\r\n    \"currentNumberOfWorkers\": 1,\r\n    \"status\": 0,\r\n    \"webSpace\": \"onesdk5090-WestUSwebspace\",\r\n    \"subscription\": \"57b7034d-72d4-433d-ace2-a7460aed6a99\",\r\n    \"adminSiteName\": null,\r\n    \"hostingEnvironment\": null,\r\n    \"hostingEnvironmentProfile\": null,\r\n    \"maximumNumberOfWorkers\": 10,\r\n    \"planName\": \"VirtualDedicatedPlan\",\r\n    \"adminRuntimeSiteName\": null,\r\n    \"computeMode\": 0,\r\n    \"siteMode\": null,\r\n    \"geoRegion\": \"West US\",\r\n    \"perSiteScaling\": false,\r\n    \"numberOfSites\": 0,\r\n    \"hostingEnvironmentId\": null,\r\n    \"tags\": null,\r\n    \"kind\": null,\r\n    \"resourceGroup\": \"onesdk5090\"\r\n  },\r\n  \"sku\": {\r\n    \"name\": \"S1\",\r\n    \"tier\": \"Standard\",\r\n    \"size\": \"S1\",\r\n    \"family\": \"S\",\r\n    \"capacity\": 1\r\n  }\r\n}",
=======
      "ResponseBody": "{\r\n  \"id\": \"/subscriptions/57b7034d-72d4-433d-ace2-a7460aed6a99/resourceGroups/onesdk9024/providers/Microsoft.Web/serverfarms/StandardServicePlan\",\r\n  \"name\": \"StandardServicePlan\",\r\n  \"type\": \"Microsoft.Web/serverfarms\",\r\n  \"location\": \"West US\",\r\n  \"tags\": null,\r\n  \"properties\": {\r\n    \"serverFarmId\": 0,\r\n    \"name\": \"StandardServicePlan\",\r\n    \"workerSize\": 0,\r\n    \"workerSizeId\": 0,\r\n    \"numberOfWorkers\": 1,\r\n    \"currentWorkerSize\": 0,\r\n    \"currentWorkerSizeId\": 0,\r\n    \"currentNumberOfWorkers\": 1,\r\n    \"status\": 0,\r\n    \"webSpace\": \"onesdk9024-WestUSwebspace\",\r\n    \"subscription\": \"57b7034d-72d4-433d-ace2-a7460aed6a99\",\r\n    \"adminSiteName\": null,\r\n    \"hostingEnvironment\": null,\r\n    \"hostingEnvironmentProfile\": null,\r\n    \"maximumNumberOfWorkers\": 10,\r\n    \"planName\": \"VirtualDedicatedPlan\",\r\n    \"adminRuntimeSiteName\": null,\r\n    \"computeMode\": 0,\r\n    \"siteMode\": null,\r\n    \"geoRegion\": \"West US\",\r\n    \"perSiteScaling\": false,\r\n    \"numberOfSites\": 0,\r\n    \"hostingEnvironmentId\": null,\r\n    \"tags\": null,\r\n    \"kind\": null,\r\n    \"resourceGroup\": \"onesdk9024\"\r\n  },\r\n  \"sku\": {\r\n    \"name\": \"S1\",\r\n    \"tier\": \"Standard\",\r\n    \"size\": \"S1\",\r\n    \"family\": \"S\",\r\n    \"capacity\": 1\r\n  }\r\n}",
>>>>>>> 9fbe613e
      "ResponseHeaders": {
        "Content-Length": [
          "951"
        ],
        "Content-Type": [
          "application/json"
        ],
        "Expires": [
          "-1"
        ],
        "Pragma": [
          "no-cache"
        ],
        "Strict-Transport-Security": [
          "max-age=31536000; includeSubDomains"
        ],
        "x-ms-request-id": [
<<<<<<< HEAD
          "bde56228-5c90-4ca4-9109-c8eda6f761ef"
        ],
        "x-ms-ratelimit-remaining-subscription-reads": [
          "14966"
        ],
        "x-ms-correlation-request-id": [
          "232ddb30-5508-4724-9019-7e413c00d540"
        ],
        "x-ms-routing-request-id": [
          "WESTUS:20160129T231516Z:232ddb30-5508-4724-9019-7e413c00d540"
=======
          "c5d7712b-d615-4743-9dbc-67ff7aa91fe5"
        ],
        "x-ms-ratelimit-remaining-subscription-reads": [
          "14922"
        ],
        "x-ms-correlation-request-id": [
          "3cafc6d3-2f0f-4567-b98e-e1f97bb5305d"
        ],
        "x-ms-routing-request-id": [
          "WESTUS:20160129T221907Z:3cafc6d3-2f0f-4567-b98e-e1f97bb5305d"
>>>>>>> 9fbe613e
        ],
        "Cache-Control": [
          "no-cache"
        ],
        "Date": [
<<<<<<< HEAD
          "Fri, 29 Jan 2016 23:15:16 GMT"
=======
          "Fri, 29 Jan 2016 22:19:06 GMT"
>>>>>>> 9fbe613e
        ],
        "Server": [
          "Microsoft-IIS/8.0"
        ],
        "X-AspNet-Version": [
          "4.0.30319"
        ],
        "X-Powered-By": [
          "ASP.NET"
        ]
      },
      "StatusCode": 200
    },
    {
<<<<<<< HEAD
      "RequestUri": "/subscriptions/57b7034d-72d4-433d-ace2-a7460aed6a99/resourceGroups/onesdk5090/providers/Microsoft.Web/serverfarms/StandardServicePlan?api-version=2015-08-01",
      "EncodedRequestUri": "L3N1YnNjcmlwdGlvbnMvNTdiNzAzNGQtNzJkNC00MzNkLWFjZTItYTc0NjBhZWQ2YTk5L3Jlc291cmNlR3JvdXBzL29uZXNkazUwOTAvcHJvdmlkZXJzL01pY3Jvc29mdC5XZWIvc2VydmVyZmFybXMvU3RhbmRhcmRTZXJ2aWNlUGxhbj9hcGktdmVyc2lvbj0yMDE1LTA4LTAx",
=======
      "RequestUri": "/subscriptions/57b7034d-72d4-433d-ace2-a7460aed6a99/resourceGroups/onesdk9024/providers/Microsoft.Web/serverfarms/StandardServicePlan?api-version=2015-08-01",
      "EncodedRequestUri": "L3N1YnNjcmlwdGlvbnMvNTdiNzAzNGQtNzJkNC00MzNkLWFjZTItYTc0NjBhZWQ2YTk5L3Jlc291cmNlR3JvdXBzL29uZXNkazkwMjQvcHJvdmlkZXJzL01pY3Jvc29mdC5XZWIvc2VydmVyZmFybXMvU3RhbmRhcmRTZXJ2aWNlUGxhbj9hcGktdmVyc2lvbj0yMDE1LTA4LTAx",
>>>>>>> 9fbe613e
      "RequestMethod": "GET",
      "RequestBody": "",
      "RequestHeaders": {
        "x-ms-client-request-id": [
<<<<<<< HEAD
          "ef2bf579-8afe-4d85-b93a-637afaaa3690"
=======
          "0a7d45fe-fedd-46b5-a787-c534794f154d"
>>>>>>> 9fbe613e
        ],
        "accept-language": [
          "en-US"
        ],
        "User-Agent": [
          "Microsoft.Azure.Management.WebSites.WebSiteManagementClient/0.9.0.0"
        ],
        "Accept": [
          "application/json"
        ]
      },
<<<<<<< HEAD
      "ResponseBody": "{\r\n  \"id\": \"/subscriptions/57b7034d-72d4-433d-ace2-a7460aed6a99/resourceGroups/onesdk5090/providers/Microsoft.Web/serverfarms/StandardServicePlan\",\r\n  \"name\": \"StandardServicePlan\",\r\n  \"type\": \"Microsoft.Web/serverfarms\",\r\n  \"location\": \"West US\",\r\n  \"tags\": null,\r\n  \"properties\": {\r\n    \"serverFarmId\": 0,\r\n    \"name\": \"StandardServicePlan\",\r\n    \"workerSize\": 0,\r\n    \"workerSizeId\": 0,\r\n    \"numberOfWorkers\": 1,\r\n    \"currentWorkerSize\": 0,\r\n    \"currentWorkerSizeId\": 0,\r\n    \"currentNumberOfWorkers\": 1,\r\n    \"status\": 0,\r\n    \"webSpace\": \"onesdk5090-WestUSwebspace\",\r\n    \"subscription\": \"57b7034d-72d4-433d-ace2-a7460aed6a99\",\r\n    \"adminSiteName\": null,\r\n    \"hostingEnvironment\": null,\r\n    \"hostingEnvironmentProfile\": null,\r\n    \"maximumNumberOfWorkers\": 10,\r\n    \"planName\": \"VirtualDedicatedPlan\",\r\n    \"adminRuntimeSiteName\": null,\r\n    \"computeMode\": 0,\r\n    \"siteMode\": null,\r\n    \"geoRegion\": \"West US\",\r\n    \"perSiteScaling\": false,\r\n    \"numberOfSites\": 0,\r\n    \"hostingEnvironmentId\": null,\r\n    \"tags\": null,\r\n    \"kind\": null,\r\n    \"resourceGroup\": \"onesdk5090\"\r\n  },\r\n  \"sku\": {\r\n    \"name\": \"S1\",\r\n    \"tier\": \"Standard\",\r\n    \"size\": \"S1\",\r\n    \"family\": \"S\",\r\n    \"capacity\": 1\r\n  }\r\n}",
=======
      "ResponseBody": "{\r\n  \"id\": \"/subscriptions/57b7034d-72d4-433d-ace2-a7460aed6a99/resourceGroups/onesdk9024/providers/Microsoft.Web/serverfarms/StandardServicePlan\",\r\n  \"name\": \"StandardServicePlan\",\r\n  \"type\": \"Microsoft.Web/serverfarms\",\r\n  \"location\": \"West US\",\r\n  \"tags\": null,\r\n  \"properties\": {\r\n    \"serverFarmId\": 0,\r\n    \"name\": \"StandardServicePlan\",\r\n    \"workerSize\": 0,\r\n    \"workerSizeId\": 0,\r\n    \"numberOfWorkers\": 1,\r\n    \"currentWorkerSize\": 0,\r\n    \"currentWorkerSizeId\": 0,\r\n    \"currentNumberOfWorkers\": 1,\r\n    \"status\": 0,\r\n    \"webSpace\": \"onesdk9024-WestUSwebspace\",\r\n    \"subscription\": \"57b7034d-72d4-433d-ace2-a7460aed6a99\",\r\n    \"adminSiteName\": null,\r\n    \"hostingEnvironment\": null,\r\n    \"hostingEnvironmentProfile\": null,\r\n    \"maximumNumberOfWorkers\": 10,\r\n    \"planName\": \"VirtualDedicatedPlan\",\r\n    \"adminRuntimeSiteName\": null,\r\n    \"computeMode\": 0,\r\n    \"siteMode\": null,\r\n    \"geoRegion\": \"West US\",\r\n    \"perSiteScaling\": false,\r\n    \"numberOfSites\": 0,\r\n    \"hostingEnvironmentId\": null,\r\n    \"tags\": null,\r\n    \"kind\": null,\r\n    \"resourceGroup\": \"onesdk9024\"\r\n  },\r\n  \"sku\": {\r\n    \"name\": \"S1\",\r\n    \"tier\": \"Standard\",\r\n    \"size\": \"S1\",\r\n    \"family\": \"S\",\r\n    \"capacity\": 1\r\n  }\r\n}",
>>>>>>> 9fbe613e
      "ResponseHeaders": {
        "Content-Length": [
          "951"
        ],
        "Content-Type": [
          "application/json"
        ],
        "Expires": [
          "-1"
        ],
        "Pragma": [
          "no-cache"
        ],
        "Strict-Transport-Security": [
          "max-age=31536000; includeSubDomains"
        ],
        "x-ms-request-id": [
<<<<<<< HEAD
          "a08e8d54-508f-4da8-9050-6aaa4ce85c1e"
        ],
        "x-ms-ratelimit-remaining-subscription-reads": [
          "14965"
        ],
        "x-ms-correlation-request-id": [
          "0725fdec-27de-417b-ac84-665fd739df1d"
        ],
        "x-ms-routing-request-id": [
          "WESTUS:20160129T231518Z:0725fdec-27de-417b-ac84-665fd739df1d"
=======
          "792abf9d-34ab-4a7d-99d2-400baf2c9762"
        ],
        "x-ms-ratelimit-remaining-subscription-reads": [
          "14921"
        ],
        "x-ms-correlation-request-id": [
          "df5531c5-68d1-48d2-bba9-948141f15bab"
        ],
        "x-ms-routing-request-id": [
          "WESTUS:20160129T221909Z:df5531c5-68d1-48d2-bba9-948141f15bab"
>>>>>>> 9fbe613e
        ],
        "Cache-Control": [
          "no-cache"
        ],
        "Date": [
<<<<<<< HEAD
          "Fri, 29 Jan 2016 23:15:18 GMT"
=======
          "Fri, 29 Jan 2016 22:19:08 GMT"
>>>>>>> 9fbe613e
        ],
        "Server": [
          "Microsoft-IIS/8.0"
        ],
        "X-AspNet-Version": [
          "4.0.30319"
        ],
        "X-Powered-By": [
          "ASP.NET"
        ]
      },
      "StatusCode": 200
    },
    {
<<<<<<< HEAD
      "RequestUri": "/subscriptions/57b7034d-72d4-433d-ace2-a7460aed6a99/resourceGroups/onesdk5090/providers/Microsoft.Web/serverfarms/StandardServicePlan?api-version=2015-08-01",
      "EncodedRequestUri": "L3N1YnNjcmlwdGlvbnMvNTdiNzAzNGQtNzJkNC00MzNkLWFjZTItYTc0NjBhZWQ2YTk5L3Jlc291cmNlR3JvdXBzL29uZXNkazUwOTAvcHJvdmlkZXJzL01pY3Jvc29mdC5XZWIvc2VydmVyZmFybXMvU3RhbmRhcmRTZXJ2aWNlUGxhbj9hcGktdmVyc2lvbj0yMDE1LTA4LTAx",
=======
      "RequestUri": "/subscriptions/57b7034d-72d4-433d-ace2-a7460aed6a99/resourceGroups/onesdk9024/providers/Microsoft.Web/serverfarms/StandardServicePlan?api-version=2015-08-01",
      "EncodedRequestUri": "L3N1YnNjcmlwdGlvbnMvNTdiNzAzNGQtNzJkNC00MzNkLWFjZTItYTc0NjBhZWQ2YTk5L3Jlc291cmNlR3JvdXBzL29uZXNkazkwMjQvcHJvdmlkZXJzL01pY3Jvc29mdC5XZWIvc2VydmVyZmFybXMvU3RhbmRhcmRTZXJ2aWNlUGxhbj9hcGktdmVyc2lvbj0yMDE1LTA4LTAx",
>>>>>>> 9fbe613e
      "RequestMethod": "GET",
      "RequestBody": "",
      "RequestHeaders": {
        "x-ms-client-request-id": [
<<<<<<< HEAD
          "899d1953-4e7b-4855-bd9c-33f92d0c6645"
=======
          "0ad77f27-c104-4289-aa04-e4eb0253f135"
>>>>>>> 9fbe613e
        ],
        "accept-language": [
          "en-US"
        ],
        "User-Agent": [
          "Microsoft.Azure.Management.WebSites.WebSiteManagementClient/0.9.0.0"
        ],
        "Accept": [
          "application/json"
        ]
      },
<<<<<<< HEAD
      "ResponseBody": "{\r\n  \"id\": \"/subscriptions/57b7034d-72d4-433d-ace2-a7460aed6a99/resourceGroups/onesdk5090/providers/Microsoft.Web/serverfarms/StandardServicePlan\",\r\n  \"name\": \"StandardServicePlan\",\r\n  \"type\": \"Microsoft.Web/serverfarms\",\r\n  \"location\": \"West US\",\r\n  \"tags\": null,\r\n  \"properties\": {\r\n    \"serverFarmId\": 0,\r\n    \"name\": \"StandardServicePlan\",\r\n    \"workerSize\": 0,\r\n    \"workerSizeId\": 0,\r\n    \"numberOfWorkers\": 1,\r\n    \"currentWorkerSize\": 0,\r\n    \"currentWorkerSizeId\": 0,\r\n    \"currentNumberOfWorkers\": 1,\r\n    \"status\": 0,\r\n    \"webSpace\": \"onesdk5090-WestUSwebspace\",\r\n    \"subscription\": \"57b7034d-72d4-433d-ace2-a7460aed6a99\",\r\n    \"adminSiteName\": null,\r\n    \"hostingEnvironment\": null,\r\n    \"hostingEnvironmentProfile\": null,\r\n    \"maximumNumberOfWorkers\": 10,\r\n    \"planName\": \"VirtualDedicatedPlan\",\r\n    \"adminRuntimeSiteName\": null,\r\n    \"computeMode\": 0,\r\n    \"siteMode\": null,\r\n    \"geoRegion\": \"West US\",\r\n    \"perSiteScaling\": false,\r\n    \"numberOfSites\": 0,\r\n    \"hostingEnvironmentId\": null,\r\n    \"tags\": null,\r\n    \"kind\": null,\r\n    \"resourceGroup\": \"onesdk5090\"\r\n  },\r\n  \"sku\": {\r\n    \"name\": \"S1\",\r\n    \"tier\": \"Standard\",\r\n    \"size\": \"S1\",\r\n    \"family\": \"S\",\r\n    \"capacity\": 1\r\n  }\r\n}",
=======
      "ResponseBody": "{\r\n  \"id\": \"/subscriptions/57b7034d-72d4-433d-ace2-a7460aed6a99/resourceGroups/onesdk9024/providers/Microsoft.Web/serverfarms/StandardServicePlan\",\r\n  \"name\": \"StandardServicePlan\",\r\n  \"type\": \"Microsoft.Web/serverfarms\",\r\n  \"location\": \"West US\",\r\n  \"tags\": null,\r\n  \"properties\": {\r\n    \"serverFarmId\": 0,\r\n    \"name\": \"StandardServicePlan\",\r\n    \"workerSize\": 0,\r\n    \"workerSizeId\": 0,\r\n    \"numberOfWorkers\": 1,\r\n    \"currentWorkerSize\": 0,\r\n    \"currentWorkerSizeId\": 0,\r\n    \"currentNumberOfWorkers\": 1,\r\n    \"status\": 0,\r\n    \"webSpace\": \"onesdk9024-WestUSwebspace\",\r\n    \"subscription\": \"57b7034d-72d4-433d-ace2-a7460aed6a99\",\r\n    \"adminSiteName\": null,\r\n    \"hostingEnvironment\": null,\r\n    \"hostingEnvironmentProfile\": null,\r\n    \"maximumNumberOfWorkers\": 10,\r\n    \"planName\": \"VirtualDedicatedPlan\",\r\n    \"adminRuntimeSiteName\": null,\r\n    \"computeMode\": 0,\r\n    \"siteMode\": null,\r\n    \"geoRegion\": \"West US\",\r\n    \"perSiteScaling\": false,\r\n    \"numberOfSites\": 0,\r\n    \"hostingEnvironmentId\": null,\r\n    \"tags\": null,\r\n    \"kind\": null,\r\n    \"resourceGroup\": \"onesdk9024\"\r\n  },\r\n  \"sku\": {\r\n    \"name\": \"S1\",\r\n    \"tier\": \"Standard\",\r\n    \"size\": \"S1\",\r\n    \"family\": \"S\",\r\n    \"capacity\": 1\r\n  }\r\n}",
>>>>>>> 9fbe613e
      "ResponseHeaders": {
        "Content-Length": [
          "951"
        ],
        "Content-Type": [
          "application/json"
        ],
        "Expires": [
          "-1"
        ],
        "Pragma": [
          "no-cache"
        ],
        "Strict-Transport-Security": [
          "max-age=31536000; includeSubDomains"
        ],
        "x-ms-request-id": [
<<<<<<< HEAD
          "95d9d46e-c438-4a0a-b529-03db2d397a49"
        ],
        "x-ms-ratelimit-remaining-subscription-reads": [
          "14964"
        ],
        "x-ms-correlation-request-id": [
          "47bd111d-2a0f-4ced-a561-5c0077b3e6cf"
        ],
        "x-ms-routing-request-id": [
          "WESTUS:20160129T231522Z:47bd111d-2a0f-4ced-a561-5c0077b3e6cf"
=======
          "16f87ff5-4212-4bc3-a502-27327a222260"
        ],
        "x-ms-ratelimit-remaining-subscription-reads": [
          "14920"
        ],
        "x-ms-correlation-request-id": [
          "37841c4e-29d6-4477-86b7-1567b950a747"
        ],
        "x-ms-routing-request-id": [
          "WESTUS:20160129T221912Z:37841c4e-29d6-4477-86b7-1567b950a747"
>>>>>>> 9fbe613e
        ],
        "Cache-Control": [
          "no-cache"
        ],
        "Date": [
<<<<<<< HEAD
          "Fri, 29 Jan 2016 23:15:22 GMT"
=======
          "Fri, 29 Jan 2016 22:19:11 GMT"
>>>>>>> 9fbe613e
        ],
        "Server": [
          "Microsoft-IIS/8.0"
        ],
        "X-AspNet-Version": [
          "4.0.30319"
        ],
        "X-Powered-By": [
          "ASP.NET"
        ]
      },
      "StatusCode": 200
    },
    {
<<<<<<< HEAD
      "RequestUri": "/subscriptions/57b7034d-72d4-433d-ace2-a7460aed6a99/resourceGroups/onesdk5090/providers/Microsoft.Logic/workflows/onesdk5745?api-version=2015-02-01-preview",
      "EncodedRequestUri": "L3N1YnNjcmlwdGlvbnMvNTdiNzAzNGQtNzJkNC00MzNkLWFjZTItYTc0NjBhZWQ2YTk5L3Jlc291cmNlR3JvdXBzL29uZXNkazUwOTAvcHJvdmlkZXJzL01pY3Jvc29mdC5Mb2dpYy93b3JrZmxvd3Mvb25lc2RrNTc0NT9hcGktdmVyc2lvbj0yMDE1LTAyLTAxLXByZXZpZXc=",
=======
      "RequestUri": "/subscriptions/57b7034d-72d4-433d-ace2-a7460aed6a99/resourceGroups/onesdk9024/providers/Microsoft.Logic/workflows/onesdk7241?api-version=2015-02-01-preview",
      "EncodedRequestUri": "L3N1YnNjcmlwdGlvbnMvNTdiNzAzNGQtNzJkNC00MzNkLWFjZTItYTc0NjBhZWQ2YTk5L3Jlc291cmNlR3JvdXBzL29uZXNkazkwMjQvcHJvdmlkZXJzL01pY3Jvc29mdC5Mb2dpYy93b3JrZmxvd3Mvb25lc2RrNzI0MT9hcGktdmVyc2lvbj0yMDE1LTAyLTAxLXByZXZpZXc=",
>>>>>>> 9fbe613e
      "RequestMethod": "GET",
      "RequestBody": "",
      "RequestHeaders": {
        "x-ms-client-request-id": [
<<<<<<< HEAD
          "fefa121d-bf9e-4271-8f39-09c0fe2d6db8"
=======
          "870be863-fd3e-4774-972d-adf05a6338a2"
>>>>>>> 9fbe613e
        ],
        "accept-language": [
          "en-US"
        ],
        "User-Agent": [
          "Microsoft.Azure.Management.Logic.LogicManagementClient/0.1.0.0"
        ]
      },
<<<<<<< HEAD
      "ResponseBody": "{\r\n  \"error\": {\r\n    \"code\": \"ResourceNotFound\",\r\n    \"message\": \"The Resource 'Microsoft.Logic/workflows/onesdk5745' under resource group 'onesdk5090' was not found.\"\r\n  }\r\n}",
=======
      "ResponseBody": "{\r\n  \"error\": {\r\n    \"code\": \"ResourceNotFound\",\r\n    \"message\": \"The Resource 'Microsoft.Logic/workflows/onesdk7241' under resource group 'onesdk9024' was not found.\"\r\n  }\r\n}",
>>>>>>> 9fbe613e
      "ResponseHeaders": {
        "Content-Length": [
          "150"
        ],
        "Content-Type": [
          "application/json; charset=utf-8"
        ],
        "Expires": [
          "-1"
        ],
        "Pragma": [
          "no-cache"
        ],
        "x-ms-failure-cause": [
          "gateway"
        ],
        "x-ms-request-id": [
<<<<<<< HEAD
          "b9be69fd-6527-4680-882a-741d2804633e"
        ],
        "x-ms-correlation-request-id": [
          "b9be69fd-6527-4680-882a-741d2804633e"
        ],
        "x-ms-routing-request-id": [
          "WESTUS:20160129T231518Z:b9be69fd-6527-4680-882a-741d2804633e"
=======
          "f5d5ba89-6ed9-4a8d-9d30-5717e8148a6e"
        ],
        "x-ms-correlation-request-id": [
          "f5d5ba89-6ed9-4a8d-9d30-5717e8148a6e"
        ],
        "x-ms-routing-request-id": [
          "WESTUS:20160129T221910Z:f5d5ba89-6ed9-4a8d-9d30-5717e8148a6e"
>>>>>>> 9fbe613e
        ],
        "Strict-Transport-Security": [
          "max-age=31536000; includeSubDomains"
        ],
        "Cache-Control": [
          "no-cache"
        ],
        "Date": [
<<<<<<< HEAD
          "Fri, 29 Jan 2016 23:15:18 GMT"
=======
          "Fri, 29 Jan 2016 22:19:09 GMT"
>>>>>>> 9fbe613e
        ]
      },
      "StatusCode": 404
    },
    {
<<<<<<< HEAD
      "RequestUri": "/subscriptions/57b7034d-72d4-433d-ace2-a7460aed6a99/resourceGroups/onesdk5090/providers/Microsoft.Logic/workflows/onesdk5745?api-version=2015-02-01-preview",
      "EncodedRequestUri": "L3N1YnNjcmlwdGlvbnMvNTdiNzAzNGQtNzJkNC00MzNkLWFjZTItYTc0NjBhZWQ2YTk5L3Jlc291cmNlR3JvdXBzL29uZXNkazUwOTAvcHJvdmlkZXJzL01pY3Jvc29mdC5Mb2dpYy93b3JrZmxvd3Mvb25lc2RrNTc0NT9hcGktdmVyc2lvbj0yMDE1LTAyLTAxLXByZXZpZXc=",
      "RequestMethod": "PUT",
      "RequestBody": "{\r\n  \"location\": \"West US\",\r\n  \"properties\": {\r\n    \"state\": \"Enabled\",\r\n    \"sku\": {\r\n      \"name\": \"Standard\",\r\n      \"plan\": {\r\n        \"id\": \"/subscriptions/57b7034d-72d4-433d-ace2-a7460aed6a99/resourceGroups/onesdk5090/providers/Microsoft.Web/serverfarms/StandardServicePlan\"\r\n      }\r\n    },\r\n    \"definition\": {\r\n      \"$schema\": \"https://schema.management.azure.com/providers/Microsoft.Logic/schemas/2014-12-01-preview/workflowdefinition.json#\",\r\n      \"contentVersion\": \"1.0.0.0\",\r\n      \"parameters\": {\r\n        \"runworkflowmanually\": {\r\n          \"type\": \"bool\",\r\n          \"defaultValue\": true\r\n        },\r\n        \"destinationUri\": {\r\n          \"type\": \"string\",\r\n          \"defaultValue\": \"http://tempuri.org\"\r\n        }\r\n      },\r\n      \"triggers\": {},\r\n      \"actions\": {\r\n        \"http\": {\r\n          \"type\": \"Http\",\r\n          \"inputs\": {\r\n            \"method\": \"POST\",\r\n            \"uri\": \"@parameters('destinationUri')\",\r\n            \"body\": \"Test\"\r\n          },\r\n          \"conditions\": []\r\n        }\r\n      },\r\n      \"outputs\": {}\r\n    },\r\n    \"parameters\": {\r\n      \"destinationUri\": {\r\n        \"value\": \"http://requestb.in/1kj7g8e1\"\r\n      }\r\n    }\r\n  }\r\n}",
=======
      "RequestUri": "/subscriptions/57b7034d-72d4-433d-ace2-a7460aed6a99/resourceGroups/onesdk9024/providers/Microsoft.Logic/workflows/onesdk7241?api-version=2015-02-01-preview",
      "EncodedRequestUri": "L3N1YnNjcmlwdGlvbnMvNTdiNzAzNGQtNzJkNC00MzNkLWFjZTItYTc0NjBhZWQ2YTk5L3Jlc291cmNlR3JvdXBzL29uZXNkazkwMjQvcHJvdmlkZXJzL01pY3Jvc29mdC5Mb2dpYy93b3JrZmxvd3Mvb25lc2RrNzI0MT9hcGktdmVyc2lvbj0yMDE1LTAyLTAxLXByZXZpZXc=",
      "RequestMethod": "PUT",
      "RequestBody": "{\r\n  \"location\": \"West US\",\r\n  \"properties\": {\r\n    \"state\": \"Enabled\",\r\n    \"sku\": {\r\n      \"name\": \"Standard\",\r\n      \"plan\": {\r\n        \"id\": \"/subscriptions/57b7034d-72d4-433d-ace2-a7460aed6a99/resourceGroups/onesdk9024/providers/Microsoft.Web/serverfarms/StandardServicePlan\"\r\n      }\r\n    },\r\n    \"definition\": {\r\n      \"$schema\": \"https://schema.management.azure.com/providers/Microsoft.Logic/schemas/2014-12-01-preview/workflowdefinition.json#\",\r\n      \"contentVersion\": \"1.0.0.0\",\r\n      \"parameters\": {\r\n        \"runworkflowmanually\": {\r\n          \"type\": \"bool\",\r\n          \"defaultValue\": true\r\n        },\r\n        \"destinationUri\": {\r\n          \"type\": \"string\",\r\n          \"defaultValue\": \"http://tempuri.org\"\r\n        }\r\n      },\r\n      \"triggers\": {},\r\n      \"actions\": {\r\n        \"http\": {\r\n          \"type\": \"Http\",\r\n          \"inputs\": {\r\n            \"method\": \"POST\",\r\n            \"uri\": \"@parameters('destinationUri')\",\r\n            \"body\": \"Test\"\r\n          },\r\n          \"conditions\": []\r\n        }\r\n      },\r\n      \"outputs\": {}\r\n    },\r\n    \"parameters\": {\r\n      \"destinationUri\": {\r\n        \"value\": \"http://requestb.in/1kj7g8e1\"\r\n      }\r\n    }\r\n  }\r\n}",
>>>>>>> 9fbe613e
      "RequestHeaders": {
        "Content-Type": [
          "application/json; charset=utf-8"
        ],
        "Content-Length": [
          "1180"
        ],
        "x-ms-client-request-id": [
<<<<<<< HEAD
          "da2fa863-a70e-4179-9c86-3195b50b24ae"
=======
          "796e841f-c985-4f70-849a-2fef1096490a"
>>>>>>> 9fbe613e
        ],
        "accept-language": [
          "en-US"
        ],
        "User-Agent": [
          "Microsoft.Azure.Management.Logic.LogicManagementClient/0.1.0.0"
        ]
      },
<<<<<<< HEAD
      "ResponseBody": "{\r\n  \"properties\": {\r\n    \"provisioningState\": \"Succeeded\",\r\n    \"createdTime\": \"2016-01-29T23:15:17.7488767Z\",\r\n    \"changedTime\": \"2016-01-29T23:15:17.7488767Z\",\r\n    \"state\": \"Enabled\",\r\n    \"version\": \"08587474975679121192\",\r\n    \"accessEndpoint\": \"https://westus.logic.azure.com:443/subscriptions/57b7034d-72d4-433d-ace2-a7460aed6a99/resourcegroups/onesdk5090/providers/Microsoft.Logic/workflows/onesdk5745\",\r\n    \"sku\": {\r\n      \"name\": \"Standard\",\r\n      \"plan\": {\r\n        \"id\": \"/subscriptions/57b7034d-72d4-433d-ace2-a7460aed6a99/resourceGroups/onesdk5090/providers/Microsoft.Web/serverfarms/StandardServicePlan\",\r\n        \"type\": \"Microsoft.Web/ServerFarms\",\r\n        \"name\": \"StandardServicePlan\"\r\n      }\r\n    },\r\n    \"definition\": {\r\n      \"$schema\": \"https://schema.management.azure.com/providers/Microsoft.Logic/schemas/2014-12-01-preview/workflowdefinition.json#\",\r\n      \"contentVersion\": \"1.0.0.0\",\r\n      \"parameters\": {\r\n        \"runworkflowmanually\": {\r\n          \"defaultValue\": true,\r\n          \"type\": \"Bool\"\r\n        },\r\n        \"destinationUri\": {\r\n          \"defaultValue\": \"http://tempuri.org\",\r\n          \"type\": \"String\"\r\n        }\r\n      },\r\n      \"triggers\": {},\r\n      \"actions\": {\r\n        \"http\": {\r\n          \"type\": \"Http\",\r\n          \"inputs\": {\r\n            \"method\": \"POST\",\r\n            \"uri\": \"@parameters('destinationUri')\",\r\n            \"body\": \"Test\"\r\n          },\r\n          \"conditions\": []\r\n        }\r\n      },\r\n      \"outputs\": {}\r\n    },\r\n    \"parameters\": {\r\n      \"destinationUri\": {\r\n        \"value\": \"http://requestb.in/1kj7g8e1\"\r\n      }\r\n    }\r\n  },\r\n  \"id\": \"/subscriptions/57b7034d-72d4-433d-ace2-a7460aed6a99/resourceGroups/onesdk5090/providers/Microsoft.Logic/workflows/onesdk5745\",\r\n  \"name\": \"onesdk5745\",\r\n  \"type\": \"Microsoft.Logic/workflows\",\r\n  \"location\": \"West US\"\r\n}",
=======
      "ResponseBody": "{\r\n  \"properties\": {\r\n    \"provisioningState\": \"Succeeded\",\r\n    \"createdTime\": \"2016-01-29T22:19:08.708234Z\",\r\n    \"changedTime\": \"2016-01-29T22:19:08.708234Z\",\r\n    \"state\": \"Enabled\",\r\n    \"version\": \"08587475009368560487\",\r\n    \"accessEndpoint\": \"https://westus.logic.azure.com:443/subscriptions/57b7034d-72d4-433d-ace2-a7460aed6a99/resourcegroups/onesdk9024/providers/Microsoft.Logic/workflows/onesdk7241\",\r\n    \"sku\": {\r\n      \"name\": \"Standard\",\r\n      \"plan\": {\r\n        \"id\": \"/subscriptions/57b7034d-72d4-433d-ace2-a7460aed6a99/resourceGroups/onesdk9024/providers/Microsoft.Web/serverfarms/StandardServicePlan\",\r\n        \"type\": \"Microsoft.Web/ServerFarms\",\r\n        \"name\": \"StandardServicePlan\"\r\n      }\r\n    },\r\n    \"definition\": {\r\n      \"$schema\": \"https://schema.management.azure.com/providers/Microsoft.Logic/schemas/2014-12-01-preview/workflowdefinition.json#\",\r\n      \"contentVersion\": \"1.0.0.0\",\r\n      \"parameters\": {\r\n        \"runworkflowmanually\": {\r\n          \"defaultValue\": true,\r\n          \"type\": \"Bool\"\r\n        },\r\n        \"destinationUri\": {\r\n          \"defaultValue\": \"http://tempuri.org\",\r\n          \"type\": \"String\"\r\n        }\r\n      },\r\n      \"triggers\": {},\r\n      \"actions\": {\r\n        \"http\": {\r\n          \"type\": \"Http\",\r\n          \"inputs\": {\r\n            \"method\": \"POST\",\r\n            \"uri\": \"@parameters('destinationUri')\",\r\n            \"body\": \"Test\"\r\n          },\r\n          \"conditions\": []\r\n        }\r\n      },\r\n      \"outputs\": {}\r\n    },\r\n    \"parameters\": {\r\n      \"destinationUri\": {\r\n        \"value\": \"http://requestb.in/1kj7g8e1\"\r\n      }\r\n    }\r\n  },\r\n  \"id\": \"/subscriptions/57b7034d-72d4-433d-ace2-a7460aed6a99/resourceGroups/onesdk9024/providers/Microsoft.Logic/workflows/onesdk7241\",\r\n  \"name\": \"onesdk7241\",\r\n  \"type\": \"Microsoft.Logic/workflows\",\r\n  \"location\": \"West US\"\r\n}",
>>>>>>> 9fbe613e
      "ResponseHeaders": {
        "Content-Length": [
          "1354"
        ],
        "Content-Type": [
          "application/json; charset=utf-8"
        ],
        "Expires": [
          "-1"
        ],
        "Pragma": [
          "no-cache"
        ],
        "x-ms-request-id": [
<<<<<<< HEAD
          "westus:5566ef22-7589-4cf7-bbc9-a63ec8747703"
=======
          "westus:36dc9607-85d7-443e-b226-419a39b62b4d"
>>>>>>> 9fbe613e
        ],
        "x-ms-ratelimit-remaining-subscription-writes": [
          "1195"
        ],
        "x-ms-correlation-request-id": [
<<<<<<< HEAD
          "8a47c776-eea6-4276-8b4b-08bdbee0127b"
        ],
        "x-ms-routing-request-id": [
          "WESTUS:20160129T231520Z:8a47c776-eea6-4276-8b4b-08bdbee0127b"
=======
          "d25f6e16-6263-4202-b3d6-e5e901e97786"
        ],
        "x-ms-routing-request-id": [
          "WESTUS:20160129T221911Z:d25f6e16-6263-4202-b3d6-e5e901e97786"
>>>>>>> 9fbe613e
        ],
        "Strict-Transport-Security": [
          "max-age=31536000; includeSubDomains"
        ],
        "Cache-Control": [
          "no-cache"
        ],
        "Date": [
<<<<<<< HEAD
          "Fri, 29 Jan 2016 23:15:19 GMT"
=======
          "Fri, 29 Jan 2016 22:19:10 GMT"
>>>>>>> 9fbe613e
        ]
      },
      "StatusCode": 201
    },
    {
<<<<<<< HEAD
      "RequestUri": "/subscriptions/57b7034d-72d4-433d-ace2-a7460aed6a99/resourceGroups/onesdk5090/providers/Microsoft.Logic/workflows/onesdk5745?api-version=2015-02-01-preview",
      "EncodedRequestUri": "L3N1YnNjcmlwdGlvbnMvNTdiNzAzNGQtNzJkNC00MzNkLWFjZTItYTc0NjBhZWQ2YTk5L3Jlc291cmNlR3JvdXBzL29uZXNkazUwOTAvcHJvdmlkZXJzL01pY3Jvc29mdC5Mb2dpYy93b3JrZmxvd3Mvb25lc2RrNTc0NT9hcGktdmVyc2lvbj0yMDE1LTAyLTAxLXByZXZpZXc=",
=======
      "RequestUri": "/subscriptions/57b7034d-72d4-433d-ace2-a7460aed6a99/resourceGroups/onesdk9024/providers/Microsoft.Logic/workflows/onesdk7241?api-version=2015-02-01-preview",
      "EncodedRequestUri": "L3N1YnNjcmlwdGlvbnMvNTdiNzAzNGQtNzJkNC00MzNkLWFjZTItYTc0NjBhZWQ2YTk5L3Jlc291cmNlR3JvdXBzL29uZXNkazkwMjQvcHJvdmlkZXJzL01pY3Jvc29mdC5Mb2dpYy93b3JrZmxvd3Mvb25lc2RrNzI0MT9hcGktdmVyc2lvbj0yMDE1LTAyLTAxLXByZXZpZXc=",
>>>>>>> 9fbe613e
      "RequestMethod": "DELETE",
      "RequestBody": "",
      "RequestHeaders": {
        "x-ms-client-request-id": [
<<<<<<< HEAD
          "69b9b6c1-7a44-4a9b-bdbd-90d2b73978d6"
=======
          "1cc98604-1e7a-4873-8075-cbe14320b8a4"
>>>>>>> 9fbe613e
        ],
        "accept-language": [
          "en-US"
        ],
        "User-Agent": [
          "Microsoft.Azure.Management.Logic.LogicManagementClient/0.1.0.0"
        ]
      },
      "ResponseBody": "",
      "ResponseHeaders": {
        "Content-Length": [
          "0"
        ],
        "Expires": [
          "-1"
        ],
        "Pragma": [
          "no-cache"
        ],
        "x-ms-request-id": [
<<<<<<< HEAD
          "westus:13af191a-01d0-463e-9122-5203a4b8df5f"
=======
          "westus:a502a5eb-f761-4ac7-a5fd-7f8f30490b95"
>>>>>>> 9fbe613e
        ],
        "x-ms-ratelimit-remaining-subscription-writes": [
          "1194"
        ],
        "x-ms-correlation-request-id": [
<<<<<<< HEAD
          "90d0cdad-3f93-4305-8f4c-81375900f9b2"
        ],
        "x-ms-routing-request-id": [
          "WESTUS:20160129T231520Z:90d0cdad-3f93-4305-8f4c-81375900f9b2"
=======
          "9e703e45-2b5f-49c3-b161-ec42d95e92b1"
        ],
        "x-ms-routing-request-id": [
          "WESTUS:20160129T221911Z:9e703e45-2b5f-49c3-b161-ec42d95e92b1"
>>>>>>> 9fbe613e
        ],
        "Strict-Transport-Security": [
          "max-age=31536000; includeSubDomains"
        ],
        "Cache-Control": [
          "no-cache"
        ],
        "Date": [
<<<<<<< HEAD
          "Fri, 29 Jan 2016 23:15:20 GMT"
=======
          "Fri, 29 Jan 2016 22:19:10 GMT"
>>>>>>> 9fbe613e
        ]
      },
      "StatusCode": 200
    },
    {
<<<<<<< HEAD
      "RequestUri": "/subscriptions/57b7034d-72d4-433d-ace2-a7460aed6a99/resourceGroups/onesdk5090/providers/Microsoft.Logic/workflows/onesdk583?api-version=2015-02-01-preview",
      "EncodedRequestUri": "L3N1YnNjcmlwdGlvbnMvNTdiNzAzNGQtNzJkNC00MzNkLWFjZTItYTc0NjBhZWQ2YTk5L3Jlc291cmNlR3JvdXBzL29uZXNkazUwOTAvcHJvdmlkZXJzL01pY3Jvc29mdC5Mb2dpYy93b3JrZmxvd3Mvb25lc2RrNTgzP2FwaS12ZXJzaW9uPTIwMTUtMDItMDEtcHJldmlldw==",
=======
      "RequestUri": "/subscriptions/57b7034d-72d4-433d-ace2-a7460aed6a99/resourceGroups/onesdk9024/providers/Microsoft.Logic/workflows/onesdk7620?api-version=2015-02-01-preview",
      "EncodedRequestUri": "L3N1YnNjcmlwdGlvbnMvNTdiNzAzNGQtNzJkNC00MzNkLWFjZTItYTc0NjBhZWQ2YTk5L3Jlc291cmNlR3JvdXBzL29uZXNkazkwMjQvcHJvdmlkZXJzL01pY3Jvc29mdC5Mb2dpYy93b3JrZmxvd3Mvb25lc2RrNzYyMD9hcGktdmVyc2lvbj0yMDE1LTAyLTAxLXByZXZpZXc=",
>>>>>>> 9fbe613e
      "RequestMethod": "GET",
      "RequestBody": "",
      "RequestHeaders": {
        "x-ms-client-request-id": [
<<<<<<< HEAD
          "7c3f2011-9dd1-452c-8ed1-ddac0f00d8d4"
=======
          "5199f36c-743b-4712-b776-b3a285a0c111"
>>>>>>> 9fbe613e
        ],
        "accept-language": [
          "en-US"
        ],
        "User-Agent": [
          "Microsoft.Azure.Management.Logic.LogicManagementClient/0.1.0.0"
        ]
      },
<<<<<<< HEAD
      "ResponseBody": "{\r\n  \"error\": {\r\n    \"code\": \"ResourceNotFound\",\r\n    \"message\": \"The Resource 'Microsoft.Logic/workflows/onesdk583' under resource group 'onesdk5090' was not found.\"\r\n  }\r\n}",
=======
      "ResponseBody": "{\r\n  \"error\": {\r\n    \"code\": \"ResourceNotFound\",\r\n    \"message\": \"The Resource 'Microsoft.Logic/workflows/onesdk7620' under resource group 'onesdk9024' was not found.\"\r\n  }\r\n}",
>>>>>>> 9fbe613e
      "ResponseHeaders": {
        "Content-Length": [
          "149"
        ],
        "Content-Type": [
          "application/json; charset=utf-8"
        ],
        "Expires": [
          "-1"
        ],
        "Pragma": [
          "no-cache"
        ],
        "x-ms-failure-cause": [
          "gateway"
        ],
        "x-ms-request-id": [
<<<<<<< HEAD
          "5f58be26-4213-4d29-81d3-bdd42b928acf"
        ],
        "x-ms-correlation-request-id": [
          "5f58be26-4213-4d29-81d3-bdd42b928acf"
        ],
        "x-ms-routing-request-id": [
          "WESTUS:20160129T231521Z:5f58be26-4213-4d29-81d3-bdd42b928acf"
=======
          "0e76843c-4279-43a3-8508-3ac184fff62a"
        ],
        "x-ms-correlation-request-id": [
          "0e76843c-4279-43a3-8508-3ac184fff62a"
        ],
        "x-ms-routing-request-id": [
          "WESTUS:20160129T221911Z:0e76843c-4279-43a3-8508-3ac184fff62a"
>>>>>>> 9fbe613e
        ],
        "Strict-Transport-Security": [
          "max-age=31536000; includeSubDomains"
        ],
        "Cache-Control": [
          "no-cache"
        ],
        "Date": [
<<<<<<< HEAD
          "Fri, 29 Jan 2016 23:15:20 GMT"
=======
          "Fri, 29 Jan 2016 22:19:10 GMT"
>>>>>>> 9fbe613e
        ]
      },
      "StatusCode": 404
    },
    {
<<<<<<< HEAD
      "RequestUri": "/subscriptions/57b7034d-72d4-433d-ace2-a7460aed6a99/resourceGroups/onesdk5090/providers/Microsoft.Logic/workflows/onesdk583?api-version=2015-02-01-preview",
      "EncodedRequestUri": "L3N1YnNjcmlwdGlvbnMvNTdiNzAzNGQtNzJkNC00MzNkLWFjZTItYTc0NjBhZWQ2YTk5L3Jlc291cmNlR3JvdXBzL29uZXNkazUwOTAvcHJvdmlkZXJzL01pY3Jvc29mdC5Mb2dpYy93b3JrZmxvd3Mvb25lc2RrNTgzP2FwaS12ZXJzaW9uPTIwMTUtMDItMDEtcHJldmlldw==",
      "RequestMethod": "PUT",
      "RequestBody": "{\r\n  \"location\": \"West US\",\r\n  \"properties\": {\r\n    \"state\": \"Enabled\",\r\n    \"sku\": {\r\n      \"name\": \"Standard\",\r\n      \"plan\": {\r\n        \"id\": \"/subscriptions/57b7034d-72d4-433d-ace2-a7460aed6a99/resourceGroups/onesdk5090/providers/Microsoft.Web/serverfarms/StandardServicePlan\"\r\n      }\r\n    },\r\n    \"definition\": {\r\n      \"$schema\": \"https://schema.management.azure.com/providers/Microsoft.Logic/schemas/2014-12-01-preview/workflowdefinition.json#\",\r\n      \"contentVersion\": \"1.0.0.0\",\r\n      \"parameters\": {\r\n        \"runworkflowmanually\": {\r\n          \"type\": \"bool\",\r\n          \"defaultValue\": true\r\n        },\r\n        \"destinationUri\": {\r\n          \"type\": \"string\",\r\n          \"defaultValue\": \"http://tempuri.org\"\r\n        }\r\n      },\r\n      \"triggers\": {},\r\n      \"actions\": {\r\n        \"http\": {\r\n          \"type\": \"Http\",\r\n          \"inputs\": {\r\n            \"method\": \"POST\",\r\n            \"uri\": \"@parameters('destinationUri')\",\r\n            \"body\": \"Test\"\r\n          },\r\n          \"conditions\": []\r\n        }\r\n      },\r\n      \"outputs\": {}\r\n    },\r\n    \"parameters\": {\r\n      \"destinationUri\": {\r\n        \"value\": \"http://requestb.in/1kj7g8e1\"\r\n      }\r\n    }\r\n  }\r\n}",
=======
      "RequestUri": "/subscriptions/57b7034d-72d4-433d-ace2-a7460aed6a99/resourceGroups/onesdk9024/providers/Microsoft.Logic/workflows/onesdk7620?api-version=2015-02-01-preview",
      "EncodedRequestUri": "L3N1YnNjcmlwdGlvbnMvNTdiNzAzNGQtNzJkNC00MzNkLWFjZTItYTc0NjBhZWQ2YTk5L3Jlc291cmNlR3JvdXBzL29uZXNkazkwMjQvcHJvdmlkZXJzL01pY3Jvc29mdC5Mb2dpYy93b3JrZmxvd3Mvb25lc2RrNzYyMD9hcGktdmVyc2lvbj0yMDE1LTAyLTAxLXByZXZpZXc=",
      "RequestMethod": "PUT",
      "RequestBody": "{\r\n  \"location\": \"West US\",\r\n  \"properties\": {\r\n    \"state\": \"Enabled\",\r\n    \"sku\": {\r\n      \"name\": \"Standard\",\r\n      \"plan\": {\r\n        \"id\": \"/subscriptions/57b7034d-72d4-433d-ace2-a7460aed6a99/resourceGroups/onesdk9024/providers/Microsoft.Web/serverfarms/StandardServicePlan\"\r\n      }\r\n    },\r\n    \"definition\": {\r\n      \"$schema\": \"https://schema.management.azure.com/providers/Microsoft.Logic/schemas/2014-12-01-preview/workflowdefinition.json#\",\r\n      \"contentVersion\": \"1.0.0.0\",\r\n      \"parameters\": {\r\n        \"runworkflowmanually\": {\r\n          \"type\": \"bool\",\r\n          \"defaultValue\": true\r\n        },\r\n        \"destinationUri\": {\r\n          \"type\": \"string\",\r\n          \"defaultValue\": \"http://tempuri.org\"\r\n        }\r\n      },\r\n      \"triggers\": {},\r\n      \"actions\": {\r\n        \"http\": {\r\n          \"type\": \"Http\",\r\n          \"inputs\": {\r\n            \"method\": \"POST\",\r\n            \"uri\": \"@parameters('destinationUri')\",\r\n            \"body\": \"Test\"\r\n          },\r\n          \"conditions\": []\r\n        }\r\n      },\r\n      \"outputs\": {}\r\n    },\r\n    \"parameters\": {\r\n      \"destinationUri\": {\r\n        \"value\": \"http://requestb.in/1kj7g8e1\"\r\n      }\r\n    }\r\n  }\r\n}",
>>>>>>> 9fbe613e
      "RequestHeaders": {
        "Content-Type": [
          "application/json; charset=utf-8"
        ],
        "Content-Length": [
          "1180"
        ],
        "x-ms-client-request-id": [
<<<<<<< HEAD
          "35c5a6b3-4b21-476e-a805-f8046ebdf524"
=======
          "38195421-e1f6-4627-9e55-827e74508589"
>>>>>>> 9fbe613e
        ],
        "accept-language": [
          "en-US"
        ],
        "User-Agent": [
          "Microsoft.Azure.Management.Logic.LogicManagementClient/0.1.0.0"
        ]
      },
<<<<<<< HEAD
      "ResponseBody": "{\r\n  \"properties\": {\r\n    \"provisioningState\": \"Succeeded\",\r\n    \"createdTime\": \"2016-01-29T23:15:20.6986564Z\",\r\n    \"changedTime\": \"2016-01-29T23:15:20.6986564Z\",\r\n    \"state\": \"Enabled\",\r\n    \"version\": \"08587474975649442298\",\r\n    \"accessEndpoint\": \"https://westus.logic.azure.com:443/subscriptions/57b7034d-72d4-433d-ace2-a7460aed6a99/resourcegroups/onesdk5090/providers/Microsoft.Logic/workflows/onesdk583\",\r\n    \"sku\": {\r\n      \"name\": \"Standard\",\r\n      \"plan\": {\r\n        \"id\": \"/subscriptions/57b7034d-72d4-433d-ace2-a7460aed6a99/resourceGroups/onesdk5090/providers/Microsoft.Web/serverfarms/StandardServicePlan\",\r\n        \"type\": \"Microsoft.Web/ServerFarms\",\r\n        \"name\": \"StandardServicePlan\"\r\n      }\r\n    },\r\n    \"definition\": {\r\n      \"$schema\": \"https://schema.management.azure.com/providers/Microsoft.Logic/schemas/2014-12-01-preview/workflowdefinition.json#\",\r\n      \"contentVersion\": \"1.0.0.0\",\r\n      \"parameters\": {\r\n        \"runworkflowmanually\": {\r\n          \"defaultValue\": true,\r\n          \"type\": \"Bool\"\r\n        },\r\n        \"destinationUri\": {\r\n          \"defaultValue\": \"http://tempuri.org\",\r\n          \"type\": \"String\"\r\n        }\r\n      },\r\n      \"triggers\": {},\r\n      \"actions\": {\r\n        \"http\": {\r\n          \"type\": \"Http\",\r\n          \"inputs\": {\r\n            \"method\": \"POST\",\r\n            \"uri\": \"@parameters('destinationUri')\",\r\n            \"body\": \"Test\"\r\n          },\r\n          \"conditions\": []\r\n        }\r\n      },\r\n      \"outputs\": {}\r\n    },\r\n    \"parameters\": {\r\n      \"destinationUri\": {\r\n        \"value\": \"http://requestb.in/1kj7g8e1\"\r\n      }\r\n    }\r\n  },\r\n  \"id\": \"/subscriptions/57b7034d-72d4-433d-ace2-a7460aed6a99/resourceGroups/onesdk5090/providers/Microsoft.Logic/workflows/onesdk583\",\r\n  \"name\": \"onesdk583\",\r\n  \"type\": \"Microsoft.Logic/workflows\",\r\n  \"location\": \"West US\"\r\n}",
=======
      "ResponseBody": "{\r\n  \"properties\": {\r\n    \"provisioningState\": \"Succeeded\",\r\n    \"createdTime\": \"2016-01-29T22:19:10.9491001Z\",\r\n    \"changedTime\": \"2016-01-29T22:19:10.9491001Z\",\r\n    \"state\": \"Enabled\",\r\n    \"version\": \"08587475009345641085\",\r\n    \"accessEndpoint\": \"https://westus.logic.azure.com:443/subscriptions/57b7034d-72d4-433d-ace2-a7460aed6a99/resourcegroups/onesdk9024/providers/Microsoft.Logic/workflows/onesdk7620\",\r\n    \"sku\": {\r\n      \"name\": \"Standard\",\r\n      \"plan\": {\r\n        \"id\": \"/subscriptions/57b7034d-72d4-433d-ace2-a7460aed6a99/resourceGroups/onesdk9024/providers/Microsoft.Web/serverfarms/StandardServicePlan\",\r\n        \"type\": \"Microsoft.Web/ServerFarms\",\r\n        \"name\": \"StandardServicePlan\"\r\n      }\r\n    },\r\n    \"definition\": {\r\n      \"$schema\": \"https://schema.management.azure.com/providers/Microsoft.Logic/schemas/2014-12-01-preview/workflowdefinition.json#\",\r\n      \"contentVersion\": \"1.0.0.0\",\r\n      \"parameters\": {\r\n        \"runworkflowmanually\": {\r\n          \"defaultValue\": true,\r\n          \"type\": \"Bool\"\r\n        },\r\n        \"destinationUri\": {\r\n          \"defaultValue\": \"http://tempuri.org\",\r\n          \"type\": \"String\"\r\n        }\r\n      },\r\n      \"triggers\": {},\r\n      \"actions\": {\r\n        \"http\": {\r\n          \"type\": \"Http\",\r\n          \"inputs\": {\r\n            \"method\": \"POST\",\r\n            \"uri\": \"@parameters('destinationUri')\",\r\n            \"body\": \"Test\"\r\n          },\r\n          \"conditions\": []\r\n        }\r\n      },\r\n      \"outputs\": {}\r\n    },\r\n    \"parameters\": {\r\n      \"destinationUri\": {\r\n        \"value\": \"http://requestb.in/1kj7g8e1\"\r\n      }\r\n    }\r\n  },\r\n  \"id\": \"/subscriptions/57b7034d-72d4-433d-ace2-a7460aed6a99/resourceGroups/onesdk9024/providers/Microsoft.Logic/workflows/onesdk7620\",\r\n  \"name\": \"onesdk7620\",\r\n  \"type\": \"Microsoft.Logic/workflows\",\r\n  \"location\": \"West US\"\r\n}",
>>>>>>> 9fbe613e
      "ResponseHeaders": {
        "Content-Length": [
          "1353"
        ],
        "Content-Type": [
          "application/json; charset=utf-8"
        ],
        "Expires": [
          "-1"
        ],
        "Pragma": [
          "no-cache"
        ],
        "x-ms-request-id": [
<<<<<<< HEAD
          "westus:c7c31189-aa66-45f2-8f83-ce739e593486"
=======
          "westus:e58f2335-3308-4009-baaa-98495906a71a"
>>>>>>> 9fbe613e
        ],
        "x-ms-ratelimit-remaining-subscription-writes": [
          "1193"
        ],
        "x-ms-correlation-request-id": [
<<<<<<< HEAD
          "a39fdea2-1f92-41d9-b654-8f9de245f370"
        ],
        "x-ms-routing-request-id": [
          "WESTUS:20160129T231523Z:a39fdea2-1f92-41d9-b654-8f9de245f370"
=======
          "4b962e4c-e2ee-4322-9fb1-6d3c7b4f38e3"
        ],
        "x-ms-routing-request-id": [
          "WESTUS:20160129T221913Z:4b962e4c-e2ee-4322-9fb1-6d3c7b4f38e3"
>>>>>>> 9fbe613e
        ],
        "Strict-Transport-Security": [
          "max-age=31536000; includeSubDomains"
        ],
        "Cache-Control": [
          "no-cache"
        ],
        "Date": [
<<<<<<< HEAD
          "Fri, 29 Jan 2016 23:15:22 GMT"
=======
          "Fri, 29 Jan 2016 22:19:13 GMT"
>>>>>>> 9fbe613e
        ]
      },
      "StatusCode": 201
    },
    {
<<<<<<< HEAD
      "RequestUri": "/subscriptions/57b7034d-72d4-433d-ace2-a7460aed6a99/resourceGroups/onesdk5090/providers/Microsoft.Logic/workflows/onesdk583?api-version=2015-02-01-preview",
      "EncodedRequestUri": "L3N1YnNjcmlwdGlvbnMvNTdiNzAzNGQtNzJkNC00MzNkLWFjZTItYTc0NjBhZWQ2YTk5L3Jlc291cmNlR3JvdXBzL29uZXNkazUwOTAvcHJvdmlkZXJzL01pY3Jvc29mdC5Mb2dpYy93b3JrZmxvd3Mvb25lc2RrNTgzP2FwaS12ZXJzaW9uPTIwMTUtMDItMDEtcHJldmlldw==",
=======
      "RequestUri": "/subscriptions/57b7034d-72d4-433d-ace2-a7460aed6a99/resourceGroups/onesdk9024/providers/Microsoft.Logic/workflows/onesdk7620?api-version=2015-02-01-preview",
      "EncodedRequestUri": "L3N1YnNjcmlwdGlvbnMvNTdiNzAzNGQtNzJkNC00MzNkLWFjZTItYTc0NjBhZWQ2YTk5L3Jlc291cmNlR3JvdXBzL29uZXNkazkwMjQvcHJvdmlkZXJzL01pY3Jvc29mdC5Mb2dpYy93b3JrZmxvd3Mvb25lc2RrNzYyMD9hcGktdmVyc2lvbj0yMDE1LTAyLTAxLXByZXZpZXc=",
>>>>>>> 9fbe613e
      "RequestMethod": "DELETE",
      "RequestBody": "",
      "RequestHeaders": {
        "x-ms-client-request-id": [
<<<<<<< HEAD
          "9bceba86-7377-4fb2-be9c-397f9a6c3a36"
=======
          "79e61657-ede4-4235-86a2-fff27277783c"
>>>>>>> 9fbe613e
        ],
        "accept-language": [
          "en-US"
        ],
        "User-Agent": [
          "Microsoft.Azure.Management.Logic.LogicManagementClient/0.1.0.0"
        ]
      },
      "ResponseBody": "",
      "ResponseHeaders": {
        "Content-Length": [
          "0"
        ],
        "Expires": [
          "-1"
        ],
        "Pragma": [
          "no-cache"
        ],
        "x-ms-request-id": [
<<<<<<< HEAD
          "westus:0d6b7609-38e8-4d68-b9c4-748d914ff910"
=======
          "westus:c3624715-d0b7-417f-9680-5ac44c40e585"
>>>>>>> 9fbe613e
        ],
        "x-ms-ratelimit-remaining-subscription-writes": [
          "1192"
        ],
        "x-ms-correlation-request-id": [
<<<<<<< HEAD
          "720a0a5e-b8b8-48fd-8b5a-2a324bffc39f"
        ],
        "x-ms-routing-request-id": [
          "WESTUS:20160129T231524Z:720a0a5e-b8b8-48fd-8b5a-2a324bffc39f"
=======
          "cdab1a43-4e97-4ef7-9314-2ff92dee27e5"
        ],
        "x-ms-routing-request-id": [
          "WESTUS:20160129T221913Z:cdab1a43-4e97-4ef7-9314-2ff92dee27e5"
>>>>>>> 9fbe613e
        ],
        "Strict-Transport-Security": [
          "max-age=31536000; includeSubDomains"
        ],
        "Cache-Control": [
          "no-cache"
        ],
        "Date": [
<<<<<<< HEAD
          "Fri, 29 Jan 2016 23:15:23 GMT"
=======
          "Fri, 29 Jan 2016 22:19:13 GMT"
>>>>>>> 9fbe613e
        ]
      },
      "StatusCode": 200
    },
    {
<<<<<<< HEAD
      "RequestUri": "/subscriptions/57b7034d-72d4-433d-ace2-a7460aed6a99/resourceGroups/onesdk5090/providers/Microsoft.Logic/workflows/onesdk1943?api-version=2015-02-01-preview",
      "EncodedRequestUri": "L3N1YnNjcmlwdGlvbnMvNTdiNzAzNGQtNzJkNC00MzNkLWFjZTItYTc0NjBhZWQ2YTk5L3Jlc291cmNlR3JvdXBzL29uZXNkazUwOTAvcHJvdmlkZXJzL01pY3Jvc29mdC5Mb2dpYy93b3JrZmxvd3Mvb25lc2RrMTk0Mz9hcGktdmVyc2lvbj0yMDE1LTAyLTAxLXByZXZpZXc=",
=======
      "RequestUri": "/subscriptions/57b7034d-72d4-433d-ace2-a7460aed6a99/resourceGroups/onesdk9024/providers/Microsoft.Logic/workflows/onesdk3578?api-version=2015-02-01-preview",
      "EncodedRequestUri": "L3N1YnNjcmlwdGlvbnMvNTdiNzAzNGQtNzJkNC00MzNkLWFjZTItYTc0NjBhZWQ2YTk5L3Jlc291cmNlR3JvdXBzL29uZXNkazkwMjQvcHJvdmlkZXJzL01pY3Jvc29mdC5Mb2dpYy93b3JrZmxvd3Mvb25lc2RrMzU3OD9hcGktdmVyc2lvbj0yMDE1LTAyLTAxLXByZXZpZXc=",
>>>>>>> 9fbe613e
      "RequestMethod": "GET",
      "RequestBody": "",
      "RequestHeaders": {
        "x-ms-client-request-id": [
<<<<<<< HEAD
          "6b3c7943-d651-4cad-9139-4baa70107e9f"
=======
          "ee97ea6e-9007-4184-8caf-318ac8dd5447"
>>>>>>> 9fbe613e
        ],
        "accept-language": [
          "en-US"
        ],
        "User-Agent": [
          "Microsoft.Azure.Management.Logic.LogicManagementClient/0.1.0.0"
        ]
      },
<<<<<<< HEAD
      "ResponseBody": "{\r\n  \"error\": {\r\n    \"code\": \"ResourceNotFound\",\r\n    \"message\": \"The Resource 'Microsoft.Logic/workflows/onesdk1943' under resource group 'onesdk5090' was not found.\"\r\n  }\r\n}",
=======
      "ResponseBody": "{\r\n  \"error\": {\r\n    \"code\": \"ResourceNotFound\",\r\n    \"message\": \"The Resource 'Microsoft.Logic/workflows/onesdk3578' under resource group 'onesdk9024' was not found.\"\r\n  }\r\n}",
>>>>>>> 9fbe613e
      "ResponseHeaders": {
        "Content-Length": [
          "150"
        ],
        "Content-Type": [
          "application/json; charset=utf-8"
        ],
        "Expires": [
          "-1"
        ],
        "Pragma": [
          "no-cache"
        ],
        "x-ms-failure-cause": [
          "gateway"
        ],
        "x-ms-request-id": [
<<<<<<< HEAD
          "485494e8-ece8-490c-a7b4-54b503df6c09"
        ],
        "x-ms-correlation-request-id": [
          "485494e8-ece8-490c-a7b4-54b503df6c09"
        ],
        "x-ms-routing-request-id": [
          "WESTUS:20160129T231524Z:485494e8-ece8-490c-a7b4-54b503df6c09"
=======
          "dcf85eac-18e7-4b07-ada0-7f4440b614e3"
        ],
        "x-ms-correlation-request-id": [
          "dcf85eac-18e7-4b07-ada0-7f4440b614e3"
        ],
        "x-ms-routing-request-id": [
          "WESTUS:20160129T221914Z:dcf85eac-18e7-4b07-ada0-7f4440b614e3"
>>>>>>> 9fbe613e
        ],
        "Strict-Transport-Security": [
          "max-age=31536000; includeSubDomains"
        ],
        "Cache-Control": [
          "no-cache"
        ],
        "Date": [
<<<<<<< HEAD
          "Fri, 29 Jan 2016 23:15:24 GMT"
=======
          "Fri, 29 Jan 2016 22:19:14 GMT"
>>>>>>> 9fbe613e
        ]
      },
      "StatusCode": 404
    },
    {
<<<<<<< HEAD
      "RequestUri": "/subscriptions/57b7034d-72d4-433d-ace2-a7460aed6a99/resourceGroups/onesdk5090/providers/Microsoft.Logic/workflows/onesdk1943?api-version=2015-02-01-preview",
      "EncodedRequestUri": "L3N1YnNjcmlwdGlvbnMvNTdiNzAzNGQtNzJkNC00MzNkLWFjZTItYTc0NjBhZWQ2YTk5L3Jlc291cmNlR3JvdXBzL29uZXNkazUwOTAvcHJvdmlkZXJzL01pY3Jvc29mdC5Mb2dpYy93b3JrZmxvd3Mvb25lc2RrMTk0Mz9hcGktdmVyc2lvbj0yMDE1LTAyLTAxLXByZXZpZXc=",
      "RequestMethod": "PUT",
      "RequestBody": "{\r\n  \"location\": \"westus\",\r\n  \"properties\": {\r\n    \"state\": \"Enabled\",\r\n    \"sku\": {\r\n      \"name\": \"Standard\",\r\n      \"plan\": {\r\n        \"id\": \"/subscriptions/57b7034d-72d4-433d-ace2-a7460aed6a99/resourceGroups/onesdk5090/providers/Microsoft.Web/serverfarms/StandardServicePlan\"\r\n      }\r\n    },\r\n    \"definition\": {\r\n      \"$schema\": \"https://schema.management.azure.com/providers/Microsoft.Logic/schemas/2014-12-01-preview/workflowdefinition.json#\",\r\n      \"contentVersion\": \"1.0.0.0\",\r\n      \"parameters\": {\r\n        \"runworkflowmanually\": {\r\n          \"type\": \"bool\",\r\n          \"defaultValue\": true\r\n        },\r\n        \"destinationUri\": {\r\n          \"type\": \"string\",\r\n          \"defaultValue\": \"http://tempuri.org\"\r\n        }\r\n      },\r\n      \"triggers\": {},\r\n      \"actions\": {\r\n        \"http\": {\r\n          \"type\": \"Http\",\r\n          \"inputs\": {\r\n            \"method\": \"POST\",\r\n            \"uri\": \"@parameters('destinationUri')\",\r\n            \"body\": \"Test\"\r\n          },\r\n          \"conditions\": []\r\n        }\r\n      },\r\n      \"outputs\": {}\r\n    },\r\n    \"parameters\": {\r\n      \"destinationUri\": {\r\n        \"value\": \"http://requestb.in/1kj7g8e1\"\r\n      }\r\n    }\r\n  }\r\n}",
=======
      "RequestUri": "/subscriptions/57b7034d-72d4-433d-ace2-a7460aed6a99/resourceGroups/onesdk9024/providers/Microsoft.Logic/workflows/onesdk3578?api-version=2015-02-01-preview",
      "EncodedRequestUri": "L3N1YnNjcmlwdGlvbnMvNTdiNzAzNGQtNzJkNC00MzNkLWFjZTItYTc0NjBhZWQ2YTk5L3Jlc291cmNlR3JvdXBzL29uZXNkazkwMjQvcHJvdmlkZXJzL01pY3Jvc29mdC5Mb2dpYy93b3JrZmxvd3Mvb25lc2RrMzU3OD9hcGktdmVyc2lvbj0yMDE1LTAyLTAxLXByZXZpZXc=",
      "RequestMethod": "PUT",
      "RequestBody": "{\r\n  \"location\": \"westus\",\r\n  \"properties\": {\r\n    \"state\": \"Enabled\",\r\n    \"sku\": {\r\n      \"name\": \"Standard\",\r\n      \"plan\": {\r\n        \"id\": \"/subscriptions/57b7034d-72d4-433d-ace2-a7460aed6a99/resourceGroups/onesdk9024/providers/Microsoft.Web/serverfarms/StandardServicePlan\"\r\n      }\r\n    },\r\n    \"definition\": {\r\n      \"$schema\": \"https://schema.management.azure.com/providers/Microsoft.Logic/schemas/2014-12-01-preview/workflowdefinition.json#\",\r\n      \"contentVersion\": \"1.0.0.0\",\r\n      \"parameters\": {\r\n        \"runworkflowmanually\": {\r\n          \"type\": \"bool\",\r\n          \"defaultValue\": true\r\n        },\r\n        \"destinationUri\": {\r\n          \"type\": \"string\",\r\n          \"defaultValue\": \"http://tempuri.org\"\r\n        }\r\n      },\r\n      \"triggers\": {},\r\n      \"actions\": {\r\n        \"http\": {\r\n          \"type\": \"Http\",\r\n          \"inputs\": {\r\n            \"method\": \"POST\",\r\n            \"uri\": \"@parameters('destinationUri')\",\r\n            \"body\": \"Test\"\r\n          },\r\n          \"conditions\": []\r\n        }\r\n      },\r\n      \"outputs\": {}\r\n    },\r\n    \"parameters\": {\r\n      \"destinationUri\": {\r\n        \"value\": \"http://requestb.in/1kj7g8e1\"\r\n      }\r\n    }\r\n  }\r\n}",
>>>>>>> 9fbe613e
      "RequestHeaders": {
        "Content-Type": [
          "application/json; charset=utf-8"
        ],
        "Content-Length": [
          "1179"
        ],
        "x-ms-client-request-id": [
<<<<<<< HEAD
          "2ee21200-cfa2-4255-b1a6-d34cdb155fb0"
=======
          "8c440189-e7a2-4a53-bdc5-55d40eb25f8d"
>>>>>>> 9fbe613e
        ],
        "accept-language": [
          "en-US"
        ],
        "User-Agent": [
          "Microsoft.Azure.Management.Logic.LogicManagementClient/0.1.0.0"
        ]
      },
<<<<<<< HEAD
      "ResponseBody": "{\r\n  \"properties\": {\r\n    \"provisioningState\": \"Succeeded\",\r\n    \"createdTime\": \"2016-01-29T23:15:24.4065176Z\",\r\n    \"changedTime\": \"2016-01-29T23:15:24.4065176Z\",\r\n    \"state\": \"Enabled\",\r\n    \"version\": \"08587474975613072059\",\r\n    \"accessEndpoint\": \"https://westus.logic.azure.com:443/subscriptions/57b7034d-72d4-433d-ace2-a7460aed6a99/resourcegroups/onesdk5090/providers/Microsoft.Logic/workflows/onesdk1943\",\r\n    \"sku\": {\r\n      \"name\": \"Standard\",\r\n      \"plan\": {\r\n        \"id\": \"/subscriptions/57b7034d-72d4-433d-ace2-a7460aed6a99/resourceGroups/onesdk5090/providers/Microsoft.Web/serverfarms/StandardServicePlan\",\r\n        \"type\": \"Microsoft.Web/ServerFarms\",\r\n        \"name\": \"StandardServicePlan\"\r\n      }\r\n    },\r\n    \"definition\": {\r\n      \"$schema\": \"https://schema.management.azure.com/providers/Microsoft.Logic/schemas/2014-12-01-preview/workflowdefinition.json#\",\r\n      \"contentVersion\": \"1.0.0.0\",\r\n      \"parameters\": {\r\n        \"runworkflowmanually\": {\r\n          \"defaultValue\": true,\r\n          \"type\": \"Bool\"\r\n        },\r\n        \"destinationUri\": {\r\n          \"defaultValue\": \"http://tempuri.org\",\r\n          \"type\": \"String\"\r\n        }\r\n      },\r\n      \"triggers\": {},\r\n      \"actions\": {\r\n        \"http\": {\r\n          \"type\": \"Http\",\r\n          \"inputs\": {\r\n            \"method\": \"POST\",\r\n            \"uri\": \"@parameters('destinationUri')\",\r\n            \"body\": \"Test\"\r\n          },\r\n          \"conditions\": []\r\n        }\r\n      },\r\n      \"outputs\": {}\r\n    },\r\n    \"parameters\": {\r\n      \"destinationUri\": {\r\n        \"value\": \"http://requestb.in/1kj7g8e1\"\r\n      }\r\n    }\r\n  },\r\n  \"id\": \"/subscriptions/57b7034d-72d4-433d-ace2-a7460aed6a99/resourceGroups/onesdk5090/providers/Microsoft.Logic/workflows/onesdk1943\",\r\n  \"name\": \"onesdk1943\",\r\n  \"type\": \"Microsoft.Logic/workflows\",\r\n  \"location\": \"westus\"\r\n}",
=======
      "ResponseBody": "{\r\n  \"properties\": {\r\n    \"provisioningState\": \"Succeeded\",\r\n    \"createdTime\": \"2016-01-29T22:19:13.0157938Z\",\r\n    \"changedTime\": \"2016-01-29T22:19:13.0157938Z\",\r\n    \"state\": \"Enabled\",\r\n    \"version\": \"08587475009325169529\",\r\n    \"accessEndpoint\": \"https://westus.logic.azure.com:443/subscriptions/57b7034d-72d4-433d-ace2-a7460aed6a99/resourcegroups/onesdk9024/providers/Microsoft.Logic/workflows/onesdk3578\",\r\n    \"sku\": {\r\n      \"name\": \"Standard\",\r\n      \"plan\": {\r\n        \"id\": \"/subscriptions/57b7034d-72d4-433d-ace2-a7460aed6a99/resourceGroups/onesdk9024/providers/Microsoft.Web/serverfarms/StandardServicePlan\",\r\n        \"type\": \"Microsoft.Web/ServerFarms\",\r\n        \"name\": \"StandardServicePlan\"\r\n      }\r\n    },\r\n    \"definition\": {\r\n      \"$schema\": \"https://schema.management.azure.com/providers/Microsoft.Logic/schemas/2014-12-01-preview/workflowdefinition.json#\",\r\n      \"contentVersion\": \"1.0.0.0\",\r\n      \"parameters\": {\r\n        \"runworkflowmanually\": {\r\n          \"defaultValue\": true,\r\n          \"type\": \"Bool\"\r\n        },\r\n        \"destinationUri\": {\r\n          \"defaultValue\": \"http://tempuri.org\",\r\n          \"type\": \"String\"\r\n        }\r\n      },\r\n      \"triggers\": {},\r\n      \"actions\": {\r\n        \"http\": {\r\n          \"type\": \"Http\",\r\n          \"inputs\": {\r\n            \"method\": \"POST\",\r\n            \"uri\": \"@parameters('destinationUri')\",\r\n            \"body\": \"Test\"\r\n          },\r\n          \"conditions\": []\r\n        }\r\n      },\r\n      \"outputs\": {}\r\n    },\r\n    \"parameters\": {\r\n      \"destinationUri\": {\r\n        \"value\": \"http://requestb.in/1kj7g8e1\"\r\n      }\r\n    }\r\n  },\r\n  \"id\": \"/subscriptions/57b7034d-72d4-433d-ace2-a7460aed6a99/resourceGroups/onesdk9024/providers/Microsoft.Logic/workflows/onesdk3578\",\r\n  \"name\": \"onesdk3578\",\r\n  \"type\": \"Microsoft.Logic/workflows\",\r\n  \"location\": \"westus\"\r\n}",
>>>>>>> 9fbe613e
      "ResponseHeaders": {
        "Content-Length": [
          "1355"
        ],
        "Content-Type": [
          "application/json; charset=utf-8"
        ],
        "Expires": [
          "-1"
        ],
        "Pragma": [
          "no-cache"
        ],
        "x-ms-request-id": [
<<<<<<< HEAD
          "westus:ff2e8b84-ed83-4437-a242-1e7e57d31343"
=======
          "westus:c706530a-45d1-4573-bc2c-4611cd362a10"
>>>>>>> 9fbe613e
        ],
        "x-ms-ratelimit-remaining-subscription-writes": [
          "1191"
        ],
        "x-ms-correlation-request-id": [
<<<<<<< HEAD
          "fc369841-47ca-4347-8925-7e39a2911b03"
        ],
        "x-ms-routing-request-id": [
          "WESTUS:20160129T231526Z:fc369841-47ca-4347-8925-7e39a2911b03"
=======
          "313a16e9-cde1-4c85-a385-7aad89556541"
        ],
        "x-ms-routing-request-id": [
          "WESTUS:20160129T221915Z:313a16e9-cde1-4c85-a385-7aad89556541"
>>>>>>> 9fbe613e
        ],
        "Strict-Transport-Security": [
          "max-age=31536000; includeSubDomains"
        ],
        "Cache-Control": [
          "no-cache"
        ],
        "Date": [
<<<<<<< HEAD
          "Fri, 29 Jan 2016 23:15:26 GMT"
=======
          "Fri, 29 Jan 2016 22:19:15 GMT"
>>>>>>> 9fbe613e
        ]
      },
      "StatusCode": 201
    },
    {
<<<<<<< HEAD
      "RequestUri": "/subscriptions/57b7034d-72d4-433d-ace2-a7460aed6a99/resourceGroups/onesdk5090/providers/Microsoft.Logic/workflows/onesdk1943?api-version=2015-02-01-preview",
      "EncodedRequestUri": "L3N1YnNjcmlwdGlvbnMvNTdiNzAzNGQtNzJkNC00MzNkLWFjZTItYTc0NjBhZWQ2YTk5L3Jlc291cmNlR3JvdXBzL29uZXNkazUwOTAvcHJvdmlkZXJzL01pY3Jvc29mdC5Mb2dpYy93b3JrZmxvd3Mvb25lc2RrMTk0Mz9hcGktdmVyc2lvbj0yMDE1LTAyLTAxLXByZXZpZXc=",
=======
      "RequestUri": "/subscriptions/57b7034d-72d4-433d-ace2-a7460aed6a99/resourceGroups/onesdk9024/providers/Microsoft.Logic/workflows/onesdk3578?api-version=2015-02-01-preview",
      "EncodedRequestUri": "L3N1YnNjcmlwdGlvbnMvNTdiNzAzNGQtNzJkNC00MzNkLWFjZTItYTc0NjBhZWQ2YTk5L3Jlc291cmNlR3JvdXBzL29uZXNkazkwMjQvcHJvdmlkZXJzL01pY3Jvc29mdC5Mb2dpYy93b3JrZmxvd3Mvb25lc2RrMzU3OD9hcGktdmVyc2lvbj0yMDE1LTAyLTAxLXByZXZpZXc=",
>>>>>>> 9fbe613e
      "RequestMethod": "DELETE",
      "RequestBody": "",
      "RequestHeaders": {
        "x-ms-client-request-id": [
<<<<<<< HEAD
          "2288f021-9984-456a-9f4d-ffe6c689b863"
=======
          "799e178a-4c28-4d78-81bd-d7b9e39c383e"
>>>>>>> 9fbe613e
        ],
        "accept-language": [
          "en-US"
        ],
        "User-Agent": [
          "Microsoft.Azure.Management.Logic.LogicManagementClient/0.1.0.0"
        ]
      },
      "ResponseBody": "",
      "ResponseHeaders": {
        "Content-Length": [
          "0"
        ],
        "Expires": [
          "-1"
        ],
        "Pragma": [
          "no-cache"
        ],
        "x-ms-request-id": [
<<<<<<< HEAD
          "westus:1c8eee95-78b3-47a9-b2fa-373eab3ea1a8"
=======
          "westus:c029ca49-6709-4dca-a4c6-68c10434ae9e"
>>>>>>> 9fbe613e
        ],
        "x-ms-ratelimit-remaining-subscription-writes": [
          "1190"
        ],
        "x-ms-correlation-request-id": [
<<<<<<< HEAD
          "acdad4a2-0a7c-42f8-8d8b-53de02a46bf7"
        ],
        "x-ms-routing-request-id": [
          "WESTUS:20160129T231527Z:acdad4a2-0a7c-42f8-8d8b-53de02a46bf7"
=======
          "e56009db-25c5-41e9-a45a-5de8087b8143"
        ],
        "x-ms-routing-request-id": [
          "WESTUS:20160129T221915Z:e56009db-25c5-41e9-a45a-5de8087b8143"
>>>>>>> 9fbe613e
        ],
        "Strict-Transport-Security": [
          "max-age=31536000; includeSubDomains"
        ],
        "Cache-Control": [
          "no-cache"
        ],
        "Date": [
<<<<<<< HEAD
          "Fri, 29 Jan 2016 23:15:27 GMT"
=======
          "Fri, 29 Jan 2016 22:19:15 GMT"
>>>>>>> 9fbe613e
        ]
      },
      "StatusCode": 200
    }
  ],
  "Names": {
    "Test-CreateAndRemoveLogicApp": [
<<<<<<< HEAD
      "onesdk5090",
      "onesdk5745",
      "onesdk583",
      "onesdk1943"
=======
      "onesdk9024",
      "onesdk7241",
      "onesdk7620",
      "onesdk3578"
>>>>>>> 9fbe613e
    ]
  },
  "Variables": {
    "SubscriptionId": "57b7034d-72d4-433d-ace2-a7460aed6a99"
  }
}<|MERGE_RESOLUTION|>--- conflicted
+++ resolved
@@ -1,13 +1,8 @@
 {
   "Entries": [
     {
-<<<<<<< HEAD
-      "RequestUri": "/subscriptions/57b7034d-72d4-433d-ace2-a7460aed6a99/resourcegroups/onesdk5090?api-version=2014-04-01-preview",
-      "EncodedRequestUri": "L3N1YnNjcmlwdGlvbnMvNTdiNzAzNGQtNzJkNC00MzNkLWFjZTItYTc0NjBhZWQ2YTk5L3Jlc291cmNlZ3JvdXBzL29uZXNkazUwOTA/YXBpLXZlcnNpb249MjAxNC0wNC0wMS1wcmV2aWV3",
-=======
       "RequestUri": "/subscriptions/57b7034d-72d4-433d-ace2-a7460aed6a99/resourcegroups/onesdk9024?api-version=2014-04-01-preview",
       "EncodedRequestUri": "L3N1YnNjcmlwdGlvbnMvNTdiNzAzNGQtNzJkNC00MzNkLWFjZTItYTc0NjBhZWQ2YTk5L3Jlc291cmNlZ3JvdXBzL29uZXNkazkwMjQ/YXBpLXZlcnNpb249MjAxNC0wNC0wMS1wcmV2aWV3",
->>>>>>> 9fbe613e
       "RequestMethod": "HEAD",
       "RequestBody": "",
       "RequestHeaders": {
@@ -33,18 +28,6 @@
           "gateway"
         ],
         "x-ms-ratelimit-remaining-subscription-reads": [
-<<<<<<< HEAD
-          "14907"
-        ],
-        "x-ms-request-id": [
-          "3eee6d24-5e2e-43c6-af12-425e2e5f35e6"
-        ],
-        "x-ms-correlation-request-id": [
-          "3eee6d24-5e2e-43c6-af12-425e2e5f35e6"
-        ],
-        "x-ms-routing-request-id": [
-          "WESTUS:20160129T231508Z:3eee6d24-5e2e-43c6-af12-425e2e5f35e6"
-=======
           "14963"
         ],
         "x-ms-request-id": [
@@ -55,32 +38,22 @@
         ],
         "x-ms-routing-request-id": [
           "WESTUS:20160129T221900Z:83da1de4-d154-452d-a541-e2ddffb04f60"
->>>>>>> 9fbe613e
-        ],
-        "Strict-Transport-Security": [
-          "max-age=31536000; includeSubDomains"
-        ],
-        "Cache-Control": [
-          "no-cache"
-        ],
-        "Date": [
-<<<<<<< HEAD
-          "Fri, 29 Jan 2016 23:15:08 GMT"
-=======
+        ],
+        "Strict-Transport-Security": [
+          "max-age=31536000; includeSubDomains"
+        ],
+        "Cache-Control": [
+          "no-cache"
+        ],
+        "Date": [
           "Fri, 29 Jan 2016 22:18:59 GMT"
->>>>>>> 9fbe613e
         ]
       },
       "StatusCode": 404
     },
     {
-<<<<<<< HEAD
-      "RequestUri": "/subscriptions/57b7034d-72d4-433d-ace2-a7460aed6a99/resourcegroups/onesdk5090?api-version=2014-04-01-preview",
-      "EncodedRequestUri": "L3N1YnNjcmlwdGlvbnMvNTdiNzAzNGQtNzJkNC00MzNkLWFjZTItYTc0NjBhZWQ2YTk5L3Jlc291cmNlZ3JvdXBzL29uZXNkazUwOTA/YXBpLXZlcnNpb249MjAxNC0wNC0wMS1wcmV2aWV3",
-=======
       "RequestUri": "/subscriptions/57b7034d-72d4-433d-ace2-a7460aed6a99/resourcegroups/onesdk9024?api-version=2014-04-01-preview",
       "EncodedRequestUri": "L3N1YnNjcmlwdGlvbnMvNTdiNzAzNGQtNzJkNC00MzNkLWFjZTItYTc0NjBhZWQ2YTk5L3Jlc291cmNlZ3JvdXBzL29uZXNkazkwMjQ/YXBpLXZlcnNpb249MjAxNC0wNC0wMS1wcmV2aWV3",
->>>>>>> 9fbe613e
       "RequestMethod": "PUT",
       "RequestBody": "{\r\n  \"location\": \"West US\"\r\n}",
       "RequestHeaders": {
@@ -94,11 +67,7 @@
           "Microsoft.Azure.Management.Resources.ResourceManagementClient/2.0.0.0"
         ]
       },
-<<<<<<< HEAD
-      "ResponseBody": "{\r\n  \"id\": \"/subscriptions/57b7034d-72d4-433d-ace2-a7460aed6a99/resourceGroups/onesdk5090\",\r\n  \"name\": \"onesdk5090\",\r\n  \"location\": \"westus\",\r\n  \"properties\": {\r\n    \"provisioningState\": \"Succeeded\"\r\n  }\r\n}",
-=======
       "ResponseBody": "{\r\n  \"id\": \"/subscriptions/57b7034d-72d4-433d-ace2-a7460aed6a99/resourceGroups/onesdk9024\",\r\n  \"name\": \"onesdk9024\",\r\n  \"location\": \"westus\",\r\n  \"properties\": {\r\n    \"provisioningState\": \"Succeeded\"\r\n  }\r\n}",
->>>>>>> 9fbe613e
       "ResponseHeaders": {
         "Content-Length": [
           "173"
@@ -116,15 +85,6 @@
           "1196"
         ],
         "x-ms-request-id": [
-<<<<<<< HEAD
-          "8838de0f-fa0c-4737-b89a-2101bd0c5566"
-        ],
-        "x-ms-correlation-request-id": [
-          "8838de0f-fa0c-4737-b89a-2101bd0c5566"
-        ],
-        "x-ms-routing-request-id": [
-          "WESTUS:20160129T231509Z:8838de0f-fa0c-4737-b89a-2101bd0c5566"
-=======
           "aaaa8429-6c4f-4321-a5f3-0cba2d12da19"
         ],
         "x-ms-correlation-request-id": [
@@ -132,32 +92,22 @@
         ],
         "x-ms-routing-request-id": [
           "WESTUS:20160129T221900Z:aaaa8429-6c4f-4321-a5f3-0cba2d12da19"
->>>>>>> 9fbe613e
-        ],
-        "Strict-Transport-Security": [
-          "max-age=31536000; includeSubDomains"
-        ],
-        "Cache-Control": [
-          "no-cache"
-        ],
-        "Date": [
-<<<<<<< HEAD
-          "Fri, 29 Jan 2016 23:15:08 GMT"
-=======
+        ],
+        "Strict-Transport-Security": [
+          "max-age=31536000; includeSubDomains"
+        ],
+        "Cache-Control": [
+          "no-cache"
+        ],
+        "Date": [
           "Fri, 29 Jan 2016 22:19:00 GMT"
->>>>>>> 9fbe613e
         ]
       },
       "StatusCode": 201
     },
     {
-<<<<<<< HEAD
-      "RequestUri": "/subscriptions/57b7034d-72d4-433d-ace2-a7460aed6a99/resourceGroups/onesdk5090/resources?api-version=2014-04-01-preview",
-      "EncodedRequestUri": "L3N1YnNjcmlwdGlvbnMvNTdiNzAzNGQtNzJkNC00MzNkLWFjZTItYTc0NjBhZWQ2YTk5L3Jlc291cmNlR3JvdXBzL29uZXNkazUwOTAvcmVzb3VyY2VzP2FwaS12ZXJzaW9uPTIwMTQtMDQtMDEtcHJldmlldw==",
-=======
       "RequestUri": "/subscriptions/57b7034d-72d4-433d-ace2-a7460aed6a99/resourceGroups/onesdk9024/resources?api-version=2014-04-01-preview",
       "EncodedRequestUri": "L3N1YnNjcmlwdGlvbnMvNTdiNzAzNGQtNzJkNC00MzNkLWFjZTItYTc0NjBhZWQ2YTk5L3Jlc291cmNlR3JvdXBzL29uZXNkazkwMjQvcmVzb3VyY2VzP2FwaS12ZXJzaW9uPTIwMTQtMDQtMDEtcHJldmlldw==",
->>>>>>> 9fbe613e
       "RequestMethod": "GET",
       "RequestBody": "",
       "RequestHeaders": {
@@ -180,18 +130,6 @@
           "no-cache"
         ],
         "x-ms-ratelimit-remaining-subscription-reads": [
-<<<<<<< HEAD
-          "14906"
-        ],
-        "x-ms-request-id": [
-          "b1a6ffff-d90f-4a3a-9b90-8c9d99b1a52a"
-        ],
-        "x-ms-correlation-request-id": [
-          "b1a6ffff-d90f-4a3a-9b90-8c9d99b1a52a"
-        ],
-        "x-ms-routing-request-id": [
-          "WESTUS:20160129T231509Z:b1a6ffff-d90f-4a3a-9b90-8c9d99b1a52a"
-=======
           "14962"
         ],
         "x-ms-request-id": [
@@ -202,41 +140,27 @@
         ],
         "x-ms-routing-request-id": [
           "WESTUS:20160129T221900Z:42a2a19d-17e1-493b-b8e5-b326fb25b24a"
->>>>>>> 9fbe613e
-        ],
-        "Strict-Transport-Security": [
-          "max-age=31536000; includeSubDomains"
-        ],
-        "Cache-Control": [
-          "no-cache"
-        ],
-        "Date": [
-<<<<<<< HEAD
-          "Fri, 29 Jan 2016 23:15:08 GMT"
-=======
+        ],
+        "Strict-Transport-Security": [
+          "max-age=31536000; includeSubDomains"
+        ],
+        "Cache-Control": [
+          "no-cache"
+        ],
+        "Date": [
           "Fri, 29 Jan 2016 22:19:00 GMT"
->>>>>>> 9fbe613e
         ]
       },
       "StatusCode": 200
     },
     {
-<<<<<<< HEAD
-      "RequestUri": "/subscriptions/57b7034d-72d4-433d-ace2-a7460aed6a99/resourceGroups/onesdk5090/providers/Microsoft.Web/serverfarms/StandardServicePlan?api-version=2015-08-01",
-      "EncodedRequestUri": "L3N1YnNjcmlwdGlvbnMvNTdiNzAzNGQtNzJkNC00MzNkLWFjZTItYTc0NjBhZWQ2YTk5L3Jlc291cmNlR3JvdXBzL29uZXNkazUwOTAvcHJvdmlkZXJzL01pY3Jvc29mdC5XZWIvc2VydmVyZmFybXMvU3RhbmRhcmRTZXJ2aWNlUGxhbj9hcGktdmVyc2lvbj0yMDE1LTA4LTAx",
-=======
       "RequestUri": "/subscriptions/57b7034d-72d4-433d-ace2-a7460aed6a99/resourceGroups/onesdk9024/providers/Microsoft.Web/serverfarms/StandardServicePlan?api-version=2015-08-01",
       "EncodedRequestUri": "L3N1YnNjcmlwdGlvbnMvNTdiNzAzNGQtNzJkNC00MzNkLWFjZTItYTc0NjBhZWQ2YTk5L3Jlc291cmNlR3JvdXBzL29uZXNkazkwMjQvcHJvdmlkZXJzL01pY3Jvc29mdC5XZWIvc2VydmVyZmFybXMvU3RhbmRhcmRTZXJ2aWNlUGxhbj9hcGktdmVyc2lvbj0yMDE1LTA4LTAx",
->>>>>>> 9fbe613e
       "RequestMethod": "GET",
       "RequestBody": "",
       "RequestHeaders": {
         "x-ms-client-request-id": [
-<<<<<<< HEAD
-          "3f344c0a-fe48-4d94-a76a-19d0a1fe73e0"
-=======
           "37ec1652-11b2-4981-af92-84a0bb1e7ec0"
->>>>>>> 9fbe613e
         ],
         "accept-language": [
           "en-US"
@@ -248,11 +172,7 @@
           "application/json"
         ]
       },
-<<<<<<< HEAD
-      "ResponseBody": "{\r\n  \"id\": \"/subscriptions/57b7034d-72d4-433d-ace2-a7460aed6a99/resourceGroups/onesdk5090/providers/Microsoft.Web/serverfarms/StandardServicePlan\",\r\n  \"name\": \"StandardServicePlan\",\r\n  \"type\": \"Microsoft.Web/serverfarms\",\r\n  \"location\": \"West US\",\r\n  \"tags\": null,\r\n  \"properties\": {\r\n    \"serverFarmId\": 0,\r\n    \"name\": \"StandardServicePlan\",\r\n    \"workerSize\": 0,\r\n    \"workerSizeId\": 0,\r\n    \"numberOfWorkers\": 1,\r\n    \"currentWorkerSize\": 0,\r\n    \"currentWorkerSizeId\": 0,\r\n    \"currentNumberOfWorkers\": 1,\r\n    \"status\": 0,\r\n    \"webSpace\": \"onesdk5090-WestUSwebspace\",\r\n    \"subscription\": \"57b7034d-72d4-433d-ace2-a7460aed6a99\",\r\n    \"adminSiteName\": null,\r\n    \"hostingEnvironment\": null,\r\n    \"hostingEnvironmentProfile\": null,\r\n    \"maximumNumberOfWorkers\": 10,\r\n    \"planName\": \"VirtualDedicatedPlan\",\r\n    \"adminRuntimeSiteName\": null,\r\n    \"computeMode\": 0,\r\n    \"siteMode\": null,\r\n    \"geoRegion\": \"West US\",\r\n    \"perSiteScaling\": false,\r\n    \"numberOfSites\": 0,\r\n    \"hostingEnvironmentId\": null,\r\n    \"tags\": null,\r\n    \"kind\": null,\r\n    \"resourceGroup\": \"onesdk5090\"\r\n  },\r\n  \"sku\": {\r\n    \"name\": \"S1\",\r\n    \"tier\": \"Standard\",\r\n    \"size\": \"S1\",\r\n    \"family\": \"S\",\r\n    \"capacity\": 1\r\n  }\r\n}",
-=======
       "ResponseBody": "{\r\n  \"id\": \"/subscriptions/57b7034d-72d4-433d-ace2-a7460aed6a99/resourceGroups/onesdk9024/providers/Microsoft.Web/serverfarms/StandardServicePlan\",\r\n  \"name\": \"StandardServicePlan\",\r\n  \"type\": \"Microsoft.Web/serverfarms\",\r\n  \"location\": \"West US\",\r\n  \"tags\": null,\r\n  \"properties\": {\r\n    \"serverFarmId\": 0,\r\n    \"name\": \"StandardServicePlan\",\r\n    \"workerSize\": 0,\r\n    \"workerSizeId\": 0,\r\n    \"numberOfWorkers\": 1,\r\n    \"currentWorkerSize\": 0,\r\n    \"currentWorkerSizeId\": 0,\r\n    \"currentNumberOfWorkers\": 1,\r\n    \"status\": 0,\r\n    \"webSpace\": \"onesdk9024-WestUSwebspace\",\r\n    \"subscription\": \"57b7034d-72d4-433d-ace2-a7460aed6a99\",\r\n    \"adminSiteName\": null,\r\n    \"hostingEnvironment\": null,\r\n    \"hostingEnvironmentProfile\": null,\r\n    \"maximumNumberOfWorkers\": 10,\r\n    \"planName\": \"VirtualDedicatedPlan\",\r\n    \"adminRuntimeSiteName\": null,\r\n    \"computeMode\": 0,\r\n    \"siteMode\": null,\r\n    \"geoRegion\": \"West US\",\r\n    \"perSiteScaling\": false,\r\n    \"numberOfSites\": 0,\r\n    \"hostingEnvironmentId\": null,\r\n    \"tags\": null,\r\n    \"kind\": null,\r\n    \"resourceGroup\": \"onesdk9024\"\r\n  },\r\n  \"sku\": {\r\n    \"name\": \"S1\",\r\n    \"tier\": \"Standard\",\r\n    \"size\": \"S1\",\r\n    \"family\": \"S\",\r\n    \"capacity\": 1\r\n  }\r\n}",
->>>>>>> 9fbe613e
       "ResponseHeaders": {
         "Content-Length": [
           "951"
@@ -270,18 +190,6 @@
           "max-age=31536000; includeSubDomains"
         ],
         "x-ms-request-id": [
-<<<<<<< HEAD
-          "bde56228-5c90-4ca4-9109-c8eda6f761ef"
-        ],
-        "x-ms-ratelimit-remaining-subscription-reads": [
-          "14966"
-        ],
-        "x-ms-correlation-request-id": [
-          "232ddb30-5508-4724-9019-7e413c00d540"
-        ],
-        "x-ms-routing-request-id": [
-          "WESTUS:20160129T231516Z:232ddb30-5508-4724-9019-7e413c00d540"
-=======
           "c5d7712b-d615-4743-9dbc-67ff7aa91fe5"
         ],
         "x-ms-ratelimit-remaining-subscription-reads": [
@@ -292,17 +200,12 @@
         ],
         "x-ms-routing-request-id": [
           "WESTUS:20160129T221907Z:3cafc6d3-2f0f-4567-b98e-e1f97bb5305d"
->>>>>>> 9fbe613e
-        ],
-        "Cache-Control": [
-          "no-cache"
-        ],
-        "Date": [
-<<<<<<< HEAD
-          "Fri, 29 Jan 2016 23:15:16 GMT"
-=======
+        ],
+        "Cache-Control": [
+          "no-cache"
+        ],
+        "Date": [
           "Fri, 29 Jan 2016 22:19:06 GMT"
->>>>>>> 9fbe613e
         ],
         "Server": [
           "Microsoft-IIS/8.0"
@@ -317,22 +220,13 @@
       "StatusCode": 200
     },
     {
-<<<<<<< HEAD
-      "RequestUri": "/subscriptions/57b7034d-72d4-433d-ace2-a7460aed6a99/resourceGroups/onesdk5090/providers/Microsoft.Web/serverfarms/StandardServicePlan?api-version=2015-08-01",
-      "EncodedRequestUri": "L3N1YnNjcmlwdGlvbnMvNTdiNzAzNGQtNzJkNC00MzNkLWFjZTItYTc0NjBhZWQ2YTk5L3Jlc291cmNlR3JvdXBzL29uZXNkazUwOTAvcHJvdmlkZXJzL01pY3Jvc29mdC5XZWIvc2VydmVyZmFybXMvU3RhbmRhcmRTZXJ2aWNlUGxhbj9hcGktdmVyc2lvbj0yMDE1LTA4LTAx",
-=======
       "RequestUri": "/subscriptions/57b7034d-72d4-433d-ace2-a7460aed6a99/resourceGroups/onesdk9024/providers/Microsoft.Web/serverfarms/StandardServicePlan?api-version=2015-08-01",
       "EncodedRequestUri": "L3N1YnNjcmlwdGlvbnMvNTdiNzAzNGQtNzJkNC00MzNkLWFjZTItYTc0NjBhZWQ2YTk5L3Jlc291cmNlR3JvdXBzL29uZXNkazkwMjQvcHJvdmlkZXJzL01pY3Jvc29mdC5XZWIvc2VydmVyZmFybXMvU3RhbmRhcmRTZXJ2aWNlUGxhbj9hcGktdmVyc2lvbj0yMDE1LTA4LTAx",
->>>>>>> 9fbe613e
       "RequestMethod": "GET",
       "RequestBody": "",
       "RequestHeaders": {
         "x-ms-client-request-id": [
-<<<<<<< HEAD
-          "ef2bf579-8afe-4d85-b93a-637afaaa3690"
-=======
           "0a7d45fe-fedd-46b5-a787-c534794f154d"
->>>>>>> 9fbe613e
         ],
         "accept-language": [
           "en-US"
@@ -344,11 +238,7 @@
           "application/json"
         ]
       },
-<<<<<<< HEAD
-      "ResponseBody": "{\r\n  \"id\": \"/subscriptions/57b7034d-72d4-433d-ace2-a7460aed6a99/resourceGroups/onesdk5090/providers/Microsoft.Web/serverfarms/StandardServicePlan\",\r\n  \"name\": \"StandardServicePlan\",\r\n  \"type\": \"Microsoft.Web/serverfarms\",\r\n  \"location\": \"West US\",\r\n  \"tags\": null,\r\n  \"properties\": {\r\n    \"serverFarmId\": 0,\r\n    \"name\": \"StandardServicePlan\",\r\n    \"workerSize\": 0,\r\n    \"workerSizeId\": 0,\r\n    \"numberOfWorkers\": 1,\r\n    \"currentWorkerSize\": 0,\r\n    \"currentWorkerSizeId\": 0,\r\n    \"currentNumberOfWorkers\": 1,\r\n    \"status\": 0,\r\n    \"webSpace\": \"onesdk5090-WestUSwebspace\",\r\n    \"subscription\": \"57b7034d-72d4-433d-ace2-a7460aed6a99\",\r\n    \"adminSiteName\": null,\r\n    \"hostingEnvironment\": null,\r\n    \"hostingEnvironmentProfile\": null,\r\n    \"maximumNumberOfWorkers\": 10,\r\n    \"planName\": \"VirtualDedicatedPlan\",\r\n    \"adminRuntimeSiteName\": null,\r\n    \"computeMode\": 0,\r\n    \"siteMode\": null,\r\n    \"geoRegion\": \"West US\",\r\n    \"perSiteScaling\": false,\r\n    \"numberOfSites\": 0,\r\n    \"hostingEnvironmentId\": null,\r\n    \"tags\": null,\r\n    \"kind\": null,\r\n    \"resourceGroup\": \"onesdk5090\"\r\n  },\r\n  \"sku\": {\r\n    \"name\": \"S1\",\r\n    \"tier\": \"Standard\",\r\n    \"size\": \"S1\",\r\n    \"family\": \"S\",\r\n    \"capacity\": 1\r\n  }\r\n}",
-=======
       "ResponseBody": "{\r\n  \"id\": \"/subscriptions/57b7034d-72d4-433d-ace2-a7460aed6a99/resourceGroups/onesdk9024/providers/Microsoft.Web/serverfarms/StandardServicePlan\",\r\n  \"name\": \"StandardServicePlan\",\r\n  \"type\": \"Microsoft.Web/serverfarms\",\r\n  \"location\": \"West US\",\r\n  \"tags\": null,\r\n  \"properties\": {\r\n    \"serverFarmId\": 0,\r\n    \"name\": \"StandardServicePlan\",\r\n    \"workerSize\": 0,\r\n    \"workerSizeId\": 0,\r\n    \"numberOfWorkers\": 1,\r\n    \"currentWorkerSize\": 0,\r\n    \"currentWorkerSizeId\": 0,\r\n    \"currentNumberOfWorkers\": 1,\r\n    \"status\": 0,\r\n    \"webSpace\": \"onesdk9024-WestUSwebspace\",\r\n    \"subscription\": \"57b7034d-72d4-433d-ace2-a7460aed6a99\",\r\n    \"adminSiteName\": null,\r\n    \"hostingEnvironment\": null,\r\n    \"hostingEnvironmentProfile\": null,\r\n    \"maximumNumberOfWorkers\": 10,\r\n    \"planName\": \"VirtualDedicatedPlan\",\r\n    \"adminRuntimeSiteName\": null,\r\n    \"computeMode\": 0,\r\n    \"siteMode\": null,\r\n    \"geoRegion\": \"West US\",\r\n    \"perSiteScaling\": false,\r\n    \"numberOfSites\": 0,\r\n    \"hostingEnvironmentId\": null,\r\n    \"tags\": null,\r\n    \"kind\": null,\r\n    \"resourceGroup\": \"onesdk9024\"\r\n  },\r\n  \"sku\": {\r\n    \"name\": \"S1\",\r\n    \"tier\": \"Standard\",\r\n    \"size\": \"S1\",\r\n    \"family\": \"S\",\r\n    \"capacity\": 1\r\n  }\r\n}",
->>>>>>> 9fbe613e
       "ResponseHeaders": {
         "Content-Length": [
           "951"
@@ -366,18 +256,6 @@
           "max-age=31536000; includeSubDomains"
         ],
         "x-ms-request-id": [
-<<<<<<< HEAD
-          "a08e8d54-508f-4da8-9050-6aaa4ce85c1e"
-        ],
-        "x-ms-ratelimit-remaining-subscription-reads": [
-          "14965"
-        ],
-        "x-ms-correlation-request-id": [
-          "0725fdec-27de-417b-ac84-665fd739df1d"
-        ],
-        "x-ms-routing-request-id": [
-          "WESTUS:20160129T231518Z:0725fdec-27de-417b-ac84-665fd739df1d"
-=======
           "792abf9d-34ab-4a7d-99d2-400baf2c9762"
         ],
         "x-ms-ratelimit-remaining-subscription-reads": [
@@ -388,17 +266,12 @@
         ],
         "x-ms-routing-request-id": [
           "WESTUS:20160129T221909Z:df5531c5-68d1-48d2-bba9-948141f15bab"
->>>>>>> 9fbe613e
-        ],
-        "Cache-Control": [
-          "no-cache"
-        ],
-        "Date": [
-<<<<<<< HEAD
-          "Fri, 29 Jan 2016 23:15:18 GMT"
-=======
+        ],
+        "Cache-Control": [
+          "no-cache"
+        ],
+        "Date": [
           "Fri, 29 Jan 2016 22:19:08 GMT"
->>>>>>> 9fbe613e
         ],
         "Server": [
           "Microsoft-IIS/8.0"
@@ -413,22 +286,13 @@
       "StatusCode": 200
     },
     {
-<<<<<<< HEAD
-      "RequestUri": "/subscriptions/57b7034d-72d4-433d-ace2-a7460aed6a99/resourceGroups/onesdk5090/providers/Microsoft.Web/serverfarms/StandardServicePlan?api-version=2015-08-01",
-      "EncodedRequestUri": "L3N1YnNjcmlwdGlvbnMvNTdiNzAzNGQtNzJkNC00MzNkLWFjZTItYTc0NjBhZWQ2YTk5L3Jlc291cmNlR3JvdXBzL29uZXNkazUwOTAvcHJvdmlkZXJzL01pY3Jvc29mdC5XZWIvc2VydmVyZmFybXMvU3RhbmRhcmRTZXJ2aWNlUGxhbj9hcGktdmVyc2lvbj0yMDE1LTA4LTAx",
-=======
       "RequestUri": "/subscriptions/57b7034d-72d4-433d-ace2-a7460aed6a99/resourceGroups/onesdk9024/providers/Microsoft.Web/serverfarms/StandardServicePlan?api-version=2015-08-01",
       "EncodedRequestUri": "L3N1YnNjcmlwdGlvbnMvNTdiNzAzNGQtNzJkNC00MzNkLWFjZTItYTc0NjBhZWQ2YTk5L3Jlc291cmNlR3JvdXBzL29uZXNkazkwMjQvcHJvdmlkZXJzL01pY3Jvc29mdC5XZWIvc2VydmVyZmFybXMvU3RhbmRhcmRTZXJ2aWNlUGxhbj9hcGktdmVyc2lvbj0yMDE1LTA4LTAx",
->>>>>>> 9fbe613e
       "RequestMethod": "GET",
       "RequestBody": "",
       "RequestHeaders": {
         "x-ms-client-request-id": [
-<<<<<<< HEAD
-          "899d1953-4e7b-4855-bd9c-33f92d0c6645"
-=======
           "0ad77f27-c104-4289-aa04-e4eb0253f135"
->>>>>>> 9fbe613e
         ],
         "accept-language": [
           "en-US"
@@ -440,11 +304,7 @@
           "application/json"
         ]
       },
-<<<<<<< HEAD
-      "ResponseBody": "{\r\n  \"id\": \"/subscriptions/57b7034d-72d4-433d-ace2-a7460aed6a99/resourceGroups/onesdk5090/providers/Microsoft.Web/serverfarms/StandardServicePlan\",\r\n  \"name\": \"StandardServicePlan\",\r\n  \"type\": \"Microsoft.Web/serverfarms\",\r\n  \"location\": \"West US\",\r\n  \"tags\": null,\r\n  \"properties\": {\r\n    \"serverFarmId\": 0,\r\n    \"name\": \"StandardServicePlan\",\r\n    \"workerSize\": 0,\r\n    \"workerSizeId\": 0,\r\n    \"numberOfWorkers\": 1,\r\n    \"currentWorkerSize\": 0,\r\n    \"currentWorkerSizeId\": 0,\r\n    \"currentNumberOfWorkers\": 1,\r\n    \"status\": 0,\r\n    \"webSpace\": \"onesdk5090-WestUSwebspace\",\r\n    \"subscription\": \"57b7034d-72d4-433d-ace2-a7460aed6a99\",\r\n    \"adminSiteName\": null,\r\n    \"hostingEnvironment\": null,\r\n    \"hostingEnvironmentProfile\": null,\r\n    \"maximumNumberOfWorkers\": 10,\r\n    \"planName\": \"VirtualDedicatedPlan\",\r\n    \"adminRuntimeSiteName\": null,\r\n    \"computeMode\": 0,\r\n    \"siteMode\": null,\r\n    \"geoRegion\": \"West US\",\r\n    \"perSiteScaling\": false,\r\n    \"numberOfSites\": 0,\r\n    \"hostingEnvironmentId\": null,\r\n    \"tags\": null,\r\n    \"kind\": null,\r\n    \"resourceGroup\": \"onesdk5090\"\r\n  },\r\n  \"sku\": {\r\n    \"name\": \"S1\",\r\n    \"tier\": \"Standard\",\r\n    \"size\": \"S1\",\r\n    \"family\": \"S\",\r\n    \"capacity\": 1\r\n  }\r\n}",
-=======
       "ResponseBody": "{\r\n  \"id\": \"/subscriptions/57b7034d-72d4-433d-ace2-a7460aed6a99/resourceGroups/onesdk9024/providers/Microsoft.Web/serverfarms/StandardServicePlan\",\r\n  \"name\": \"StandardServicePlan\",\r\n  \"type\": \"Microsoft.Web/serverfarms\",\r\n  \"location\": \"West US\",\r\n  \"tags\": null,\r\n  \"properties\": {\r\n    \"serverFarmId\": 0,\r\n    \"name\": \"StandardServicePlan\",\r\n    \"workerSize\": 0,\r\n    \"workerSizeId\": 0,\r\n    \"numberOfWorkers\": 1,\r\n    \"currentWorkerSize\": 0,\r\n    \"currentWorkerSizeId\": 0,\r\n    \"currentNumberOfWorkers\": 1,\r\n    \"status\": 0,\r\n    \"webSpace\": \"onesdk9024-WestUSwebspace\",\r\n    \"subscription\": \"57b7034d-72d4-433d-ace2-a7460aed6a99\",\r\n    \"adminSiteName\": null,\r\n    \"hostingEnvironment\": null,\r\n    \"hostingEnvironmentProfile\": null,\r\n    \"maximumNumberOfWorkers\": 10,\r\n    \"planName\": \"VirtualDedicatedPlan\",\r\n    \"adminRuntimeSiteName\": null,\r\n    \"computeMode\": 0,\r\n    \"siteMode\": null,\r\n    \"geoRegion\": \"West US\",\r\n    \"perSiteScaling\": false,\r\n    \"numberOfSites\": 0,\r\n    \"hostingEnvironmentId\": null,\r\n    \"tags\": null,\r\n    \"kind\": null,\r\n    \"resourceGroup\": \"onesdk9024\"\r\n  },\r\n  \"sku\": {\r\n    \"name\": \"S1\",\r\n    \"tier\": \"Standard\",\r\n    \"size\": \"S1\",\r\n    \"family\": \"S\",\r\n    \"capacity\": 1\r\n  }\r\n}",
->>>>>>> 9fbe613e
       "ResponseHeaders": {
         "Content-Length": [
           "951"
@@ -462,18 +322,6 @@
           "max-age=31536000; includeSubDomains"
         ],
         "x-ms-request-id": [
-<<<<<<< HEAD
-          "95d9d46e-c438-4a0a-b529-03db2d397a49"
-        ],
-        "x-ms-ratelimit-remaining-subscription-reads": [
-          "14964"
-        ],
-        "x-ms-correlation-request-id": [
-          "47bd111d-2a0f-4ced-a561-5c0077b3e6cf"
-        ],
-        "x-ms-routing-request-id": [
-          "WESTUS:20160129T231522Z:47bd111d-2a0f-4ced-a561-5c0077b3e6cf"
-=======
           "16f87ff5-4212-4bc3-a502-27327a222260"
         ],
         "x-ms-ratelimit-remaining-subscription-reads": [
@@ -484,17 +332,12 @@
         ],
         "x-ms-routing-request-id": [
           "WESTUS:20160129T221912Z:37841c4e-29d6-4477-86b7-1567b950a747"
->>>>>>> 9fbe613e
-        ],
-        "Cache-Control": [
-          "no-cache"
-        ],
-        "Date": [
-<<<<<<< HEAD
-          "Fri, 29 Jan 2016 23:15:22 GMT"
-=======
+        ],
+        "Cache-Control": [
+          "no-cache"
+        ],
+        "Date": [
           "Fri, 29 Jan 2016 22:19:11 GMT"
->>>>>>> 9fbe613e
         ],
         "Server": [
           "Microsoft-IIS/8.0"
@@ -509,22 +352,13 @@
       "StatusCode": 200
     },
     {
-<<<<<<< HEAD
-      "RequestUri": "/subscriptions/57b7034d-72d4-433d-ace2-a7460aed6a99/resourceGroups/onesdk5090/providers/Microsoft.Logic/workflows/onesdk5745?api-version=2015-02-01-preview",
-      "EncodedRequestUri": "L3N1YnNjcmlwdGlvbnMvNTdiNzAzNGQtNzJkNC00MzNkLWFjZTItYTc0NjBhZWQ2YTk5L3Jlc291cmNlR3JvdXBzL29uZXNkazUwOTAvcHJvdmlkZXJzL01pY3Jvc29mdC5Mb2dpYy93b3JrZmxvd3Mvb25lc2RrNTc0NT9hcGktdmVyc2lvbj0yMDE1LTAyLTAxLXByZXZpZXc=",
-=======
       "RequestUri": "/subscriptions/57b7034d-72d4-433d-ace2-a7460aed6a99/resourceGroups/onesdk9024/providers/Microsoft.Logic/workflows/onesdk7241?api-version=2015-02-01-preview",
       "EncodedRequestUri": "L3N1YnNjcmlwdGlvbnMvNTdiNzAzNGQtNzJkNC00MzNkLWFjZTItYTc0NjBhZWQ2YTk5L3Jlc291cmNlR3JvdXBzL29uZXNkazkwMjQvcHJvdmlkZXJzL01pY3Jvc29mdC5Mb2dpYy93b3JrZmxvd3Mvb25lc2RrNzI0MT9hcGktdmVyc2lvbj0yMDE1LTAyLTAxLXByZXZpZXc=",
->>>>>>> 9fbe613e
       "RequestMethod": "GET",
       "RequestBody": "",
       "RequestHeaders": {
         "x-ms-client-request-id": [
-<<<<<<< HEAD
-          "fefa121d-bf9e-4271-8f39-09c0fe2d6db8"
-=======
           "870be863-fd3e-4774-972d-adf05a6338a2"
->>>>>>> 9fbe613e
         ],
         "accept-language": [
           "en-US"
@@ -533,11 +367,7 @@
           "Microsoft.Azure.Management.Logic.LogicManagementClient/0.1.0.0"
         ]
       },
-<<<<<<< HEAD
-      "ResponseBody": "{\r\n  \"error\": {\r\n    \"code\": \"ResourceNotFound\",\r\n    \"message\": \"The Resource 'Microsoft.Logic/workflows/onesdk5745' under resource group 'onesdk5090' was not found.\"\r\n  }\r\n}",
-=======
       "ResponseBody": "{\r\n  \"error\": {\r\n    \"code\": \"ResourceNotFound\",\r\n    \"message\": \"The Resource 'Microsoft.Logic/workflows/onesdk7241' under resource group 'onesdk9024' was not found.\"\r\n  }\r\n}",
->>>>>>> 9fbe613e
       "ResponseHeaders": {
         "Content-Length": [
           "150"
@@ -555,15 +385,6 @@
           "gateway"
         ],
         "x-ms-request-id": [
-<<<<<<< HEAD
-          "b9be69fd-6527-4680-882a-741d2804633e"
-        ],
-        "x-ms-correlation-request-id": [
-          "b9be69fd-6527-4680-882a-741d2804633e"
-        ],
-        "x-ms-routing-request-id": [
-          "WESTUS:20160129T231518Z:b9be69fd-6527-4680-882a-741d2804633e"
-=======
           "f5d5ba89-6ed9-4a8d-9d30-5717e8148a6e"
         ],
         "x-ms-correlation-request-id": [
@@ -571,36 +392,24 @@
         ],
         "x-ms-routing-request-id": [
           "WESTUS:20160129T221910Z:f5d5ba89-6ed9-4a8d-9d30-5717e8148a6e"
->>>>>>> 9fbe613e
-        ],
-        "Strict-Transport-Security": [
-          "max-age=31536000; includeSubDomains"
-        ],
-        "Cache-Control": [
-          "no-cache"
-        ],
-        "Date": [
-<<<<<<< HEAD
-          "Fri, 29 Jan 2016 23:15:18 GMT"
-=======
+        ],
+        "Strict-Transport-Security": [
+          "max-age=31536000; includeSubDomains"
+        ],
+        "Cache-Control": [
+          "no-cache"
+        ],
+        "Date": [
           "Fri, 29 Jan 2016 22:19:09 GMT"
->>>>>>> 9fbe613e
         ]
       },
       "StatusCode": 404
     },
     {
-<<<<<<< HEAD
-      "RequestUri": "/subscriptions/57b7034d-72d4-433d-ace2-a7460aed6a99/resourceGroups/onesdk5090/providers/Microsoft.Logic/workflows/onesdk5745?api-version=2015-02-01-preview",
-      "EncodedRequestUri": "L3N1YnNjcmlwdGlvbnMvNTdiNzAzNGQtNzJkNC00MzNkLWFjZTItYTc0NjBhZWQ2YTk5L3Jlc291cmNlR3JvdXBzL29uZXNkazUwOTAvcHJvdmlkZXJzL01pY3Jvc29mdC5Mb2dpYy93b3JrZmxvd3Mvb25lc2RrNTc0NT9hcGktdmVyc2lvbj0yMDE1LTAyLTAxLXByZXZpZXc=",
-      "RequestMethod": "PUT",
-      "RequestBody": "{\r\n  \"location\": \"West US\",\r\n  \"properties\": {\r\n    \"state\": \"Enabled\",\r\n    \"sku\": {\r\n      \"name\": \"Standard\",\r\n      \"plan\": {\r\n        \"id\": \"/subscriptions/57b7034d-72d4-433d-ace2-a7460aed6a99/resourceGroups/onesdk5090/providers/Microsoft.Web/serverfarms/StandardServicePlan\"\r\n      }\r\n    },\r\n    \"definition\": {\r\n      \"$schema\": \"https://schema.management.azure.com/providers/Microsoft.Logic/schemas/2014-12-01-preview/workflowdefinition.json#\",\r\n      \"contentVersion\": \"1.0.0.0\",\r\n      \"parameters\": {\r\n        \"runworkflowmanually\": {\r\n          \"type\": \"bool\",\r\n          \"defaultValue\": true\r\n        },\r\n        \"destinationUri\": {\r\n          \"type\": \"string\",\r\n          \"defaultValue\": \"http://tempuri.org\"\r\n        }\r\n      },\r\n      \"triggers\": {},\r\n      \"actions\": {\r\n        \"http\": {\r\n          \"type\": \"Http\",\r\n          \"inputs\": {\r\n            \"method\": \"POST\",\r\n            \"uri\": \"@parameters('destinationUri')\",\r\n            \"body\": \"Test\"\r\n          },\r\n          \"conditions\": []\r\n        }\r\n      },\r\n      \"outputs\": {}\r\n    },\r\n    \"parameters\": {\r\n      \"destinationUri\": {\r\n        \"value\": \"http://requestb.in/1kj7g8e1\"\r\n      }\r\n    }\r\n  }\r\n}",
-=======
       "RequestUri": "/subscriptions/57b7034d-72d4-433d-ace2-a7460aed6a99/resourceGroups/onesdk9024/providers/Microsoft.Logic/workflows/onesdk7241?api-version=2015-02-01-preview",
       "EncodedRequestUri": "L3N1YnNjcmlwdGlvbnMvNTdiNzAzNGQtNzJkNC00MzNkLWFjZTItYTc0NjBhZWQ2YTk5L3Jlc291cmNlR3JvdXBzL29uZXNkazkwMjQvcHJvdmlkZXJzL01pY3Jvc29mdC5Mb2dpYy93b3JrZmxvd3Mvb25lc2RrNzI0MT9hcGktdmVyc2lvbj0yMDE1LTAyLTAxLXByZXZpZXc=",
       "RequestMethod": "PUT",
       "RequestBody": "{\r\n  \"location\": \"West US\",\r\n  \"properties\": {\r\n    \"state\": \"Enabled\",\r\n    \"sku\": {\r\n      \"name\": \"Standard\",\r\n      \"plan\": {\r\n        \"id\": \"/subscriptions/57b7034d-72d4-433d-ace2-a7460aed6a99/resourceGroups/onesdk9024/providers/Microsoft.Web/serverfarms/StandardServicePlan\"\r\n      }\r\n    },\r\n    \"definition\": {\r\n      \"$schema\": \"https://schema.management.azure.com/providers/Microsoft.Logic/schemas/2014-12-01-preview/workflowdefinition.json#\",\r\n      \"contentVersion\": \"1.0.0.0\",\r\n      \"parameters\": {\r\n        \"runworkflowmanually\": {\r\n          \"type\": \"bool\",\r\n          \"defaultValue\": true\r\n        },\r\n        \"destinationUri\": {\r\n          \"type\": \"string\",\r\n          \"defaultValue\": \"http://tempuri.org\"\r\n        }\r\n      },\r\n      \"triggers\": {},\r\n      \"actions\": {\r\n        \"http\": {\r\n          \"type\": \"Http\",\r\n          \"inputs\": {\r\n            \"method\": \"POST\",\r\n            \"uri\": \"@parameters('destinationUri')\",\r\n            \"body\": \"Test\"\r\n          },\r\n          \"conditions\": []\r\n        }\r\n      },\r\n      \"outputs\": {}\r\n    },\r\n    \"parameters\": {\r\n      \"destinationUri\": {\r\n        \"value\": \"http://requestb.in/1kj7g8e1\"\r\n      }\r\n    }\r\n  }\r\n}",
->>>>>>> 9fbe613e
       "RequestHeaders": {
         "Content-Type": [
           "application/json; charset=utf-8"
@@ -609,11 +418,7 @@
           "1180"
         ],
         "x-ms-client-request-id": [
-<<<<<<< HEAD
-          "da2fa863-a70e-4179-9c86-3195b50b24ae"
-=======
           "796e841f-c985-4f70-849a-2fef1096490a"
->>>>>>> 9fbe613e
         ],
         "accept-language": [
           "en-US"
@@ -622,11 +427,7 @@
           "Microsoft.Azure.Management.Logic.LogicManagementClient/0.1.0.0"
         ]
       },
-<<<<<<< HEAD
-      "ResponseBody": "{\r\n  \"properties\": {\r\n    \"provisioningState\": \"Succeeded\",\r\n    \"createdTime\": \"2016-01-29T23:15:17.7488767Z\",\r\n    \"changedTime\": \"2016-01-29T23:15:17.7488767Z\",\r\n    \"state\": \"Enabled\",\r\n    \"version\": \"08587474975679121192\",\r\n    \"accessEndpoint\": \"https://westus.logic.azure.com:443/subscriptions/57b7034d-72d4-433d-ace2-a7460aed6a99/resourcegroups/onesdk5090/providers/Microsoft.Logic/workflows/onesdk5745\",\r\n    \"sku\": {\r\n      \"name\": \"Standard\",\r\n      \"plan\": {\r\n        \"id\": \"/subscriptions/57b7034d-72d4-433d-ace2-a7460aed6a99/resourceGroups/onesdk5090/providers/Microsoft.Web/serverfarms/StandardServicePlan\",\r\n        \"type\": \"Microsoft.Web/ServerFarms\",\r\n        \"name\": \"StandardServicePlan\"\r\n      }\r\n    },\r\n    \"definition\": {\r\n      \"$schema\": \"https://schema.management.azure.com/providers/Microsoft.Logic/schemas/2014-12-01-preview/workflowdefinition.json#\",\r\n      \"contentVersion\": \"1.0.0.0\",\r\n      \"parameters\": {\r\n        \"runworkflowmanually\": {\r\n          \"defaultValue\": true,\r\n          \"type\": \"Bool\"\r\n        },\r\n        \"destinationUri\": {\r\n          \"defaultValue\": \"http://tempuri.org\",\r\n          \"type\": \"String\"\r\n        }\r\n      },\r\n      \"triggers\": {},\r\n      \"actions\": {\r\n        \"http\": {\r\n          \"type\": \"Http\",\r\n          \"inputs\": {\r\n            \"method\": \"POST\",\r\n            \"uri\": \"@parameters('destinationUri')\",\r\n            \"body\": \"Test\"\r\n          },\r\n          \"conditions\": []\r\n        }\r\n      },\r\n      \"outputs\": {}\r\n    },\r\n    \"parameters\": {\r\n      \"destinationUri\": {\r\n        \"value\": \"http://requestb.in/1kj7g8e1\"\r\n      }\r\n    }\r\n  },\r\n  \"id\": \"/subscriptions/57b7034d-72d4-433d-ace2-a7460aed6a99/resourceGroups/onesdk5090/providers/Microsoft.Logic/workflows/onesdk5745\",\r\n  \"name\": \"onesdk5745\",\r\n  \"type\": \"Microsoft.Logic/workflows\",\r\n  \"location\": \"West US\"\r\n}",
-=======
       "ResponseBody": "{\r\n  \"properties\": {\r\n    \"provisioningState\": \"Succeeded\",\r\n    \"createdTime\": \"2016-01-29T22:19:08.708234Z\",\r\n    \"changedTime\": \"2016-01-29T22:19:08.708234Z\",\r\n    \"state\": \"Enabled\",\r\n    \"version\": \"08587475009368560487\",\r\n    \"accessEndpoint\": \"https://westus.logic.azure.com:443/subscriptions/57b7034d-72d4-433d-ace2-a7460aed6a99/resourcegroups/onesdk9024/providers/Microsoft.Logic/workflows/onesdk7241\",\r\n    \"sku\": {\r\n      \"name\": \"Standard\",\r\n      \"plan\": {\r\n        \"id\": \"/subscriptions/57b7034d-72d4-433d-ace2-a7460aed6a99/resourceGroups/onesdk9024/providers/Microsoft.Web/serverfarms/StandardServicePlan\",\r\n        \"type\": \"Microsoft.Web/ServerFarms\",\r\n        \"name\": \"StandardServicePlan\"\r\n      }\r\n    },\r\n    \"definition\": {\r\n      \"$schema\": \"https://schema.management.azure.com/providers/Microsoft.Logic/schemas/2014-12-01-preview/workflowdefinition.json#\",\r\n      \"contentVersion\": \"1.0.0.0\",\r\n      \"parameters\": {\r\n        \"runworkflowmanually\": {\r\n          \"defaultValue\": true,\r\n          \"type\": \"Bool\"\r\n        },\r\n        \"destinationUri\": {\r\n          \"defaultValue\": \"http://tempuri.org\",\r\n          \"type\": \"String\"\r\n        }\r\n      },\r\n      \"triggers\": {},\r\n      \"actions\": {\r\n        \"http\": {\r\n          \"type\": \"Http\",\r\n          \"inputs\": {\r\n            \"method\": \"POST\",\r\n            \"uri\": \"@parameters('destinationUri')\",\r\n            \"body\": \"Test\"\r\n          },\r\n          \"conditions\": []\r\n        }\r\n      },\r\n      \"outputs\": {}\r\n    },\r\n    \"parameters\": {\r\n      \"destinationUri\": {\r\n        \"value\": \"http://requestb.in/1kj7g8e1\"\r\n      }\r\n    }\r\n  },\r\n  \"id\": \"/subscriptions/57b7034d-72d4-433d-ace2-a7460aed6a99/resourceGroups/onesdk9024/providers/Microsoft.Logic/workflows/onesdk7241\",\r\n  \"name\": \"onesdk7241\",\r\n  \"type\": \"Microsoft.Logic/workflows\",\r\n  \"location\": \"West US\"\r\n}",
->>>>>>> 9fbe613e
       "ResponseHeaders": {
         "Content-Length": [
           "1354"
@@ -641,61 +442,37 @@
           "no-cache"
         ],
         "x-ms-request-id": [
-<<<<<<< HEAD
-          "westus:5566ef22-7589-4cf7-bbc9-a63ec8747703"
-=======
           "westus:36dc9607-85d7-443e-b226-419a39b62b4d"
->>>>>>> 9fbe613e
         ],
         "x-ms-ratelimit-remaining-subscription-writes": [
-          "1195"
-        ],
-        "x-ms-correlation-request-id": [
-<<<<<<< HEAD
-          "8a47c776-eea6-4276-8b4b-08bdbee0127b"
-        ],
-        "x-ms-routing-request-id": [
-          "WESTUS:20160129T231520Z:8a47c776-eea6-4276-8b4b-08bdbee0127b"
-=======
+          "1198"
+        ],
+        "x-ms-correlation-request-id": [
           "d25f6e16-6263-4202-b3d6-e5e901e97786"
         ],
         "x-ms-routing-request-id": [
           "WESTUS:20160129T221911Z:d25f6e16-6263-4202-b3d6-e5e901e97786"
->>>>>>> 9fbe613e
-        ],
-        "Strict-Transport-Security": [
-          "max-age=31536000; includeSubDomains"
-        ],
-        "Cache-Control": [
-          "no-cache"
-        ],
-        "Date": [
-<<<<<<< HEAD
-          "Fri, 29 Jan 2016 23:15:19 GMT"
-=======
+        ],
+        "Strict-Transport-Security": [
+          "max-age=31536000; includeSubDomains"
+        ],
+        "Cache-Control": [
+          "no-cache"
+        ],
+        "Date": [
           "Fri, 29 Jan 2016 22:19:10 GMT"
->>>>>>> 9fbe613e
         ]
       },
       "StatusCode": 201
     },
     {
-<<<<<<< HEAD
-      "RequestUri": "/subscriptions/57b7034d-72d4-433d-ace2-a7460aed6a99/resourceGroups/onesdk5090/providers/Microsoft.Logic/workflows/onesdk5745?api-version=2015-02-01-preview",
-      "EncodedRequestUri": "L3N1YnNjcmlwdGlvbnMvNTdiNzAzNGQtNzJkNC00MzNkLWFjZTItYTc0NjBhZWQ2YTk5L3Jlc291cmNlR3JvdXBzL29uZXNkazUwOTAvcHJvdmlkZXJzL01pY3Jvc29mdC5Mb2dpYy93b3JrZmxvd3Mvb25lc2RrNTc0NT9hcGktdmVyc2lvbj0yMDE1LTAyLTAxLXByZXZpZXc=",
-=======
       "RequestUri": "/subscriptions/57b7034d-72d4-433d-ace2-a7460aed6a99/resourceGroups/onesdk9024/providers/Microsoft.Logic/workflows/onesdk7241?api-version=2015-02-01-preview",
       "EncodedRequestUri": "L3N1YnNjcmlwdGlvbnMvNTdiNzAzNGQtNzJkNC00MzNkLWFjZTItYTc0NjBhZWQ2YTk5L3Jlc291cmNlR3JvdXBzL29uZXNkazkwMjQvcHJvdmlkZXJzL01pY3Jvc29mdC5Mb2dpYy93b3JrZmxvd3Mvb25lc2RrNzI0MT9hcGktdmVyc2lvbj0yMDE1LTAyLTAxLXByZXZpZXc=",
->>>>>>> 9fbe613e
       "RequestMethod": "DELETE",
       "RequestBody": "",
       "RequestHeaders": {
         "x-ms-client-request-id": [
-<<<<<<< HEAD
-          "69b9b6c1-7a44-4a9b-bdbd-90d2b73978d6"
-=======
           "1cc98604-1e7a-4873-8075-cbe14320b8a4"
->>>>>>> 9fbe613e
         ],
         "accept-language": [
           "en-US"
@@ -716,61 +493,37 @@
           "no-cache"
         ],
         "x-ms-request-id": [
-<<<<<<< HEAD
-          "westus:13af191a-01d0-463e-9122-5203a4b8df5f"
-=======
           "westus:a502a5eb-f761-4ac7-a5fd-7f8f30490b95"
->>>>>>> 9fbe613e
         ],
         "x-ms-ratelimit-remaining-subscription-writes": [
-          "1194"
-        ],
-        "x-ms-correlation-request-id": [
-<<<<<<< HEAD
-          "90d0cdad-3f93-4305-8f4c-81375900f9b2"
-        ],
-        "x-ms-routing-request-id": [
-          "WESTUS:20160129T231520Z:90d0cdad-3f93-4305-8f4c-81375900f9b2"
-=======
+          "1197"
+        ],
+        "x-ms-correlation-request-id": [
           "9e703e45-2b5f-49c3-b161-ec42d95e92b1"
         ],
         "x-ms-routing-request-id": [
           "WESTUS:20160129T221911Z:9e703e45-2b5f-49c3-b161-ec42d95e92b1"
->>>>>>> 9fbe613e
-        ],
-        "Strict-Transport-Security": [
-          "max-age=31536000; includeSubDomains"
-        ],
-        "Cache-Control": [
-          "no-cache"
-        ],
-        "Date": [
-<<<<<<< HEAD
-          "Fri, 29 Jan 2016 23:15:20 GMT"
-=======
+        ],
+        "Strict-Transport-Security": [
+          "max-age=31536000; includeSubDomains"
+        ],
+        "Cache-Control": [
+          "no-cache"
+        ],
+        "Date": [
           "Fri, 29 Jan 2016 22:19:10 GMT"
->>>>>>> 9fbe613e
         ]
       },
       "StatusCode": 200
     },
     {
-<<<<<<< HEAD
-      "RequestUri": "/subscriptions/57b7034d-72d4-433d-ace2-a7460aed6a99/resourceGroups/onesdk5090/providers/Microsoft.Logic/workflows/onesdk583?api-version=2015-02-01-preview",
-      "EncodedRequestUri": "L3N1YnNjcmlwdGlvbnMvNTdiNzAzNGQtNzJkNC00MzNkLWFjZTItYTc0NjBhZWQ2YTk5L3Jlc291cmNlR3JvdXBzL29uZXNkazUwOTAvcHJvdmlkZXJzL01pY3Jvc29mdC5Mb2dpYy93b3JrZmxvd3Mvb25lc2RrNTgzP2FwaS12ZXJzaW9uPTIwMTUtMDItMDEtcHJldmlldw==",
-=======
       "RequestUri": "/subscriptions/57b7034d-72d4-433d-ace2-a7460aed6a99/resourceGroups/onesdk9024/providers/Microsoft.Logic/workflows/onesdk7620?api-version=2015-02-01-preview",
       "EncodedRequestUri": "L3N1YnNjcmlwdGlvbnMvNTdiNzAzNGQtNzJkNC00MzNkLWFjZTItYTc0NjBhZWQ2YTk5L3Jlc291cmNlR3JvdXBzL29uZXNkazkwMjQvcHJvdmlkZXJzL01pY3Jvc29mdC5Mb2dpYy93b3JrZmxvd3Mvb25lc2RrNzYyMD9hcGktdmVyc2lvbj0yMDE1LTAyLTAxLXByZXZpZXc=",
->>>>>>> 9fbe613e
       "RequestMethod": "GET",
       "RequestBody": "",
       "RequestHeaders": {
         "x-ms-client-request-id": [
-<<<<<<< HEAD
-          "7c3f2011-9dd1-452c-8ed1-ddac0f00d8d4"
-=======
           "5199f36c-743b-4712-b776-b3a285a0c111"
->>>>>>> 9fbe613e
         ],
         "accept-language": [
           "en-US"
@@ -779,14 +532,10 @@
           "Microsoft.Azure.Management.Logic.LogicManagementClient/0.1.0.0"
         ]
       },
-<<<<<<< HEAD
-      "ResponseBody": "{\r\n  \"error\": {\r\n    \"code\": \"ResourceNotFound\",\r\n    \"message\": \"The Resource 'Microsoft.Logic/workflows/onesdk583' under resource group 'onesdk5090' was not found.\"\r\n  }\r\n}",
-=======
       "ResponseBody": "{\r\n  \"error\": {\r\n    \"code\": \"ResourceNotFound\",\r\n    \"message\": \"The Resource 'Microsoft.Logic/workflows/onesdk7620' under resource group 'onesdk9024' was not found.\"\r\n  }\r\n}",
->>>>>>> 9fbe613e
-      "ResponseHeaders": {
-        "Content-Length": [
-          "149"
+      "ResponseHeaders": {
+        "Content-Length": [
+          "150"
         ],
         "Content-Type": [
           "application/json; charset=utf-8"
@@ -801,15 +550,6 @@
           "gateway"
         ],
         "x-ms-request-id": [
-<<<<<<< HEAD
-          "5f58be26-4213-4d29-81d3-bdd42b928acf"
-        ],
-        "x-ms-correlation-request-id": [
-          "5f58be26-4213-4d29-81d3-bdd42b928acf"
-        ],
-        "x-ms-routing-request-id": [
-          "WESTUS:20160129T231521Z:5f58be26-4213-4d29-81d3-bdd42b928acf"
-=======
           "0e76843c-4279-43a3-8508-3ac184fff62a"
         ],
         "x-ms-correlation-request-id": [
@@ -817,36 +557,24 @@
         ],
         "x-ms-routing-request-id": [
           "WESTUS:20160129T221911Z:0e76843c-4279-43a3-8508-3ac184fff62a"
->>>>>>> 9fbe613e
-        ],
-        "Strict-Transport-Security": [
-          "max-age=31536000; includeSubDomains"
-        ],
-        "Cache-Control": [
-          "no-cache"
-        ],
-        "Date": [
-<<<<<<< HEAD
-          "Fri, 29 Jan 2016 23:15:20 GMT"
-=======
+        ],
+        "Strict-Transport-Security": [
+          "max-age=31536000; includeSubDomains"
+        ],
+        "Cache-Control": [
+          "no-cache"
+        ],
+        "Date": [
           "Fri, 29 Jan 2016 22:19:10 GMT"
->>>>>>> 9fbe613e
         ]
       },
       "StatusCode": 404
     },
     {
-<<<<<<< HEAD
-      "RequestUri": "/subscriptions/57b7034d-72d4-433d-ace2-a7460aed6a99/resourceGroups/onesdk5090/providers/Microsoft.Logic/workflows/onesdk583?api-version=2015-02-01-preview",
-      "EncodedRequestUri": "L3N1YnNjcmlwdGlvbnMvNTdiNzAzNGQtNzJkNC00MzNkLWFjZTItYTc0NjBhZWQ2YTk5L3Jlc291cmNlR3JvdXBzL29uZXNkazUwOTAvcHJvdmlkZXJzL01pY3Jvc29mdC5Mb2dpYy93b3JrZmxvd3Mvb25lc2RrNTgzP2FwaS12ZXJzaW9uPTIwMTUtMDItMDEtcHJldmlldw==",
-      "RequestMethod": "PUT",
-      "RequestBody": "{\r\n  \"location\": \"West US\",\r\n  \"properties\": {\r\n    \"state\": \"Enabled\",\r\n    \"sku\": {\r\n      \"name\": \"Standard\",\r\n      \"plan\": {\r\n        \"id\": \"/subscriptions/57b7034d-72d4-433d-ace2-a7460aed6a99/resourceGroups/onesdk5090/providers/Microsoft.Web/serverfarms/StandardServicePlan\"\r\n      }\r\n    },\r\n    \"definition\": {\r\n      \"$schema\": \"https://schema.management.azure.com/providers/Microsoft.Logic/schemas/2014-12-01-preview/workflowdefinition.json#\",\r\n      \"contentVersion\": \"1.0.0.0\",\r\n      \"parameters\": {\r\n        \"runworkflowmanually\": {\r\n          \"type\": \"bool\",\r\n          \"defaultValue\": true\r\n        },\r\n        \"destinationUri\": {\r\n          \"type\": \"string\",\r\n          \"defaultValue\": \"http://tempuri.org\"\r\n        }\r\n      },\r\n      \"triggers\": {},\r\n      \"actions\": {\r\n        \"http\": {\r\n          \"type\": \"Http\",\r\n          \"inputs\": {\r\n            \"method\": \"POST\",\r\n            \"uri\": \"@parameters('destinationUri')\",\r\n            \"body\": \"Test\"\r\n          },\r\n          \"conditions\": []\r\n        }\r\n      },\r\n      \"outputs\": {}\r\n    },\r\n    \"parameters\": {\r\n      \"destinationUri\": {\r\n        \"value\": \"http://requestb.in/1kj7g8e1\"\r\n      }\r\n    }\r\n  }\r\n}",
-=======
       "RequestUri": "/subscriptions/57b7034d-72d4-433d-ace2-a7460aed6a99/resourceGroups/onesdk9024/providers/Microsoft.Logic/workflows/onesdk7620?api-version=2015-02-01-preview",
       "EncodedRequestUri": "L3N1YnNjcmlwdGlvbnMvNTdiNzAzNGQtNzJkNC00MzNkLWFjZTItYTc0NjBhZWQ2YTk5L3Jlc291cmNlR3JvdXBzL29uZXNkazkwMjQvcHJvdmlkZXJzL01pY3Jvc29mdC5Mb2dpYy93b3JrZmxvd3Mvb25lc2RrNzYyMD9hcGktdmVyc2lvbj0yMDE1LTAyLTAxLXByZXZpZXc=",
       "RequestMethod": "PUT",
       "RequestBody": "{\r\n  \"location\": \"West US\",\r\n  \"properties\": {\r\n    \"state\": \"Enabled\",\r\n    \"sku\": {\r\n      \"name\": \"Standard\",\r\n      \"plan\": {\r\n        \"id\": \"/subscriptions/57b7034d-72d4-433d-ace2-a7460aed6a99/resourceGroups/onesdk9024/providers/Microsoft.Web/serverfarms/StandardServicePlan\"\r\n      }\r\n    },\r\n    \"definition\": {\r\n      \"$schema\": \"https://schema.management.azure.com/providers/Microsoft.Logic/schemas/2014-12-01-preview/workflowdefinition.json#\",\r\n      \"contentVersion\": \"1.0.0.0\",\r\n      \"parameters\": {\r\n        \"runworkflowmanually\": {\r\n          \"type\": \"bool\",\r\n          \"defaultValue\": true\r\n        },\r\n        \"destinationUri\": {\r\n          \"type\": \"string\",\r\n          \"defaultValue\": \"http://tempuri.org\"\r\n        }\r\n      },\r\n      \"triggers\": {},\r\n      \"actions\": {\r\n        \"http\": {\r\n          \"type\": \"Http\",\r\n          \"inputs\": {\r\n            \"method\": \"POST\",\r\n            \"uri\": \"@parameters('destinationUri')\",\r\n            \"body\": \"Test\"\r\n          },\r\n          \"conditions\": []\r\n        }\r\n      },\r\n      \"outputs\": {}\r\n    },\r\n    \"parameters\": {\r\n      \"destinationUri\": {\r\n        \"value\": \"http://requestb.in/1kj7g8e1\"\r\n      }\r\n    }\r\n  }\r\n}",
->>>>>>> 9fbe613e
       "RequestHeaders": {
         "Content-Type": [
           "application/json; charset=utf-8"
@@ -855,11 +583,7 @@
           "1180"
         ],
         "x-ms-client-request-id": [
-<<<<<<< HEAD
-          "35c5a6b3-4b21-476e-a805-f8046ebdf524"
-=======
           "38195421-e1f6-4627-9e55-827e74508589"
->>>>>>> 9fbe613e
         ],
         "accept-language": [
           "en-US"
@@ -868,80 +592,52 @@
           "Microsoft.Azure.Management.Logic.LogicManagementClient/0.1.0.0"
         ]
       },
-<<<<<<< HEAD
-      "ResponseBody": "{\r\n  \"properties\": {\r\n    \"provisioningState\": \"Succeeded\",\r\n    \"createdTime\": \"2016-01-29T23:15:20.6986564Z\",\r\n    \"changedTime\": \"2016-01-29T23:15:20.6986564Z\",\r\n    \"state\": \"Enabled\",\r\n    \"version\": \"08587474975649442298\",\r\n    \"accessEndpoint\": \"https://westus.logic.azure.com:443/subscriptions/57b7034d-72d4-433d-ace2-a7460aed6a99/resourcegroups/onesdk5090/providers/Microsoft.Logic/workflows/onesdk583\",\r\n    \"sku\": {\r\n      \"name\": \"Standard\",\r\n      \"plan\": {\r\n        \"id\": \"/subscriptions/57b7034d-72d4-433d-ace2-a7460aed6a99/resourceGroups/onesdk5090/providers/Microsoft.Web/serverfarms/StandardServicePlan\",\r\n        \"type\": \"Microsoft.Web/ServerFarms\",\r\n        \"name\": \"StandardServicePlan\"\r\n      }\r\n    },\r\n    \"definition\": {\r\n      \"$schema\": \"https://schema.management.azure.com/providers/Microsoft.Logic/schemas/2014-12-01-preview/workflowdefinition.json#\",\r\n      \"contentVersion\": \"1.0.0.0\",\r\n      \"parameters\": {\r\n        \"runworkflowmanually\": {\r\n          \"defaultValue\": true,\r\n          \"type\": \"Bool\"\r\n        },\r\n        \"destinationUri\": {\r\n          \"defaultValue\": \"http://tempuri.org\",\r\n          \"type\": \"String\"\r\n        }\r\n      },\r\n      \"triggers\": {},\r\n      \"actions\": {\r\n        \"http\": {\r\n          \"type\": \"Http\",\r\n          \"inputs\": {\r\n            \"method\": \"POST\",\r\n            \"uri\": \"@parameters('destinationUri')\",\r\n            \"body\": \"Test\"\r\n          },\r\n          \"conditions\": []\r\n        }\r\n      },\r\n      \"outputs\": {}\r\n    },\r\n    \"parameters\": {\r\n      \"destinationUri\": {\r\n        \"value\": \"http://requestb.in/1kj7g8e1\"\r\n      }\r\n    }\r\n  },\r\n  \"id\": \"/subscriptions/57b7034d-72d4-433d-ace2-a7460aed6a99/resourceGroups/onesdk5090/providers/Microsoft.Logic/workflows/onesdk583\",\r\n  \"name\": \"onesdk583\",\r\n  \"type\": \"Microsoft.Logic/workflows\",\r\n  \"location\": \"West US\"\r\n}",
-=======
       "ResponseBody": "{\r\n  \"properties\": {\r\n    \"provisioningState\": \"Succeeded\",\r\n    \"createdTime\": \"2016-01-29T22:19:10.9491001Z\",\r\n    \"changedTime\": \"2016-01-29T22:19:10.9491001Z\",\r\n    \"state\": \"Enabled\",\r\n    \"version\": \"08587475009345641085\",\r\n    \"accessEndpoint\": \"https://westus.logic.azure.com:443/subscriptions/57b7034d-72d4-433d-ace2-a7460aed6a99/resourcegroups/onesdk9024/providers/Microsoft.Logic/workflows/onesdk7620\",\r\n    \"sku\": {\r\n      \"name\": \"Standard\",\r\n      \"plan\": {\r\n        \"id\": \"/subscriptions/57b7034d-72d4-433d-ace2-a7460aed6a99/resourceGroups/onesdk9024/providers/Microsoft.Web/serverfarms/StandardServicePlan\",\r\n        \"type\": \"Microsoft.Web/ServerFarms\",\r\n        \"name\": \"StandardServicePlan\"\r\n      }\r\n    },\r\n    \"definition\": {\r\n      \"$schema\": \"https://schema.management.azure.com/providers/Microsoft.Logic/schemas/2014-12-01-preview/workflowdefinition.json#\",\r\n      \"contentVersion\": \"1.0.0.0\",\r\n      \"parameters\": {\r\n        \"runworkflowmanually\": {\r\n          \"defaultValue\": true,\r\n          \"type\": \"Bool\"\r\n        },\r\n        \"destinationUri\": {\r\n          \"defaultValue\": \"http://tempuri.org\",\r\n          \"type\": \"String\"\r\n        }\r\n      },\r\n      \"triggers\": {},\r\n      \"actions\": {\r\n        \"http\": {\r\n          \"type\": \"Http\",\r\n          \"inputs\": {\r\n            \"method\": \"POST\",\r\n            \"uri\": \"@parameters('destinationUri')\",\r\n            \"body\": \"Test\"\r\n          },\r\n          \"conditions\": []\r\n        }\r\n      },\r\n      \"outputs\": {}\r\n    },\r\n    \"parameters\": {\r\n      \"destinationUri\": {\r\n        \"value\": \"http://requestb.in/1kj7g8e1\"\r\n      }\r\n    }\r\n  },\r\n  \"id\": \"/subscriptions/57b7034d-72d4-433d-ace2-a7460aed6a99/resourceGroups/onesdk9024/providers/Microsoft.Logic/workflows/onesdk7620\",\r\n  \"name\": \"onesdk7620\",\r\n  \"type\": \"Microsoft.Logic/workflows\",\r\n  \"location\": \"West US\"\r\n}",
->>>>>>> 9fbe613e
-      "ResponseHeaders": {
-        "Content-Length": [
-          "1353"
-        ],
-        "Content-Type": [
-          "application/json; charset=utf-8"
-        ],
-        "Expires": [
-          "-1"
-        ],
-        "Pragma": [
-          "no-cache"
-        ],
-        "x-ms-request-id": [
-<<<<<<< HEAD
-          "westus:c7c31189-aa66-45f2-8f83-ce739e593486"
-=======
+      "ResponseHeaders": {
+        "Content-Length": [
+          "1356"
+        ],
+        "Content-Type": [
+          "application/json; charset=utf-8"
+        ],
+        "Expires": [
+          "-1"
+        ],
+        "Pragma": [
+          "no-cache"
+        ],
+        "x-ms-request-id": [
           "westus:e58f2335-3308-4009-baaa-98495906a71a"
->>>>>>> 9fbe613e
         ],
         "x-ms-ratelimit-remaining-subscription-writes": [
-          "1193"
-        ],
-        "x-ms-correlation-request-id": [
-<<<<<<< HEAD
-          "a39fdea2-1f92-41d9-b654-8f9de245f370"
-        ],
-        "x-ms-routing-request-id": [
-          "WESTUS:20160129T231523Z:a39fdea2-1f92-41d9-b654-8f9de245f370"
-=======
+          "1196"
+        ],
+        "x-ms-correlation-request-id": [
           "4b962e4c-e2ee-4322-9fb1-6d3c7b4f38e3"
         ],
         "x-ms-routing-request-id": [
           "WESTUS:20160129T221913Z:4b962e4c-e2ee-4322-9fb1-6d3c7b4f38e3"
->>>>>>> 9fbe613e
-        ],
-        "Strict-Transport-Security": [
-          "max-age=31536000; includeSubDomains"
-        ],
-        "Cache-Control": [
-          "no-cache"
-        ],
-        "Date": [
-<<<<<<< HEAD
-          "Fri, 29 Jan 2016 23:15:22 GMT"
-=======
+        ],
+        "Strict-Transport-Security": [
+          "max-age=31536000; includeSubDomains"
+        ],
+        "Cache-Control": [
+          "no-cache"
+        ],
+        "Date": [
           "Fri, 29 Jan 2016 22:19:13 GMT"
->>>>>>> 9fbe613e
         ]
       },
       "StatusCode": 201
     },
     {
-<<<<<<< HEAD
-      "RequestUri": "/subscriptions/57b7034d-72d4-433d-ace2-a7460aed6a99/resourceGroups/onesdk5090/providers/Microsoft.Logic/workflows/onesdk583?api-version=2015-02-01-preview",
-      "EncodedRequestUri": "L3N1YnNjcmlwdGlvbnMvNTdiNzAzNGQtNzJkNC00MzNkLWFjZTItYTc0NjBhZWQ2YTk5L3Jlc291cmNlR3JvdXBzL29uZXNkazUwOTAvcHJvdmlkZXJzL01pY3Jvc29mdC5Mb2dpYy93b3JrZmxvd3Mvb25lc2RrNTgzP2FwaS12ZXJzaW9uPTIwMTUtMDItMDEtcHJldmlldw==",
-=======
       "RequestUri": "/subscriptions/57b7034d-72d4-433d-ace2-a7460aed6a99/resourceGroups/onesdk9024/providers/Microsoft.Logic/workflows/onesdk7620?api-version=2015-02-01-preview",
       "EncodedRequestUri": "L3N1YnNjcmlwdGlvbnMvNTdiNzAzNGQtNzJkNC00MzNkLWFjZTItYTc0NjBhZWQ2YTk5L3Jlc291cmNlR3JvdXBzL29uZXNkazkwMjQvcHJvdmlkZXJzL01pY3Jvc29mdC5Mb2dpYy93b3JrZmxvd3Mvb25lc2RrNzYyMD9hcGktdmVyc2lvbj0yMDE1LTAyLTAxLXByZXZpZXc=",
->>>>>>> 9fbe613e
       "RequestMethod": "DELETE",
       "RequestBody": "",
       "RequestHeaders": {
         "x-ms-client-request-id": [
-<<<<<<< HEAD
-          "9bceba86-7377-4fb2-be9c-397f9a6c3a36"
-=======
           "79e61657-ede4-4235-86a2-fff27277783c"
->>>>>>> 9fbe613e
         ],
         "accept-language": [
           "en-US"
@@ -962,61 +658,37 @@
           "no-cache"
         ],
         "x-ms-request-id": [
-<<<<<<< HEAD
-          "westus:0d6b7609-38e8-4d68-b9c4-748d914ff910"
-=======
           "westus:c3624715-d0b7-417f-9680-5ac44c40e585"
->>>>>>> 9fbe613e
         ],
         "x-ms-ratelimit-remaining-subscription-writes": [
-          "1192"
-        ],
-        "x-ms-correlation-request-id": [
-<<<<<<< HEAD
-          "720a0a5e-b8b8-48fd-8b5a-2a324bffc39f"
-        ],
-        "x-ms-routing-request-id": [
-          "WESTUS:20160129T231524Z:720a0a5e-b8b8-48fd-8b5a-2a324bffc39f"
-=======
+          "1195"
+        ],
+        "x-ms-correlation-request-id": [
           "cdab1a43-4e97-4ef7-9314-2ff92dee27e5"
         ],
         "x-ms-routing-request-id": [
           "WESTUS:20160129T221913Z:cdab1a43-4e97-4ef7-9314-2ff92dee27e5"
->>>>>>> 9fbe613e
-        ],
-        "Strict-Transport-Security": [
-          "max-age=31536000; includeSubDomains"
-        ],
-        "Cache-Control": [
-          "no-cache"
-        ],
-        "Date": [
-<<<<<<< HEAD
-          "Fri, 29 Jan 2016 23:15:23 GMT"
-=======
+        ],
+        "Strict-Transport-Security": [
+          "max-age=31536000; includeSubDomains"
+        ],
+        "Cache-Control": [
+          "no-cache"
+        ],
+        "Date": [
           "Fri, 29 Jan 2016 22:19:13 GMT"
->>>>>>> 9fbe613e
         ]
       },
       "StatusCode": 200
     },
     {
-<<<<<<< HEAD
-      "RequestUri": "/subscriptions/57b7034d-72d4-433d-ace2-a7460aed6a99/resourceGroups/onesdk5090/providers/Microsoft.Logic/workflows/onesdk1943?api-version=2015-02-01-preview",
-      "EncodedRequestUri": "L3N1YnNjcmlwdGlvbnMvNTdiNzAzNGQtNzJkNC00MzNkLWFjZTItYTc0NjBhZWQ2YTk5L3Jlc291cmNlR3JvdXBzL29uZXNkazUwOTAvcHJvdmlkZXJzL01pY3Jvc29mdC5Mb2dpYy93b3JrZmxvd3Mvb25lc2RrMTk0Mz9hcGktdmVyc2lvbj0yMDE1LTAyLTAxLXByZXZpZXc=",
-=======
       "RequestUri": "/subscriptions/57b7034d-72d4-433d-ace2-a7460aed6a99/resourceGroups/onesdk9024/providers/Microsoft.Logic/workflows/onesdk3578?api-version=2015-02-01-preview",
       "EncodedRequestUri": "L3N1YnNjcmlwdGlvbnMvNTdiNzAzNGQtNzJkNC00MzNkLWFjZTItYTc0NjBhZWQ2YTk5L3Jlc291cmNlR3JvdXBzL29uZXNkazkwMjQvcHJvdmlkZXJzL01pY3Jvc29mdC5Mb2dpYy93b3JrZmxvd3Mvb25lc2RrMzU3OD9hcGktdmVyc2lvbj0yMDE1LTAyLTAxLXByZXZpZXc=",
->>>>>>> 9fbe613e
       "RequestMethod": "GET",
       "RequestBody": "",
       "RequestHeaders": {
         "x-ms-client-request-id": [
-<<<<<<< HEAD
-          "6b3c7943-d651-4cad-9139-4baa70107e9f"
-=======
           "ee97ea6e-9007-4184-8caf-318ac8dd5447"
->>>>>>> 9fbe613e
         ],
         "accept-language": [
           "en-US"
@@ -1025,11 +697,7 @@
           "Microsoft.Azure.Management.Logic.LogicManagementClient/0.1.0.0"
         ]
       },
-<<<<<<< HEAD
-      "ResponseBody": "{\r\n  \"error\": {\r\n    \"code\": \"ResourceNotFound\",\r\n    \"message\": \"The Resource 'Microsoft.Logic/workflows/onesdk1943' under resource group 'onesdk5090' was not found.\"\r\n  }\r\n}",
-=======
       "ResponseBody": "{\r\n  \"error\": {\r\n    \"code\": \"ResourceNotFound\",\r\n    \"message\": \"The Resource 'Microsoft.Logic/workflows/onesdk3578' under resource group 'onesdk9024' was not found.\"\r\n  }\r\n}",
->>>>>>> 9fbe613e
       "ResponseHeaders": {
         "Content-Length": [
           "150"
@@ -1047,15 +715,6 @@
           "gateway"
         ],
         "x-ms-request-id": [
-<<<<<<< HEAD
-          "485494e8-ece8-490c-a7b4-54b503df6c09"
-        ],
-        "x-ms-correlation-request-id": [
-          "485494e8-ece8-490c-a7b4-54b503df6c09"
-        ],
-        "x-ms-routing-request-id": [
-          "WESTUS:20160129T231524Z:485494e8-ece8-490c-a7b4-54b503df6c09"
-=======
           "dcf85eac-18e7-4b07-ada0-7f4440b614e3"
         ],
         "x-ms-correlation-request-id": [
@@ -1063,36 +722,24 @@
         ],
         "x-ms-routing-request-id": [
           "WESTUS:20160129T221914Z:dcf85eac-18e7-4b07-ada0-7f4440b614e3"
->>>>>>> 9fbe613e
-        ],
-        "Strict-Transport-Security": [
-          "max-age=31536000; includeSubDomains"
-        ],
-        "Cache-Control": [
-          "no-cache"
-        ],
-        "Date": [
-<<<<<<< HEAD
-          "Fri, 29 Jan 2016 23:15:24 GMT"
-=======
+        ],
+        "Strict-Transport-Security": [
+          "max-age=31536000; includeSubDomains"
+        ],
+        "Cache-Control": [
+          "no-cache"
+        ],
+        "Date": [
           "Fri, 29 Jan 2016 22:19:14 GMT"
->>>>>>> 9fbe613e
         ]
       },
       "StatusCode": 404
     },
     {
-<<<<<<< HEAD
-      "RequestUri": "/subscriptions/57b7034d-72d4-433d-ace2-a7460aed6a99/resourceGroups/onesdk5090/providers/Microsoft.Logic/workflows/onesdk1943?api-version=2015-02-01-preview",
-      "EncodedRequestUri": "L3N1YnNjcmlwdGlvbnMvNTdiNzAzNGQtNzJkNC00MzNkLWFjZTItYTc0NjBhZWQ2YTk5L3Jlc291cmNlR3JvdXBzL29uZXNkazUwOTAvcHJvdmlkZXJzL01pY3Jvc29mdC5Mb2dpYy93b3JrZmxvd3Mvb25lc2RrMTk0Mz9hcGktdmVyc2lvbj0yMDE1LTAyLTAxLXByZXZpZXc=",
-      "RequestMethod": "PUT",
-      "RequestBody": "{\r\n  \"location\": \"westus\",\r\n  \"properties\": {\r\n    \"state\": \"Enabled\",\r\n    \"sku\": {\r\n      \"name\": \"Standard\",\r\n      \"plan\": {\r\n        \"id\": \"/subscriptions/57b7034d-72d4-433d-ace2-a7460aed6a99/resourceGroups/onesdk5090/providers/Microsoft.Web/serverfarms/StandardServicePlan\"\r\n      }\r\n    },\r\n    \"definition\": {\r\n      \"$schema\": \"https://schema.management.azure.com/providers/Microsoft.Logic/schemas/2014-12-01-preview/workflowdefinition.json#\",\r\n      \"contentVersion\": \"1.0.0.0\",\r\n      \"parameters\": {\r\n        \"runworkflowmanually\": {\r\n          \"type\": \"bool\",\r\n          \"defaultValue\": true\r\n        },\r\n        \"destinationUri\": {\r\n          \"type\": \"string\",\r\n          \"defaultValue\": \"http://tempuri.org\"\r\n        }\r\n      },\r\n      \"triggers\": {},\r\n      \"actions\": {\r\n        \"http\": {\r\n          \"type\": \"Http\",\r\n          \"inputs\": {\r\n            \"method\": \"POST\",\r\n            \"uri\": \"@parameters('destinationUri')\",\r\n            \"body\": \"Test\"\r\n          },\r\n          \"conditions\": []\r\n        }\r\n      },\r\n      \"outputs\": {}\r\n    },\r\n    \"parameters\": {\r\n      \"destinationUri\": {\r\n        \"value\": \"http://requestb.in/1kj7g8e1\"\r\n      }\r\n    }\r\n  }\r\n}",
-=======
       "RequestUri": "/subscriptions/57b7034d-72d4-433d-ace2-a7460aed6a99/resourceGroups/onesdk9024/providers/Microsoft.Logic/workflows/onesdk3578?api-version=2015-02-01-preview",
       "EncodedRequestUri": "L3N1YnNjcmlwdGlvbnMvNTdiNzAzNGQtNzJkNC00MzNkLWFjZTItYTc0NjBhZWQ2YTk5L3Jlc291cmNlR3JvdXBzL29uZXNkazkwMjQvcHJvdmlkZXJzL01pY3Jvc29mdC5Mb2dpYy93b3JrZmxvd3Mvb25lc2RrMzU3OD9hcGktdmVyc2lvbj0yMDE1LTAyLTAxLXByZXZpZXc=",
       "RequestMethod": "PUT",
       "RequestBody": "{\r\n  \"location\": \"westus\",\r\n  \"properties\": {\r\n    \"state\": \"Enabled\",\r\n    \"sku\": {\r\n      \"name\": \"Standard\",\r\n      \"plan\": {\r\n        \"id\": \"/subscriptions/57b7034d-72d4-433d-ace2-a7460aed6a99/resourceGroups/onesdk9024/providers/Microsoft.Web/serverfarms/StandardServicePlan\"\r\n      }\r\n    },\r\n    \"definition\": {\r\n      \"$schema\": \"https://schema.management.azure.com/providers/Microsoft.Logic/schemas/2014-12-01-preview/workflowdefinition.json#\",\r\n      \"contentVersion\": \"1.0.0.0\",\r\n      \"parameters\": {\r\n        \"runworkflowmanually\": {\r\n          \"type\": \"bool\",\r\n          \"defaultValue\": true\r\n        },\r\n        \"destinationUri\": {\r\n          \"type\": \"string\",\r\n          \"defaultValue\": \"http://tempuri.org\"\r\n        }\r\n      },\r\n      \"triggers\": {},\r\n      \"actions\": {\r\n        \"http\": {\r\n          \"type\": \"Http\",\r\n          \"inputs\": {\r\n            \"method\": \"POST\",\r\n            \"uri\": \"@parameters('destinationUri')\",\r\n            \"body\": \"Test\"\r\n          },\r\n          \"conditions\": []\r\n        }\r\n      },\r\n      \"outputs\": {}\r\n    },\r\n    \"parameters\": {\r\n      \"destinationUri\": {\r\n        \"value\": \"http://requestb.in/1kj7g8e1\"\r\n      }\r\n    }\r\n  }\r\n}",
->>>>>>> 9fbe613e
       "RequestHeaders": {
         "Content-Type": [
           "application/json; charset=utf-8"
@@ -1101,11 +748,7 @@
           "1179"
         ],
         "x-ms-client-request-id": [
-<<<<<<< HEAD
-          "2ee21200-cfa2-4255-b1a6-d34cdb155fb0"
-=======
           "8c440189-e7a2-4a53-bdc5-55d40eb25f8d"
->>>>>>> 9fbe613e
         ],
         "accept-language": [
           "en-US"
@@ -1114,11 +757,7 @@
           "Microsoft.Azure.Management.Logic.LogicManagementClient/0.1.0.0"
         ]
       },
-<<<<<<< HEAD
-      "ResponseBody": "{\r\n  \"properties\": {\r\n    \"provisioningState\": \"Succeeded\",\r\n    \"createdTime\": \"2016-01-29T23:15:24.4065176Z\",\r\n    \"changedTime\": \"2016-01-29T23:15:24.4065176Z\",\r\n    \"state\": \"Enabled\",\r\n    \"version\": \"08587474975613072059\",\r\n    \"accessEndpoint\": \"https://westus.logic.azure.com:443/subscriptions/57b7034d-72d4-433d-ace2-a7460aed6a99/resourcegroups/onesdk5090/providers/Microsoft.Logic/workflows/onesdk1943\",\r\n    \"sku\": {\r\n      \"name\": \"Standard\",\r\n      \"plan\": {\r\n        \"id\": \"/subscriptions/57b7034d-72d4-433d-ace2-a7460aed6a99/resourceGroups/onesdk5090/providers/Microsoft.Web/serverfarms/StandardServicePlan\",\r\n        \"type\": \"Microsoft.Web/ServerFarms\",\r\n        \"name\": \"StandardServicePlan\"\r\n      }\r\n    },\r\n    \"definition\": {\r\n      \"$schema\": \"https://schema.management.azure.com/providers/Microsoft.Logic/schemas/2014-12-01-preview/workflowdefinition.json#\",\r\n      \"contentVersion\": \"1.0.0.0\",\r\n      \"parameters\": {\r\n        \"runworkflowmanually\": {\r\n          \"defaultValue\": true,\r\n          \"type\": \"Bool\"\r\n        },\r\n        \"destinationUri\": {\r\n          \"defaultValue\": \"http://tempuri.org\",\r\n          \"type\": \"String\"\r\n        }\r\n      },\r\n      \"triggers\": {},\r\n      \"actions\": {\r\n        \"http\": {\r\n          \"type\": \"Http\",\r\n          \"inputs\": {\r\n            \"method\": \"POST\",\r\n            \"uri\": \"@parameters('destinationUri')\",\r\n            \"body\": \"Test\"\r\n          },\r\n          \"conditions\": []\r\n        }\r\n      },\r\n      \"outputs\": {}\r\n    },\r\n    \"parameters\": {\r\n      \"destinationUri\": {\r\n        \"value\": \"http://requestb.in/1kj7g8e1\"\r\n      }\r\n    }\r\n  },\r\n  \"id\": \"/subscriptions/57b7034d-72d4-433d-ace2-a7460aed6a99/resourceGroups/onesdk5090/providers/Microsoft.Logic/workflows/onesdk1943\",\r\n  \"name\": \"onesdk1943\",\r\n  \"type\": \"Microsoft.Logic/workflows\",\r\n  \"location\": \"westus\"\r\n}",
-=======
       "ResponseBody": "{\r\n  \"properties\": {\r\n    \"provisioningState\": \"Succeeded\",\r\n    \"createdTime\": \"2016-01-29T22:19:13.0157938Z\",\r\n    \"changedTime\": \"2016-01-29T22:19:13.0157938Z\",\r\n    \"state\": \"Enabled\",\r\n    \"version\": \"08587475009325169529\",\r\n    \"accessEndpoint\": \"https://westus.logic.azure.com:443/subscriptions/57b7034d-72d4-433d-ace2-a7460aed6a99/resourcegroups/onesdk9024/providers/Microsoft.Logic/workflows/onesdk3578\",\r\n    \"sku\": {\r\n      \"name\": \"Standard\",\r\n      \"plan\": {\r\n        \"id\": \"/subscriptions/57b7034d-72d4-433d-ace2-a7460aed6a99/resourceGroups/onesdk9024/providers/Microsoft.Web/serverfarms/StandardServicePlan\",\r\n        \"type\": \"Microsoft.Web/ServerFarms\",\r\n        \"name\": \"StandardServicePlan\"\r\n      }\r\n    },\r\n    \"definition\": {\r\n      \"$schema\": \"https://schema.management.azure.com/providers/Microsoft.Logic/schemas/2014-12-01-preview/workflowdefinition.json#\",\r\n      \"contentVersion\": \"1.0.0.0\",\r\n      \"parameters\": {\r\n        \"runworkflowmanually\": {\r\n          \"defaultValue\": true,\r\n          \"type\": \"Bool\"\r\n        },\r\n        \"destinationUri\": {\r\n          \"defaultValue\": \"http://tempuri.org\",\r\n          \"type\": \"String\"\r\n        }\r\n      },\r\n      \"triggers\": {},\r\n      \"actions\": {\r\n        \"http\": {\r\n          \"type\": \"Http\",\r\n          \"inputs\": {\r\n            \"method\": \"POST\",\r\n            \"uri\": \"@parameters('destinationUri')\",\r\n            \"body\": \"Test\"\r\n          },\r\n          \"conditions\": []\r\n        }\r\n      },\r\n      \"outputs\": {}\r\n    },\r\n    \"parameters\": {\r\n      \"destinationUri\": {\r\n        \"value\": \"http://requestb.in/1kj7g8e1\"\r\n      }\r\n    }\r\n  },\r\n  \"id\": \"/subscriptions/57b7034d-72d4-433d-ace2-a7460aed6a99/resourceGroups/onesdk9024/providers/Microsoft.Logic/workflows/onesdk3578\",\r\n  \"name\": \"onesdk3578\",\r\n  \"type\": \"Microsoft.Logic/workflows\",\r\n  \"location\": \"westus\"\r\n}",
->>>>>>> 9fbe613e
       "ResponseHeaders": {
         "Content-Length": [
           "1355"
@@ -1133,61 +772,37 @@
           "no-cache"
         ],
         "x-ms-request-id": [
-<<<<<<< HEAD
-          "westus:ff2e8b84-ed83-4437-a242-1e7e57d31343"
-=======
           "westus:c706530a-45d1-4573-bc2c-4611cd362a10"
->>>>>>> 9fbe613e
         ],
         "x-ms-ratelimit-remaining-subscription-writes": [
-          "1191"
-        ],
-        "x-ms-correlation-request-id": [
-<<<<<<< HEAD
-          "fc369841-47ca-4347-8925-7e39a2911b03"
-        ],
-        "x-ms-routing-request-id": [
-          "WESTUS:20160129T231526Z:fc369841-47ca-4347-8925-7e39a2911b03"
-=======
+          "1194"
+        ],
+        "x-ms-correlation-request-id": [
           "313a16e9-cde1-4c85-a385-7aad89556541"
         ],
         "x-ms-routing-request-id": [
           "WESTUS:20160129T221915Z:313a16e9-cde1-4c85-a385-7aad89556541"
->>>>>>> 9fbe613e
-        ],
-        "Strict-Transport-Security": [
-          "max-age=31536000; includeSubDomains"
-        ],
-        "Cache-Control": [
-          "no-cache"
-        ],
-        "Date": [
-<<<<<<< HEAD
-          "Fri, 29 Jan 2016 23:15:26 GMT"
-=======
+        ],
+        "Strict-Transport-Security": [
+          "max-age=31536000; includeSubDomains"
+        ],
+        "Cache-Control": [
+          "no-cache"
+        ],
+        "Date": [
           "Fri, 29 Jan 2016 22:19:15 GMT"
->>>>>>> 9fbe613e
         ]
       },
       "StatusCode": 201
     },
     {
-<<<<<<< HEAD
-      "RequestUri": "/subscriptions/57b7034d-72d4-433d-ace2-a7460aed6a99/resourceGroups/onesdk5090/providers/Microsoft.Logic/workflows/onesdk1943?api-version=2015-02-01-preview",
-      "EncodedRequestUri": "L3N1YnNjcmlwdGlvbnMvNTdiNzAzNGQtNzJkNC00MzNkLWFjZTItYTc0NjBhZWQ2YTk5L3Jlc291cmNlR3JvdXBzL29uZXNkazUwOTAvcHJvdmlkZXJzL01pY3Jvc29mdC5Mb2dpYy93b3JrZmxvd3Mvb25lc2RrMTk0Mz9hcGktdmVyc2lvbj0yMDE1LTAyLTAxLXByZXZpZXc=",
-=======
       "RequestUri": "/subscriptions/57b7034d-72d4-433d-ace2-a7460aed6a99/resourceGroups/onesdk9024/providers/Microsoft.Logic/workflows/onesdk3578?api-version=2015-02-01-preview",
       "EncodedRequestUri": "L3N1YnNjcmlwdGlvbnMvNTdiNzAzNGQtNzJkNC00MzNkLWFjZTItYTc0NjBhZWQ2YTk5L3Jlc291cmNlR3JvdXBzL29uZXNkazkwMjQvcHJvdmlkZXJzL01pY3Jvc29mdC5Mb2dpYy93b3JrZmxvd3Mvb25lc2RrMzU3OD9hcGktdmVyc2lvbj0yMDE1LTAyLTAxLXByZXZpZXc=",
->>>>>>> 9fbe613e
       "RequestMethod": "DELETE",
       "RequestBody": "",
       "RequestHeaders": {
         "x-ms-client-request-id": [
-<<<<<<< HEAD
-          "2288f021-9984-456a-9f4d-ffe6c689b863"
-=======
           "799e178a-4c28-4d78-81bd-d7b9e39c383e"
->>>>>>> 9fbe613e
         ],
         "accept-language": [
           "en-US"
@@ -1208,40 +823,25 @@
           "no-cache"
         ],
         "x-ms-request-id": [
-<<<<<<< HEAD
-          "westus:1c8eee95-78b3-47a9-b2fa-373eab3ea1a8"
-=======
           "westus:c029ca49-6709-4dca-a4c6-68c10434ae9e"
->>>>>>> 9fbe613e
         ],
         "x-ms-ratelimit-remaining-subscription-writes": [
-          "1190"
-        ],
-        "x-ms-correlation-request-id": [
-<<<<<<< HEAD
-          "acdad4a2-0a7c-42f8-8d8b-53de02a46bf7"
-        ],
-        "x-ms-routing-request-id": [
-          "WESTUS:20160129T231527Z:acdad4a2-0a7c-42f8-8d8b-53de02a46bf7"
-=======
+          "1193"
+        ],
+        "x-ms-correlation-request-id": [
           "e56009db-25c5-41e9-a45a-5de8087b8143"
         ],
         "x-ms-routing-request-id": [
           "WESTUS:20160129T221915Z:e56009db-25c5-41e9-a45a-5de8087b8143"
->>>>>>> 9fbe613e
-        ],
-        "Strict-Transport-Security": [
-          "max-age=31536000; includeSubDomains"
-        ],
-        "Cache-Control": [
-          "no-cache"
-        ],
-        "Date": [
-<<<<<<< HEAD
-          "Fri, 29 Jan 2016 23:15:27 GMT"
-=======
+        ],
+        "Strict-Transport-Security": [
+          "max-age=31536000; includeSubDomains"
+        ],
+        "Cache-Control": [
+          "no-cache"
+        ],
+        "Date": [
           "Fri, 29 Jan 2016 22:19:15 GMT"
->>>>>>> 9fbe613e
         ]
       },
       "StatusCode": 200
@@ -1249,17 +849,10 @@
   ],
   "Names": {
     "Test-CreateAndRemoveLogicApp": [
-<<<<<<< HEAD
-      "onesdk5090",
-      "onesdk5745",
-      "onesdk583",
-      "onesdk1943"
-=======
       "onesdk9024",
       "onesdk7241",
       "onesdk7620",
       "onesdk3578"
->>>>>>> 9fbe613e
     ]
   },
   "Variables": {
