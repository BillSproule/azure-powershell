--- conflicted
+++ resolved
@@ -75,7 +75,6 @@
 
 # Cmdlets to export from this module, for best performance, do not use wildcards and do not delete the entry, use an empty array if there are no cmdlets to export.
 CmdletsToExport = 'New-AzDataMigrationDatabaseInfo', 
-<<<<<<< HEAD
                'New-AzDataMigrationConnectionInfo', 
                'New-AzDataMigrationProject', 
                'Remove-AzDataMigrationProject', 
@@ -94,24 +93,13 @@
                'New-AzDataMigrationSyncSelectedDBObject', 
                'New-AzDataMigrationMongoDbDatabaseSetting', 
                'New-AzDataMigrationMongoDbCollectionSetting', 
-=======
-               'New-AzDataMigrationConnectionInfo', 'New-AzDataMigrationProject', 
-               'Remove-AzDataMigrationProject', 'Get-AzDataMigrationProject', 
-               'Get-AzDataMigrationService', 'New-AzDataMigrationService', 
-               'Remove-AzDataMigrationService', 'New-AzDataMigrationTask', 
-               'Get-AzDataMigrationTask', 'Remove-AzDataMigrationTask', 
-               'Start-AzDataMigrationService', 'Stop-AzDataMigrationService', 
-               'Stop-AzDataMigrationTask', 'New-AzDataMigrationSelectedDBObject', 
-               'New-AzDataMigrationFileShare', 
-               'New-AzDataMigrationSyncSelectedDBObject', 
->>>>>>> b32385dc
                'Invoke-AzDataMigrationCommand'
 
 # Variables to export from this module
 # VariablesToExport = @()
 
 # Aliases to export from this module, for best performance, do not use wildcards and do not delete the entry, use an empty array if there are no aliases to export.
-<<<<<<< HEAD
+
 AliasesToExport = 'Get-AzDms', 
                 'Get-AzDmsTask', 
                 'Get-AzDmsProject', 
@@ -136,17 +124,6 @@
                'New-AzDmsSyncSelectedDBObject',
                'New-AzDmsMongoDbDatabaseSetting',
                'New-AzDmsMongoDbCollectionSetting'
-=======
-AliasesToExport = 'Get-AzDms', 'Get-AzDmsTask', 'Get-AzDmsProject', 'New-AzDms', 
-               'New-AzDmsConnInfo', 'New-AzDmsDBInfo', 'New-AzDmsTask', 
-               'New-AzDmsProject', 'Remove-AzDmsProject', 'Remove-AzDms', 
-               'Remove-AzDmsTask', 'Start-AzDmsService', 'Stop-AzDmsTask', 
-               'Stop-AzDmsService', 'New-AzDmsSelectedDB', 'New-AzDmsSyncSelectedDB', 
-               'New-AzDmsFileShare', 'Invoke-AzDmsCommand', 
-               'New-AzDataMigrationSelectedDB', 
-               'New-AzDataMigrationSyncSelectedDB', 'New-AzDmsSelectedDBObject', 
-               'New-AzDmsSyncSelectedDBObject'
->>>>>>> b32385dc
 
 # DSC resources to export from this module
 # DscResourcesToExport = @()
