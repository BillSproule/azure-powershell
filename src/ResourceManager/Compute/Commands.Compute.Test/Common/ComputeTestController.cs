﻿// ----------------------------------------------------------------------------------
//
// Copyright Microsoft Corporation
// Licensed under the Apache License, Version 2.0 (the "License");
// you may not use this file except in compliance with the License.
// You may obtain a copy of the License at
// http://www.apache.org/licenses/LICENSE-2.0
// Unless required by applicable law or agreed to in writing, software
// distributed under the License is distributed on an "AS IS" BASIS,
// WITHOUT WARRANTIES OR CONDITIONS OF ANY KIND, either express or implied.
// See the License for the specific language governing permissions and
// limitations under the License.
// ----------------------------------------------------------------------------------

using Microsoft.Azure.Commands.Common.Authentication;
using Microsoft.Azure.Commands.ScenarioTest;
using Microsoft.Azure.Graph.RBAC;
using Microsoft.Azure.Management.Compute;
using Microsoft.Azure.Management.KeyVault;
using Microsoft.Azure.Management.Network;
using Microsoft.Azure.Management.Storage;
using Microsoft.Azure.Test.HttpRecorder;
using Microsoft.WindowsAzure.Commands.ScenarioTest;
using Microsoft.WindowsAzure.Commands.Test.Utilities.Common;
using System;
using System.Collections.Generic;
using System.IO;
using System.Linq;
using RestTestFramework = Microsoft.Rest.ClientRuntime.Azure.TestFramework;

namespace Microsoft.Azure.Commands.Compute.Test.ScenarioTests
{
    public sealed class ComputeTestController : RMTestBase
    {
        bool testViaCsm = true; // Currently set to true, we will get this from Environment varialbe.

        private EnvironmentSetupHelper helper;
        private const string TenantIdKey = "TenantId";
        private const string DomainKey = "Domain";

        public GraphRbacManagementClient GraphClient { get; private set; }

<<<<<<< HEAD
=======
        public ResourceManagementClient ResourceManagementClient { get; private set; }

        public SubscriptionClient SubscriptionClient { get; private set; }

        public GalleryClient GalleryClient { get; private set; }

        //public EventsClient EventsClient { get; private set; }

        public AuthorizationManagementClient AuthorizationManagementClient { get; private set; }
>>>>>>> 16b1b198

        public StorageManagementClient StorageClient { get; private set; }

        public KeyVaultManagementClient KeyVaultManagementClient { get; private set; }

        public NetworkManagementClient NetworkManagementClient { get; private set; }

        public ComputeManagementClient ComputeManagementClient { get; private set; }

        public Microsoft.Azure.Management.ResourceManager.ResourceManagementClient ResourceManagementClient { get; private set; }

        public Microsoft.Azure.Management.Internal.Network.Version2017_10_01.NetworkManagementClient InternalNetworkManagementClient { get; private set; }

        public Microsoft.Azure.Management.Internal.Resources.ResourceManagementClient InternalResourceManagementClient { get; private set; }

        public string UserDomain { get; private set; }

        public static ComputeTestController NewInstance
        {
            get
            {
                return new ComputeTestController();
            }
        }

        public ComputeTestController()
        {
            helper = new EnvironmentSetupHelper();
        }

        public void RunPsTest(ServiceManagemenet.Common.Models.XunitTracingInterceptor logger, params string[] scripts)
        {
            var callingClassType = TestUtilities.GetCallingClass(2);
            var mockName = TestUtilities.GetCurrentMethodName(2);

            helper.TracingInterceptor = logger;
            RunPsTestWorkflow(
                () => scripts,
                // no custom initializer
                null,
                // no custom cleanup
                null,
                callingClassType,
                mockName);
        }

        public void RunPsTest(params string[] scripts)
        {
            var callingClassType = TestUtilities.GetCallingClass(2);
            var mockName = TestUtilities.GetCurrentMethodName(2);

            RunPsTestWorkflow(
                () => scripts,
                // no custom initializer
                null,
                // no custom cleanup
                null,
                callingClassType,
                mockName);
        }

        public void RunPsTestWorkflow(
            Func<string[]> scriptBuilder,
            Action<object> initialize,
            Action cleanup,
            string callingClassType,
            string mockName)
        {
            Dictionary<string, string> d = new Dictionary<string, string>();
            d.Add("Microsoft.Resources", null);
            d.Add("Microsoft.Features", null);
            d.Add("Microsoft.Authorization", null);
            d.Add("Microsoft.Compute", null);
            d.Add("Microsoft.Network", null);
            d.Add("Microsoft.Storage", null);

            var providersToIgnore = new Dictionary<string, string>();
            providersToIgnore.Add("Microsoft.Azure.Management.Resources.ResourceManagementClient", "2016-02-01");
            HttpMockServer.Matcher = new PermissiveRecordMatcherWithApiExclusion(true, d, providersToIgnore);

            HttpMockServer.RecordsDirectory = Path.Combine(AppDomain.CurrentDomain.BaseDirectory, "SessionRecords");
            using (RestTestFramework.MockContext context = RestTestFramework.MockContext.Start(callingClassType, mockName))
            {

                if (initialize != null)
                {
                    initialize(this);
                }

                SetupManagementClients(context);

                helper.SetupEnvironment(AzureModule.AzureResourceManager);

                var callingClassName = callingClassType
                                        .Split(new[] { "." }, StringSplitOptions.RemoveEmptyEntries)
                                        .Last();
                helper.SetupModules(AzureModule.AzureResourceManager,
                    "ScenarioTests\\Common.ps1",
                    "ScenarioTests\\ComputeTestCommon.ps1",
                    "ScenarioTests\\" + callingClassName + ".ps1",
                    helper.RMProfileModule,
                    helper.RMResourceModule,
                    helper.RMStorageDataPlaneModule,
                    helper.RMStorageModule,
                    helper.GetRMModulePath("AzureRM.Compute.psd1"),
                    helper.GetRMModulePath("AzureRM.Network.psd1"),
                    helper.GetRMModulePath("AzureRM.ServiceFabric.psd1"),
                    helper.RMStorageDataPlaneModule,
                    "AzureRM.Storage.ps1",
                    "AzureRM.Resources.ps1");

                try
                {
                    if (scriptBuilder != null)
                    {
                        var psScripts = scriptBuilder();

                        if (psScripts != null)
                        {
                            helper.RunPowerShellTest(psScripts);
                        }
                    }
                }
                finally
                {
                    if (cleanup != null)
                    {
                        cleanup();
                    }
                }
            }
        }

        private void SetupManagementClients(RestTestFramework.MockContext context)
        {
            StorageClient = GetStorageManagementClient(context);
            //var eventsClient = GetEventsClient();
            KeyVaultManagementClient = GetKeyVaultManagementClient(context);
            NetworkManagementClient = this.GetNetworkManagementClientClient(context);
            ComputeManagementClient = GetComputeManagementClient(context);
            InternalNetworkManagementClient = this.GetNetworkManagementClientInternal(context);
            InternalResourceManagementClient = this.GetResourceManagementClientInternal(context);
            ResourceManagementClient = GetResourceManagerResourceManagementClient(context);
            // GraphClient = GetGraphClient();

            helper.SetupManagementClients(
                StorageClient,
<<<<<<< HEAD
=======
                GalleryClient,
                //eventsClient,
                KeyVaultManagementClient,
>>>>>>> 16b1b198
                NetworkManagementClient,
                ComputeManagementClient,
                InternalNetworkManagementClient,
                ResourceManagementClient,
                InternalResourceManagementClient);
            // GraphClient);
        }




        private Microsoft.Azure.Management.Internal.Resources.ResourceManagementClient GetResourceManagementClientInternal(RestTestFramework.MockContext context)
        {
            return context.GetServiceClient<Microsoft.Azure.Management.Internal.Resources.ResourceManagementClient>(RestTestFramework.TestEnvironmentFactory.GetTestEnvironment());
        }


        private StorageManagementClient GetStorageManagementClient(RestTestFramework.MockContext context)
        {
            return context.GetServiceClient<StorageManagementClient>(RestTestFramework.TestEnvironmentFactory.GetTestEnvironment());
        }

        private Microsoft.Azure.Management.ResourceManager.ResourceManagementClient GetResourceManagerResourceManagementClient(RestTestFramework.MockContext context)
        {
            return context.GetServiceClient<Microsoft.Azure.Management.ResourceManager.ResourceManagementClient>(RestTestFramework.TestEnvironmentFactory.GetTestEnvironment());
        }

<<<<<<< HEAD
=======
        //private EventsClient GetEventsClient()
        //{
        //    return TestBase.GetServiceClient<EventsClient>(this.csmTestFactory);
        //}

        private KeyVaultManagementClient GetKeyVaultManagementClient(RestTestFramework.MockContext context)
        {
            return testViaCsm
                ? context.GetServiceClient<KeyVaultManagementClient>(RestTestFramework.TestEnvironmentFactory.GetTestEnvironment())
                : TestBase.GetServiceClient<KeyVaultManagementClient>(new RDFETestEnvironmentFactory());
        }

>>>>>>> 16b1b198
        private NetworkManagementClient GetNetworkManagementClientClient(RestTestFramework.MockContext context)
        {
            return context.GetServiceClient<NetworkManagementClient>(RestTestFramework.TestEnvironmentFactory.GetTestEnvironment());
        }

        private Microsoft.Azure.Management.Internal.Network.Version2017_10_01.NetworkManagementClient GetNetworkManagementClientInternal(RestTestFramework.MockContext context)
        {
            return context.GetServiceClient<Microsoft.Azure.Management.Internal.Network.Version2017_10_01.NetworkManagementClient>(RestTestFramework.TestEnvironmentFactory.GetTestEnvironment());
        }

        private ComputeManagementClient GetComputeManagementClient(RestTestFramework.MockContext context)
        {
            return context.GetServiceClient<ComputeManagementClient>(RestTestFramework.TestEnvironmentFactory.GetTestEnvironment());
        }
    }
}<|MERGE_RESOLUTION|>--- conflicted
+++ resolved
@@ -40,18 +40,7 @@
 
         public GraphRbacManagementClient GraphClient { get; private set; }
 
-<<<<<<< HEAD
-=======
-        public ResourceManagementClient ResourceManagementClient { get; private set; }
-
-        public SubscriptionClient SubscriptionClient { get; private set; }
-
-        public GalleryClient GalleryClient { get; private set; }
-
-        //public EventsClient EventsClient { get; private set; }
-
-        public AuthorizationManagementClient AuthorizationManagementClient { get; private set; }
->>>>>>> 16b1b198
+
 
         public StorageManagementClient StorageClient { get; private set; }
 
@@ -199,12 +188,7 @@
 
             helper.SetupManagementClients(
                 StorageClient,
-<<<<<<< HEAD
-=======
-                GalleryClient,
-                //eventsClient,
                 KeyVaultManagementClient,
->>>>>>> 16b1b198
                 NetworkManagementClient,
                 ComputeManagementClient,
                 InternalNetworkManagementClient,
@@ -232,13 +216,6 @@
             return context.GetServiceClient<Microsoft.Azure.Management.ResourceManager.ResourceManagementClient>(RestTestFramework.TestEnvironmentFactory.GetTestEnvironment());
         }
 
-<<<<<<< HEAD
-=======
-        //private EventsClient GetEventsClient()
-        //{
-        //    return TestBase.GetServiceClient<EventsClient>(this.csmTestFactory);
-        //}
-
         private KeyVaultManagementClient GetKeyVaultManagementClient(RestTestFramework.MockContext context)
         {
             return testViaCsm
@@ -246,7 +223,6 @@
                 : TestBase.GetServiceClient<KeyVaultManagementClient>(new RDFETestEnvironmentFactory());
         }
 
->>>>>>> 16b1b198
         private NetworkManagementClient GetNetworkManagementClientClient(RestTestFramework.MockContext context)
         {
             return context.GetServiceClient<NetworkManagementClient>(RestTestFramework.TestEnvironmentFactory.GetTestEnvironment());
