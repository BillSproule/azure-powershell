﻿# ----------------------------------------------------------------------------------
#
# Copyright Microsoft Corporation
# Licensed under the Apache License, Version 2.0 (the "License");
# you may not use this file except in compliance with the License.
# You may obtain a copy of the License at
# http://www.apache.org/licenses/LICENSE-2.0
# Unless required by applicable law or agreed to in writing, software
# distributed under the License is distributed on an "AS IS" BASIS,
# WITHOUT WARRANTIES OR CONDITIONS OF ANY KIND, either express or implied.
# See the License for the specific language governing permissions and
# limitations under the License.
# ----------------------------------------------------------------------------------

<#
.SYNOPSIS
Test Virtual Machine Profile
#>
function Test-VirtualMachineProfile
{
    # VM Profile & Hardware
    $vmsize = 'Standard_A2';
    $vmname = 'pstestvm' + ((Get-Random) % 10000);
    $p = New-AzureVMConfig -VMName $vmname -VMSize $vmsize;
    Assert-AreEqual $p.HardwareProfile.VirtualMachineSize $vmsize;

    # Network
    $ipname = 'hpfip' + ((Get-Random) % 10000);
    $ipRefUri = "https://test.foo.bar/$ipname";
    $nicName = $ipname + 'nic1';
    $publicIPName = $ipname + 'name1';

    $p = Add-AzureVMNetworkInterface -VM $p -Id $ipRefUri;
        
    Assert-AreEqual $p.NetworkProfile.NetworkInterfaces.Count 1;
    Assert-AreEqual $p.NetworkProfile.NetworkInterfaces[0].ReferenceUri $ipRefUri;

    # Storage
    $stoname = 'hpfteststo' + ((Get-Random) % 10000);
    $stotype = 'Standard_GRS';

    $osDiskName = 'osDisk';
    $osDiskCaching = 'ReadWrite';
    $osDiskVhdUri = "https://$stoname.blob.core.windows.net/test/os.vhd";
    $dataDiskVhdUri1 = "https://$stoname.blob.core.windows.net/test/data1.vhd";
    $dataDiskVhdUri2 = "https://$stoname.blob.core.windows.net/test/data2.vhd";
    $dataDiskVhdUri3 = "https://$stoname.blob.core.windows.net/test/data3.vhd";

    $p = Set-AzureVMOSDisk -VM $p -Name $osDiskName -VhdUri $osDiskVhdUri -Caching $osDiskCaching;

    $p = Add-AzureVMDataDisk -VM $p -Name 'testDataDisk1' -Caching 'ReadOnly' -DiskSizeInGB 10 -Lun 0 -VhdUri $dataDiskVhdUri1;
    $p = Add-AzureVMDataDisk -VM $p -Name 'testDataDisk2' -Caching 'ReadOnly' -DiskSizeInGB 11 -Lun 1 -VhdUri $dataDiskVhdUri2;
    $p = Add-AzureVMDataDisk -VM $p -Name 'testDataDisk3' -Caching 'ReadOnly' -DiskSizeInGB 12 -Lun 2 -VhdUri $dataDiskVhdUri3;
    $p = Remove-AzureVMDataDisk -VM $p -Name 'testDataDisk3';
        
    Assert-AreEqual $p.StorageProfile.OSDisk.Caching $osDiskCaching;
    Assert-AreEqual $p.StorageProfile.OSDisk.Name $osDiskName;
    Assert-AreEqual $p.StorageProfile.OSDisk.VirtualHardDisk.Uri $osDiskVhdUri;
    Assert-AreEqual $p.StorageProfile.DataDisks.Count 2;
    Assert-AreEqual $p.StorageProfile.DataDisks[0].Caching 'ReadOnly';
    Assert-AreEqual $p.StorageProfile.DataDisks[0].DiskSizeGB 10;
    Assert-AreEqual $p.StorageProfile.DataDisks[0].Lun 0;
    Assert-AreEqual $p.StorageProfile.DataDisks[0].VirtualHardDisk.Uri $dataDiskVhdUri1;
    Assert-AreEqual $p.StorageProfile.DataDisks[1].Caching 'ReadOnly';
    Assert-AreEqual $p.StorageProfile.DataDisks[1].DiskSizeGB 11;
    Assert-AreEqual $p.StorageProfile.DataDisks[1].Lun 1;
    Assert-AreEqual $p.StorageProfile.DataDisks[1].VirtualHardDisk.Uri $dataDiskVhdUri2;

    # Windows OS
    $user = "Foo12";
    $password = 'BaR@000' + ((Get-Random) % 10000);
    $securePassword = ConvertTo-SecureString $password -AsPlainText -Force;
    $cred = New-Object System.Management.Automation.PSCredential ($user, $securePassword);
    $computerName = 'test';
    $vhdContainer = "https://$stoname.blob.core.windows.net/test";
    $img = 'a699494373c04fc0bc8f2bb1389d6106__Windows-Server-2012-Datacenter-201503.01-en.us-127GB.vhd';
<<<<<<< HEAD
    
    $p = Set-AzureVMOperatingSystem -VM $p -Windows -ComputerName $computerName -Credential $cred;
    $p = Set-AzureVMSourceImage -VM $p -Name $img # -DestinationVhdsContainer $vhdContainer;
=======

	$referenceUri = "/subscriptions/05cacd0c-6f9b-492e-b673-d8be41a7644f/resourceGroups/RgTest1/providers/Microsoft.KeyVault/vaults/TestVault123";
	$certStore = "My";
	$certUrl =  "https://testvault123.vault.azure.net/secrets/Test1/514ceb769c984379a7e0230bdd703272";
	$vaultCert = New-AzureVaultCertificate -CertificateStore $certStore -CertificateUrl $certUrl;
	$vaultSG = New-AzureVaultSecretGroup -ReferenceUri $referenceUri -VaultCertificates $vaultCert;

	$aucSetting = "AutoLogon";
	$aucContent = "<UserAccounts><AdministratorPassword><Value>p@ssw0rd</Value><PlainText>true</PlainText></AdministratorPassword></UserAccounts>";
	$auc1 = New-AzureAdditionalUnattendContent -Content $aucContent -SettingName $aucSetting;
	$auc2 = New-AzureAdditionalUnattendContent -Content $aucContent -SettingName $aucSetting;

	$winRMCertUrl = "http://keyVaultName.vault.azure.net/secrets/secretName/secretVersion";
	$timeZone = "Pacific Standard Time";
	$custom = "echo 'Hello World'";
	$encodedCustom = "ZWNobyAnSGVsbG8gV29ybGQn";

    $p = Set-AzureVMOperatingSystem -VM $p -Windows -ComputerName $computerName -Credential $cred -CustomData $custom -Secrets $vaultSG -WinRMHttp -WinRMHttps -WinRMCertUrl $winRMCertUrl -ProvisionVMAgent -EnableAutoUpdate -TimeZone $timeZone -AdditionalUnattendContents $auc1,$auc2;
    $p = Set-AzureVMSourceImage -VM $p -Name $img -DestinationVhdsContainer $vhdContainer;
>>>>>>> 272f05e1
        
    Assert-AreEqual $p.OSProfile.AdminUsername $user;
    Assert-AreEqual $p.OSProfile.ComputerName $computerName;
    Assert-AreEqual $p.OSProfile.AdminPassword $password;
    # Assert-AreEqual $p.StorageProfile.DestinationVhdsContainer.ToString() $vhdContainer;
    Assert-AreEqual $p.StorageProfile.SourceImage.ReferenceUri ('/' + (Get-AzureSubscription -Current).SubscriptionId + '/services/images/' + $img);
	Assert-AreEqual $p.OSProfile.Secrets[0].SourceVault.ReferenceUri $referenceUri;
	Assert-AreEqual $p.OSProfile.Secrets[0].VaultCertificates[0].CertificateStore $certStore;
	Assert-AreEqual $p.OSProfile.Secrets[0].VaultCertificates[0].CertificateUrl $certUrl;
	Assert-AreEqual $encodedCustom $p.OSProfile.CustomData;

	# Verify WinRM
	Assert-Null $p.OSProfile.WindowsConfiguration.WinRMConfiguration.Listeners[0].CertificateUrl;
    Assert-AreEqual "http" $p.OSProfile.WindowsConfiguration.WinRMConfiguration.Listeners[0].Protocol ;
    Assert-AreEqual $winRMCertUrl $p.OSProfile.WindowsConfiguration.WinRMConfiguration.Listeners[1].CertificateUrl ;
    Assert-AreEqual "https" $p.OSProfile.WindowsConfiguration.WinRMConfiguration.Listeners[1].Protocol ;

	# Verify Windows Provisioning Setup
	Assert-AreEqual $true $p.OSProfile.WindowsConfiguration.ProvisionVMAgent;
	Assert-AreEqual $true $p.OSProfile.WindowsConfiguration.EnableAutomaticUpdates;
	Assert-AreEqual $timeZone $p.OSProfile.WindowsConfiguration.TimeZone;

	# Verify Additional Unattend Content
	Assert-AreEqual "Microsoft-Windows-Shell-Setup" $p.OSProfile.WindowsConfiguration.AdditionalUnattendContents[0].ComponentName;
	Assert-AreEqual $aucContent $p.OSProfile.WindowsConfiguration.AdditionalUnattendContents[0].Content;
	Assert-AreEqual "oobeSystem" $p.OSProfile.WindowsConfiguration.AdditionalUnattendContents[0].PassName;
	Assert-AreEqual $aucSetting $p.OSProfile.WindowsConfiguration.AdditionalUnattendContents[0].SettingName;
	Assert-AreEqual "Microsoft-Windows-Shell-Setup" $p.OSProfile.WindowsConfiguration.AdditionalUnattendContents[1].ComponentName;
	Assert-AreEqual $aucContent $p.OSProfile.WindowsConfiguration.AdditionalUnattendContents[1].Content;
	Assert-AreEqual "oobeSystem" $p.OSProfile.WindowsConfiguration.AdditionalUnattendContents[1].PassName;
	Assert-AreEqual $aucSetting $p.OSProfile.WindowsConfiguration.AdditionalUnattendContents[1].SettingName;

	# Linux OS
    $img = "b4590d9e3ed742e4a1d46e5424aa335e__SUSE-Linux-Enterprise-Server-11-SP3-v206";
	$sshPath = "/home/pstestuser/.ssh/authorized_keys";
	$sshPublicKey = "MIIDszCCApugAwIBAgIJALBV9YJCF/tAMA0GCSqGSIb3DQEBBQUAMEUxCzAJBgNV";

	$sshKey = New-AzureSshPublicKey -KeyData $sshPublicKey -Path $sshPath;

    $p = Set-AzureVMOperatingSystem -VM $p -Linux -ComputerName $computerName -Credential $cred -CustomData $custom -Secrets $vaultSG -SSHPublicKeys $sshKey -DisablePasswordAuthentication;
    $p = Set-AzureVMSourceImage -VM $p -Name $img -DestinationVhdsContainer $vhdContainer;

    Assert-AreEqual $p.OSProfile.AdminUsername $user;
    Assert-AreEqual $p.OSProfile.ComputerName $computerName;
    Assert-AreEqual $p.OSProfile.AdminPassword $password;
    Assert-AreEqual $p.StorageProfile.DestinationVhdsContainer.ToString() $vhdContainer;
    Assert-AreEqual $p.StorageProfile.SourceImage.ReferenceUri ('/' + (Get-AzureSubscription -Current).SubscriptionId + '/services/images/' + $img);
	Assert-AreEqual $p.OSProfile.Secrets[0].SourceVault.ReferenceUri $referenceUri;
	Assert-AreEqual $p.OSProfile.Secrets[0].VaultCertificates[0].CertificateStore $certStore;
	Assert-AreEqual $p.OSProfile.Secrets[0].VaultCertificates[0].CertificateUrl $certUrl;
	Assert-AreEqual $encodedCustom $p.OSProfile.CustomData;

	# Verify SSH configuration
	Assert-AreEqual $sshPublicKey $p.OSProfile.LinuxConfiguration.SshConfiguration.PublicKeys[0].KeyData;
	Assert-AreEqual $sshPath $p.OSProfile.LinuxConfiguration.SshConfiguration.PublicKeys[0].Path;
	Assert-AreEqual $true $p.OSProfile.LinuxConfiguration.DisablePasswordAuthentication
}<|MERGE_RESOLUTION|>--- conflicted
+++ resolved
@@ -74,11 +74,6 @@
     $computerName = 'test';
     $vhdContainer = "https://$stoname.blob.core.windows.net/test";
     $img = 'a699494373c04fc0bc8f2bb1389d6106__Windows-Server-2012-Datacenter-201503.01-en.us-127GB.vhd';
-<<<<<<< HEAD
-    
-    $p = Set-AzureVMOperatingSystem -VM $p -Windows -ComputerName $computerName -Credential $cred;
-    $p = Set-AzureVMSourceImage -VM $p -Name $img # -DestinationVhdsContainer $vhdContainer;
-=======
 
 	$referenceUri = "/subscriptions/05cacd0c-6f9b-492e-b673-d8be41a7644f/resourceGroups/RgTest1/providers/Microsoft.KeyVault/vaults/TestVault123";
 	$certStore = "My";
@@ -97,8 +92,7 @@
 	$encodedCustom = "ZWNobyAnSGVsbG8gV29ybGQn";
 
     $p = Set-AzureVMOperatingSystem -VM $p -Windows -ComputerName $computerName -Credential $cred -CustomData $custom -Secrets $vaultSG -WinRMHttp -WinRMHttps -WinRMCertUrl $winRMCertUrl -ProvisionVMAgent -EnableAutoUpdate -TimeZone $timeZone -AdditionalUnattendContents $auc1,$auc2;
-    $p = Set-AzureVMSourceImage -VM $p -Name $img -DestinationVhdsContainer $vhdContainer;
->>>>>>> 272f05e1
+    $p = Set-AzureVMSourceImage -VM $p -Name $img # -DestinationVhdsContainer $vhdContainer;
         
     Assert-AreEqual $p.OSProfile.AdminUsername $user;
     Assert-AreEqual $p.OSProfile.ComputerName $computerName;
