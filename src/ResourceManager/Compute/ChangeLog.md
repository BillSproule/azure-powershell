<!--
    Please leave this section at the top of the change log.

    Changes for the current release should go under the section titled "Current Release", and should adhere to the following format:

    ## Current Release
    * Overview of change #1
        - Additional information about change #1
    * Overview of change #2
        - Additional information about change #2
        - Additional information about change #2
    * Overview of change #3
    * Overview of change #4
        - Additional information about change #4

    ## YYYY.MM.DD - Version X.Y.Z (Previous Release)
    * Overview of change #1
        - Additional information about change #1
-->
## Current Release
<<<<<<< HEAD
* `New-AzureRmVm` and `New-AzureRmVmss` (simple parameter set) support a `Win10` image.
=======
* Set minimum dependency of module to PowerShell 5.0
>>>>>>> 958eb290

## Version 4.6.0
* `Get-AzureRmVmssDiskEncryptionStatus` supports encryption status at data disk level
* `Get-AzureRmVmssVmDiskEncryptionStatus` supports encryption status at data disk level
* Update for Zone Resilient
* `New-AzureRmVm` and `New-AzureRmVmss` (simple parameter set) support availability zones.
* Updated to the latest version of the Azure ClientRuntime

## Version 4.5.0
* `New-AzureRmVM` and `New-AzureRmVMSS` support data disks.
* `New-AzureRmVM` and `New-AzureRmVMSS` support custom image by name or by id.
* Log analytic feature
    - Added `Export-AzureRmLogAnalyticRequestRateByInterval` cmdlet
    - Added `Export-AzureRmLogAnalyticThrottledRequests` cmdlet
* Fix issue with Default Resource Group in CloudShell

## Version 4.4.0
* `New-AzureRmVMSS` prints connection strings in verbose mode.
* `New-AzureRmVmss` supports public IP address, load balancing rules, inbound NAT rules.
* WriteAccelerator feature
    - Added WriteAccelerator switch parameter to the following cmdlets:
          Set-AzureRmVMOSDisk
          Set-AzureRmVMDataDisk
          Add-AzureRmVMDataDisk
          Add-AzureRmVmssDataDisk
    - Added OsDiskWriteAccelerator switch parameter to the following cmdlet:
          Set-AzureRmVmssStorageProfile.
    - Added OsDiskWriteAccelerator Boolean parameter to the following cmdlets:
          Update-AzureRmVM
          Update-AzureRmVmss

## Version 4.3.2
* Fix ErrorAction issue for some of Get cmdlets.

## Version 4.3.1
* `New-AzureRmVm` and `New-AzureRmVmss` get information about an image from Azure.

## Version 4.3.0
* Added `FullyQualifiedDomainName` to `PSVirtualMachinScaleSet`.
* Added `AvailabilitySetName` parameter to the simplified parameterset of `New-AzureRmVm`.
* Corrected usage of `Login-AzureRmAccount` to use `Connect-AzureRmAccount`
* User assigned identity support for VM and VM scale set
- IdentityType and IdentityId parameters are added to New-AzureRmVMConfig, New-AzureRmVmssConfig, Update-AzureRmVM and Update-AzureRmVmss
* Added EnableIPForwarding parameter to Add-AzureRmVmssNetworkInterfaceConfig
* Added Priority parameter to New-AzureRmVmssConfig

## Version 4.2.0
* Added simplified parameter set to New-AzureRmVmss, which creates a Virtual Machine Scale Set and all required resources using smart defaults
* Added Location Completer to -Location parameters allowing tab completion through valid Locations
* Added ResourceGroup Completer to -ResourceGroup parameters allowing tab completion through resource groups in current subscription
* Obsoleted -Tags in favor of -Tag for New-AzureRmVm and Update-AzureRmVm
* Fixed Get-AzureRmComputeResourceSku cmdlet when Zone is included in restriction.
* Updated Diagnostics Agent configuration schema for Azure Monitor sink support.
* Fixed a non-existing resource group creation problem for New-AzureRmVM

## Version 4.1.1
* Get-AzureRmComputeResourceSku shows zone information.
* Update Disable-AzureRmVmssDiskEncryption to fix issue https://github.com/Azure/azure-powershell/issues/5038
* Added -AsJob support for long-running Compute cmdlets. Allows selected cmdlets to run in the background and return a job to track and control progress.
    - Affected cmdlets include: New-, Update-, Set-, Remove-, Start-, Restart-, Stop- cmdlets for Virtual Machines and Virtual Machine Scale Sets
* Added simplified parameter set to New-AzureRmVM, which creates a Virtual Machine and all required resources using smart defaults

## Version 4.0.1
* Fixed assembly loading issue that caused some cmdlets to fail when executing

## Version 4.0.0
* Azure Disk Encryption Extension Commands
    - New Parameter for 'Set-AzureRmVmDiskEncryptionExtension': '-EncryptFormatAll' encrypt formats data disks
    - New Parameters for 'Set-AzureRmVmDiskEncryptionExtension': '-ExtensionPublisherName' and '-ExtensionType' allow switching to other versions of the extension
    - New Parameters for 'Disable-AzureRmVmDiskEncryption': '-ExtensionPublisherName' and '-ExtensionType' allow switching to other versions of the extension
    - New Parameters for 'Get-AzureRmVmDiskEncryptionStatus': '-ExtensionPublisherName' and '-ExtensionType' allow switching to other versions of the extension
* Set-AzureRmVMAEMExtension: Add support for Dv3 and Ev3 series
* Add support for online help
    - Run Get-Help with the -Online parameter to open the online help in your default Internet browser

## Version 3.4.1

## Version 3.4.0
* Run Command feature:
    - New cmdlet: 'Invoke-AzureRmVMRunCommand' invokes a run command on a VM
    - New cmdlet: 'Get-AzureRmVMRunCommandDocument' shows available run command documents
* Add 'StorageAccountType' parameter to Set-AzureRmDataDisk
* Availability Zone support for virtual machine, VM scale set, and disk
    - New paramter: 'Zone' is added to New-AzureRmVM, New-AzureRmVMConfig, New-AzureRmVmssConfig, New-AzureRmDiskConfig
* VM scale set rolling upgrade feature:
    - New cmdlet: 'Start-AzureRmVmssRollingOSUpgrade' invokes OS rolling upgrade of VM scale set
    - New cmdlet: 'Set-AzureRmVmssRollingUpgradePolicy' sets upgrade policy for VM scale set rolling upgrade.
    - New cmdlet: 'Stop-AzureRmVmssRollingUpgrade' cancels rolling upgrade of VM scale set
    - New cmdlet: 'Get-AzureRmVmssRollingUpgrade' shows the status of VM scale set rolling upgrade.
* AssignIdentity switch parameter is introduced for system assigned identity.
    - New parameter: 'AssignIdentity' is added to New-AzureRmVMConfig, New-AzureRmVmssConfig and Update-AzureRmVM
* Vmss disk encryption feature:
    - New cmdlet: 'Set-AzureRmVmssDiskEncryptionExtension' enables disk encryption on VM scale set
    - New cmdlet: 'Disable-AzureRmVmssDiskEncryption' disables disk encryption on VM scale set
    - New cmdlet: 'Get-AzureRmVmssDiskEncryptionStatus' shows the disk encryption status of a VM scale set
    - New cmdelt: 'Get-AzureRmVmssVMDiskEncryptionStatus' shows the disk encryption status of VMs in a VM scale set

## Version 3.3.1
*
## Version 3.3.0
* Set-AzureRmVMAEMExtension: Add support for new Premium Disk sizes
* Set-AzureRmVMAEMExtension: Add support for M series
* Add ForceUpdateTag parameter to Add-AzureRmVmssExtension
* Add Primary parameter to New-AzureRmVmssIpConfig
* Add EnableAcceleratedNetworking parameter to Add-AzureRmVmssNetworkInterfaceConfig
* Add InstanceId to Set-AzureRmVmss
* Expose MaintenanceRedeployStatus to Get-AzureRmVM -Status output
* Expose Restriction and Capability to the table format of Get-AzureRmComputeResourceSku

## Version 3.2.1
- Fix issue with VM DIsk and VM Disk snapshot create and update cmdlets, (link)[https://github.com/azure/azure-powershell/issues/4309]
  - New-AzureRmDisk
  - New-AzureRmSnapshot
  - Update-AzureRmDisk
  - Update-AzureRmSnapshot

## Version 3.2.0
* Storage account type support for Image disk:
    - 'StorageAccountType' parameter is added to Set-AzureRmImageOsDisk and Add-AzureRmImageDataDisk
* PrivateIP and PublicIP feature in Vmss Ip Configuration:
    - 'PrivateIPAddressVersion', 'PublicIPAddressConfigurationName', 'PublicIPAddressConfigurationIdleTimeoutInMinutes', 'DnsSetting' names are added to New-AzureRmVmssIpConfig
    - 'PrivateIPAddressVersion' parameter for specifying IPv4 or IPv6 is added to New-AzureRmVmssIpConfig
* Performance Maintenance feature:
    - 'PerformMaintenance' switch parameter is added to Restart-AzureRmVM.
    - Get-AzureRmVM -Status shows the information of performance maintenance of the given VM
* Virtual Machine Identity feature:
    - 'IdentityType' parameter is added to New-AzureRmVMConfig and UpdateAzureRmVM
    - Get-AzureRmVM shows the information of the identity of the given VM
* Vmss Identity feature:
    - 'IdentityType' parameter is added to to New-AzureRmVmssConfig
    - Get-AzureRmVmss shows the information of the identity of the given Vmss
* Vmss Boot Diagnostics feature:
    - New cmdlet for setting boot diagnostics of Vmss object: Set-AzureRmVmssBootDiagnostics
    - 'BootDiagnostic' parameter is added to New-AzureRmVmssConfig
* Vmss LicenseType feature:
    - 'LicenseType' parameter is added to New-AzureRmVmssConfig
* RecoveryPolicyMode support:
    - 'RecoveryPolicyMode' paramter is added to New-AzureRmVmssConfig
* Compute Resource Sku feature:
    - New cmdlet 'Get-AzureRmComputeResourceSku' list all compute resource skus

## Version 3.1.0
* Fix Test-AzureRmVMAEMExtension for virtual machines with multiple managed disks
* Updated Set-AzureRmVMAEMExtension: Add caching information for Premium managed disks
* Add-AzureRmVhd: The size limit on vhd is increased to 4TB.
* Stop-AzureRmVM: Clarify documentation for STayProvisioned parameter
* New-AzureRmDiskUpdateConfig
  * Deprecated parameters CreateOption, StorageAccountId, ImageReference, SourceUri, SourceResourceId
* Set-AzureRmDiskUpdateImageReference: Deprecated cmdlet
* New-AzureRmSnapshotUpdateConfig
  * Deprecated parameters CreateOption, StorageAccountId, ImageReference, SourceUri, SourceResourceId
* Set-AzureRmSnapshotUpdateImageReference: Deprecated Cmdlet

## Version 3.0.1

## Version 3.0.0
* Updated Set-AzureRmVMAEMExtension and Test-AzureRmVMAEMExtension cmdlets to support Premium managed disks
* Backup encryption settings for IaaS VMs and restore on failure
* ChefServiceInterval option is renamed to ChefDaemonInterval now. Old one will continue to work however.
* Remove duplicated DataDiskNames and NetworkInterfaceIDs properties from PS VM object.
  - Make DataDiskNames and NetworkInterfaceIDs parameters optional in Remove-AzureRmVMDataDisk and Remove-AzureRmVMNetworkInterface, respectively.
* Fix the piping issue of Get cmdlets when the Get cmdlets return a list object.
* Cmdlets that conflicted with RDFE cmdlets have been renamed. See issue https://github.com/Azure/azure-powershell/issues/2917 for more details
    - `New-AzureVMSqlServerAutoBackupConfig` has been renamed to `New-AzureRmVMSqlServerAutoBackupConfig`
    - `New-AzureVMSqlServerAutoPatchingConfig` has been renamed to `New-AzureRmVMSqlServerAutoPatchingConfig`
    - `New-AzureVMSqlServerKeyVaultCredentialConfig` has been renamed to `New-AzureRmVMSqlServerKeyVaultCredentialConfig`

## Version 2.9.0
* Fix bug in Get-* cmdlets, to allow retrieving multiple pages of data (more than 120 items)

## Version 2.8.0
* Updated Set-AzureRmVMAEMExtension and Test-AzureRmVMAEMExtension cmdlets to support managed disks

## Version 2.7.0
* Updated Set-AzureRmVMDscExtension cmdlet WmfVersion parameter to support "5.1"
* Updated Set-AzureRmVMChefExtension cmdlet to add following new options :
  - Daemon: Configures the chef-client service for unattended execution. e.g. -Daemon 'none' or e.g. -Daemon 'service'."
  - Secret: The encryption key used to encrypt and decrypt the data bag item values.
  - SecretFile: The path to the file that contains the encryption key used to encrypt and decrypt the data bag item values.
* Fix for Get-AzureRmVM: Get-AzureRmVM did not display anything when the output includes availability set property.
* New cmdlets:
    - Update-AzureRmAvailabilitySet: can update an unmanaged availability set to a managed availability set.
    - Add-AzureRmVmssDataDisk, Remove-AzureRmVmssDataDisk
* New parameter, SkipVmBackup, for cmdlet Set-AzureRmVMDiskEncryptionExtension to allow user to skip backup creation for Linux VMs

## Version 2.6.0
* New cmdlets for Managed disk
    - Disk cmdlets: New-AzureRmDisk, Update-AzureRmDisk, Get-AzureRmDisk, Remove-AzureRmDisk,
                    Grant-AzureRmDiskAccess, Revoke-AzureRmDiskAccess,
                    New-AzureRmDiskConfig, Set-AzureRmDiskDiskEncryptionKey, Set-AzureRmDiskImageReference, Set-AzureRmDiskKeyEncryptionKey,
                    New-AzureRmDiskUpdateConfig, Set-AzureRmDiskUpdateDiskEncryptionKey, Set-AzureRmDiskUpdateImageReference, Set-AzureRmDiskUpdateKeyEncryptionKey
    - Snapshot cmdlets: New-AzureRmSnapshot, Update-AzureRmSnapshot, Get-AzureRmSnapshot, Remove-AzureRmSnapshot,
                        Grant-AzureRmSnapshotAccess, Revoke-AzureRmSnapshotAccess,
                        New-AzureRmSnapshotConfig, Set-AzureRmSnapshotDiskEncryptionKey, Set-AzureRmSnapshotImageReference, Set-AzureRmSnapshotKeyEncryptionKey,
                        New-AzureRmSnapshotUpdateConfig, Set-AzureRmSnapshotUpdateDiskEncryptionKey, Set-AzureRmSnapshotUpdateImageReference, Set-AzureRmSnapshotUpdateKeyEncryptionKey
    - Image cmdlets: New-AzureRmImage, Get-AzureRmImage, Remove-AzureRmImage,
                     New-AzureRmImageConfig, Set-AzureRmImageOsDisk, Add-AzureRmImageDataDisk, Remove-AzureRmImageDataDisk
    - VM cmdlet: ConvertTo-AzureRmVMManagedDisk

## Version 2.5.0
* Fix Get-AzureRmVM with -Status issue: Get-AzureRmVM throws an exception when Get-AzureRmVM lists multiple VMs and some of the VMs are deleted during Get-AzureRmVM is performed.
* New parameters in New-AzureRmVMSqlServerAutoBackupConfig cmdlet to support Auto Backup for SQL Server 2016 VMs.
    - BackupSystemDbs : Specifies if system databases should be added to Sql Server Managed Backup.
    - BackupScheduleType : Specifies the type of managed backup schedule, manual or automated. If it's manual, schedule settings need to be specified.
    - FullBackupFrequency : Specifies the frequency of Full Backup, daily or weekly.
    - FullBackupStartHour : Specifies the hour of the day when the Sql Server Full Backup should start.
    - FullBackupWindowInHours : Specifies the window (in hours) when Sql Server Full Backup should occur.
    - LogBackupFrequencyInMinutes : Specifies the frequency of Sql Server Log Backup.
* New-AzureVMSqlServer* cmdlets are renamed to New-AzureRmVMSqlServer* now. Old ones will continue to work however.

## Version 2.4.0
* Add Remove-AzureRmVMSecret cmdlet.
* Based on user feedback (https://github.com/Azure/azure-powershell/issues/1384), we've added a DisplayHint property to VM object to enable Compact and Expand display modes. This is similar to `Get -Date - DisplayHint Date` cmdlet. By default, the return of `Get-AzureRmVm -ResourceGroupName <rg-name> -Name <vm-name>` will be compact. You can expand the output using `-DisplayHint Expand` parameter.
* UPCOMING BREAKING CHANGE Notification: We've added a warning about removing ` DataDiskNames` and ` NetworkInterfaceIDs` properties from the returned VM object from `Get-AzureRmVm -ResourceGroupName <rg-name> -Name <vm-name` cmdlet. Please update your scripts to access these properties in the following way:
    - `$vm.StorageProfile.DataDisks`
    - `$vm.NetworkProfile.NetworkInterfaces`
* Updated Set-AzureRmVMChefExtension cmdlet to add following new options :
    - JsonAttribute : A JSON string to be added to the first run of chef-client. e.g. -JsonAttribute '{"container_service": {"chef-init-test": {"command": "C:\\opscode\\chef\\bin"}}}'
    - ChefServiceInterval : Specifies the frequency (in minutes) at which the chef-service runs. If in case you don't want the chef-service to be installed on the Azure VM then set value as 0 in this field. e.g. -ChefServiceInterval 45

## Version 2.3.0
* Update formats for list of VMs, VMScaleSets and ContainerService
    - The default format of Get-AzureRmVM, Get-AzureRmVmss and Get-AzureRmContainerService is not table format when these cmdlets call List Operation
* Fix overprovision issue for VMScaleSet
    - Because of the bug in Compute client library (and Swagger spec) regarding overprovision property of VMScaleSet, this property did not show up correctly.
* Better piping scenario for VMScaleSets and ContainerService cmdlets
    - VMScaleSet and ContainerService now have "ResourceGroupName" property, so when piping Get command to Delete/Update command, -ResourceGroupName is not required.
* Separate paremater sets for Set-AzureRmVM with Generalized and Redeploy parameter
* Reduce time taken by Get-AzureRmVMDiskEncryptionStatus cmdlet from two minutes to under five seconds
* Allow Set-AzureRmVMDiskEncryptionStatus to be used with VHDs residing in multiple resource groups<|MERGE_RESOLUTION|>--- conflicted
+++ resolved
@@ -18,11 +18,8 @@
         - Additional information about change #1
 -->
 ## Current Release
-<<<<<<< HEAD
 * `New-AzureRmVm` and `New-AzureRmVmss` (simple parameter set) support a `Win10` image.
-=======
 * Set minimum dependency of module to PowerShell 5.0
->>>>>>> 958eb290
 
 ## Version 4.6.0
 * `Get-AzureRmVmssDiskEncryptionStatus` supports encryption status at data disk level
