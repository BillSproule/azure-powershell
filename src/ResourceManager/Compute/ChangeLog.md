<!--
    Please leave this section at the top of the change log.

    Changes for the current release should go under the section titled "Current Release", and should adhere to the following format:

    ## Current Release
    * Overview of change #1
        - Additional information about change #1
    * Overview of change #2
        - Additional information about change #2
        - Additional information about change #2
    * Overview of change #3
    * Overview of change #4
        - Additional information about change #4

    ## YYYY.MM.DD - Version X.Y.Z (Previous Release)
    * Overview of change #1
        - Additional information about change #1
-->
## Current Release
<<<<<<< HEAD
* `New-AzureRmVm` and `New-AzureRmVmss` support verbose output of parameters
=======
* `New-AzureRmVm` and `New-AzureRmVmss` (simple parameter set) support assigning user defined and(or) system defined identities to the VM(s).
>>>>>>> 3f8f25c0
* VMSS Redeploy and PerformMaintenance feature
    -  Add new switch parameter -Redeploy and -PerformMaintenance to `Set-AzureRmVmss` and `Set-AzureRmVmssVM`
* Add DisableVMAgent switch parameter to `Set-AzureRmVMOperatingSystem` cmdlet
* `New-AzureRmVm` and `New-AzureRmVmss` (simple parameter set) support a `Win10` image.
* `Repair-AzureRmVmssServiceFabricUpdateDomain` cmdlet is added.
* Set minimum dependency of module to PowerShell 5.0
* Introduce multiple breaking changes
    - Please refer to the migration guide for more details

## Version 4.6.0
* `Get-AzureRmVmssDiskEncryptionStatus` supports encryption status at data disk level
* `Get-AzureRmVmssVmDiskEncryptionStatus` supports encryption status at data disk level
* Update for Zone Resilient
* `New-AzureRmVm` and `New-AzureRmVmss` (simple parameter set) support availability zones.
* Updated to the latest version of the Azure ClientRuntime

## Version 4.5.0
* `New-AzureRmVM` and `New-AzureRmVMSS` support data disks.
* `New-AzureRmVM` and `New-AzureRmVMSS` support custom image by name or by id.
* Log analytic feature
    - Added `Export-AzureRmLogAnalyticRequestRateByInterval` cmdlet
    - Added `Export-AzureRmLogAnalyticThrottledRequests` cmdlet
* Fix issue with Default Resource Group in CloudShell

## Version 4.4.0
* `New-AzureRmVMSS` prints connection strings in verbose mode.
* `New-AzureRmVmss` supports public IP address, load balancing rules, inbound NAT rules.
* WriteAccelerator feature
    - Added WriteAccelerator switch parameter to the following cmdlets:
          Set-AzureRmVMOSDisk
          Set-AzureRmVMDataDisk
          Add-AzureRmVMDataDisk
          Add-AzureRmVmssDataDisk
    - Added OsDiskWriteAccelerator switch parameter to the following cmdlet:
          Set-AzureRmVmssStorageProfile.
    - Added OsDiskWriteAccelerator Boolean parameter to the following cmdlets:
          Update-AzureRmVM
          Update-AzureRmVmss

## Version 4.3.2
* Fix ErrorAction issue for some of Get cmdlets.

## Version 4.3.1
* `New-AzureRmVm` and `New-AzureRmVmss` get information about an image from Azure.

## Version 4.3.0
* Added `FullyQualifiedDomainName` to `PSVirtualMachinScaleSet`.
* Added `AvailabilitySetName` parameter to the simplified parameterset of `New-AzureRmVm`.
* Corrected usage of `Login-AzureRmAccount` to use `Connect-AzureRmAccount`
* User assigned identity support for VM and VM scale set
- IdentityType and IdentityId parameters are added to New-AzureRmVMConfig, New-AzureRmVmssConfig, Update-AzureRmVM and Update-AzureRmVmss
* Added EnableIPForwarding parameter to Add-AzureRmVmssNetworkInterfaceConfig
* Added Priority parameter to New-AzureRmVmssConfig

## Version 4.2.0
* Added simplified parameter set to New-AzureRmVmss, which creates a Virtual Machine Scale Set and all required resources using smart defaults
* Added Location Completer to -Location parameters allowing tab completion through valid Locations
* Added ResourceGroup Completer to -ResourceGroup parameters allowing tab completion through resource groups in current subscription
* Obsoleted -Tags in favor of -Tag for New-AzureRmVm and Update-AzureRmVm
* Fixed Get-AzureRmComputeResourceSku cmdlet when Zone is included in restriction.
* Updated Diagnostics Agent configuration schema for Azure Monitor sink support.
* Fixed a non-existing resource group creation problem for New-AzureRmVM

## Version 4.1.1
* Get-AzureRmComputeResourceSku shows zone information.
* Update Disable-AzureRmVmssDiskEncryption to fix issue https://github.com/Azure/azure-powershell/issues/5038
* Added -AsJob support for long-running Compute cmdlets. Allows selected cmdlets to run in the background and return a job to track and control progress.
    - Affected cmdlets include: New-, Update-, Set-, Remove-, Start-, Restart-, Stop- cmdlets for Virtual Machines and Virtual Machine Scale Sets
* Added simplified parameter set to New-AzureRmVM, which creates a Virtual Machine and all required resources using smart defaults

## Version 4.0.1
* Fixed assembly loading issue that caused some cmdlets to fail when executing

## Version 4.0.0
* Azure Disk Encryption Extension Commands
    - New Parameter for 'Set-AzureRmVmDiskEncryptionExtension': '-EncryptFormatAll' encrypt formats data disks
    - New Parameters for 'Set-AzureRmVmDiskEncryptionExtension': '-ExtensionPublisherName' and '-ExtensionType' allow switching to other versions of the extension
    - New Parameters for 'Disable-AzureRmVmDiskEncryption': '-ExtensionPublisherName' and '-ExtensionType' allow switching to other versions of the extension
    - New Parameters for 'Get-AzureRmVmDiskEncryptionStatus': '-ExtensionPublisherName' and '-ExtensionType' allow switching to other versions of the extension
* Set-AzureRmVMAEMExtension: Add support for Dv3 and Ev3 series
* Add support for online help
    - Run Get-Help with the -Online parameter to open the online help in your default Internet browser

## Version 3.4.1

## Version 3.4.0
* Run Command feature:
    - New cmdlet: 'Invoke-AzureRmVMRunCommand' invokes a run command on a VM
    - New cmdlet: 'Get-AzureRmVMRunCommandDocument' shows available run command documents
* Add 'StorageAccountType' parameter to Set-AzureRmDataDisk
* Availability Zone support for virtual machine, VM scale set, and disk
    - New paramter: 'Zone' is added to New-AzureRmVM, New-AzureRmVMConfig, New-AzureRmVmssConfig, New-AzureRmDiskConfig
* VM scale set rolling upgrade feature:
    - New cmdlet: 'Start-AzureRmVmssRollingOSUpgrade' invokes OS rolling upgrade of VM scale set
    - New cmdlet: 'Set-AzureRmVmssRollingUpgradePolicy' sets upgrade policy for VM scale set rolling upgrade.
    - New cmdlet: 'Stop-AzureRmVmssRollingUpgrade' cancels rolling upgrade of VM scale set
    - New cmdlet: 'Get-AzureRmVmssRollingUpgrade' shows the status of VM scale set rolling upgrade.
* AssignIdentity switch parameter is introduced for system assigned identity.
    - New parameter: 'AssignIdentity' is added to New-AzureRmVMConfig, New-AzureRmVmssConfig and Update-AzureRmVM
* Vmss disk encryption feature:
    - New cmdlet: 'Set-AzureRmVmssDiskEncryptionExtension' enables disk encryption on VM scale set
    - New cmdlet: 'Disable-AzureRmVmssDiskEncryption' disables disk encryption on VM scale set
    - New cmdlet: 'Get-AzureRmVmssDiskEncryptionStatus' shows the disk encryption status of a VM scale set
    - New cmdelt: 'Get-AzureRmVmssVMDiskEncryptionStatus' shows the disk encryption status of VMs in a VM scale set

## Version 3.3.1
*
## Version 3.3.0
* Set-AzureRmVMAEMExtension: Add support for new Premium Disk sizes
* Set-AzureRmVMAEMExtension: Add support for M series
* Add ForceUpdateTag parameter to Add-AzureRmVmssExtension
* Add Primary parameter to New-AzureRmVmssIpConfig
* Add EnableAcceleratedNetworking parameter to Add-AzureRmVmssNetworkInterfaceConfig
* Add InstanceId to Set-AzureRmVmss
* Expose MaintenanceRedeployStatus to Get-AzureRmVM -Status output
* Expose Restriction and Capability to the table format of Get-AzureRmComputeResourceSku

## Version 3.2.1
- Fix issue with VM DIsk and VM Disk snapshot create and update cmdlets, (link)[https://github.com/azure/azure-powershell/issues/4309]
  - New-AzureRmDisk
  - New-AzureRmSnapshot
  - Update-AzureRmDisk
  - Update-AzureRmSnapshot

## Version 3.2.0
* Storage account type support for Image disk:
    - 'StorageAccountType' parameter is added to Set-AzureRmImageOsDisk and Add-AzureRmImageDataDisk
* PrivateIP and PublicIP feature in Vmss Ip Configuration:
    - 'PrivateIPAddressVersion', 'PublicIPAddressConfigurationName', 'PublicIPAddressConfigurationIdleTimeoutInMinutes', 'DnsSetting' names are added to New-AzureRmVmssIpConfig
    - 'PrivateIPAddressVersion' parameter for specifying IPv4 or IPv6 is added to New-AzureRmVmssIpConfig
* Performance Maintenance feature:
    - 'PerformMaintenance' switch parameter is added to Restart-AzureRmVM.
    - Get-AzureRmVM -Status shows the information of performance maintenance of the given VM
* Virtual Machine Identity feature:
    - 'IdentityType' parameter is added to New-AzureRmVMConfig and UpdateAzureRmVM
    - Get-AzureRmVM shows the information of the identity of the given VM
* Vmss Identity feature:
    - 'IdentityType' parameter is added to to New-AzureRmVmssConfig
    - Get-AzureRmVmss shows the information of the identity of the given Vmss
* Vmss Boot Diagnostics feature:
    - New cmdlet for setting boot diagnostics of Vmss object: Set-AzureRmVmssBootDiagnostics
    - 'BootDiagnostic' parameter is added to New-AzureRmVmssConfig
* Vmss LicenseType feature:
    - 'LicenseType' parameter is added to New-AzureRmVmssConfig
* RecoveryPolicyMode support:
    - 'RecoveryPolicyMode' paramter is added to New-AzureRmVmssConfig
* Compute Resource Sku feature:
    - New cmdlet 'Get-AzureRmComputeResourceSku' list all compute resource skus

## Version 3.1.0
* Fix Test-AzureRmVMAEMExtension for virtual machines with multiple managed disks
* Updated Set-AzureRmVMAEMExtension: Add caching information for Premium managed disks
* Add-AzureRmVhd: The size limit on vhd is increased to 4TB.
* Stop-AzureRmVM: Clarify documentation for STayProvisioned parameter
* New-AzureRmDiskUpdateConfig
  * Deprecated parameters CreateOption, StorageAccountId, ImageReference, SourceUri, SourceResourceId
* Set-AzureRmDiskUpdateImageReference: Deprecated cmdlet
* New-AzureRmSnapshotUpdateConfig
  * Deprecated parameters CreateOption, StorageAccountId, ImageReference, SourceUri, SourceResourceId
* Set-AzureRmSnapshotUpdateImageReference: Deprecated Cmdlet

## Version 3.0.1

## Version 3.0.0
* Updated Set-AzureRmVMAEMExtension and Test-AzureRmVMAEMExtension cmdlets to support Premium managed disks
* Backup encryption settings for IaaS VMs and restore on failure
* ChefServiceInterval option is renamed to ChefDaemonInterval now. Old one will continue to work however.
* Remove duplicated DataDiskNames and NetworkInterfaceIDs properties from PS VM object.
  - Make DataDiskNames and NetworkInterfaceIDs parameters optional in Remove-AzureRmVMDataDisk and Remove-AzureRmVMNetworkInterface, respectively.
* Fix the piping issue of Get cmdlets when the Get cmdlets return a list object.
* Cmdlets that conflicted with RDFE cmdlets have been renamed. See issue https://github.com/Azure/azure-powershell/issues/2917 for more details
    - `New-AzureVMSqlServerAutoBackupConfig` has been renamed to `New-AzureRmVMSqlServerAutoBackupConfig`
    - `New-AzureVMSqlServerAutoPatchingConfig` has been renamed to `New-AzureRmVMSqlServerAutoPatchingConfig`
    - `New-AzureVMSqlServerKeyVaultCredentialConfig` has been renamed to `New-AzureRmVMSqlServerKeyVaultCredentialConfig`

## Version 2.9.0
* Fix bug in Get-* cmdlets, to allow retrieving multiple pages of data (more than 120 items)

## Version 2.8.0
* Updated Set-AzureRmVMAEMExtension and Test-AzureRmVMAEMExtension cmdlets to support managed disks

## Version 2.7.0
* Updated Set-AzureRmVMDscExtension cmdlet WmfVersion parameter to support "5.1"
* Updated Set-AzureRmVMChefExtension cmdlet to add following new options :
  - Daemon: Configures the chef-client service for unattended execution. e.g. -Daemon 'none' or e.g. -Daemon 'service'."
  - Secret: The encryption key used to encrypt and decrypt the data bag item values.
  - SecretFile: The path to the file that contains the encryption key used to encrypt and decrypt the data bag item values.
* Fix for Get-AzureRmVM: Get-AzureRmVM did not display anything when the output includes availability set property.
* New cmdlets:
    - Update-AzureRmAvailabilitySet: can update an unmanaged availability set to a managed availability set.
    - Add-AzureRmVmssDataDisk, Remove-AzureRmVmssDataDisk
* New parameter, SkipVmBackup, for cmdlet Set-AzureRmVMDiskEncryptionExtension to allow user to skip backup creation for Linux VMs

## Version 2.6.0
* New cmdlets for Managed disk
    - Disk cmdlets: New-AzureRmDisk, Update-AzureRmDisk, Get-AzureRmDisk, Remove-AzureRmDisk,
                    Grant-AzureRmDiskAccess, Revoke-AzureRmDiskAccess,
                    New-AzureRmDiskConfig, Set-AzureRmDiskDiskEncryptionKey, Set-AzureRmDiskImageReference, Set-AzureRmDiskKeyEncryptionKey,
                    New-AzureRmDiskUpdateConfig, Set-AzureRmDiskUpdateDiskEncryptionKey, Set-AzureRmDiskUpdateImageReference, Set-AzureRmDiskUpdateKeyEncryptionKey
    - Snapshot cmdlets: New-AzureRmSnapshot, Update-AzureRmSnapshot, Get-AzureRmSnapshot, Remove-AzureRmSnapshot,
                        Grant-AzureRmSnapshotAccess, Revoke-AzureRmSnapshotAccess,
                        New-AzureRmSnapshotConfig, Set-AzureRmSnapshotDiskEncryptionKey, Set-AzureRmSnapshotImageReference, Set-AzureRmSnapshotKeyEncryptionKey,
                        New-AzureRmSnapshotUpdateConfig, Set-AzureRmSnapshotUpdateDiskEncryptionKey, Set-AzureRmSnapshotUpdateImageReference, Set-AzureRmSnapshotUpdateKeyEncryptionKey
    - Image cmdlets: New-AzureRmImage, Get-AzureRmImage, Remove-AzureRmImage,
                     New-AzureRmImageConfig, Set-AzureRmImageOsDisk, Add-AzureRmImageDataDisk, Remove-AzureRmImageDataDisk
    - VM cmdlet: ConvertTo-AzureRmVMManagedDisk

## Version 2.5.0
* Fix Get-AzureRmVM with -Status issue: Get-AzureRmVM throws an exception when Get-AzureRmVM lists multiple VMs and some of the VMs are deleted during Get-AzureRmVM is performed.
* New parameters in New-AzureRmVMSqlServerAutoBackupConfig cmdlet to support Auto Backup for SQL Server 2016 VMs.
    - BackupSystemDbs : Specifies if system databases should be added to Sql Server Managed Backup.
    - BackupScheduleType : Specifies the type of managed backup schedule, manual or automated. If it's manual, schedule settings need to be specified.
    - FullBackupFrequency : Specifies the frequency of Full Backup, daily or weekly.
    - FullBackupStartHour : Specifies the hour of the day when the Sql Server Full Backup should start.
    - FullBackupWindowInHours : Specifies the window (in hours) when Sql Server Full Backup should occur.
    - LogBackupFrequencyInMinutes : Specifies the frequency of Sql Server Log Backup.
* New-AzureVMSqlServer* cmdlets are renamed to New-AzureRmVMSqlServer* now. Old ones will continue to work however.

## Version 2.4.0
* Add Remove-AzureRmVMSecret cmdlet.
* Based on user feedback (https://github.com/Azure/azure-powershell/issues/1384), we've added a DisplayHint property to VM object to enable Compact and Expand display modes. This is similar to `Get -Date - DisplayHint Date` cmdlet. By default, the return of `Get-AzureRmVm -ResourceGroupName <rg-name> -Name <vm-name>` will be compact. You can expand the output using `-DisplayHint Expand` parameter.
* UPCOMING BREAKING CHANGE Notification: We've added a warning about removing ` DataDiskNames` and ` NetworkInterfaceIDs` properties from the returned VM object from `Get-AzureRmVm -ResourceGroupName <rg-name> -Name <vm-name` cmdlet. Please update your scripts to access these properties in the following way:
    - `$vm.StorageProfile.DataDisks`
    - `$vm.NetworkProfile.NetworkInterfaces`
* Updated Set-AzureRmVMChefExtension cmdlet to add following new options :
    - JsonAttribute : A JSON string to be added to the first run of chef-client. e.g. -JsonAttribute '{"container_service": {"chef-init-test": {"command": "C:\\opscode\\chef\\bin"}}}'
    - ChefServiceInterval : Specifies the frequency (in minutes) at which the chef-service runs. If in case you don't want the chef-service to be installed on the Azure VM then set value as 0 in this field. e.g. -ChefServiceInterval 45

## Version 2.3.0
* Update formats for list of VMs, VMScaleSets and ContainerService
    - The default format of Get-AzureRmVM, Get-AzureRmVmss and Get-AzureRmContainerService is not table format when these cmdlets call List Operation
* Fix overprovision issue for VMScaleSet
    - Because of the bug in Compute client library (and Swagger spec) regarding overprovision property of VMScaleSet, this property did not show up correctly.
* Better piping scenario for VMScaleSets and ContainerService cmdlets
    - VMScaleSet and ContainerService now have "ResourceGroupName" property, so when piping Get command to Delete/Update command, -ResourceGroupName is not required.
* Separate paremater sets for Set-AzureRmVM with Generalized and Redeploy parameter
* Reduce time taken by Get-AzureRmVMDiskEncryptionStatus cmdlet from two minutes to under five seconds
* Allow Set-AzureRmVMDiskEncryptionStatus to be used with VHDs residing in multiple resource groups<|MERGE_RESOLUTION|>--- conflicted
+++ resolved
@@ -18,11 +18,8 @@
         - Additional information about change #1
 -->
 ## Current Release
-<<<<<<< HEAD
 * `New-AzureRmVm` and `New-AzureRmVmss` support verbose output of parameters
-=======
 * `New-AzureRmVm` and `New-AzureRmVmss` (simple parameter set) support assigning user defined and(or) system defined identities to the VM(s).
->>>>>>> 3f8f25c0
 * VMSS Redeploy and PerformMaintenance feature
     -  Add new switch parameter -Redeploy and -PerformMaintenance to `Set-AzureRmVmss` and `Set-AzureRmVmssVM`
 * Add DisableVMAgent switch parameter to `Set-AzureRmVMOperatingSystem` cmdlet
