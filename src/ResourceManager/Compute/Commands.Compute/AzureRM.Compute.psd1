--- conflicted
+++ resolved
@@ -219,18 +219,17 @@
         # IconUri = ''
 
         # ReleaseNotes of this module
-<<<<<<< HEAD
-        ReleaseNotes = '* Add DiskIOPSReadWrite and  DiskMBpsReadWrite parameters to New-AzureRmDiskConfig and New-AzureRmDiskUpdateConfig cmdlets 
+        ReleaseNotes = '* Added new sizes to the whitelist of VM sizes for which accelerated networking will be turned on when using the simple param set for ''New-AzureRmVm''
+* Added ResourceName argument completer to all cmdlets.
+* Add DiskIOPSReadWrite and  DiskMBpsReadWrite parameters to New-AzureRmDiskConfig and New-AzureRmDiskUpdateConfig cmdlets 
 * Add DiffDiskSetting parameter to Set-AzureRmVmOSDisk and Set-AzureRmVmssStorageProfile cmdlets
 * Fix Get-AzureRmVM -ResourceGroupName <rg> to return more than 50 results if needed
 * Add Location parameter to Get-AzureRmVM
 * Shared Gallery cmdlets
 * Added an example of the ''SimpleParameterSet'' to New-AzureRmVmss cmdlet help.
-* Fixed a typo in the Azure Disk Encryption progress message'
-=======
-        ReleaseNotes = '* Added new sizes to the whitelist of VM sizes for which accelerated networking will be turned on when using the simple param set for ''New-AzureRmVm''
-* Added ResourceName argument completer to all cmdlets.'
->>>>>>> fff16468
+* Fixed a typo in the Azure Disk Encryption progress message
+* Add EnableUltraSSD switch parameter to New-AzureRmVMConfiig and New-AzureRmVmssConfig.
+* Add UltraSSDEnabled parameter to Update-AuzreRmVM and Update-AzureRmVmss.'
 
         # Prerelease string of this module
         # Prerelease = ''
@@ -242,7 +241,7 @@
         # ExternalModuleDependencies = @()
 
     } # End of PSData hashtable
-    
+
  } # End of PrivateData hashtable
 
 # HelpInfo URI of this module
