--- conflicted
+++ resolved
@@ -33,11 +33,7 @@
 
   <ItemGroup>
     <PackageReference Include="AutoMapper" Version="6.2.2" />
-<<<<<<< HEAD
-    <PackageReference Include="Microsoft.Azure.Management.Compute" Version="23.1.0" />
-=======
-    <PackageReference Include="Microsoft.Azure.Management.Compute" Version="23.0.1" />
->>>>>>> 3de4c83c
+    <PackageReference Include="Microsoft.Azure.Management.Compute" Version="23.2.0" />
     <PackageReference Include="System.Security.Permissions" Version="4.5.0" />
     <PackageReference Include="System.ServiceModel.Primitives" Version="4.4.1" />
     <PackageReference Include="WindowsAzure.Storage" Version="9.3.0" />
