
<!--
    Please leave this section at the top of the change log.

    Changes for the current release should go under the section titled "Current Release", and should adhere to the following format:

    ## Current Release
    * Overview of change #1
        - Additional information about change #1
    * Overview of change #2
        - Additional information about change #2
        - Additional information about change #2
    * Overview of change #3
    * Overview of change #4
        - Additional information about change #4

    ## YYYY.MM.DD - Version X.Y.Z (Previous Release)
    * Overview of change #1
        - Additional information about change #1
-->
## Current Release
<<<<<<< HEAD

## Version 5.3.1
=======
* Fix Invoke-AzureRmVMRunCommand cmdlet
* Update Get-AzureRmAvailabilitySet to enable list all availability sets in a subscription.  (ResouceGroupName parameter is now optional.)
>>>>>>> 760bd44a
* Update SimpleParameterSet of `New-AzureRmVm` to enable Accelerated Network on qualifying vms.
* Update New-AzureRmVmss simple parameter set to fail creating the vmss when a user specified LB already exists.
* Update example for New-AzureRmDisk
* Add example for `New-AzureRmVM`
* Updated all help files to include full parameter types and correct input/output types.
* Update description for Set-AzureRmVMOSDisk
* Update Example 1 for Set-AzureRmVMBginfoExtension to correct spelling and prefix. 

## Version 5.3.0
* Add -Tag parameter to Update/New-AzureRmAvailabilitySet
* Add example for `Add-AzureRmVmssExtension`
* Add examples for `Remove-AzureRmVmssExtension`
* Update help for `Set-AzureRmVMAccessExtension`
* Update SimpleParameterSet for New-AzureRmVmss to set SinglePlacementGroup to false by default and add switch parameter `SinglePlacementGroup` that enables the user to create the VMSS in a single placement group.
* Fixed Disable-AzureRmVmDiskEncryption to work for VMs encrypted without AAD parameters

## Version 5.2.0
* IP Tag feature for VMSS
    - `New-AzureRmVmssIpTagConfig` cmdlet is added
    - IpTag parameter is added to New-AzureRmVmssIpConfig
* Auto OS Rollback feature for VMSS
    - DisableAutoRollback parameters are added to New-AzureRmVmssConfig and Update-AzureRmVmss
* OS Upgrade History feature for Vmss
    - OSUpgradeHistory switch parameter is added to Get-AzureRmVmss
* Fixed formatting of OutputType in help files

## Version 5.1.1
* ResourceId tab completer applied to the cmdelts top level resource id parameters if any.
* `Get-AzureRmVmDiskEncryptionStatus` fixes an issue observed for VMs with no data disks
* Update Compute client library version to fix following cmdlets
    - Grant-AzureRmDiskAccess
    - Grant-AzureRmSnapshotAccess
    - Save-AzureRmVMImage
* Fixed following cmdlets to show `operation ID` and `operation status` correctly:
    - Start-AzureRmVM
    - Stop-AzureRmVM
    - Restart-AzureRmVM
    - Set-AzureRmVM
    - Remove-AzuerRmVM
    - Set-AzureRmVmss
    - Start-AzureRmVmssRollingOSUpgrade
    - Stop-AzureRmVmssRollingUpgrade
    - Start-AzureRmVmss
    - Restart-AzureRmVmss
    - Stop-AzureRmVmss
    - Remove-AzureRmVmss
    - ConvertTo-AzureRmVMManagedDisk
    - Revoke-AzureRmSnapshotAccess
    - Remove-AzureRmSnapshot
    - Revoke-AzureRmDiskAccess
    - Remove-AzureRmDisk
    - Remove-AzureRmContainerService
    - Remove-AzureRmAvailabilitySet


## Version 5.1.0
* VMSS VM Update feature
    - Added `Update-AzureRmVmssVM` and `New-AzureRmVMDataDisk` cmdlets
    - Add VirtualMachineScaleSetVM parameter to `Add-AzureRmVMDataDisk` cmdlet to support adding a data disk to Vmss VM.

## Version 5.0.0
* `New-AzureRmVm` and `New-AzureRmVmss` support verbose output of parameters
* `New-AzureRmVm` and `New-AzureRmVmss` (simple parameter set) support assigning user defined and(or) system defined identities to the VM(s).
* VMSS Redeploy and PerformMaintenance feature
    -  Add new switch parameter -Redeploy and -PerformMaintenance to `Set-AzureRmVmss` and `Set-AzureRmVmssVM`
* Add DisableVMAgent switch parameter to `Set-AzureRmVMOperatingSystem` cmdlet
* `New-AzureRmVm` and `New-AzureRmVmss` (simple parameter set) support a `Win10` image.
* `Repair-AzureRmVmssServiceFabricUpdateDomain` cmdlet is added.
* Set minimum dependency of module to PowerShell 5.0
* Introduce multiple breaking changes
    - Please refer to the migration guide for more details
* `Set-AzureRmVmDiskEncryptionExtension` makes AAD parameters optional

## Version 4.6.0
* `Get-AzureRmVmssDiskEncryptionStatus` supports encryption status at data disk level
* `Get-AzureRmVmssVmDiskEncryptionStatus` supports encryption status at data disk level
* Update for Zone Resilient
* `New-AzureRmVm` and `New-AzureRmVmss` (simple parameter set) support availability zones.
* Updated to the latest version of the Azure ClientRuntime

## Version 4.5.0
* `New-AzureRmVM` and `New-AzureRmVMSS` support data disks.
* `New-AzureRmVM` and `New-AzureRmVMSS` support custom image by name or by id.
* Log analytic feature
    - Added `Export-AzureRmLogAnalyticRequestRateByInterval` cmdlet
    - Added `Export-AzureRmLogAnalyticThrottledRequests` cmdlet
* Fix issue with Default Resource Group in CloudShell

## Version 4.4.0
* `New-AzureRmVMSS` prints connection strings in verbose mode.
* `New-AzureRmVmss` supports public IP address, load balancing rules, inbound NAT rules.
* WriteAccelerator feature
    - Added WriteAccelerator switch parameter to the following cmdlets:
          Set-AzureRmVMOSDisk
          Set-AzureRmVMDataDisk
          Add-AzureRmVMDataDisk
          Add-AzureRmVmssDataDisk
    - Added OsDiskWriteAccelerator switch parameter to the following cmdlet:
          Set-AzureRmVmssStorageProfile.
    - Added OsDiskWriteAccelerator Boolean parameter to the following cmdlets:
          Update-AzureRmVM
          Update-AzureRmVmss

## Version 4.3.2
* Fix ErrorAction issue for some of Get cmdlets.

## Version 4.3.1
* `New-AzureRmVm` and `New-AzureRmVmss` get information about an image from Azure.

## Version 4.3.0
* Added `FullyQualifiedDomainName` to `PSVirtualMachinScaleSet`.
* Added `AvailabilitySetName` parameter to the simplified parameterset of `New-AzureRmVm`.
* Corrected usage of `Login-AzureRmAccount` to use `Connect-AzureRmAccount`
* User assigned identity support for VM and VM scale set
- IdentityType and IdentityId parameters are added to New-AzureRmVMConfig, New-AzureRmVmssConfig, Update-AzureRmVM and Update-AzureRmVmss
* Added EnableIPForwarding parameter to Add-AzureRmVmssNetworkInterfaceConfig
* Added Priority parameter to New-AzureRmVmssConfig

## Version 4.2.0
* Added simplified parameter set to New-AzureRmVmss, which creates a Virtual Machine Scale Set and all required resources using smart defaults
* Added Location Completer to -Location parameters allowing tab completion through valid Locations
* Added ResourceGroup Completer to -ResourceGroup parameters allowing tab completion through resource groups in current subscription
* Obsoleted -Tags in favor of -Tag for New-AzureRmVm and Update-AzureRmVm
* Fixed Get-AzureRmComputeResourceSku cmdlet when Zone is included in restriction.
* Updated Diagnostics Agent configuration schema for Azure Monitor sink support.
* Fixed a non-existing resource group creation problem for New-AzureRmVM

## Version 4.1.1
* Get-AzureRmComputeResourceSku shows zone information.
* Update Disable-AzureRmVmssDiskEncryption to fix issue https://github.com/Azure/azure-powershell/issues/5038
* Added -AsJob support for long-running Compute cmdlets. Allows selected cmdlets to run in the background and return a job to track and control progress.
    - Affected cmdlets include: New-, Update-, Set-, Remove-, Start-, Restart-, Stop- cmdlets for Virtual Machines and Virtual Machine Scale Sets
* Added simplified parameter set to New-AzureRmVM, which creates a Virtual Machine and all required resources using smart defaults

## Version 4.0.1
* Fixed assembly loading issue that caused some cmdlets to fail when executing

## Version 4.0.0
* Azure Disk Encryption Extension Commands
    - New Parameter for 'Set-AzureRmVmDiskEncryptionExtension': '-EncryptFormatAll' encrypt formats data disks
    - New Parameters for 'Set-AzureRmVmDiskEncryptionExtension': '-ExtensionPublisherName' and '-ExtensionType' allow switching to other versions of the extension
    - New Parameters for 'Disable-AzureRmVmDiskEncryption': '-ExtensionPublisherName' and '-ExtensionType' allow switching to other versions of the extension
    - New Parameters for 'Get-AzureRmVmDiskEncryptionStatus': '-ExtensionPublisherName' and '-ExtensionType' allow switching to other versions of the extension
* Set-AzureRmVMAEMExtension: Add support for Dv3 and Ev3 series
* Add support for online help
    - Run Get-Help with the -Online parameter to open the online help in your default Internet browser

## Version 3.4.1

## Version 3.4.0
* Run Command feature:
    - New cmdlet: 'Invoke-AzureRmVMRunCommand' invokes a run command on a VM
    - New cmdlet: 'Get-AzureRmVMRunCommandDocument' shows available run command documents
* Add 'StorageAccountType' parameter to Set-AzureRmDataDisk
* Availability Zone support for virtual machine, VM scale set, and disk
    - New paramter: 'Zone' is added to New-AzureRmVM, New-AzureRmVMConfig, New-AzureRmVmssConfig, New-AzureRmDiskConfig
* VM scale set rolling upgrade feature:
    - New cmdlet: 'Start-AzureRmVmssRollingOSUpgrade' invokes OS rolling upgrade of VM scale set
    - New cmdlet: 'Set-AzureRmVmssRollingUpgradePolicy' sets upgrade policy for VM scale set rolling upgrade.
    - New cmdlet: 'Stop-AzureRmVmssRollingUpgrade' cancels rolling upgrade of VM scale set
    - New cmdlet: 'Get-AzureRmVmssRollingUpgrade' shows the status of VM scale set rolling upgrade.
* AssignIdentity switch parameter is introduced for system assigned identity.
    - New parameter: 'AssignIdentity' is added to New-AzureRmVMConfig, New-AzureRmVmssConfig and Update-AzureRmVM
* Vmss disk encryption feature:
    - New cmdlet: 'Set-AzureRmVmssDiskEncryptionExtension' enables disk encryption on VM scale set
    - New cmdlet: 'Disable-AzureRmVmssDiskEncryption' disables disk encryption on VM scale set
    - New cmdlet: 'Get-AzureRmVmssDiskEncryptionStatus' shows the disk encryption status of a VM scale set
    - New cmdelt: 'Get-AzureRmVmssVMDiskEncryptionStatus' shows the disk encryption status of VMs in a VM scale set

## Version 3.3.1
*
## Version 3.3.0
* Set-AzureRmVMAEMExtension: Add support for new Premium Disk sizes
* Set-AzureRmVMAEMExtension: Add support for M series
* Add ForceUpdateTag parameter to Add-AzureRmVmssExtension
* Add Primary parameter to New-AzureRmVmssIpConfig
* Add EnableAcceleratedNetworking parameter to Add-AzureRmVmssNetworkInterfaceConfig
* Add InstanceId to Set-AzureRmVmss
* Expose MaintenanceRedeployStatus to Get-AzureRmVM -Status output
* Expose Restriction and Capability to the table format of Get-AzureRmComputeResourceSku

## Version 3.2.1
- Fix issue with VM DIsk and VM Disk snapshot create and update cmdlets, (link)[https://github.com/azure/azure-powershell/issues/4309]
  - New-AzureRmDisk
  - New-AzureRmSnapshot
  - Update-AzureRmDisk
  - Update-AzureRmSnapshot

## Version 3.2.0
* Storage account type support for Image disk:
    - 'StorageAccountType' parameter is added to Set-AzureRmImageOsDisk and Add-AzureRmImageDataDisk
* PrivateIP and PublicIP feature in Vmss Ip Configuration:
    - 'PrivateIPAddressVersion', 'PublicIPAddressConfigurationName', 'PublicIPAddressConfigurationIdleTimeoutInMinutes', 'DnsSetting' names are added to New-AzureRmVmssIpConfig
    - 'PrivateIPAddressVersion' parameter for specifying IPv4 or IPv6 is added to New-AzureRmVmssIpConfig
* Performance Maintenance feature:
    - 'PerformMaintenance' switch parameter is added to Restart-AzureRmVM.
    - Get-AzureRmVM -Status shows the information of performance maintenance of the given VM
* Virtual Machine Identity feature:
    - 'IdentityType' parameter is added to New-AzureRmVMConfig and UpdateAzureRmVM
    - Get-AzureRmVM shows the information of the identity of the given VM
* Vmss Identity feature:
    - 'IdentityType' parameter is added to to New-AzureRmVmssConfig
    - Get-AzureRmVmss shows the information of the identity of the given Vmss
* Vmss Boot Diagnostics feature:
    - New cmdlet for setting boot diagnostics of Vmss object: Set-AzureRmVmssBootDiagnostics
    - 'BootDiagnostic' parameter is added to New-AzureRmVmssConfig
* Vmss LicenseType feature:
    - 'LicenseType' parameter is added to New-AzureRmVmssConfig
* RecoveryPolicyMode support:
    - 'RecoveryPolicyMode' paramter is added to New-AzureRmVmssConfig
* Compute Resource Sku feature:
    - New cmdlet 'Get-AzureRmComputeResourceSku' list all compute resource skus

## Version 3.1.0
* Fix Test-AzureRmVMAEMExtension for virtual machines with multiple managed disks
* Updated Set-AzureRmVMAEMExtension: Add caching information for Premium managed disks
* Add-AzureRmVhd: The size limit on vhd is increased to 4TB.
* Stop-AzureRmVM: Clarify documentation for STayProvisioned parameter
* New-AzureRmDiskUpdateConfig
  * Deprecated parameters CreateOption, StorageAccountId, ImageReference, SourceUri, SourceResourceId
* Set-AzureRmDiskUpdateImageReference: Deprecated cmdlet
* New-AzureRmSnapshotUpdateConfig
  * Deprecated parameters CreateOption, StorageAccountId, ImageReference, SourceUri, SourceResourceId
* Set-AzureRmSnapshotUpdateImageReference: Deprecated Cmdlet

## Version 3.0.1

## Version 3.0.0
* Updated Set-AzureRmVMAEMExtension and Test-AzureRmVMAEMExtension cmdlets to support Premium managed disks
* Backup encryption settings for IaaS VMs and restore on failure
* ChefServiceInterval option is renamed to ChefDaemonInterval now. Old one will continue to work however.
* Remove duplicated DataDiskNames and NetworkInterfaceIDs properties from PS VM object.
  - Make DataDiskNames and NetworkInterfaceIDs parameters optional in Remove-AzureRmVMDataDisk and Remove-AzureRmVMNetworkInterface, respectively.
* Fix the piping issue of Get cmdlets when the Get cmdlets return a list object.
* Cmdlets that conflicted with RDFE cmdlets have been renamed. See issue https://github.com/Azure/azure-powershell/issues/2917 for more details
    - `New-AzureVMSqlServerAutoBackupConfig` has been renamed to `New-AzureRmVMSqlServerAutoBackupConfig`
    - `New-AzureVMSqlServerAutoPatchingConfig` has been renamed to `New-AzureRmVMSqlServerAutoPatchingConfig`
    - `New-AzureVMSqlServerKeyVaultCredentialConfig` has been renamed to `New-AzureRmVMSqlServerKeyVaultCredentialConfig`

## Version 2.9.0
* Fix bug in Get-* cmdlets, to allow retrieving multiple pages of data (more than 120 items)

## Version 2.8.0
* Updated Set-AzureRmVMAEMExtension and Test-AzureRmVMAEMExtension cmdlets to support managed disks

## Version 2.7.0
* Updated Set-AzureRmVMDscExtension cmdlet WmfVersion parameter to support "5.1"
* Updated Set-AzureRmVMChefExtension cmdlet to add following new options :
  - Daemon: Configures the chef-client service for unattended execution. e.g. -Daemon 'none' or e.g. -Daemon 'service'."
  - Secret: The encryption key used to encrypt and decrypt the data bag item values.
  - SecretFile: The path to the file that contains the encryption key used to encrypt and decrypt the data bag item values.
* Fix for Get-AzureRmVM: Get-AzureRmVM did not display anything when the output includes availability set property.
* New cmdlets:
    - Update-AzureRmAvailabilitySet: can update an unmanaged availability set to a managed availability set.
    - Add-AzureRmVmssDataDisk, Remove-AzureRmVmssDataDisk
* New parameter, SkipVmBackup, for cmdlet Set-AzureRmVMDiskEncryptionExtension to allow user to skip backup creation for Linux VMs

## Version 2.6.0
* New cmdlets for Managed disk
    - Disk cmdlets: New-AzureRmDisk, Update-AzureRmDisk, Get-AzureRmDisk, Remove-AzureRmDisk,
                    Grant-AzureRmDiskAccess, Revoke-AzureRmDiskAccess,
                    New-AzureRmDiskConfig, Set-AzureRmDiskDiskEncryptionKey, Set-AzureRmDiskImageReference, Set-AzureRmDiskKeyEncryptionKey,
                    New-AzureRmDiskUpdateConfig, Set-AzureRmDiskUpdateDiskEncryptionKey, Set-AzureRmDiskUpdateImageReference, Set-AzureRmDiskUpdateKeyEncryptionKey
    - Snapshot cmdlets: New-AzureRmSnapshot, Update-AzureRmSnapshot, Get-AzureRmSnapshot, Remove-AzureRmSnapshot,
                        Grant-AzureRmSnapshotAccess, Revoke-AzureRmSnapshotAccess,
                        New-AzureRmSnapshotConfig, Set-AzureRmSnapshotDiskEncryptionKey, Set-AzureRmSnapshotImageReference, Set-AzureRmSnapshotKeyEncryptionKey,
                        New-AzureRmSnapshotUpdateConfig, Set-AzureRmSnapshotUpdateDiskEncryptionKey, Set-AzureRmSnapshotUpdateImageReference, Set-AzureRmSnapshotUpdateKeyEncryptionKey
    - Image cmdlets: New-AzureRmImage, Get-AzureRmImage, Remove-AzureRmImage,
                     New-AzureRmImageConfig, Set-AzureRmImageOsDisk, Add-AzureRmImageDataDisk, Remove-AzureRmImageDataDisk
    - VM cmdlet: ConvertTo-AzureRmVMManagedDisk

## Version 2.5.0
* Fix Get-AzureRmVM with -Status issue: Get-AzureRmVM throws an exception when Get-AzureRmVM lists multiple VMs and some of the VMs are deleted during Get-AzureRmVM is performed.
* New parameters in New-AzureRmVMSqlServerAutoBackupConfig cmdlet to support Auto Backup for SQL Server 2016 VMs.
    - BackupSystemDbs : Specifies if system databases should be added to Sql Server Managed Backup.
    - BackupScheduleType : Specifies the type of managed backup schedule, manual or automated. If it's manual, schedule settings need to be specified.
    - FullBackupFrequency : Specifies the frequency of Full Backup, daily or weekly.
    - FullBackupStartHour : Specifies the hour of the day when the Sql Server Full Backup should start.
    - FullBackupWindowInHours : Specifies the window (in hours) when Sql Server Full Backup should occur.
    - LogBackupFrequencyInMinutes : Specifies the frequency of Sql Server Log Backup.
* New-AzureVMSqlServer* cmdlets are renamed to New-AzureRmVMSqlServer* now. Old ones will continue to work however.

## Version 2.4.0
* Add Remove-AzureRmVMSecret cmdlet.
* Based on user feedback (https://github.com/Azure/azure-powershell/issues/1384), we've added a DisplayHint property to VM object to enable Compact and Expand display modes. This is similar to `Get -Date - DisplayHint Date` cmdlet. By default, the return of `Get-AzureRmVm -ResourceGroupName <rg-name> -Name <vm-name>` will be compact. You can expand the output using `-DisplayHint Expand` parameter.
* UPCOMING BREAKING CHANGE Notification: We've added a warning about removing ` DataDiskNames` and ` NetworkInterfaceIDs` properties from the returned VM object from `Get-AzureRmVm -ResourceGroupName <rg-name> -Name <vm-name` cmdlet. Please update your scripts to access these properties in the following way:
    - `$vm.StorageProfile.DataDisks`
    - `$vm.NetworkProfile.NetworkInterfaces`
* Updated Set-AzureRmVMChefExtension cmdlet to add following new options :
    - JsonAttribute : A JSON string to be added to the first run of chef-client. e.g. -JsonAttribute '{"container_service": {"chef-init-test": {"command": "C:\\opscode\\chef\\bin"}}}'
    - ChefServiceInterval : Specifies the frequency (in minutes) at which the chef-service runs. If in case you don't want the chef-service to be installed on the Azure VM then set value as 0 in this field. e.g. -ChefServiceInterval 45

## Version 2.3.0
* Update formats for list of VMs, VMScaleSets and ContainerService
    - The default format of Get-AzureRmVM, Get-AzureRmVmss and Get-AzureRmContainerService is not table format when these cmdlets call List Operation
* Fix overprovision issue for VMScaleSet
    - Because of the bug in Compute client library (and Swagger spec) regarding overprovision property of VMScaleSet, this property did not show up correctly.
* Better piping scenario for VMScaleSets and ContainerService cmdlets
    - VMScaleSet and ContainerService now have "ResourceGroupName" property, so when piping Get command to Delete/Update command, -ResourceGroupName is not required.
* Separate paremater sets for Set-AzureRmVM with Generalized and Redeploy parameter
* Reduce time taken by Get-AzureRmVMDiskEncryptionStatus cmdlet from two minutes to under five seconds
* Allow Set-AzureRmVMDiskEncryptionStatus to be used with VHDs residing in multiple resource groups<|MERGE_RESOLUTION|>--- conflicted
+++ resolved
@@ -19,13 +19,10 @@
         - Additional information about change #1
 -->
 ## Current Release
-<<<<<<< HEAD
-
-## Version 5.3.1
-=======
+
+## Version 5.4.0
 * Fix Invoke-AzureRmVMRunCommand cmdlet
 * Update Get-AzureRmAvailabilitySet to enable list all availability sets in a subscription.  (ResouceGroupName parameter is now optional.)
->>>>>>> 760bd44a
 * Update SimpleParameterSet of `New-AzureRmVm` to enable Accelerated Network on qualifying vms.
 * Update New-AzureRmVmss simple parameter set to fail creating the vmss when a user specified LB already exists.
 * Update example for New-AzureRmDisk
