--- conflicted
+++ resolved
@@ -18,11 +18,8 @@
         - Additional information about change #1
 -->
 ## Current Release
-<<<<<<< HEAD
 * Updated help files to include full parameter types.
-=======
 * Add example for `Add-AzureRmVmssExtension`
->>>>>>> 44c5ff44
 * Add examples for `Remove-AzureRmVmssExtension`
 * Update help for `Set-AzureRmVMAccessExtension`
 * Update SimpleParameterSet for New-AzureRmVmss to set SinglePlacementGroup to false by default and add switch parameter `SinglePlacementGroup` that enables the user to create the VMSS in a single placement group.
