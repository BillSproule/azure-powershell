--- conflicted
+++ resolved
@@ -82,9 +82,12 @@
                 }
                 var imageModel = await compute.VirtualMachineImages.GetAsync(
                     location, image.Publisher, image.Offer, image.Sku, image.Version);
-                return new ImageAndOsType(imageModel.OsDiskImage.OperatingSystem, image);
-            }
-            if (imageName.Contains("/"))
+                return new ImageAndOsType(
+                    imageModel.OsDiskImage.OperatingSystem,
+                    image,
+                    imageModel.DataDiskImages.GetLuns());
+            } 
+            else if (imageName.Contains("/"))
             {
                 var imageArray = imageName.Split('/');
                 if (imageArray.Length != 9)
@@ -124,49 +127,6 @@
 
                 return await compute.GetImageAndOsTypeAsync(imageResourceGroupName, resourceName);
             }
-<<<<<<< HEAD
-            else if (imageName.Contains(':'))
-            {
-                if (location == null)
-                {
-                    return null;
-                }
-
-                var imageArray = imageName.Split(':');
-                if (imageArray.Length != 4)
-                {
-                    throw new InvalidOperationException(
-                        string.Format(Resources.InvalidImageName, imageName));
-                }
-                var image = new ImageReference
-                {
-                    Publisher = imageArray[0],
-                    Offer = imageArray[1],
-                    Sku = imageArray[2],
-                    Version = imageArray[3],
-                };
-                var compute = client.GetClient<ComputeManagementClient>();
-                if (image.Version.ToLower() == "latest")
-                {
-                    var images = await compute.VirtualMachineImages.ListAsync(
-                        location, image.Publisher, image.Offer, image.Sku);
-                    // According to Compute API: 
-                    // "The allowed formats are Major.Minor.Build or 'latest'. 
-                    //  Major, Minor, and Build are decimal numbers."
-                    image.Version = images
-                        .Select(i => ImageVersion.Parse(i.Name))
-                        .Aggregate((a, b) => a.CompareTo(b) < 0 ? b : a)
-                        .ToString();
-                }
-                var imageModel = await compute.VirtualMachineImages.GetAsync(
-                    location, image.Publisher, image.Offer, image.Sku, image.Version);
-                return new ImageAndOsType(
-                    imageModel.OsDiskImage.OperatingSystem,
-                    image,
-                    imageModel.DataDiskImages.GetLuns());
-            }
-=======
->>>>>>> d222e538
             else
             {
                 try
