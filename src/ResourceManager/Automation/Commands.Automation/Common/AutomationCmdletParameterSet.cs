﻿// ----------------------------------------------------------------------------------
//
// Copyright Microsoft Corporation
// Licensed under the Apache License, Version 2.0 (the "License");
// you may not use this file except in compliance with the License.
// You may obtain a copy of the License at
// http://www.apache.org/licenses/LICENSE-2.0
// Unless required by applicable law or agreed to in writing, software
// distributed under the License is distributed on an "AS IS" BASIS,
// WITHOUT WARRANTIES OR CONDITIONS OF ANY KIND, either express or implied.
// See the License for the specific language governing permissions and
// limitations under the License.
// ----------------------------------------------------------------------------------

using System;
using System.Collections.Generic;
using System.Linq;
using System.Text;
using System.Threading.Tasks;

namespace Microsoft.Azure.Commands.Automation.Common
{
    using System.Runtime.Remoting.Messaging;

    internal static class AutomationCmdletParameterSets
    {
        /// <summary>
        /// By All parameter set.
        /// </summary>
        internal const string ByAll = "ByAll";

        /// <summary>
        /// By Name parameter set.
        /// </summary>
        internal const string ByName = "ByName";

        /// <summary>
        /// By Path parameter set.
        /// </summary>
        internal const string ByPath = "ByPath";

        /// <summary>
        /// By Id parameter set
        /// </summary>
        internal const string ById = "ById";

        /// <summary>
        /// The one time schedule parameter set.
        /// </summary>
        internal const string ByOneTime = "ByOneTime";

        /// <summary>
        /// The daily schedule parameter set.
        /// </summary>
        internal const string ByDaily = "ByDaily";

        /// <summary>
        /// The hourly schedule parameter set.
        /// </summary>
        internal const string ByHourly = "ByHourly";

        /// <summary>
        /// The Job Id parameter set.
        /// </summary>
        internal const string ByJobId = "ByJobId";

        /// <summary>
        /// The automation account name parameter set.
        /// </summary>
        internal const string ByAutomationAccountName = "ByAutomationAccountName";

        /// <summary>
        /// The Runbook name parameter set.
        /// </summary>
        internal const string ByRunbookName = "ByRunbookName";

        /// <summary>
        /// The Configuration name parameter set.
        /// </summary>
        internal const string ByConfigurationName = "ByConfigurationName";

        /// <summary>
<<<<<<< HEAD
=======
        /// The Node Configuration name parameter set.
        /// </summary>
        internal const string ByNodeConfigurationName = "ByNodeConfigurationName";

        /// <summary>
>>>>>>> e89a6f0d
        /// The Schedule name parameter set.
        /// </summary>
        internal const string ByScheduleName = "ByScheduleName";

        /// <summary>
        /// The certificate name parameter set.
        /// </summary>
        internal const string ByCertificateName = "ByCertificateName";

        /// <summary>
        /// The connection name parameter set.
        /// </summary>
        internal const string ByConnectionName = "ByConnectionName";

        /// <summary>
        /// The connection type name parameter set.
        /// </summary>
        internal const string ByConnectionTypeName = "ByConnectionTypeName";

        /// <summary>
        /// The Schedule name parameter set.
        /// </summary>
        internal const string ByRunbookNameAndScheduleName = "ByRunbookNameAndScheduleName";

        /// <summary>
        /// The Job Schedule Id parameter set.
        /// </summary>
        internal const string ByJobScheduleId = "ByJobScheduleId";

        /// <summary>
        /// Parameter set for updating variable value
        /// </summary>
        internal const string UpdateVariableValue = "UpdateVariableValue";

        /// <summary>
        /// Parameter set for updating variable description
        /// </summary>
        internal const string UpdateVariableDescription = "UpdateVariableDescription";

        /// <summary>
        /// Parameter set for NodeConfiguration
        /// </summary>
        internal const string ByNodeConfiguration = "ByNodeConfiguration";
    }
}<|MERGE_RESOLUTION|>--- conflicted
+++ resolved
@@ -80,14 +80,11 @@
         internal const string ByConfigurationName = "ByConfigurationName";
 
         /// <summary>
-<<<<<<< HEAD
-=======
         /// The Node Configuration name parameter set.
         /// </summary>
         internal const string ByNodeConfigurationName = "ByNodeConfigurationName";
 
         /// <summary>
->>>>>>> e89a6f0d
         /// The Schedule name parameter set.
         /// </summary>
         internal const string ByScheduleName = "ByScheduleName";
