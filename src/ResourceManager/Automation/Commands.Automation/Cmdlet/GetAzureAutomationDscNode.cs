﻿// ----------------------------------------------------------------------------------
//
// Copyright Microsoft Corporation
// Licensed under the Apache License, Version 2.0 (the "License");
// you may not use this file except in compliance with the License.
// You may obtain a copy of the License at
// http://www.apache.org/licenses/LICENSE-2.0
// Unless required by applicable law or agreed to in writing, software
// distributed under the License is distributed on an "AS IS" BASIS,
// WITHOUT WARRANTIES OR CONDITIONS OF ANY KIND, either express or implied.
// See the License for the specific language governing permissions and
// limitations under the License.
// ----------------------------------------------------------------------------------

using System;
using System.Collections.Generic;
using System.Management.Automation;
using System.Security.Permissions;
using Microsoft.Azure.Commands.Automation.Common;
using Microsoft.Azure.Commands.Automation.Model;
using Microsoft.WindowsAzure.Commands.Utilities.Common;

namespace Microsoft.Azure.Commands.Automation.Cmdlet
{
    /// <summary>
    /// Gets azure automation dsc node.
    /// </summary>
    [Cmdlet(VerbsCommon.Get, "AzureAutomationDscNode", DefaultParameterSetName = AutomationCmdletParameterSets.ByAll)]
    [OutputType(typeof(DscNode))]
    public class GetAzureAutomationDscNode : AzureAutomationBaseCmdlet
    {
        /// <summary> 
        /// Gets or sets the job id. 
        /// </summary> 
        [Parameter(ParameterSetName = AutomationCmdletParameterSets.ById, Mandatory = true, ValueFromPipelineByPropertyName = true, HelpMessage = "The dsc node id.")]
        [Alias("NodeId")]
        public Guid Id { get; set; } 
        
        /// <summary> 
        /// Gets or sets the status of a dsc node. 
        /// </summary> 
        [Parameter(ParameterSetName = AutomationCmdletParameterSets.ByName, Mandatory = false, HelpMessage = "Filter dsc nodes based on their status.")]
        [Parameter(ParameterSetName = AutomationCmdletParameterSets.ByNodeConfiguration, Mandatory = false, HelpMessage = "Filter dsc nodes based on their status.")]
        [Parameter(ParameterSetName = AutomationCmdletParameterSets.ByAll, Mandatory = false, HelpMessage = "Filter dsc nodes based on their status.")]
<<<<<<< HEAD
        [ValidateSet("Any", "Compliant", "NotCompliant", "Failed", "Pending", "Received", "Unresponsive")]
        public DscNodeStatus Status { get; set; } 
=======
        [ValidateSet("Compliant", "NotCompliant", "Failed", "Pending", "Received", "Unresponsive")]
        public string Status { get; set; } 
>>>>>>> 5ebac3b9
        
        /// <summary>
        /// Gets or sets the node name.
        /// </summary>
        [Parameter(ParameterSetName = AutomationCmdletParameterSets.ByName, Mandatory = true, ValueFromPipeline = true, HelpMessage = "The node name.")]
        [ValidateNotNullOrEmpty]
        public string Name { get; set; }

        /// <summary>
        /// Gets or sets the nodeconfiguration name.
        /// </summary>
        [Parameter(ParameterSetName = AutomationCmdletParameterSets.ByNodeConfiguration, Mandatory = true, HelpMessage = "Filter dsc nodes based on their node configuration name.")]
        [ValidateNotNullOrEmpty]
        public string NodeConfigurationName { get; set; }

        /// <summary>
        /// Gets or sets the configuration name.
        /// </summary>
        [Parameter(ParameterSetName = AutomationCmdletParameterSets.ByConfiguration, Mandatory = true, HelpMessage = "Filter dsc nodes based on their configuration name.")]
        [ValidateNotNullOrEmpty]
        public string ConfigurationName { get; set; }

        /// <summary>
        /// Execute this cmdlet.
        /// </summary>
        [PermissionSet(SecurityAction.Demand, Name = "FullTrust")]
        public override void ExecuteCmdlet()
        {
            IEnumerable<DscNode> ret = null;

            var nodeStatus = this.Status.ToString();
            if (nodeStatus.Equals(DscNodeStatus.Any))
            {
                nodeStatus = string.Empty;
            }

            if (this.ParameterSetName == AutomationCmdletParameterSets.ById)
            {
                ret = new List<DscNode> 
                { 
                   this.AutomationClient.GetDscNodeById(this.ResourceGroupName, this.AutomationAccountName, this.Id)
                };
            }
            else if (this.ParameterSetName == AutomationCmdletParameterSets.ByName)
            {
                ret = this.AutomationClient.ListDscNodesByName(
                    this.ResourceGroupName,
                    this.AutomationAccountName,
                    this.Name,
                    nodeStatus);
            }
            else if (this.ParameterSetName == AutomationCmdletParameterSets.ByNodeConfiguration)
            {
                ret = this.AutomationClient.ListDscNodesByNodeConfiguration(
                    this.ResourceGroupName,
                    this.AutomationAccountName,
                    this.NodeConfigurationName,
                    nodeStatus);
            }
            else if (this.ParameterSetName == AutomationCmdletParameterSets.ByConfiguration)
            {
                ret = this.AutomationClient.ListDscNodesByConfiguration(
                    this.ResourceGroupName,
                    this.AutomationAccountName,
                    this.ConfigurationName,
                    nodeStatus);
            }
            else
            {
                // ByAll
                ret = this.AutomationClient.ListDscNodes(this.ResourceGroupName, this.AutomationAccountName, nodeStatus);
            }

            this.GenerateCmdletOutput(ret);
        }
    }
}<|MERGE_RESOLUTION|>--- conflicted
+++ resolved
@@ -42,13 +42,8 @@
         [Parameter(ParameterSetName = AutomationCmdletParameterSets.ByName, Mandatory = false, HelpMessage = "Filter dsc nodes based on their status.")]
         [Parameter(ParameterSetName = AutomationCmdletParameterSets.ByNodeConfiguration, Mandatory = false, HelpMessage = "Filter dsc nodes based on their status.")]
         [Parameter(ParameterSetName = AutomationCmdletParameterSets.ByAll, Mandatory = false, HelpMessage = "Filter dsc nodes based on their status.")]
-<<<<<<< HEAD
         [ValidateSet("Any", "Compliant", "NotCompliant", "Failed", "Pending", "Received", "Unresponsive")]
         public DscNodeStatus Status { get; set; } 
-=======
-        [ValidateSet("Compliant", "NotCompliant", "Failed", "Pending", "Received", "Unresponsive")]
-        public string Status { get; set; } 
->>>>>>> 5ebac3b9
         
         /// <summary>
         /// Gets or sets the node name.
