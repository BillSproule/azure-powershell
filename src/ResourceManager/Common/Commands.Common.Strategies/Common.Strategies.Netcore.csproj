--- conflicted
+++ resolved
@@ -24,13 +24,4 @@
     <TreatWarningsAsErrors>true</TreatWarningsAsErrors>
     <WarningsAsErrors />
   </PropertyGroup>
-<<<<<<< HEAD
-
-  <ItemGroup>
-    <PackageReference Include="Microsoft.Azure.Management.ResourceManager" Version="1.9.0-preview" />
-    <PackageReference Include="Microsoft.Azure.Management.Compute" Version="20.0.0" />
-    <PackageReference Include="Microsoft.Azure.Management.Network" Version="19.1.0-preview" />
-  </ItemGroup>
-=======
->>>>>>> 76b793b0
 </Project>