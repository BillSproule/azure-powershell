﻿<!--
    Please leave this section at the top of the change log.

    Changes for the current release should go under the section titled "Current Release", and should adhere to the following format:

    ## Current Release
    * Overview of change #1
        - Additional information about change #1
    * Overview of change #2
        - Additional information about change #2
        - Additional information about change #2
    * Overview of change #3
    * Overview of change #4
        - Additional information about change #4

    ## YYYY.MM.DD - Version X.Y.Z (Previous Release)
    * Overview of change #1
        - Additional information about change #1
-->
## Current Release
<<<<<<< HEAD
* Fix issue with Default Resource Group in CloudShell
=======
 * Updated the ADF .Net SDK to version 0.6.0-preview containing the following changes:
    - Added new AzureDatabricks LinkedService and DatabricksNotebook Activity
    - Added headNodeSize and dataNodeSize properties in HDInsightOnDemand LinkedService
    - Added LinkedService, Dataset, CopySource for SalesforceMarketingCloud
    - Added support for SecureOutput on all activities 
    - Added new BatchCount property on ForEach activity which control how many concurrent activities to run
    - Added new Filter Activity
    - Added Linked Service Parameters support
>>>>>>> b8ed728e

## Version 4.2.0
* Fix credential encryption issue that caused no meaningful error for some encryption operations
* Enable integration runtime to be shared across data factory

## Version 4.1.0
* Enabled Azure Key Vault support for all data store linked services
* Added license type property for Azure SSIS integration runtime
* Added Location Completer to -Location parameters allowing tab completion through valid Locations
* Added ResourceGroup Completer to -ResourceGroup parameters allowing tab completion through resource groups in current subscription
* Obsoleted -Tags in favor of -Tag for New-AzureRmDataFactory

## Version 4.0.3
* Credential encryption functionality now works with both "Remote Access" enabled (Over Network) and "Remote Access" disabled (Local Machine).

## Version 4.0.1
* Fixed assembly loading issue that caused some cmdlets to fail when executing

## Version 4.0.0
* Add support for online help
    - Run Get-Help with the -Online parameter to open the online help in your default Internet browser
    
## Version 3.4.1

## Version 3.4.0

## Version 3.3.1

## Version 3.3.0

## Version 3.2.1

## Version 3.2.0

* Deprecate New-AzureRmDataFactoryGatewayKey
* Introduce gateway auth key feature by adding New-AzureRmDataFactoryGatewayAuthKey and Get-AzureRmDataFactoryGatewayAuthKey

## Version 3.1.0

## Version 3.0.1

## Version 3.0.0

## Version 2.8.0

## Version 2.7.0

## Version 2.6.0
* Fixed Get-AzureRmDataFactoryActivityWindow so it works for named pipeline and activity

## Version 2.5.0

## Version 2.4.0

## Version 2.3.0<|MERGE_RESOLUTION|>--- conflicted
+++ resolved
@@ -18,9 +18,7 @@
         - Additional information about change #1
 -->
 ## Current Release
-<<<<<<< HEAD
 * Fix issue with Default Resource Group in CloudShell
-=======
  * Updated the ADF .Net SDK to version 0.6.0-preview containing the following changes:
     - Added new AzureDatabricks LinkedService and DatabricksNotebook Activity
     - Added headNodeSize and dataNodeSize properties in HDInsightOnDemand LinkedService
@@ -29,7 +27,6 @@
     - Added new BatchCount property on ForEach activity which control how many concurrent activities to run
     - Added new Filter Activity
     - Added Linked Service Parameters support
->>>>>>> b8ed728e
 
 ## Version 4.2.0
 * Fix credential encryption issue that caused no meaningful error for some encryption operations
