--- conflicted
+++ resolved
@@ -24,11 +24,8 @@
 * Add new cmdlet for retrieving the content summary under a directory
 * Add new cmdlet for retrieving the disk usage and Acl dump
 * Set minimum dependency of module to PowerShell 5.0
-<<<<<<< HEAD
-=======
 * Correct return type of Set-AzureRmDataLakeStoreItemAcl bool to IEnumerable<DataLakeStoreItemAce>
 * Correct return type of Set-AzureRmDataLakeStoreItemAclEntry bool to IEnumerable<DataLakeStoreItemAce>
->>>>>>> 6a998ead
 * Breaking changes in Export-AzureRmDataLakeStoreItem, Import-AzureRmDataLakeStoreItem, Remove-AzureRmDataLakeStoreItem
 
 ## Version 5.2.0
