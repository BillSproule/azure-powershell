#
# Module manifest for module 'PSGet_AzureRM.DataLakeStore'
#
# Generated by: Microsoft Corporation
#
# Generated on: 2/5/2018
#

@{

# Script module or binary module file associated with this manifest.
# RootModule = ''

# Version number of this module.
ModuleVersion = '5.2.0'

# Supported PSEditions
# CompatiblePSEditions = @()

# ID used to uniquely identify this module
GUID = '90dfd814-abce-4e1f-99b6-fe16760c079a'

# Author of this module
Author = 'Microsoft Corporation'

# Company or vendor of this module
CompanyName = 'Microsoft Corporation'

# Copyright statement for this module
Copyright = 'Microsoft Corporation. All rights reserved.'

# Description of the functionality provided by this module
Description = 'Microsoft Azure PowerShell - Data Lake Store'

# Minimum version of the Windows PowerShell engine required by this module
PowerShellVersion = '3.0'

# Name of the Windows PowerShell host required by this module
# PowerShellHostName = ''

# Minimum version of the Windows PowerShell host required by this module
# PowerShellHostVersion = ''

# Minimum version of Microsoft .NET Framework required by this module. This prerequisite is valid for the PowerShell Desktop edition only.
DotNetFrameworkVersion = '4.5.2'

# Minimum version of the common language runtime (CLR) required by this module. This prerequisite is valid for the PowerShell Desktop edition only.
CLRVersion = '4.0'

# Processor architecture (None, X86, Amd64) required by this module
# ProcessorArchitecture = ''

# Modules that must be imported into the global environment prior to importing this module
RequiredModules = @(@{ModuleName = 'AzureRM.Profile'; ModuleVersion = '4.3.0'; })

# Assemblies that must be loaded prior to importing this module
RequiredAssemblies = '.\Microsoft.Azure.Management.DataLake.Store.dll','.\Microsoft.Azure.DataLake.Store.dll','.\NLog.dll'

# Script files (.ps1) that are run in the caller's environment prior to importing this module.
# ScriptsToProcess = @()

# Type files (.ps1xml) to be loaded when importing this module
# TypesToProcess = @()

# Format files (.ps1xml) to be loaded when importing this module
FormatsToProcess = '.\Microsoft.Azure.Commands.DataLakeStoreFileSystem.format.ps1xml'

# Modules to import as nested modules of the module specified in RootModule/ModuleToProcess
NestedModules = @('.\Microsoft.Azure.Commands.DataLakeStore.dll')

# Functions to export from this module, for best performance, do not use wildcards and do not delete the entry, use an empty array if there are no functions to export.
FunctionsToExport = @()

# Cmdlets to export from this module, for best performance, do not use wildcards and do not delete the entry, use an empty array if there are no cmdlets to export.
CmdletsToExport = 'Get-AzureRmDataLakeStoreTrustedIdProvider', 
               'Remove-AzureRmDataLakeStoreTrustedIdProvider', 
               'Remove-AzureRmDataLakeStoreFirewallRule', 
               'Set-AzureRmDataLakeStoreTrustedIdProvider', 
               'Add-AzureRmDataLakeStoreTrustedIdProvider', 
               'Get-AzureRmDataLakeStoreFirewallRule', 
               'Set-AzureRmDataLakeStoreFirewallRule', 
               'Add-AzureRmDataLakeStoreFirewallRule', 
               'Add-AzureRmDataLakeStoreItemContent', 
               'Enable-AzureRmDataLakeStoreKeyVault', 
               'Export-AzureRmDataLakeStoreItem', 
               'Get-AzureRmDataLakeStoreChildItem', 'Get-AzureRmDataLakeStoreItem', 
               'Get-AzureRmDataLakeStoreItemAclEntry', 
               'Get-AzureRmDataLakeStoreItemContent', 
               'Get-AzureRmDataLakeStoreItemOwner', 
               'Get-AzureRmDataLakeStoreItemPermission', 
               'Import-AzureRmDataLakeStoreItem', 
               'Get-AzureRmDataLakeStoreAccount', 'Join-AzureRmDataLakeStoreItem', 
               'Move-AzureRmDataLakeStoreItem', 'New-AzureRmDataLakeStoreAccount', 
               'New-AzureRmDataLakeStoreItem', 
               'Remove-AzureRmDataLakeStoreAccount', 
               'Remove-AzureRmDataLakeStoreItem', 
               'Remove-AzureRmDataLakeStoreItemAcl', 
               'Remove-AzureRmDataLakeStoreItemAclEntry', 
               'Set-AzureRmDataLakeStoreItemAclEntry', 
               'Set-AzureRmDataLakeStoreAccount', 
               'Set-AzureRmDataLakeStoreItemAcl', 
               'Set-AzureRmDataLakeStoreItemExpiry', 
               'Set-AzureRmDataLakeStoreItemOwner', 
               'Set-AzureRmDataLakeStoreItemPermission', 
               'Test-AzureRmDataLakeStoreAccount', 'Test-AzureRmDataLakeStoreItem'

# Variables to export from this module
# VariablesToExport = @()

# Aliases to export from this module, for best performance, do not use wildcards and do not delete the entry, use an empty array if there are no aliases to export.
AliasesToExport = 'Get-AdlStoreTrustedIdProvider', 'Remove-AdlStoreTrustedIdProvider', 
               'Remove-AdlStoreFirewallRule', 'Set-AdlStoreTrustedIdProvider', 
               'Add-AdlStoreTrustedIdProvider', 'Get-AdlStoreFirewallRule', 
               'Set-AdlStoreFirewallRule', 'Add-AdlStoreFirewallRule', 
               'Add-AdlStoreItemContent', 'Export-AdlStoreItem', 
               'Enable-AdlStoreKeyVault', 'Get-AdlStoreChildItem', 
               'Get-AdlStoreItem', 'Get-AdlStoreItemAclEntry', 
               'Get-AdlStoreItemContent', 'Get-AdlStoreItemOwner', 
               'Get-AdlStoreItemPermission', 'Import-AdlStoreItem', 'Get-AdlStore', 
               'Join-AdlStoreItem', 'Move-AdlStoreItem', 'New-AdlStore', 
               'New-AdlStoreItem', 'Remove-AdlStore', 'Remove-AdlStoreItem', 
               'Remove-AdlStoreItemAcl', 'Remove-AdlStoreItemAclEntry', 
               'Set-AdlStoreItemAclEntry', 'Set-AdlStore', 'Set-AdlStoreItemAcl', 
               'Set-AdlStoreItemExpiry', 'Set-AdlStoreItemOwner', 
               'Set-AdlStoreItemPermission', 'Test-AdlStore', 'Test-AdlStoreItem'

# DSC resources to export from this module
# DscResourcesToExport = @()

# List of all modules packaged with this module
# ModuleList = @()

# List of all files packaged with this module
# FileList = @()

# Private data to pass to the module specified in RootModule/ModuleToProcess. This may also contain a PSData hashtable with additional module metadata used by PowerShell.
PrivateData = @{

    PSData = @{

        # Tags applied to this module. These help with module discovery in online galleries.
        Tags = 'Azure','ResourceManager','ARM','DataLake','Store'

        # A URL to the license for this module.
        LicenseUri = 'https://aka.ms/azps-license'

        # A URL to the main website for this project.
        ProjectUri = 'https://github.com/Azure/azure-powershell'

        # A URL to an icon representing this module.
        # IconUri = ''

        # ReleaseNotes of this module
        ReleaseNotes = '
		* Export-AzureRmDataLakeStoreItem (https://github.com/Azure/azure-powershell/blob/adls-data-plane/src/ResourceManager/DataLakeStore/documentation/upcoming-breaking-changes.md) - Deprecated parameters PerFileThreadCount, ConcurrentFileCount and introduced parameter Concurrency
		* Import-AzureRMDataLakeStoreItem (https://github.com/Azure/azure-powershell/blob/adls-data-plane/src/ResourceManager/DataLakeStore/documentation/upcoming-breaking-changes.md) -Deprecated parametersPerFileThreadCount, ConcurrentFileCount and introduced parameter Concurrency
		* Get-AzureRMDataLakeStoreItemContent - Fixed the tail behavior for contents greater than 4MB
		* Set-AzureRMDataLakeStoreItemExpiry - Introduced new parameter set SetRelativeExpiry for setting relative expiration time
		* Remove-AzureRmDataLakeStoreItem (https://github.com/Azure/azure-powershell/blob/adls-data-plane/src/ResourceManager/DataLakeStore/documentation/upcoming-breaking-changes.md) - Deprecated parameter Clean.
		'
		
		# Prerelease string of this module
		Prerelease = 'preview'
<<<<<<< HEAD
=======
        # Flag to indicate whether the module requires explicit user acceptance for install/update
        # RequireLicenseAcceptance = $false
>>>>>>> 7da0bbb4

        # External dependent modules of this module
        # ExternalModuleDependencies = @()

    } # End of PSData hashtable
    
 } # End of PrivateData hashtable

# HelpInfo URI of this module
# HelpInfoURI = ''

# Default prefix for commands exported from this module. Override the default prefix using Import-Module -Prefix.
# DefaultCommandPrefix = ''

}
<|MERGE_RESOLUTION|>--- conflicted
+++ resolved
@@ -161,11 +161,8 @@
 		
 		# Prerelease string of this module
 		Prerelease = 'preview'
-<<<<<<< HEAD
-=======
         # Flag to indicate whether the module requires explicit user acceptance for install/update
         # RequireLicenseAcceptance = $false
->>>>>>> 7da0bbb4
 
         # External dependent modules of this module
         # ExternalModuleDependencies = @()
