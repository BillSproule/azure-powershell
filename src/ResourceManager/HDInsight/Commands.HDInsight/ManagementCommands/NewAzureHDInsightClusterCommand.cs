--- conflicted
+++ resolved
@@ -282,79 +282,6 @@
         [Parameter(HelpMessage = "Gets or sets the Service Principal AAD Tenant Id for accessing Azure Data Lake.", ParameterSetName = "ServicePrincipal")]
         public Guid AadTenantId { get; set; }
 
-<<<<<<< HEAD
-        [Parameter(ValueFromPipeline = true,
-            HelpMessage = "The HDInsight cluster configuration to use when creating the new cluster.")]
-        public AzureHDInsightConfig Config {
-            get
-            {
-                var result = new AzureHDInsightConfig
-                {
-                    ClusterType = parameters.ClusterType,
-                    DefaultStorageAccountName = parameters.DefaultStorageAccountName,
-                    DefaultStorageAccountKey = parameters.DefaultStorageAccountKey,
-                    WorkerNodeSize = parameters.WorkerNodeSize,
-                    HeadNodeSize = parameters.HeadNodeSize,
-                    ZookeeperNodeSize = parameters.ZookeeperNodeSize,
-                    HiveMetastore = HiveMetastore,
-                    OozieMetastore = OozieMetastore,
-                    ObjectId = ObjectId,
-                    AADTenantId = AadTenantId,
-                    CertificateFilePath = CertificateFilePath,
-                    CertificatePassword = CertificatePassword
-                };
-                foreach (
-                    var storageAccount in
-                        parameters.AdditionalStorageAccounts.Where(
-                            storageAccount => !result.AdditionalStorageAccounts.ContainsKey(storageAccount.Key)))
-                {
-                    result.AdditionalStorageAccounts.Add(storageAccount.Key, storageAccount.Value);
-                }
-                foreach (var val in parameters.Configurations.Where(val => !result.Configurations.ContainsKey(val.Key)))
-                {
-                    result.Configurations.Add(val.Key, DictionaryToHashtable(val.Value));
-                }
-                foreach (var action in parameters.ScriptActions.Where(action => !result.ScriptActions.ContainsKey(action.Key)))
-                {
-                    result.ScriptActions.Add(action.Key, action.Value.Select(a => new AzureHDInsightScriptAction(a)).ToList());
-                }
-                return result;
-            }
-            set
-            {
-                parameters.ClusterType = value.ClusterType;
-                parameters.DefaultStorageAccountName = value.DefaultStorageAccountName;
-                parameters.DefaultStorageAccountKey = value.DefaultStorageAccountKey;
-                parameters.WorkerNodeSize = value.WorkerNodeSize;
-                parameters.HeadNodeSize = value.HeadNodeSize;
-                parameters.ZookeeperNodeSize = value.ZookeeperNodeSize;
-                HiveMetastore = value.HiveMetastore;
-                OozieMetastore = value.OozieMetastore;
-                CertificateFilePath = value.CertificateFilePath;
-                AadTenantId = value.AADTenantId;
-                ObjectId = value.ObjectId;
-                CertificatePassword = value.CertificatePassword;
-
-                foreach (
-                    var storageAccount in
-                        value.AdditionalStorageAccounts.Where(
-                            storageAccount => !parameters.AdditionalStorageAccounts.ContainsKey(storageAccount.Key)))
-                {
-                    parameters.AdditionalStorageAccounts.Add(storageAccount.Key, storageAccount.Value);
-                }
-                foreach (var val in value.Configurations.Where(val => !parameters.Configurations.ContainsKey(val.Key)))
-                {
-                    parameters.Configurations.Add(val.Key, HashtableToDictionary(val.Value));
-                }
-                foreach (var action in value.ScriptActions.Where(action => !parameters.ScriptActions.ContainsKey(action.Key)))
-                {
-                    parameters.ScriptActions.Add(action.Key, action.Value.Select(a => a.GetScriptActionFromPSModel()).ToList());
-                }
-            } 
-        }
-
-=======
->>>>>>> 6d2af534
         #endregion
 
 
