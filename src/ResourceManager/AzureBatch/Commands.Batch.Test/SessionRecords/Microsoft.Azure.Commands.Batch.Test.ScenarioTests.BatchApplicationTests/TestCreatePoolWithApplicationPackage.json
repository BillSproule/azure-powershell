{
  "Entries": [
    {
<<<<<<< HEAD
=======
      "RequestUri": "/subscriptions/46241355-bb95-46a9-ba6c-42b554d71925/resourceGroups/accountmgmtsamplegroup/providers/Microsoft.Batch/batchAccounts/pstestaccount/applications/test?api-version=2015-12-01",
      "EncodedRequestUri": "L3N1YnNjcmlwdGlvbnMvNDYyNDEzNTUtYmI5NS00NmE5LWJhNmMtNDJiNTU0ZDcxOTI1L3Jlc291cmNlR3JvdXBzL2FjY291bnRtZ210c2FtcGxlZ3JvdXAvcHJvdmlkZXJzL01pY3Jvc29mdC5CYXRjaC9iYXRjaEFjY291bnRzL3BzdGVzdGFjY291bnQvYXBwbGljYXRpb25zL3Rlc3Q/YXBpLXZlcnNpb249MjAxNS0xMi0wMQ==",
      "RequestMethod": "PUT",
      "RequestBody": "{}",
      "RequestHeaders": {
        "Content-Type": [
          "application/json; charset=utf-8"
        ],
        "Content-Length": [
          "2"
        ],
        "x-ms-client-request-id": [
          "27a3d89d-fbc2-4a5c-b1bb-05f89f360a56"
        ],
        "accept-language": [
          "en-US"
        ],
        "User-Agent": [
          "Microsoft.Azure.Management.Batch.BatchManagementClient/2.0.0.0"
        ]
      },
      "ResponseBody": "{\r\n  \"id\": \"test\",\r\n  \"packages\": [],\r\n  \"allowUpdates\": true\r\n}",
      "ResponseHeaders": {
        "Content-Length": [
          "47"
        ],
        "Content-Type": [
          "application/json; charset=utf-8"
        ],
        "Expires": [
          "-1"
        ],
        "Pragma": [
          "no-cache"
        ],
        "request-id": [
          "72e67aae-c0ac-429d-8a28-966c65464a36"
        ],
        "Strict-Transport-Security": [
          "max-age=31536000; includeSubDomains"
        ],
        "x-ms-ratelimit-remaining-subscription-writes": [
          "1199"
        ],
        "x-ms-request-id": [
          "b655ff7f-48b1-4244-9e26-c76a155601fd"
        ],
        "x-ms-correlation-request-id": [
          "b655ff7f-48b1-4244-9e26-c76a155601fd"
        ],
        "x-ms-routing-request-id": [
          "WESTUS:20160512T203607Z:b655ff7f-48b1-4244-9e26-c76a155601fd"
        ],
        "Cache-Control": [
          "no-cache"
        ],
        "Date": [
          "Thu, 12 May 2016 20:36:06 GMT"
        ],
        "Server": [
          "Microsoft-HTTPAPI/2.0"
        ]
      },
      "StatusCode": 201
    },
    {
>>>>>>> d9610661
      "RequestUri": "/subscriptions/46241355-bb95-46a9-ba6c-42b554d71925/resourceGroups/accountmgmtsamplegroup/providers/Microsoft.Batch/batchAccounts/pstestaccount/applications/test/versions/foo?api-version=2015-12-01",
      "EncodedRequestUri": "L3N1YnNjcmlwdGlvbnMvNDYyNDEzNTUtYmI5NS00NmE5LWJhNmMtNDJiNTU0ZDcxOTI1L3Jlc291cmNlR3JvdXBzL2FjY291bnRtZ210c2FtcGxlZ3JvdXAvcHJvdmlkZXJzL01pY3Jvc29mdC5CYXRjaC9iYXRjaEFjY291bnRzL3BzdGVzdGFjY291bnQvYXBwbGljYXRpb25zL3Rlc3QvdmVyc2lvbnMvZm9vP2FwaS12ZXJzaW9uPTIwMTUtMTItMDE=",
      "RequestMethod": "GET",
      "RequestBody": "",
      "RequestHeaders": {
        "x-ms-client-request-id": [
<<<<<<< HEAD
          "3f8423e3-c5c6-46aa-97e5-c920093375c6"
=======
          "94945332-0d9c-4635-b965-f0d624ecba74"
>>>>>>> d9610661
        ],
        "accept-language": [
          "en-US"
        ],
        "User-Agent": [
          "Microsoft.Azure.Management.Batch.BatchManagementClient/2.0.0.0"
        ]
      },
<<<<<<< HEAD
      "ResponseBody": "{\r\n  \"code\": \"ApplicationPackageNotFound\",\r\n  \"message\": \"The specified application package does not exist.\\nRequestId:8b319185-3827-4ec8-903c-c18f191850aa\\nTime:2016-05-05T01:04:34.1707141Z\",\r\n  \"target\": \"BatchAccount\"\r\n}",
=======
      "ResponseBody": "{\r\n  \"code\": \"ApplicationPackageNotFound\",\r\n  \"message\": \"The specified application package does not exist.\\nRequestId:02fbb7b5-eef5-4153-95e1-756027e75754\\nTime:2016-05-12T20:36:08.0129952Z\",\r\n  \"target\": \"BatchAccount\"\r\n}",
>>>>>>> d9610661
      "ResponseHeaders": {
        "Content-Length": [
          "206"
        ],
        "Content-Type": [
          "application/json; charset=utf-8"
        ],
        "Expires": [
          "-1"
        ],
        "Pragma": [
          "no-cache"
        ],
        "request-id": [
<<<<<<< HEAD
          "8b319185-3827-4ec8-903c-c18f191850aa"
=======
          "02fbb7b5-eef5-4153-95e1-756027e75754"
>>>>>>> d9610661
        ],
        "Strict-Transport-Security": [
          "max-age=31536000; includeSubDomains"
        ],
        "x-ms-ratelimit-remaining-subscription-reads": [
          "14992"
        ],
        "x-ms-request-id": [
<<<<<<< HEAD
          "51ab2d15-3a21-48a4-b239-b3150727c626"
        ],
        "x-ms-correlation-request-id": [
          "51ab2d15-3a21-48a4-b239-b3150727c626"
        ],
        "x-ms-routing-request-id": [
          "WESTUS:20160505T010434Z:51ab2d15-3a21-48a4-b239-b3150727c626"
=======
          "6afb91cd-aa5c-433a-80ce-2a57290f01da"
        ],
        "x-ms-correlation-request-id": [
          "6afb91cd-aa5c-433a-80ce-2a57290f01da"
        ],
        "x-ms-routing-request-id": [
          "WESTUS:20160512T203607Z:6afb91cd-aa5c-433a-80ce-2a57290f01da"
>>>>>>> d9610661
        ],
        "Cache-Control": [
          "no-cache"
        ],
        "Date": [
<<<<<<< HEAD
          "Thu, 05 May 2016 01:04:33 GMT"
=======
          "Thu, 12 May 2016 20:36:06 GMT"
>>>>>>> d9610661
        ],
        "Server": [
          "Microsoft-HTTPAPI/2.0"
        ]
      },
      "StatusCode": 404
    },
    {
      "RequestUri": "/subscriptions/46241355-bb95-46a9-ba6c-42b554d71925/resourceGroups/accountmgmtsamplegroup/providers/Microsoft.Batch/batchAccounts/pstestaccount/applications/test/versions/foo?api-version=2015-12-01",
      "EncodedRequestUri": "L3N1YnNjcmlwdGlvbnMvNDYyNDEzNTUtYmI5NS00NmE5LWJhNmMtNDJiNTU0ZDcxOTI1L3Jlc291cmNlR3JvdXBzL2FjY291bnRtZ210c2FtcGxlZ3JvdXAvcHJvdmlkZXJzL01pY3Jvc29mdC5CYXRjaC9iYXRjaEFjY291bnRzL3BzdGVzdGFjY291bnQvYXBwbGljYXRpb25zL3Rlc3QvdmVyc2lvbnMvZm9vP2FwaS12ZXJzaW9uPTIwMTUtMTItMDE=",
      "RequestMethod": "GET",
      "RequestBody": "",
      "RequestHeaders": {
        "x-ms-client-request-id": [
<<<<<<< HEAD
          "667a7e46-7052-4e4f-9d2b-b31632133ac6"
=======
          "7fedab01-38ef-427d-b883-138f62a6cbd2"
>>>>>>> d9610661
        ],
        "accept-language": [
          "en-US"
        ],
        "User-Agent": [
          "Microsoft.Azure.Management.Batch.BatchManagementClient/2.0.0.0"
        ]
      },
<<<<<<< HEAD
      "ResponseBody": "{\r\n  \"id\": \"test\",\r\n  \"version\": \"foo\",\r\n  \"storageUrl\": \"https://pstestaccount.blob.core.windows.net/app-test-a94a8fe5ccb19ba61c4c0873d391e987982fbbd3/test-foo-f6f251e0-0c7e-4ea2-9fd3-feafde6810b0?sv=2014-02-14&sr=b&sig=8OqXcpqxaX7mtCwkrxWBi%2FineHo3J41lg4200dwYBYc%3D&st=2016-05-05T00%3A59%3A35Z&se=2016-05-05T05%3A04%3A35Z&sp=rw\",\r\n  \"storageUrlExpiry\": \"2016-05-05T05:04:35.5962642Z\",\r\n  \"state\": \"active\",\r\n  \"format\": \"zip\",\r\n  \"lastActivationTime\": \"2016-05-05T01:04:35.3188696Z\"\r\n}",
      "ResponseHeaders": {
        "Content-Length": [
          "452"
=======
      "ResponseBody": "{\r\n  \"id\": \"test\",\r\n  \"version\": \"foo\",\r\n  \"storageUrl\": \"https://pstestaccount.blob.core.windows.net/app-test-a94a8fe5ccb19ba61c4c0873d391e987982fbbd3/test-foo-679c28bc-429c-455b-b072-f75f1bdd023e?sv=2014-02-14&sr=b&sig=feYdqqqvhqfnzMj15JJrTOc8q9kBfpR3eqW39tGXXqI%3D&st=2016-05-12T20%3A31%3A09Z&se=2016-05-13T00%3A36%3A09Z&sp=rw\",\r\n  \"storageUrlExpiry\": \"2016-05-13T00:36:09.0586345Z\",\r\n  \"state\": \"active\",\r\n  \"format\": \"zip\",\r\n  \"lastActivationTime\": \"2016-05-12T20:36:10.7553318Z\"\r\n}",
      "ResponseHeaders": {
        "Content-Length": [
          "450"
>>>>>>> d9610661
        ],
        "Content-Type": [
          "application/json; charset=utf-8"
        ],
        "Expires": [
          "-1"
        ],
        "Last-Modified": [
<<<<<<< HEAD
          "Thu, 05 May 2016 01:04:35 GMT"
=======
          "Thu, 12 May 2016 20:36:07 GMT"
>>>>>>> d9610661
        ],
        "Pragma": [
          "no-cache"
        ],
        "request-id": [
<<<<<<< HEAD
          "2ae97167-b592-4f8c-a4e0-c3b43f8b555b"
=======
          "4e5ca5e8-e6b9-40f2-82fb-0b7ec14eea7b"
>>>>>>> d9610661
        ],
        "Strict-Transport-Security": [
          "max-age=31536000; includeSubDomains"
        ],
        "x-ms-ratelimit-remaining-subscription-reads": [
          "14991"
        ],
        "x-ms-request-id": [
<<<<<<< HEAD
          "68d469d4-16bf-4c15-9730-7c67f60a4f73"
        ],
        "x-ms-correlation-request-id": [
          "68d469d4-16bf-4c15-9730-7c67f60a4f73"
        ],
        "x-ms-routing-request-id": [
          "WESTUS:20160505T010435Z:68d469d4-16bf-4c15-9730-7c67f60a4f73"
=======
          "77254131-35ce-4a62-8c74-2909f3735783"
        ],
        "x-ms-correlation-request-id": [
          "77254131-35ce-4a62-8c74-2909f3735783"
        ],
        "x-ms-routing-request-id": [
          "WESTUS:20160512T203608Z:77254131-35ce-4a62-8c74-2909f3735783"
>>>>>>> d9610661
        ],
        "Cache-Control": [
          "no-cache"
        ],
        "Date": [
<<<<<<< HEAD
          "Thu, 05 May 2016 01:04:35 GMT"
        ],
        "ETag": [
          "0x8D37481399FCD79"
=======
          "Thu, 12 May 2016 20:36:07 GMT"
        ],
        "ETag": [
          "0x8D37AA50BEA49AC"
>>>>>>> d9610661
        ],
        "Server": [
          "Microsoft-HTTPAPI/2.0"
        ]
      },
      "StatusCode": 200
    },
    {
      "RequestUri": "/subscriptions/46241355-bb95-46a9-ba6c-42b554d71925/resourceGroups/accountmgmtsamplegroup/providers/Microsoft.Batch/batchAccounts/pstestaccount/applications/test/versions/foo?api-version=2015-12-01",
      "EncodedRequestUri": "L3N1YnNjcmlwdGlvbnMvNDYyNDEzNTUtYmI5NS00NmE5LWJhNmMtNDJiNTU0ZDcxOTI1L3Jlc291cmNlR3JvdXBzL2FjY291bnRtZ210c2FtcGxlZ3JvdXAvcHJvdmlkZXJzL01pY3Jvc29mdC5CYXRjaC9iYXRjaEFjY291bnRzL3BzdGVzdGFjY291bnQvYXBwbGljYXRpb25zL3Rlc3QvdmVyc2lvbnMvZm9vP2FwaS12ZXJzaW9uPTIwMTUtMTItMDE=",
      "RequestMethod": "GET",
      "RequestBody": "",
      "RequestHeaders": {
        "x-ms-client-request-id": [
<<<<<<< HEAD
          "62ca7068-8f92-4515-96f9-926393b57033"
=======
          "5524391d-561a-4b98-be1f-96b794961343"
>>>>>>> d9610661
        ],
        "accept-language": [
          "en-US"
        ],
        "User-Agent": [
          "Microsoft.Azure.Management.Batch.BatchManagementClient/2.0.0.0"
        ]
      },
<<<<<<< HEAD
      "ResponseBody": "{\r\n  \"id\": \"test\",\r\n  \"version\": \"foo\",\r\n  \"storageUrl\": \"https://pstestaccount.blob.core.windows.net/app-test-a94a8fe5ccb19ba61c4c0873d391e987982fbbd3/test-foo-f6f251e0-0c7e-4ea2-9fd3-feafde6810b0?sv=2014-02-14&sr=b&sig=8OqXcpqxaX7mtCwkrxWBi%2FineHo3J41lg4200dwYBYc%3D&st=2016-05-05T00%3A59%3A35Z&se=2016-05-05T05%3A04%3A35Z&sp=rw\",\r\n  \"storageUrlExpiry\": \"2016-05-05T05:04:35.7915792Z\",\r\n  \"state\": \"active\",\r\n  \"format\": \"zip\",\r\n  \"lastActivationTime\": \"2016-05-05T01:04:35.3188696Z\"\r\n}",
      "ResponseHeaders": {
        "Content-Length": [
          "452"
=======
      "ResponseBody": "{\r\n  \"id\": \"test\",\r\n  \"version\": \"foo\",\r\n  \"storageUrl\": \"https://pstestaccount.blob.core.windows.net/app-test-a94a8fe5ccb19ba61c4c0873d391e987982fbbd3/test-foo-679c28bc-429c-455b-b072-f75f1bdd023e?sv=2014-02-14&sr=b&sig=feYdqqqvhqfnzMj15JJrTOc8q9kBfpR3eqW39tGXXqI%3D&st=2016-05-12T20%3A31%3A09Z&se=2016-05-13T00%3A36%3A09Z&sp=rw\",\r\n  \"storageUrlExpiry\": \"2016-05-13T00:36:09.2136348Z\",\r\n  \"state\": \"active\",\r\n  \"format\": \"zip\",\r\n  \"lastActivationTime\": \"2016-05-12T20:36:10.7553318Z\"\r\n}",
      "ResponseHeaders": {
        "Content-Length": [
          "450"
>>>>>>> d9610661
        ],
        "Content-Type": [
          "application/json; charset=utf-8"
        ],
        "Expires": [
          "-1"
        ],
        "Last-Modified": [
<<<<<<< HEAD
          "Thu, 05 May 2016 01:04:35 GMT"
=======
          "Thu, 12 May 2016 20:36:07 GMT"
>>>>>>> d9610661
        ],
        "Pragma": [
          "no-cache"
        ],
        "request-id": [
<<<<<<< HEAD
          "f4a3d282-4993-49d1-b181-7f24bf2c5a84"
=======
          "e678a6b3-1862-44d1-aec6-0dd1f96600b1"
>>>>>>> d9610661
        ],
        "Strict-Transport-Security": [
          "max-age=31536000; includeSubDomains"
        ],
        "x-ms-ratelimit-remaining-subscription-reads": [
          "14990"
        ],
        "x-ms-request-id": [
<<<<<<< HEAD
          "d9a8faca-4964-4cd4-acd4-c7b1640b287f"
        ],
        "x-ms-correlation-request-id": [
          "d9a8faca-4964-4cd4-acd4-c7b1640b287f"
        ],
        "x-ms-routing-request-id": [
          "WESTUS:20160505T010435Z:d9a8faca-4964-4cd4-acd4-c7b1640b287f"
=======
          "d75c2f3f-8d22-4553-acc1-8663a578e56c"
        ],
        "x-ms-correlation-request-id": [
          "d75c2f3f-8d22-4553-acc1-8663a578e56c"
        ],
        "x-ms-routing-request-id": [
          "WESTUS:20160512T203608Z:d75c2f3f-8d22-4553-acc1-8663a578e56c"
>>>>>>> d9610661
        ],
        "Cache-Control": [
          "no-cache"
        ],
        "Date": [
<<<<<<< HEAD
          "Thu, 05 May 2016 01:04:35 GMT"
        ],
        "ETag": [
          "0x8D37481399FCD79"
=======
          "Thu, 12 May 2016 20:36:08 GMT"
        ],
        "ETag": [
          "0x8D37AA50BEA49AC"
>>>>>>> d9610661
        ],
        "Server": [
          "Microsoft-HTTPAPI/2.0"
        ]
      },
      "StatusCode": 200
    },
    {
      "RequestUri": "/subscriptions/46241355-bb95-46a9-ba6c-42b554d71925/resourceGroups/accountmgmtsamplegroup/providers/Microsoft.Batch/batchAccounts/pstestaccount/applications/test/versions/foo?api-version=2015-12-01",
      "EncodedRequestUri": "L3N1YnNjcmlwdGlvbnMvNDYyNDEzNTUtYmI5NS00NmE5LWJhNmMtNDJiNTU0ZDcxOTI1L3Jlc291cmNlR3JvdXBzL2FjY291bnRtZ210c2FtcGxlZ3JvdXAvcHJvdmlkZXJzL01pY3Jvc29mdC5CYXRjaC9iYXRjaEFjY291bnRzL3BzdGVzdGFjY291bnQvYXBwbGljYXRpb25zL3Rlc3QvdmVyc2lvbnMvZm9vP2FwaS12ZXJzaW9uPTIwMTUtMTItMDE=",
      "RequestMethod": "PUT",
      "RequestBody": "",
      "RequestHeaders": {
        "x-ms-client-request-id": [
<<<<<<< HEAD
          "2d647d8f-11cf-4d21-af09-dc6368d26468"
=======
          "6beac922-8850-402f-bbd4-72ffe703795a"
>>>>>>> d9610661
        ],
        "accept-language": [
          "en-US"
        ],
        "User-Agent": [
          "Microsoft.Azure.Management.Batch.BatchManagementClient/2.0.0.0"
        ]
      },
<<<<<<< HEAD
      "ResponseBody": "{\r\n  \"id\": \"test\",\r\n  \"version\": \"foo\",\r\n  \"storageUrl\": \"https://pstestaccount.blob.core.windows.net/app-test-a94a8fe5ccb19ba61c4c0873d391e987982fbbd3/test-foo-f6f251e0-0c7e-4ea2-9fd3-feafde6810b0?sv=2014-02-14&sr=b&sig=Yjlv7BrbaLeaOVIKPjSdvap40O3TvjFGJdfp78ZKGKY%3D&st=2016-05-05T00%3A59%3A34Z&se=2016-05-05T05%3A04%3A34Z&sp=rw\",\r\n  \"storageUrlExpiry\": \"2016-05-05T05:04:34.5455012Z\",\r\n  \"state\": \"pending\"\r\n}",
=======
      "ResponseBody": "{\r\n  \"id\": \"test\",\r\n  \"version\": \"foo\",\r\n  \"storageUrl\": \"https://pstestaccount.blob.core.windows.net/app-test-a94a8fe5ccb19ba61c4c0873d391e987982fbbd3/test-foo-679c28bc-429c-455b-b072-f75f1bdd023e?sv=2014-02-14&sr=b&sig=NrKTrd8eF8tt64MainKpK7KlNTJBp6lwWhpOOUNqqQo%3D&st=2016-05-12T20%3A31%3A08Z&se=2016-05-13T00%3A36%3A08Z&sp=rw\",\r\n  \"storageUrlExpiry\": \"2016-05-13T00:36:08.3101495Z\",\r\n  \"state\": \"pending\"\r\n}",
>>>>>>> d9610661
      "ResponseHeaders": {
        "Content-Length": [
          "384"
        ],
        "Content-Type": [
          "application/json; charset=utf-8"
        ],
        "Expires": [
          "-1"
        ],
        "Pragma": [
          "no-cache"
        ],
        "request-id": [
<<<<<<< HEAD
          "5bf21fee-b045-4475-b7d9-b8368bcc80ed"
=======
          "16ea5f65-f792-46d5-96eb-d7c4d344db2c"
>>>>>>> d9610661
        ],
        "Strict-Transport-Security": [
          "max-age=31536000; includeSubDomains"
        ],
        "x-ms-ratelimit-remaining-subscription-writes": [
          "1198"
        ],
        "x-ms-request-id": [
<<<<<<< HEAD
          "3e5b4c37-1bef-4867-a9e2-a72491105dd6"
        ],
        "x-ms-correlation-request-id": [
          "3e5b4c37-1bef-4867-a9e2-a72491105dd6"
        ],
        "x-ms-routing-request-id": [
          "WESTUS:20160505T010434Z:3e5b4c37-1bef-4867-a9e2-a72491105dd6"
=======
          "036b59b0-f2b0-4a63-ae6c-e5c2cd61f05b"
        ],
        "x-ms-correlation-request-id": [
          "036b59b0-f2b0-4a63-ae6c-e5c2cd61f05b"
        ],
        "x-ms-routing-request-id": [
          "WESTUS:20160512T203607Z:036b59b0-f2b0-4a63-ae6c-e5c2cd61f05b"
>>>>>>> d9610661
        ],
        "Cache-Control": [
          "no-cache"
        ],
        "Date": [
<<<<<<< HEAD
          "Thu, 05 May 2016 01:04:34 GMT"
=======
          "Thu, 12 May 2016 20:36:07 GMT"
>>>>>>> d9610661
        ],
        "Server": [
          "Microsoft-HTTPAPI/2.0"
        ]
      },
      "StatusCode": 201
    },
    {
      "RequestUri": "/subscriptions/46241355-bb95-46a9-ba6c-42b554d71925/resourceGroups/accountmgmtsamplegroup/providers/Microsoft.Batch/batchAccounts/pstestaccount/applications/test/versions/foo/activate?api-version=2015-12-01",
      "EncodedRequestUri": "L3N1YnNjcmlwdGlvbnMvNDYyNDEzNTUtYmI5NS00NmE5LWJhNmMtNDJiNTU0ZDcxOTI1L3Jlc291cmNlR3JvdXBzL2FjY291bnRtZ210c2FtcGxlZ3JvdXAvcHJvdmlkZXJzL01pY3Jvc29mdC5CYXRjaC9iYXRjaEFjY291bnRzL3BzdGVzdGFjY291bnQvYXBwbGljYXRpb25zL3Rlc3QvdmVyc2lvbnMvZm9vL2FjdGl2YXRlP2FwaS12ZXJzaW9uPTIwMTUtMTItMDE=",
      "RequestMethod": "POST",
      "RequestBody": "{\r\n  \"format\": \"zip\"\r\n}",
      "RequestHeaders": {
        "Content-Type": [
          "application/json; charset=utf-8"
        ],
        "Content-Length": [
          "23"
        ],
        "x-ms-client-request-id": [
<<<<<<< HEAD
          "b770f487-8063-4b7c-95e2-b2e31e594b2a"
=======
          "5c2345f9-3898-40be-8daf-fcaf043b5df2"
>>>>>>> d9610661
        ],
        "accept-language": [
          "en-US"
        ],
        "User-Agent": [
          "Microsoft.Azure.Management.Batch.BatchManagementClient/2.0.0.0"
        ]
      },
      "ResponseBody": "",
      "ResponseHeaders": {
        "Content-Length": [
          "0"
        ],
        "Expires": [
          "-1"
        ],
        "Last-Modified": [
<<<<<<< HEAD
          "Thu, 05 May 2016 01:04:34 GMT"
=======
          "Thu, 12 May 2016 20:36:07 GMT"
>>>>>>> d9610661
        ],
        "Pragma": [
          "no-cache"
        ],
        "request-id": [
<<<<<<< HEAD
          "3bbe66ac-afa2-461d-bc25-089585fcf015"
=======
          "cb5db5ce-6e67-4392-9da4-df4c6d31376b"
>>>>>>> d9610661
        ],
        "Strict-Transport-Security": [
          "max-age=31536000; includeSubDomains"
        ],
        "x-ms-ratelimit-remaining-subscription-writes": [
          "1197"
        ],
        "x-ms-request-id": [
<<<<<<< HEAD
          "572d1103-a78e-461a-b0bf-ca897aeab3ea"
        ],
        "x-ms-correlation-request-id": [
          "572d1103-a78e-461a-b0bf-ca897aeab3ea"
        ],
        "x-ms-routing-request-id": [
          "WESTUS:20160505T010435Z:572d1103-a78e-461a-b0bf-ca897aeab3ea"
=======
          "04bee0fb-b859-4230-9b96-eca068fe7bd4"
        ],
        "x-ms-correlation-request-id": [
          "04bee0fb-b859-4230-9b96-eca068fe7bd4"
        ],
        "x-ms-routing-request-id": [
          "WESTUS:20160512T203608Z:04bee0fb-b859-4230-9b96-eca068fe7bd4"
>>>>>>> d9610661
        ],
        "Cache-Control": [
          "no-cache"
        ],
        "Date": [
<<<<<<< HEAD
          "Thu, 05 May 2016 01:04:35 GMT"
        ],
        "ETag": [
          "0x8D374813918223E"
=======
          "Thu, 12 May 2016 20:36:07 GMT"
        ],
        "ETag": [
          "0x8D37AA50B91C6C3"
>>>>>>> d9610661
        ],
        "Server": [
          "Microsoft-HTTPAPI/2.0"
        ]
      },
      "StatusCode": 204
    },
    {
      "RequestUri": "/pools?api-version=2016-02-01.3.0",
      "EncodedRequestUri": "L3Bvb2xzP2FwaS12ZXJzaW9uPTIwMTYtMDItMDEuMy4w",
      "RequestMethod": "POST",
      "RequestBody": "{\r\n  \"id\": \"testCreatePoolWithAppPackages\",\r\n  \"vmSize\": \"small\",\r\n  \"cloudServiceConfiguration\": {\r\n    \"osFamily\": \"4\",\r\n    \"targetOSVersion\": \"*\"\r\n  },\r\n  \"targetDedicated\": 3,\r\n  \"enableInterNodeCommunication\": false,\r\n  \"applicationPackageReferences\": [\r\n    {\r\n      \"applicationId\": \"test\",\r\n      \"version\": \"foo\"\r\n    }\r\n  ]\r\n}",
      "RequestHeaders": {
        "Content-Type": [
          "application/json; odata=minimalmetadata; charset=utf-8"
        ],
        "Content-Length": [
          "337"
        ],
        "x-ms-client-request-id": [
<<<<<<< HEAD
          "23597d15-f411-4cdd-9cf4-3f05c7073f17"
=======
          "3404ba6c-f2e4-4505-a4ee-1f387cd18e89"
>>>>>>> d9610661
        ],
        "accept-language": [
          "en-US"
        ],
        "client-request-id": [
<<<<<<< HEAD
          "cbbbcc8d-e952-4b39-9083-1c1af4763fe6"
        ],
        "ocp-date": [
          "Thu, 05 May 2016 01:04:36 GMT"
        ],
        "User-Agent": [
          "Microsoft.Azure.Batch.Protocol.BatchServiceClient/4.0.1.0",
          "AzurePowershell/v1.3.2"
=======
          "675ecddc-d9aa-4dc6-9a3f-dc447845ab42"
        ],
        "ocp-date": [
          "Thu, 12 May 2016 20:36:08 GMT"
        ],
        "User-Agent": [
          "Microsoft.Azure.Batch.Protocol.BatchServiceClient/4.0.1.0",
          "AzurePowershell/v1.4.0"
>>>>>>> d9610661
        ]
      },
      "ResponseBody": "",
      "ResponseHeaders": {
        "Last-Modified": [
<<<<<<< HEAD
          "Thu, 05 May 2016 01:04:36 GMT"
=======
          "Thu, 12 May 2016 20:36:09 GMT"
>>>>>>> d9610661
        ],
        "Transfer-Encoding": [
          "chunked"
        ],
        "request-id": [
<<<<<<< HEAD
          "96d47d6b-4894-4ed9-8d98-63f9b45f1b8a"
=======
          "88bc6e0e-e159-4e6d-a87e-553abf1131be"
>>>>>>> d9610661
        ],
        "Strict-Transport-Security": [
          "max-age=31536000; includeSubDomains"
        ],
        "DataServiceVersion": [
          "3.0"
        ],
        "DataServiceId": [
          "https://pstestaccount.centralus.batch.azure.com/pools/testCreatePoolWithAppPackages"
        ],
        "Date": [
<<<<<<< HEAD
          "Thu, 05 May 2016 01:04:36 GMT"
        ],
        "ETag": [
          "0x8D374813A2B9727"
=======
          "Thu, 12 May 2016 20:36:08 GMT"
        ],
        "ETag": [
          "0x8D37AA50CF69466"
>>>>>>> d9610661
        ],
        "Location": [
          "https://pstestaccount.centralus.batch.azure.com/pools/testCreatePoolWithAppPackages"
        ],
        "Server": [
          "Microsoft-HTTPAPI/2.0"
        ]
      },
      "StatusCode": 201
    },
    {
      "RequestUri": "/subscriptions/46241355-bb95-46a9-ba6c-42b554d71925/resourceGroups/accountmgmtsamplegroup/providers/Microsoft.Batch/batchAccounts/pstestaccount/applications/test/versions/foo?api-version=2015-12-01",
      "EncodedRequestUri": "L3N1YnNjcmlwdGlvbnMvNDYyNDEzNTUtYmI5NS00NmE5LWJhNmMtNDJiNTU0ZDcxOTI1L3Jlc291cmNlR3JvdXBzL2FjY291bnRtZ210c2FtcGxlZ3JvdXAvcHJvdmlkZXJzL01pY3Jvc29mdC5CYXRjaC9iYXRjaEFjY291bnRzL3BzdGVzdGFjY291bnQvYXBwbGljYXRpb25zL3Rlc3QvdmVyc2lvbnMvZm9vP2FwaS12ZXJzaW9uPTIwMTUtMTItMDE=",
      "RequestMethod": "DELETE",
      "RequestBody": "",
      "RequestHeaders": {
        "x-ms-client-request-id": [
<<<<<<< HEAD
          "924229f8-f43c-4e8e-b777-aad3c9769ad4"
=======
          "0e0bd908-48d4-4f3b-81ac-3ee0926a5a60"
>>>>>>> d9610661
        ],
        "accept-language": [
          "en-US"
        ],
        "User-Agent": [
          "Microsoft.Azure.Management.Batch.BatchManagementClient/2.0.0.0"
        ]
      },
      "ResponseBody": "",
      "ResponseHeaders": {
        "Content-Length": [
          "0"
        ],
        "Expires": [
          "-1"
        ],
        "Pragma": [
          "no-cache"
        ],
        "request-id": [
<<<<<<< HEAD
          "f302b472-8a7c-4d5f-9d5d-5efc3ae71a61"
=======
          "791eb9bf-b18d-4368-ad41-e1d0c64935ac"
>>>>>>> d9610661
        ],
        "Strict-Transport-Security": [
          "max-age=31536000; includeSubDomains"
        ],
        "x-ms-ratelimit-remaining-subscription-writes": [
          "1196"
        ],
        "x-ms-request-id": [
          "8065af77-1de6-4923-99c9-5819949f580b"
        ],
        "x-ms-correlation-request-id": [
          "8065af77-1de6-4923-99c9-5819949f580b"
        ],
        "x-ms-routing-request-id": [
          "WESTUS:20160512T203609Z:8065af77-1de6-4923-99c9-5819949f580b"
        ],
        "Cache-Control": [
          "no-cache"
        ],
        "Date": [
          "Thu, 12 May 2016 20:36:09 GMT"
        ],
        "Server": [
          "Microsoft-HTTPAPI/2.0"
        ]
      },
      "StatusCode": 204
    },
    {
      "RequestUri": "/subscriptions/46241355-bb95-46a9-ba6c-42b554d71925/resourceGroups/accountmgmtsamplegroup/providers/Microsoft.Batch/batchAccounts/pstestaccount/applications/test?api-version=2015-12-01",
      "EncodedRequestUri": "L3N1YnNjcmlwdGlvbnMvNDYyNDEzNTUtYmI5NS00NmE5LWJhNmMtNDJiNTU0ZDcxOTI1L3Jlc291cmNlR3JvdXBzL2FjY291bnRtZ210c2FtcGxlZ3JvdXAvcHJvdmlkZXJzL01pY3Jvc29mdC5CYXRjaC9iYXRjaEFjY291bnRzL3BzdGVzdGFjY291bnQvYXBwbGljYXRpb25zL3Rlc3Q/YXBpLXZlcnNpb249MjAxNS0xMi0wMQ==",
      "RequestMethod": "DELETE",
      "RequestBody": "",
      "RequestHeaders": {
        "x-ms-client-request-id": [
          "252e9e5d-8338-48de-8342-06427db1be60"
        ],
        "accept-language": [
          "en-US"
        ],
        "User-Agent": [
          "Microsoft.Azure.Management.Batch.BatchManagementClient/2.0.0.0"
        ]
      },
      "ResponseBody": "",
      "ResponseHeaders": {
        "Content-Length": [
          "0"
        ],
        "Expires": [
          "-1"
        ],
        "Pragma": [
          "no-cache"
        ],
        "request-id": [
          "e4463fdd-308b-4e76-8412-fa1f27f3f98d"
        ],
        "Strict-Transport-Security": [
          "max-age=31536000; includeSubDomains"
        ],
        "x-ms-ratelimit-remaining-subscription-writes": [
          "1195"
        ],
        "x-ms-request-id": [
<<<<<<< HEAD
          "4bdfd743-85f1-4f51-9709-32c758875078"
        ],
        "x-ms-correlation-request-id": [
          "4bdfd743-85f1-4f51-9709-32c758875078"
        ],
        "x-ms-routing-request-id": [
          "WESTUS:20160505T010437Z:4bdfd743-85f1-4f51-9709-32c758875078"
=======
          "8205cf89-ae0d-41a1-8933-86f2b79fe1cb"
        ],
        "x-ms-correlation-request-id": [
          "8205cf89-ae0d-41a1-8933-86f2b79fe1cb"
        ],
        "x-ms-routing-request-id": [
          "WESTUS:20160512T203609Z:8205cf89-ae0d-41a1-8933-86f2b79fe1cb"
>>>>>>> d9610661
        ],
        "Cache-Control": [
          "no-cache"
        ],
        "Date": [
<<<<<<< HEAD
          "Thu, 05 May 2016 01:04:36 GMT"
=======
          "Thu, 12 May 2016 20:36:09 GMT"
>>>>>>> d9610661
        ],
        "Server": [
          "Microsoft-HTTPAPI/2.0"
        ]
      },
      "StatusCode": 204
    },
    {
      "RequestUri": "/pools/testCreatePoolWithAppPackages?api-version=2016-02-01.3.0",
      "EncodedRequestUri": "L3Bvb2xzL3Rlc3RDcmVhdGVQb29sV2l0aEFwcFBhY2thZ2VzP2FwaS12ZXJzaW9uPTIwMTYtMDItMDEuMy4w",
      "RequestMethod": "DELETE",
      "RequestBody": "",
      "RequestHeaders": {
        "x-ms-client-request-id": [
<<<<<<< HEAD
          "be11834d-c27d-4066-8059-4b8c2f1923e3"
=======
          "e27ef94e-56b6-47e5-8f01-ebe8e6ee015b"
>>>>>>> d9610661
        ],
        "accept-language": [
          "en-US"
        ],
        "client-request-id": [
<<<<<<< HEAD
          "078a04fc-0047-406a-8d00-15775b2e4c91"
        ],
        "ocp-date": [
          "Thu, 05 May 2016 01:04:37 GMT"
        ],
        "User-Agent": [
          "Microsoft.Azure.Batch.Protocol.BatchServiceClient/4.0.1.0",
          "AzurePowershell/v1.3.2"
=======
          "9ac3d700-51ae-49af-b1ab-215c70cb6e59"
        ],
        "ocp-date": [
          "Thu, 12 May 2016 20:36:09 GMT"
        ],
        "User-Agent": [
          "Microsoft.Azure.Batch.Protocol.BatchServiceClient/4.0.1.0",
          "AzurePowershell/v1.4.0"
>>>>>>> d9610661
        ]
      },
      "ResponseBody": "",
      "ResponseHeaders": {
        "Transfer-Encoding": [
          "chunked"
        ],
        "request-id": [
<<<<<<< HEAD
          "eff096f8-a578-4c43-8fbb-66bf80a145ef"
=======
          "614d647b-4f37-4b33-9e1d-e42e1dbdad70"
>>>>>>> d9610661
        ],
        "Strict-Transport-Security": [
          "max-age=31536000; includeSubDomains"
        ],
        "DataServiceVersion": [
          "3.0"
        ],
        "Date": [
<<<<<<< HEAD
          "Thu, 05 May 2016 01:04:36 GMT"
=======
          "Thu, 12 May 2016 20:36:09 GMT"
>>>>>>> d9610661
        ],
        "Server": [
          "Microsoft-HTTPAPI/2.0"
        ]
      },
      "StatusCode": 202
    }
  ],
  "Names": {},
  "Variables": {
    "SubscriptionId": "46241355-bb95-46a9-ba6c-42b554d71925",
    "AZURE_BATCH_ACCOUNT": "pstestaccount",
    "AZURE_BATCH_ENDPOINT": "https://pstestaccount.centralus.batch.azure.com",
    "AZURE_BATCH_RESOURCE_GROUP": "accountmgmtsamplegroup"
  }
}<|MERGE_RESOLUTION|>--- conflicted
+++ resolved
@@ -1,8 +1,6 @@
 {
   "Entries": [
     {
-<<<<<<< HEAD
-=======
       "RequestUri": "/subscriptions/46241355-bb95-46a9-ba6c-42b554d71925/resourceGroups/accountmgmtsamplegroup/providers/Microsoft.Batch/batchAccounts/pstestaccount/applications/test?api-version=2015-12-01",
       "EncodedRequestUri": "L3N1YnNjcmlwdGlvbnMvNDYyNDEzNTUtYmI5NS00NmE5LWJhNmMtNDJiNTU0ZDcxOTI1L3Jlc291cmNlR3JvdXBzL2FjY291bnRtZ210c2FtcGxlZ3JvdXAvcHJvdmlkZXJzL01pY3Jvc29mdC5CYXRjaC9iYXRjaEFjY291bnRzL3BzdGVzdGFjY291bnQvYXBwbGljYXRpb25zL3Rlc3Q/YXBpLXZlcnNpb249MjAxNS0xMi0wMQ==",
       "RequestMethod": "PUT",
@@ -69,31 +67,22 @@
       "StatusCode": 201
     },
     {
->>>>>>> d9610661
       "RequestUri": "/subscriptions/46241355-bb95-46a9-ba6c-42b554d71925/resourceGroups/accountmgmtsamplegroup/providers/Microsoft.Batch/batchAccounts/pstestaccount/applications/test/versions/foo?api-version=2015-12-01",
       "EncodedRequestUri": "L3N1YnNjcmlwdGlvbnMvNDYyNDEzNTUtYmI5NS00NmE5LWJhNmMtNDJiNTU0ZDcxOTI1L3Jlc291cmNlR3JvdXBzL2FjY291bnRtZ210c2FtcGxlZ3JvdXAvcHJvdmlkZXJzL01pY3Jvc29mdC5CYXRjaC9iYXRjaEFjY291bnRzL3BzdGVzdGFjY291bnQvYXBwbGljYXRpb25zL3Rlc3QvdmVyc2lvbnMvZm9vP2FwaS12ZXJzaW9uPTIwMTUtMTItMDE=",
       "RequestMethod": "GET",
       "RequestBody": "",
       "RequestHeaders": {
         "x-ms-client-request-id": [
-<<<<<<< HEAD
-          "3f8423e3-c5c6-46aa-97e5-c920093375c6"
-=======
           "94945332-0d9c-4635-b965-f0d624ecba74"
->>>>>>> d9610661
-        ],
-        "accept-language": [
-          "en-US"
-        ],
-        "User-Agent": [
-          "Microsoft.Azure.Management.Batch.BatchManagementClient/2.0.0.0"
-        ]
-      },
-<<<<<<< HEAD
-      "ResponseBody": "{\r\n  \"code\": \"ApplicationPackageNotFound\",\r\n  \"message\": \"The specified application package does not exist.\\nRequestId:8b319185-3827-4ec8-903c-c18f191850aa\\nTime:2016-05-05T01:04:34.1707141Z\",\r\n  \"target\": \"BatchAccount\"\r\n}",
-=======
+        ],
+        "accept-language": [
+          "en-US"
+        ],
+        "User-Agent": [
+          "Microsoft.Azure.Management.Batch.BatchManagementClient/2.0.0.0"
+        ]
+      },
       "ResponseBody": "{\r\n  \"code\": \"ApplicationPackageNotFound\",\r\n  \"message\": \"The specified application package does not exist.\\nRequestId:02fbb7b5-eef5-4153-95e1-756027e75754\\nTime:2016-05-12T20:36:08.0129952Z\",\r\n  \"target\": \"BatchAccount\"\r\n}",
->>>>>>> d9610661
       "ResponseHeaders": {
         "Content-Length": [
           "206"
@@ -108,11 +97,7 @@
           "no-cache"
         ],
         "request-id": [
-<<<<<<< HEAD
-          "8b319185-3827-4ec8-903c-c18f191850aa"
-=======
           "02fbb7b5-eef5-4153-95e1-756027e75754"
->>>>>>> d9610661
         ],
         "Strict-Transport-Security": [
           "max-age=31536000; includeSubDomains"
@@ -121,15 +106,6 @@
           "14992"
         ],
         "x-ms-request-id": [
-<<<<<<< HEAD
-          "51ab2d15-3a21-48a4-b239-b3150727c626"
-        ],
-        "x-ms-correlation-request-id": [
-          "51ab2d15-3a21-48a4-b239-b3150727c626"
-        ],
-        "x-ms-routing-request-id": [
-          "WESTUS:20160505T010434Z:51ab2d15-3a21-48a4-b239-b3150727c626"
-=======
           "6afb91cd-aa5c-433a-80ce-2a57290f01da"
         ],
         "x-ms-correlation-request-id": [
@@ -137,17 +113,12 @@
         ],
         "x-ms-routing-request-id": [
           "WESTUS:20160512T203607Z:6afb91cd-aa5c-433a-80ce-2a57290f01da"
->>>>>>> d9610661
-        ],
-        "Cache-Control": [
-          "no-cache"
-        ],
-        "Date": [
-<<<<<<< HEAD
-          "Thu, 05 May 2016 01:04:33 GMT"
-=======
+        ],
+        "Cache-Control": [
+          "no-cache"
+        ],
+        "Date": [
           "Thu, 12 May 2016 20:36:06 GMT"
->>>>>>> d9610661
         ],
         "Server": [
           "Microsoft-HTTPAPI/2.0"
@@ -162,30 +133,19 @@
       "RequestBody": "",
       "RequestHeaders": {
         "x-ms-client-request-id": [
-<<<<<<< HEAD
-          "667a7e46-7052-4e4f-9d2b-b31632133ac6"
-=======
           "7fedab01-38ef-427d-b883-138f62a6cbd2"
->>>>>>> d9610661
-        ],
-        "accept-language": [
-          "en-US"
-        ],
-        "User-Agent": [
-          "Microsoft.Azure.Management.Batch.BatchManagementClient/2.0.0.0"
-        ]
-      },
-<<<<<<< HEAD
-      "ResponseBody": "{\r\n  \"id\": \"test\",\r\n  \"version\": \"foo\",\r\n  \"storageUrl\": \"https://pstestaccount.blob.core.windows.net/app-test-a94a8fe5ccb19ba61c4c0873d391e987982fbbd3/test-foo-f6f251e0-0c7e-4ea2-9fd3-feafde6810b0?sv=2014-02-14&sr=b&sig=8OqXcpqxaX7mtCwkrxWBi%2FineHo3J41lg4200dwYBYc%3D&st=2016-05-05T00%3A59%3A35Z&se=2016-05-05T05%3A04%3A35Z&sp=rw\",\r\n  \"storageUrlExpiry\": \"2016-05-05T05:04:35.5962642Z\",\r\n  \"state\": \"active\",\r\n  \"format\": \"zip\",\r\n  \"lastActivationTime\": \"2016-05-05T01:04:35.3188696Z\"\r\n}",
-      "ResponseHeaders": {
-        "Content-Length": [
-          "452"
-=======
+        ],
+        "accept-language": [
+          "en-US"
+        ],
+        "User-Agent": [
+          "Microsoft.Azure.Management.Batch.BatchManagementClient/2.0.0.0"
+        ]
+      },
       "ResponseBody": "{\r\n  \"id\": \"test\",\r\n  \"version\": \"foo\",\r\n  \"storageUrl\": \"https://pstestaccount.blob.core.windows.net/app-test-a94a8fe5ccb19ba61c4c0873d391e987982fbbd3/test-foo-679c28bc-429c-455b-b072-f75f1bdd023e?sv=2014-02-14&sr=b&sig=feYdqqqvhqfnzMj15JJrTOc8q9kBfpR3eqW39tGXXqI%3D&st=2016-05-12T20%3A31%3A09Z&se=2016-05-13T00%3A36%3A09Z&sp=rw\",\r\n  \"storageUrlExpiry\": \"2016-05-13T00:36:09.0586345Z\",\r\n  \"state\": \"active\",\r\n  \"format\": \"zip\",\r\n  \"lastActivationTime\": \"2016-05-12T20:36:10.7553318Z\"\r\n}",
       "ResponseHeaders": {
         "Content-Length": [
           "450"
->>>>>>> d9610661
         ],
         "Content-Type": [
           "application/json; charset=utf-8"
@@ -194,21 +154,13 @@
           "-1"
         ],
         "Last-Modified": [
-<<<<<<< HEAD
-          "Thu, 05 May 2016 01:04:35 GMT"
-=======
           "Thu, 12 May 2016 20:36:07 GMT"
->>>>>>> d9610661
-        ],
-        "Pragma": [
-          "no-cache"
-        ],
-        "request-id": [
-<<<<<<< HEAD
-          "2ae97167-b592-4f8c-a4e0-c3b43f8b555b"
-=======
+        ],
+        "Pragma": [
+          "no-cache"
+        ],
+        "request-id": [
           "4e5ca5e8-e6b9-40f2-82fb-0b7ec14eea7b"
->>>>>>> d9610661
         ],
         "Strict-Transport-Security": [
           "max-age=31536000; includeSubDomains"
@@ -217,15 +169,6 @@
           "14991"
         ],
         "x-ms-request-id": [
-<<<<<<< HEAD
-          "68d469d4-16bf-4c15-9730-7c67f60a4f73"
-        ],
-        "x-ms-correlation-request-id": [
-          "68d469d4-16bf-4c15-9730-7c67f60a4f73"
-        ],
-        "x-ms-routing-request-id": [
-          "WESTUS:20160505T010435Z:68d469d4-16bf-4c15-9730-7c67f60a4f73"
-=======
           "77254131-35ce-4a62-8c74-2909f3735783"
         ],
         "x-ms-correlation-request-id": [
@@ -233,23 +176,15 @@
         ],
         "x-ms-routing-request-id": [
           "WESTUS:20160512T203608Z:77254131-35ce-4a62-8c74-2909f3735783"
->>>>>>> d9610661
-        ],
-        "Cache-Control": [
-          "no-cache"
-        ],
-        "Date": [
-<<<<<<< HEAD
-          "Thu, 05 May 2016 01:04:35 GMT"
-        ],
-        "ETag": [
-          "0x8D37481399FCD79"
-=======
+        ],
+        "Cache-Control": [
+          "no-cache"
+        ],
+        "Date": [
           "Thu, 12 May 2016 20:36:07 GMT"
         ],
         "ETag": [
           "0x8D37AA50BEA49AC"
->>>>>>> d9610661
         ],
         "Server": [
           "Microsoft-HTTPAPI/2.0"
@@ -264,30 +199,19 @@
       "RequestBody": "",
       "RequestHeaders": {
         "x-ms-client-request-id": [
-<<<<<<< HEAD
-          "62ca7068-8f92-4515-96f9-926393b57033"
-=======
           "5524391d-561a-4b98-be1f-96b794961343"
->>>>>>> d9610661
-        ],
-        "accept-language": [
-          "en-US"
-        ],
-        "User-Agent": [
-          "Microsoft.Azure.Management.Batch.BatchManagementClient/2.0.0.0"
-        ]
-      },
-<<<<<<< HEAD
-      "ResponseBody": "{\r\n  \"id\": \"test\",\r\n  \"version\": \"foo\",\r\n  \"storageUrl\": \"https://pstestaccount.blob.core.windows.net/app-test-a94a8fe5ccb19ba61c4c0873d391e987982fbbd3/test-foo-f6f251e0-0c7e-4ea2-9fd3-feafde6810b0?sv=2014-02-14&sr=b&sig=8OqXcpqxaX7mtCwkrxWBi%2FineHo3J41lg4200dwYBYc%3D&st=2016-05-05T00%3A59%3A35Z&se=2016-05-05T05%3A04%3A35Z&sp=rw\",\r\n  \"storageUrlExpiry\": \"2016-05-05T05:04:35.7915792Z\",\r\n  \"state\": \"active\",\r\n  \"format\": \"zip\",\r\n  \"lastActivationTime\": \"2016-05-05T01:04:35.3188696Z\"\r\n}",
-      "ResponseHeaders": {
-        "Content-Length": [
-          "452"
-=======
+        ],
+        "accept-language": [
+          "en-US"
+        ],
+        "User-Agent": [
+          "Microsoft.Azure.Management.Batch.BatchManagementClient/2.0.0.0"
+        ]
+      },
       "ResponseBody": "{\r\n  \"id\": \"test\",\r\n  \"version\": \"foo\",\r\n  \"storageUrl\": \"https://pstestaccount.blob.core.windows.net/app-test-a94a8fe5ccb19ba61c4c0873d391e987982fbbd3/test-foo-679c28bc-429c-455b-b072-f75f1bdd023e?sv=2014-02-14&sr=b&sig=feYdqqqvhqfnzMj15JJrTOc8q9kBfpR3eqW39tGXXqI%3D&st=2016-05-12T20%3A31%3A09Z&se=2016-05-13T00%3A36%3A09Z&sp=rw\",\r\n  \"storageUrlExpiry\": \"2016-05-13T00:36:09.2136348Z\",\r\n  \"state\": \"active\",\r\n  \"format\": \"zip\",\r\n  \"lastActivationTime\": \"2016-05-12T20:36:10.7553318Z\"\r\n}",
       "ResponseHeaders": {
         "Content-Length": [
           "450"
->>>>>>> d9610661
         ],
         "Content-Type": [
           "application/json; charset=utf-8"
@@ -296,21 +220,13 @@
           "-1"
         ],
         "Last-Modified": [
-<<<<<<< HEAD
-          "Thu, 05 May 2016 01:04:35 GMT"
-=======
           "Thu, 12 May 2016 20:36:07 GMT"
->>>>>>> d9610661
-        ],
-        "Pragma": [
-          "no-cache"
-        ],
-        "request-id": [
-<<<<<<< HEAD
-          "f4a3d282-4993-49d1-b181-7f24bf2c5a84"
-=======
+        ],
+        "Pragma": [
+          "no-cache"
+        ],
+        "request-id": [
           "e678a6b3-1862-44d1-aec6-0dd1f96600b1"
->>>>>>> d9610661
         ],
         "Strict-Transport-Security": [
           "max-age=31536000; includeSubDomains"
@@ -319,15 +235,6 @@
           "14990"
         ],
         "x-ms-request-id": [
-<<<<<<< HEAD
-          "d9a8faca-4964-4cd4-acd4-c7b1640b287f"
-        ],
-        "x-ms-correlation-request-id": [
-          "d9a8faca-4964-4cd4-acd4-c7b1640b287f"
-        ],
-        "x-ms-routing-request-id": [
-          "WESTUS:20160505T010435Z:d9a8faca-4964-4cd4-acd4-c7b1640b287f"
-=======
           "d75c2f3f-8d22-4553-acc1-8663a578e56c"
         ],
         "x-ms-correlation-request-id": [
@@ -335,23 +242,15 @@
         ],
         "x-ms-routing-request-id": [
           "WESTUS:20160512T203608Z:d75c2f3f-8d22-4553-acc1-8663a578e56c"
->>>>>>> d9610661
-        ],
-        "Cache-Control": [
-          "no-cache"
-        ],
-        "Date": [
-<<<<<<< HEAD
-          "Thu, 05 May 2016 01:04:35 GMT"
-        ],
-        "ETag": [
-          "0x8D37481399FCD79"
-=======
+        ],
+        "Cache-Control": [
+          "no-cache"
+        ],
+        "Date": [
           "Thu, 12 May 2016 20:36:08 GMT"
         ],
         "ETag": [
           "0x8D37AA50BEA49AC"
->>>>>>> d9610661
         ],
         "Server": [
           "Microsoft-HTTPAPI/2.0"
@@ -366,24 +265,16 @@
       "RequestBody": "",
       "RequestHeaders": {
         "x-ms-client-request-id": [
-<<<<<<< HEAD
-          "2d647d8f-11cf-4d21-af09-dc6368d26468"
-=======
           "6beac922-8850-402f-bbd4-72ffe703795a"
->>>>>>> d9610661
-        ],
-        "accept-language": [
-          "en-US"
-        ],
-        "User-Agent": [
-          "Microsoft.Azure.Management.Batch.BatchManagementClient/2.0.0.0"
-        ]
-      },
-<<<<<<< HEAD
-      "ResponseBody": "{\r\n  \"id\": \"test\",\r\n  \"version\": \"foo\",\r\n  \"storageUrl\": \"https://pstestaccount.blob.core.windows.net/app-test-a94a8fe5ccb19ba61c4c0873d391e987982fbbd3/test-foo-f6f251e0-0c7e-4ea2-9fd3-feafde6810b0?sv=2014-02-14&sr=b&sig=Yjlv7BrbaLeaOVIKPjSdvap40O3TvjFGJdfp78ZKGKY%3D&st=2016-05-05T00%3A59%3A34Z&se=2016-05-05T05%3A04%3A34Z&sp=rw\",\r\n  \"storageUrlExpiry\": \"2016-05-05T05:04:34.5455012Z\",\r\n  \"state\": \"pending\"\r\n}",
-=======
+        ],
+        "accept-language": [
+          "en-US"
+        ],
+        "User-Agent": [
+          "Microsoft.Azure.Management.Batch.BatchManagementClient/2.0.0.0"
+        ]
+      },
       "ResponseBody": "{\r\n  \"id\": \"test\",\r\n  \"version\": \"foo\",\r\n  \"storageUrl\": \"https://pstestaccount.blob.core.windows.net/app-test-a94a8fe5ccb19ba61c4c0873d391e987982fbbd3/test-foo-679c28bc-429c-455b-b072-f75f1bdd023e?sv=2014-02-14&sr=b&sig=NrKTrd8eF8tt64MainKpK7KlNTJBp6lwWhpOOUNqqQo%3D&st=2016-05-12T20%3A31%3A08Z&se=2016-05-13T00%3A36%3A08Z&sp=rw\",\r\n  \"storageUrlExpiry\": \"2016-05-13T00:36:08.3101495Z\",\r\n  \"state\": \"pending\"\r\n}",
->>>>>>> d9610661
       "ResponseHeaders": {
         "Content-Length": [
           "384"
@@ -398,11 +289,7 @@
           "no-cache"
         ],
         "request-id": [
-<<<<<<< HEAD
-          "5bf21fee-b045-4475-b7d9-b8368bcc80ed"
-=======
           "16ea5f65-f792-46d5-96eb-d7c4d344db2c"
->>>>>>> d9610661
         ],
         "Strict-Transport-Security": [
           "max-age=31536000; includeSubDomains"
@@ -411,15 +298,6 @@
           "1198"
         ],
         "x-ms-request-id": [
-<<<<<<< HEAD
-          "3e5b4c37-1bef-4867-a9e2-a72491105dd6"
-        ],
-        "x-ms-correlation-request-id": [
-          "3e5b4c37-1bef-4867-a9e2-a72491105dd6"
-        ],
-        "x-ms-routing-request-id": [
-          "WESTUS:20160505T010434Z:3e5b4c37-1bef-4867-a9e2-a72491105dd6"
-=======
           "036b59b0-f2b0-4a63-ae6c-e5c2cd61f05b"
         ],
         "x-ms-correlation-request-id": [
@@ -427,17 +305,12 @@
         ],
         "x-ms-routing-request-id": [
           "WESTUS:20160512T203607Z:036b59b0-f2b0-4a63-ae6c-e5c2cd61f05b"
->>>>>>> d9610661
-        ],
-        "Cache-Control": [
-          "no-cache"
-        ],
-        "Date": [
-<<<<<<< HEAD
-          "Thu, 05 May 2016 01:04:34 GMT"
-=======
+        ],
+        "Cache-Control": [
+          "no-cache"
+        ],
+        "Date": [
           "Thu, 12 May 2016 20:36:07 GMT"
->>>>>>> d9610661
         ],
         "Server": [
           "Microsoft-HTTPAPI/2.0"
@@ -458,11 +331,7 @@
           "23"
         ],
         "x-ms-client-request-id": [
-<<<<<<< HEAD
-          "b770f487-8063-4b7c-95e2-b2e31e594b2a"
-=======
           "5c2345f9-3898-40be-8daf-fcaf043b5df2"
->>>>>>> d9610661
         ],
         "accept-language": [
           "en-US"
@@ -480,21 +349,13 @@
           "-1"
         ],
         "Last-Modified": [
-<<<<<<< HEAD
-          "Thu, 05 May 2016 01:04:34 GMT"
-=======
           "Thu, 12 May 2016 20:36:07 GMT"
->>>>>>> d9610661
-        ],
-        "Pragma": [
-          "no-cache"
-        ],
-        "request-id": [
-<<<<<<< HEAD
-          "3bbe66ac-afa2-461d-bc25-089585fcf015"
-=======
+        ],
+        "Pragma": [
+          "no-cache"
+        ],
+        "request-id": [
           "cb5db5ce-6e67-4392-9da4-df4c6d31376b"
->>>>>>> d9610661
         ],
         "Strict-Transport-Security": [
           "max-age=31536000; includeSubDomains"
@@ -503,15 +364,6 @@
           "1197"
         ],
         "x-ms-request-id": [
-<<<<<<< HEAD
-          "572d1103-a78e-461a-b0bf-ca897aeab3ea"
-        ],
-        "x-ms-correlation-request-id": [
-          "572d1103-a78e-461a-b0bf-ca897aeab3ea"
-        ],
-        "x-ms-routing-request-id": [
-          "WESTUS:20160505T010435Z:572d1103-a78e-461a-b0bf-ca897aeab3ea"
-=======
           "04bee0fb-b859-4230-9b96-eca068fe7bd4"
         ],
         "x-ms-correlation-request-id": [
@@ -519,23 +371,15 @@
         ],
         "x-ms-routing-request-id": [
           "WESTUS:20160512T203608Z:04bee0fb-b859-4230-9b96-eca068fe7bd4"
->>>>>>> d9610661
-        ],
-        "Cache-Control": [
-          "no-cache"
-        ],
-        "Date": [
-<<<<<<< HEAD
-          "Thu, 05 May 2016 01:04:35 GMT"
-        ],
-        "ETag": [
-          "0x8D374813918223E"
-=======
+        ],
+        "Cache-Control": [
+          "no-cache"
+        ],
+        "Date": [
           "Thu, 12 May 2016 20:36:07 GMT"
         ],
         "ETag": [
           "0x8D37AA50B91C6C3"
->>>>>>> d9610661
         ],
         "Server": [
           "Microsoft-HTTPAPI/2.0"
@@ -556,26 +400,12 @@
           "337"
         ],
         "x-ms-client-request-id": [
-<<<<<<< HEAD
-          "23597d15-f411-4cdd-9cf4-3f05c7073f17"
-=======
           "3404ba6c-f2e4-4505-a4ee-1f387cd18e89"
->>>>>>> d9610661
         ],
         "accept-language": [
           "en-US"
         ],
         "client-request-id": [
-<<<<<<< HEAD
-          "cbbbcc8d-e952-4b39-9083-1c1af4763fe6"
-        ],
-        "ocp-date": [
-          "Thu, 05 May 2016 01:04:36 GMT"
-        ],
-        "User-Agent": [
-          "Microsoft.Azure.Batch.Protocol.BatchServiceClient/4.0.1.0",
-          "AzurePowershell/v1.3.2"
-=======
           "675ecddc-d9aa-4dc6-9a3f-dc447845ab42"
         ],
         "ocp-date": [
@@ -584,27 +414,18 @@
         "User-Agent": [
           "Microsoft.Azure.Batch.Protocol.BatchServiceClient/4.0.1.0",
           "AzurePowershell/v1.4.0"
->>>>>>> d9610661
         ]
       },
       "ResponseBody": "",
       "ResponseHeaders": {
         "Last-Modified": [
-<<<<<<< HEAD
-          "Thu, 05 May 2016 01:04:36 GMT"
-=======
           "Thu, 12 May 2016 20:36:09 GMT"
->>>>>>> d9610661
         ],
         "Transfer-Encoding": [
           "chunked"
         ],
         "request-id": [
-<<<<<<< HEAD
-          "96d47d6b-4894-4ed9-8d98-63f9b45f1b8a"
-=======
           "88bc6e0e-e159-4e6d-a87e-553abf1131be"
->>>>>>> d9610661
         ],
         "Strict-Transport-Security": [
           "max-age=31536000; includeSubDomains"
@@ -616,17 +437,10 @@
           "https://pstestaccount.centralus.batch.azure.com/pools/testCreatePoolWithAppPackages"
         ],
         "Date": [
-<<<<<<< HEAD
-          "Thu, 05 May 2016 01:04:36 GMT"
-        ],
-        "ETag": [
-          "0x8D374813A2B9727"
-=======
           "Thu, 12 May 2016 20:36:08 GMT"
         ],
         "ETag": [
           "0x8D37AA50CF69466"
->>>>>>> d9610661
         ],
         "Location": [
           "https://pstestaccount.centralus.batch.azure.com/pools/testCreatePoolWithAppPackages"
@@ -644,11 +458,7 @@
       "RequestBody": "",
       "RequestHeaders": {
         "x-ms-client-request-id": [
-<<<<<<< HEAD
-          "924229f8-f43c-4e8e-b777-aad3c9769ad4"
-=======
           "0e0bd908-48d4-4f3b-81ac-3ee0926a5a60"
->>>>>>> d9610661
         ],
         "accept-language": [
           "en-US"
@@ -669,11 +479,7 @@
           "no-cache"
         ],
         "request-id": [
-<<<<<<< HEAD
-          "f302b472-8a7c-4d5f-9d5d-5efc3ae71a61"
-=======
           "791eb9bf-b18d-4368-ad41-e1d0c64935ac"
->>>>>>> d9610661
         ],
         "Strict-Transport-Security": [
           "max-age=31536000; includeSubDomains"
@@ -739,15 +545,6 @@
           "1195"
         ],
         "x-ms-request-id": [
-<<<<<<< HEAD
-          "4bdfd743-85f1-4f51-9709-32c758875078"
-        ],
-        "x-ms-correlation-request-id": [
-          "4bdfd743-85f1-4f51-9709-32c758875078"
-        ],
-        "x-ms-routing-request-id": [
-          "WESTUS:20160505T010437Z:4bdfd743-85f1-4f51-9709-32c758875078"
-=======
           "8205cf89-ae0d-41a1-8933-86f2b79fe1cb"
         ],
         "x-ms-correlation-request-id": [
@@ -755,17 +552,12 @@
         ],
         "x-ms-routing-request-id": [
           "WESTUS:20160512T203609Z:8205cf89-ae0d-41a1-8933-86f2b79fe1cb"
->>>>>>> d9610661
-        ],
-        "Cache-Control": [
-          "no-cache"
-        ],
-        "Date": [
-<<<<<<< HEAD
-          "Thu, 05 May 2016 01:04:36 GMT"
-=======
+        ],
+        "Cache-Control": [
+          "no-cache"
+        ],
+        "Date": [
           "Thu, 12 May 2016 20:36:09 GMT"
->>>>>>> d9610661
         ],
         "Server": [
           "Microsoft-HTTPAPI/2.0"
@@ -780,26 +572,12 @@
       "RequestBody": "",
       "RequestHeaders": {
         "x-ms-client-request-id": [
-<<<<<<< HEAD
-          "be11834d-c27d-4066-8059-4b8c2f1923e3"
-=======
           "e27ef94e-56b6-47e5-8f01-ebe8e6ee015b"
->>>>>>> d9610661
         ],
         "accept-language": [
           "en-US"
         ],
         "client-request-id": [
-<<<<<<< HEAD
-          "078a04fc-0047-406a-8d00-15775b2e4c91"
-        ],
-        "ocp-date": [
-          "Thu, 05 May 2016 01:04:37 GMT"
-        ],
-        "User-Agent": [
-          "Microsoft.Azure.Batch.Protocol.BatchServiceClient/4.0.1.0",
-          "AzurePowershell/v1.3.2"
-=======
           "9ac3d700-51ae-49af-b1ab-215c70cb6e59"
         ],
         "ocp-date": [
@@ -808,7 +586,6 @@
         "User-Agent": [
           "Microsoft.Azure.Batch.Protocol.BatchServiceClient/4.0.1.0",
           "AzurePowershell/v1.4.0"
->>>>>>> d9610661
         ]
       },
       "ResponseBody": "",
@@ -817,11 +594,7 @@
           "chunked"
         ],
         "request-id": [
-<<<<<<< HEAD
-          "eff096f8-a578-4c43-8fbb-66bf80a145ef"
-=======
           "614d647b-4f37-4b33-9e1d-e42e1dbdad70"
->>>>>>> d9610661
         ],
         "Strict-Transport-Security": [
           "max-age=31536000; includeSubDomains"
@@ -830,11 +603,7 @@
           "3.0"
         ],
         "Date": [
-<<<<<<< HEAD
-          "Thu, 05 May 2016 01:04:36 GMT"
-=======
           "Thu, 12 May 2016 20:36:09 GMT"
->>>>>>> d9610661
         ],
         "Server": [
           "Microsoft-HTTPAPI/2.0"
