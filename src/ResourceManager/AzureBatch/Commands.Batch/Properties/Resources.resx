﻿<?xml version="1.0" encoding="utf-8"?>
<root>
  <!--
    Microsoft ResX Schema

    Version 2.0

    The primary goals of this format is to allow a simple XML format
    that is mostly human readable. The generation and parsing of the
    various data types are done through the TypeConverter classes
    associated with the data types.

    Example:

    ... ado.net/XML headers & schema ...
    <resheader name="resmimetype">text/microsoft-resx</resheader>
    <resheader name="version">2.0</resheader>
    <resheader name="reader">System.Resources.ResXResourceReader, System.Windows.Forms, ...</resheader>
    <resheader name="writer">System.Resources.ResXResourceWriter, System.Windows.Forms, ...</resheader>
    <data name="Name1"><value>this is my long string</value><comment>this is a comment</comment></data>
    <data name="Color1" type="System.Drawing.Color, System.Drawing">Blue</data>
    <data name="Bitmap1" mimetype="application/x-microsoft.net.object.binary.base64">
        <value>[base64 mime encoded serialized .NET Framework object]</value>
    </data>
    <data name="Icon1" type="System.Drawing.Icon, System.Drawing" mimetype="application/x-microsoft.net.object.bytearray.base64">
        <value>[base64 mime encoded string representing a byte array form of the .NET Framework object]</value>
        <comment>This is a comment</comment>
    </data>

    There are any number of "resheader" rows that contain simple
    name/value pairs.

    Each data row contains a name, and value. The row also contains a
    type or mimetype. Type corresponds to a .NET class that support
    text/value conversion through the TypeConverter architecture.
    Classes that don't support this are serialized and stored with the
    mimetype set.

    The mimetype is used for serialized objects, and tells the
    ResXResourceReader how to depersist the object. This is currently not
    extensible. For a given mimetype the value must be set accordingly:

    Note - application/x-microsoft.net.object.binary.base64 is the format
    that the ResXResourceWriter will generate, however the reader can
    read any of the formats listed below.

    mimetype: application/x-microsoft.net.object.binary.base64
    value   : The object must be serialized with
            : System.Runtime.Serialization.Formatters.Binary.BinaryFormatter
            : and then encoded with base64 encoding.

    mimetype: application/x-microsoft.net.object.soap.base64
    value   : The object must be serialized with
            : System.Runtime.Serialization.Formatters.Soap.SoapFormatter
            : and then encoded with base64 encoding.

    mimetype: application/x-microsoft.net.object.bytearray.base64
    value   : The object must be serialized into a byte array
            : using a System.ComponentModel.TypeConverter
            : and then encoded with base64 encoding.
    -->
  <xsd:schema id="root" xmlns="" xmlns:xsd="http://www.w3.org/2001/XMLSchema" xmlns:msdata="urn:schemas-microsoft-com:xml-msdata">
    <xsd:import namespace="http://www.w3.org/XML/1998/namespace" />
    <xsd:element name="root" msdata:IsDataSet="true">
      <xsd:complexType>
        <xsd:choice maxOccurs="unbounded">
          <xsd:element name="metadata">
            <xsd:complexType>
              <xsd:sequence>
                <xsd:element name="value" type="xsd:string" minOccurs="0" />
              </xsd:sequence>
              <xsd:attribute name="name" use="required" type="xsd:string" />
              <xsd:attribute name="type" type="xsd:string" />
              <xsd:attribute name="mimetype" type="xsd:string" />
              <xsd:attribute ref="xml:space" />
            </xsd:complexType>
          </xsd:element>
          <xsd:element name="assembly">
            <xsd:complexType>
              <xsd:attribute name="alias" type="xsd:string" />
              <xsd:attribute name="name" type="xsd:string" />
            </xsd:complexType>
          </xsd:element>
          <xsd:element name="data">
            <xsd:complexType>
              <xsd:sequence>
                <xsd:element name="value" type="xsd:string" minOccurs="0" msdata:Ordinal="1" />
                <xsd:element name="comment" type="xsd:string" minOccurs="0" msdata:Ordinal="2" />
              </xsd:sequence>
              <xsd:attribute name="name" type="xsd:string" use="required" msdata:Ordinal="1" />
              <xsd:attribute name="type" type="xsd:string" msdata:Ordinal="3" />
              <xsd:attribute name="mimetype" type="xsd:string" msdata:Ordinal="4" />
              <xsd:attribute ref="xml:space" />
            </xsd:complexType>
          </xsd:element>
          <xsd:element name="resheader">
            <xsd:complexType>
              <xsd:sequence>
                <xsd:element name="value" type="xsd:string" minOccurs="0" msdata:Ordinal="1" />
              </xsd:sequence>
              <xsd:attribute name="name" type="xsd:string" use="required" />
            </xsd:complexType>
          </xsd:element>
        </xsd:choice>
      </xsd:complexType>
    </xsd:element>
  </xsd:schema>
  <resheader name="resmimetype">
    <value>text/microsoft-resx</value>
  </resheader>
  <resheader name="version">
    <value>2.0</value>
  </resheader>
  <resheader name="reader">
    <value>System.Resources.ResXResourceReader, System.Windows.Forms, Version=4.0.0.0, Culture=neutral, PublicKeyToken=b77a5c561934e089</value>
  </resheader>
  <resheader name="writer">
    <value>System.Resources.ResXResourceWriter, System.Windows.Forms, Version=4.0.0.0, Culture=neutral, PublicKeyToken=b77a5c561934e089</value>
  </resheader>
  <data name="AccountAlreadyExists" xml:space="preserve">
    <value>AccountAlreadyExists: Account already exists.</value>
  </data>
  <data name="AccountAndKeyInUse" xml:space="preserve">
    <value>Executing cmdlet with Batch account {0} with its {1} key. To change which key to use, set the KeyInUse property on the BatchAccountContext.</value>
  </data>
  <data name="AddingCertificate" xml:space="preserve">
    <value>Adding a new certificate with thumbprint {0}. </value>
  </data>
  <data name="BeginMAMLCall" xml:space="preserve">
    <value>Begin {0} call to RP</value>
  </data>
  <data name="CancelCertificateDelete" xml:space="preserve">
    <value>Canceling deletion of the certificate with thumbprint {0}.</value>
  </data>
  <data name="ChangeOSVersion" xml:space="preserve">
    <value>Changing OS version of pool {0} to {1}.</value>
  </data>
  <data name="CheckingAccountNameAvailability" xml:space="preserve">
    <value>Performing name availability check for account {0}</value>
  </data>
  <data name="CreatingComputeNodeUser" xml:space="preserve">
    <value>Creating user {0} on compute node {1}</value>
  </data>
  <data name="CreatingJob" xml:space="preserve">
    <value>Creating job {0}</value>
  </data>
  <data name="CreatingJobSchedule" xml:space="preserve">
    <value>Creating job schedule {0}</value>
  </data>
  <data name="CreatingPool" xml:space="preserve">
    <value>Creating pool {0}</value>
  </data>
  <data name="CreatingTask" xml:space="preserve">
    <value>Creating task {0}</value>
  </data>
  <data name="DisableAutoScale" xml:space="preserve">
    <value>Disabling automatic scaling on pool {0}.</value>
  </data>
  <data name="DisableComputeNodeScheduling" xml:space="preserve">
    <value>Disabling task scheduling on compute node {0}.</value>
  </data>
  <data name="DisableJob" xml:space="preserve">
    <value>Disabling job {0}.</value>
  </data>
  <data name="DisableJobSchedule" xml:space="preserve">
    <value>Disabling job schedule {0}.</value>
  </data>
  <data name="DownloadingNodeFile" xml:space="preserve">
    <value>Downloading node file {0} to: {1}</value>
  </data>
  <data name="DownloadingRDPFile" xml:space="preserve">
    <value>Downloading Remote Desktop Protocol file for compute node {0} to: {1}</value>
  </data>
  <data name="EnableAutoScale" xml:space="preserve">
    <value>Enabling automatic scaling on pool {0} using the formula: {1}</value>
  </data>
  <data name="EnableComputeNodeScheduling" xml:space="preserve">
    <value>Enabling task scheduling on compute node {0}.</value>
  </data>
  <data name="EnableJob" xml:space="preserve">
    <value>Enabling job {0}.</value>
  </data>
  <data name="EnableJobSchedule" xml:space="preserve">
    <value>Enabling job schedule {0}.</value>
  </data>
  <data name="EndMAMLCall" xml:space="preserve">
    <value>End {0} call to RP</value>
  </data>
  <data name="EvaluateAutoScale" xml:space="preserve">
    <value>Evaluating the following autoscale formula on pool {0}: {1}</value>
  </data>
  <data name="GetAllAccounts" xml:space="preserve">
    <value>Getting all accounts in subscription</value>
  </data>
  <data name="GetCertificateByThumbprint" xml:space="preserve">
    <value>Getting the certificate with thumbprint {0}.</value>
  </data>
  <data name="GetCertificatesByFilter" xml:space="preserve">
    <value>Getting certificates matching the specified OData filter.</value>
  </data>
  <data name="GetCertificatesNoFilter" xml:space="preserve">
    <value>Getting all certificates that have been added to the Batch account.</value>
  </data>
  <data name="GetComputeNodeById" xml:space="preserve">
    <value>Getting compute node "{0}" from pool "{1}".</value>
  </data>
  <data name="GetComputeNodeByOData" xml:space="preserve">
    <value>Getting compute nodes matching the specified OData filter from pool "{0}".</value>
  </data>
  <data name="GetComputeNodeNoFilter" xml:space="preserve">
    <value>Getting all compute nodes under pool "{0}".</value>
  </data>
  <data name="GetJobById" xml:space="preserve">
    <value>Getting job "{0}"</value>
  </data>
  <data name="GetJobByJobScheduleNoFilter" xml:space="preserve">
    <value>Getting all jobs from job schedule "{0}".</value>
  </data>
  <data name="GetJobByOData" xml:space="preserve">
    <value>Getting jobs matching the specified OData filter.</value>
  </data>
  <data name="GetJobByODataAndJobSChedule" xml:space="preserve">
    <value>Getting jobs matching the specified OData filter from job schedule "{0}".</value>
  </data>
  <data name="GetJobNoFilter" xml:space="preserve">
    <value>Getting all jobs associated with the Batch account.</value>
  </data>
  <data name="GetJobScheduleById" xml:space="preserve">
    <value>Getting job schedule "{0}"</value>
  </data>
  <data name="GetJobScheduleByOData" xml:space="preserve">
    <value>Getting job schedules matching the specified OData filter. </value>
  </data>
  <data name="GetJobScheduleNoFilter" xml:space="preserve">
    <value>Getting all job schedules associated with the Batch account. </value>
  </data>
  <data name="GetNodeFileByComputeNodeByName" xml:space="preserve">
    <value>Getting node file "{0}" from compute node "{1}"</value>
  </data>
  <data name="GetNodeFileByComputeNodeByOData" xml:space="preserve">
    <value>Getting node files matching the specified OData filter from compute node "{0}".</value>
  </data>
  <data name="GetNodeFileByComputeNodeNoFilter" xml:space="preserve">
    <value>Getting all node files from compute node "{0}".</value>
  </data>
  <data name="GetNodeFileByTaskByName" xml:space="preserve">
    <value>Getting node file "{0}" from task "{1}"</value>
  </data>
  <data name="GetNodeFileByTaskByOData" xml:space="preserve">
    <value>Getting node files matching the specified OData filter from task "{0}".</value>
  </data>
  <data name="GetNodeFileByTaskNoFilter" xml:space="preserve">
    <value>Getting all node files under task "{0}".</value>
  </data>
  <data name="GetPoolById" xml:space="preserve">
    <value>Getting pool "{0}"</value>
  </data>
  <data name="GetPoolByOData" xml:space="preserve">
    <value>Getting pools matching the specified OData filter. </value>
  </data>
  <data name="GetPoolNoFilter" xml:space="preserve">
    <value>Getting all pools associated with the Batch account. </value>
  </data>
  <data name="GetResourceGroupAccounts" xml:space="preserve">
    <value>Getting accounts in resource group {0}</value>
  </data>
  <data name="GetSubtaskNoFilter" xml:space="preserve">
    <value>Getting all subtask information for task {0}.</value>
  </data>
  <data name="GetSubtaskOData" xml:space="preserve">
    <value>Getting subtask information matching the specified OData filter for task {0}.</value>
  </data>
  <data name="GetTaskById" xml:space="preserve">
    <value>Getting task "{0}" from job "{1}"</value>
  </data>
  <data name="GetTaskByOData" xml:space="preserve">
    <value>Getting tasks matching the specified OData filter from job "{0}".</value>
  </data>
  <data name="GetTaskNoFilter" xml:space="preserve">
    <value>Getting all tasks from job "{0}".</value>
  </data>
  <data name="GettingAccountKeys" xml:space="preserve">
    <value>Getting account keys for {0}</value>
  </data>
  <data name="GettingSubscriptionQuotas" xml:space="preserve">
    <value>Getting the quotas of the subscription in the Batch Service for region: {0}.</value>
  </data>
  <data name="InvalidEndpointType" xml:space="preserve">
    <value>The endpoint is not recognized as valid: {0}</value>
  </data>
  <data name="InvalidResourceId" xml:space="preserve">
    <value>The resource ID is not recognized as valid: {0}</value>
  </data>
  <data name="InvalidTagFormat" xml:space="preserve">
    <value>Invalid tag format. Expect @{Name = "tagName"} or @{Name = "tagName"; Value = "tagValue"}</value>
  </data>
  <data name="InvalidTagFormatNotUniqueName" xml:space="preserve">
    <value>Invalid tag format. Ensure that each tag has a unique name. Example: @{Name = "tagName1"; Value = "tagValue1"}, @{Name = "tagName2"; Value = "tagValue2"}</value>
  </data>
  <data name="KeyNotPresent" xml:space="preserve">
    <value>The current KeyInUse on this BatchAccountContext is the {0} key, but this key is not populated on the BatchAccountContext object. Use the Get-AzureRmBatchAccountKeys cmdlet to get a BatchAccountContext object with its keys populated.</value>
  </data>
  <data name="LookupAccount" xml:space="preserve">
    <value>Checking if account already exists</value>
  </data>
  <data name="MaxCount" xml:space="preserve">
    <value>A max count of {0} will be returned.</value>
  </data>
  <data name="MissingResGroupName" xml:space="preserve">
    <value>Cannot find resource group name in ID property: {0}</value>
  </data>
  <data name="NoCertificateData" xml:space="preserve">
    <value>No certificate data was specified. Supply the path to a certificate file, or provide the raw certificate data.</value>
  </data>
  <data name="NoComputeNode" xml:space="preserve">
    <value>No compute node was specified. Supply a PSComputeNode object or a pool id and compute node id.</value>
  </data>
  <data name="NoComputeNodeUser" xml:space="preserve">
    <value>No compute node user specified. Supply a pool id, compute node id, and compute node user name.</value>
  </data>
  <data name="NoDownloadDestination" xml:space="preserve">
    <value>No destination was provided for the downloaded file. Either provide a file path or a Stream object.</value>
  </data>
  <data name="NoJob" xml:space="preserve">
    <value>No job was specified. Supply a PSCloudJob object or a job id.</value>
  </data>
  <data name="NoJobSchedule" xml:space="preserve">
    <value>No job schedule was specified.  Supply a job schedule id or PSCloudJobSchedule object.</value>
  </data>
  <data name="NoNodeFile" xml:space="preserve">
    <value>No node file was specified. Supply a PSNodeFile object or a node file name along with either a parent job id and task id, or a parent pool id and compute node id.</value>
  </data>
  <data name="NoNodeFileParent" xml:space="preserve">
    <value>No node file parent information was specified.  To specify a parent task, supply a PSCloudTask object or a job id and a task id. To specify a parent compute node, supply a PSComputeNode object or a pool id and a compute node id.</value>
  </data>
  <data name="NoPool" xml:space="preserve">
    <value>No pool was specified. Supply a PSCloudPool object or a pool id.</value>
  </data>
  <data name="NoTask" xml:space="preserve">
    <value>No task was specified. Supply a PSCloudTask object or a job id and task id.</value>
  </data>
  <data name="RebootComputeNode" xml:space="preserve">
    <value>Rebooting compute node {0}.</value>
  </data>
  <data name="ReimageComputeNode" xml:space="preserve">
    <value>Reimaging compute node {0}.</value>
  </data>
  <data name="RemoveAccountConfirm" xml:space="preserve">
    <value>Are you sure you want to remove batch account {0}?</value>
  </data>
  <data name="RemoveBatchAccount" xml:space="preserve">
    <value>Removing batch account ...</value>
  </data>
  <data name="RemoveCertificate" xml:space="preserve">
    <value>Removing certificate ...</value>
  </data>
  <data name="RemoveCertificateConfirm" xml:space="preserve">
    <value>Are you sure you want to remove the certificate with thumbprint {0}?</value>
  </data>
  <data name="RemoveComputeNode" xml:space="preserve">
    <value>Removing compute node(s) from pool...</value>
  </data>
  <data name="RemoveComputeNodeConfirm" xml:space="preserve">
    <value>Are you sure you want to remove compute node(s) {0} from the pool?</value>
  </data>
  <data name="RemoveComputeNodeUser" xml:space="preserve">
    <value>Removing user ...</value>
  </data>
  <data name="RemoveComputeNodeUserConfirm" xml:space="preserve">
    <value>Are you sure you want to remove user {0}?</value>
  </data>
  <data name="RemoveJob" xml:space="preserve">
    <value>Removing job ...</value>
  </data>
  <data name="RemoveJobConfirm" xml:space="preserve">
    <value>Are you sure you want to remove job {0}?</value>
  </data>
  <data name="RemoveJobSchedule" xml:space="preserve">
    <value>Removing job schedule ...</value>
  </data>
  <data name="RemoveJobScheduleConfirm" xml:space="preserve">
    <value>Are you sure you want to remove job schedule {0}?</value>
  </data>
  <data name="RemoveNodeFile" xml:space="preserve">
    <value>Deleting node file...</value>
  </data>
  <data name="RemoveNodeFileConfirm" xml:space="preserve">
    <value>Are you sure you want to delete node file {0}?</value>
  </data>
  <data name="RemovePool" xml:space="preserve">
    <value>Removing pool ...</value>
  </data>
  <data name="RemovePoolConfirm" xml:space="preserve">
    <value>Are you sure you want to remove pool {0}?</value>
  </data>
  <data name="RemoveTask" xml:space="preserve">
    <value>Removing task ...</value>
  </data>
  <data name="RemoveTaskConfirm" xml:space="preserve">
    <value>Are you sure you want to remove task {0}?</value>
  </data>
  <data name="ResGroupLookup" xml:space="preserve">
    <value>Looking up resource group for account {0}</value>
  </data>
  <data name="ResizingPool" xml:space="preserve">
    <value>Resizing pool {0}, new target dedicated: {1}.</value>
  </data>
  <data name="ResourceNotFound" xml:space="preserve">
    <value>ResourceNotFound: Resource not found.</value>
    <comment>emulate exception generated by RP</comment>
  </data>
  <data name="StopResizingPool" xml:space="preserve">
    <value>Stopping resize operation on pool {0}.</value>
  </data>
  <data name="TerminateJob" xml:space="preserve">
    <value>Terminating job {0}.</value>
  </data>
  <data name="TerminateJobSchedule" xml:space="preserve">
    <value>Terminating job schedule {0}.</value>
  </data>
  <data name="TerminateTask" xml:space="preserve">
    <value>Terminating task {0}.</value>
  </data>
  <data name="UpdatingAccount" xml:space="preserve">
    <value>Updating account {0}</value>
  </data>
  <data name="UpdatingComputeNodeUser" xml:space="preserve">
    <value>Updating compute node user {0}.</value>
  </data>
  <data name="UpdatingJob" xml:space="preserve">
    <value>Updating job {0}.</value>
  </data>
  <data name="UpdatingJobSchedule" xml:space="preserve">
    <value>Updating job schedule {0}.</value>
  </data>
  <data name="UpdatingPool" xml:space="preserve">
    <value>Updating pool {0}.</value>
  </data>
  <data name="UpdatingTask" xml:space="preserve">
    <value>Updating task {0}.</value>
  </data>
  <data name="FileNotFound" xml:space="preserve">
    <value>File not found {0}.</value>
  </data>
  <data name="FailedToUpload" xml:space="preserve">
    <value>Failed to upload {0} to Azure Storage. {1}.</value>
  </data>
  <data name="FailedToUploadAndDelete" xml:space="preserve">
    <value>Failed to upload {0} to Azure Storage and the attempt to delete the application package record afterwards failed. Remove the application package record with the Remove-AzureRmBatchApplicationPackage cmdlet and retry. {1}.</value>
  </data>
  <data name="UploadedApplicationButFailedToActivate" xml:space="preserve">
    <value>Application package {0} version {1} successfully uploaded but failed to activate. Activate the application package using the New-AzureRmBatchApplicationPackage cmdlet with the -ActivateOnly parameter. {2}.</value>
  </data>
  <data name="FailedToActivate" xml:space="preserve">
    <value>Failed to activate application package {0} version {1}. {2}.</value>
  </data>
  <data name="FailedToGetApplicationPackage" xml:space="preserve">
    <value>Failed to create application package {0} version {1}.  Unable to determine whether the application package already exists. {2}.</value>
  </data>
  <data name="FailedToAddApplicationPackage" xml:space="preserve">
    <value>Failed to add application package {0} version {1}. {2}.</value>
  </data>
<<<<<<< HEAD
  <data name="ApplicationDoesNotAllowUpdates" xml:space="preserve">
    <value>Failed to create application package {0} version {1}. The package already exists, and the application does not allow existing packages to be updated. You must upload your package using a new version number.</value>
  </data>
  <data name="FailedToCheckApplication" xml:space="preserve">
    <value>Failed to create application package {0} version {1}. The package already exists, and an error occurred when checking if the application allows existing packages to be updated. {2}.</value>
=======
  <data name="GetAllJobsLifetimeStatistics" xml:space="preserve">
    <value>Getting lifetime statistics for all of the jobs.</value>
  </data>
  <data name="GetAllPoolsLifetimeStatistics" xml:space="preserve">
    <value>Getting lifetime statistics for all of the pools.</value>
  </data>
  <data name="GetPoolUsageMetricsByNoFilter" xml:space="preserve">
    <value>Getting usage metrics, aggregated for pools.</value>
  </data>
  <data name="GetPoolUsageMetricsByFilter" xml:space="preserve">
    <value>Getting usage metrics, aggregated for pools with the filter {0}.</value>
>>>>>>> 88b14a9d
  </data>
</root><|MERGE_RESOLUTION|>--- conflicted
+++ resolved
@@ -460,13 +460,12 @@
   <data name="FailedToAddApplicationPackage" xml:space="preserve">
     <value>Failed to add application package {0} version {1}. {2}.</value>
   </data>
-<<<<<<< HEAD
   <data name="ApplicationDoesNotAllowUpdates" xml:space="preserve">
     <value>Failed to create application package {0} version {1}. The package already exists, and the application does not allow existing packages to be updated. You must upload your package using a new version number.</value>
   </data>
   <data name="FailedToCheckApplication" xml:space="preserve">
     <value>Failed to create application package {0} version {1}. The package already exists, and an error occurred when checking if the application allows existing packages to be updated. {2}.</value>
-=======
+  </data>
   <data name="GetAllJobsLifetimeStatistics" xml:space="preserve">
     <value>Getting lifetime statistics for all of the jobs.</value>
   </data>
@@ -478,6 +477,5 @@
   </data>
   <data name="GetPoolUsageMetricsByFilter" xml:space="preserve">
     <value>Getting usage metrics, aggregated for pools with the filter {0}.</value>
->>>>>>> 88b14a9d
   </data>
 </root>