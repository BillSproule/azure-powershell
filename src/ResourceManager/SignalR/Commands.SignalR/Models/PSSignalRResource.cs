<<<<<<< HEAD
=======
﻿// ----------------------------------------------------------------------------------
//
// Copyright Microsoft Corporation
// Licensed under the Apache License, Version 2.0 (the "License");
// you may not use this file except in compliance with the License.
// You may obtain a copy of the License at
// http://www.apache.org/licenses/LICENSE-2.0
// Unless required by applicable law or agreed to in writing, software
// distributed under the License is distributed on an "AS IS" BASIS,
// WITHOUT WARRANTIES OR CONDITIONS OF ANY KIND, either express or implied.
// See the License for the specific language governing permissions and
// limitations under the License.
// ----------------------------------------------------------------------------------

using Microsoft.Azure.Commands.SignalR.Generated.Models;
using System.Collections.Generic;

namespace Microsoft.Azure.Commands.SignalR.Models
{
    public sealed class PSSignalRResource : PSTrackedResource
    {
        public string ExternalIp { get; }

        public string HostName { get; }

        public string HostNamePrefix { get; }

        public string ProvisioningState { get; }

        public int? PublicPort { get; }

        public int? ServerPort { get; }

        public PSResourceSku Sku { get; }

        public PSSignalRResource(SignalRResource signalRResource)
            : base(signalRResource)
        {
            ExternalIp = signalRResource.ExternalIP;
            HostName = signalRResource.HostName;
            HostNamePrefix = signalRResource.HostNamePrefix;
            ProvisioningState = signalRResource.ProvisioningState;
            PublicPort = signalRResource.PublicPort;
            ServerPort = signalRResource.ServerPort;
            Sku = new PSResourceSku(signalRResource.Sku);
        }
    }
}
>>>>>>> 226e0f9c
<|MERGE_RESOLUTION|>--- conflicted
+++ resolved
@@ -1,6 +1,4 @@
-<<<<<<< HEAD
-=======
-﻿// ----------------------------------------------------------------------------------
+// ----------------------------------------------------------------------------------
 //
 // Copyright Microsoft Corporation
 // Licensed under the Apache License, Version 2.0 (the "License");
@@ -47,5 +45,4 @@
             Sku = new PSResourceSku(signalRResource.Sku);
         }
     }
-}
->>>>>>> 226e0f9c
+}