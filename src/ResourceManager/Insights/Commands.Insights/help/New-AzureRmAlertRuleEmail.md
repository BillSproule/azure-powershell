--- conflicted
+++ resolved
@@ -14,12 +14,7 @@
 ## SYNTAX
 
 ```
-<<<<<<< HEAD
-New-AzureRmAlertRuleEmail [[-CustomEmail] <String[]>] [-SendToServiceOwner] [<CommonParameters>]
-=======
-New-AzureRmAlertRuleEmail [[-CustomEmails] <String[]>] [-SendToServiceOwners]
- [-DefaultProfile <IAzureContextContainer>] [<CommonParameters>]
->>>>>>> 861c6ccb
+New-AzureRmAlertRuleEmail [[-CustomEmail] <String[]>] [-SendToServiceOwner] [-DefaultProfile <IAzureContextContainer>] [<CommonParameters>]
 ```
 
 ## DESCRIPTION
@@ -65,9 +60,6 @@
 Accept wildcard characters: False
 ```
 
-<<<<<<< HEAD
-### -SendToServiceOwner
-=======
 ### -DefaultProfile
 The credentials, account, tenant, and subscription used for communication with azure
 
@@ -83,8 +75,7 @@
 Accept wildcard characters: False
 ```
 
-### -SendToServiceOwners
->>>>>>> 861c6ccb
+### -SendToServiceOwner
 Indicates that this operation sends an e-mail to the service owners when the rule fires.
 
 ```yaml
