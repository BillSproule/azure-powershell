--- conflicted
+++ resolved
@@ -1,4 +1,4 @@
-﻿// ----------------------------------------------------------------------------------
+// ----------------------------------------------------------------------------------
 //
 // Copyright Microsoft Corporation
 // Licensed under the Apache License, Version 2.0 (the "License");
@@ -22,13 +22,8 @@
     /// <summary>
     /// Get the list of metric definitions for a resource.
     /// </summary>
-<<<<<<< HEAD
     [Cmdlet(VerbsCommon.Get, "AzureRmMetricDefinition"), OutputType(typeof(PSMetricDefinition[]))]
     public class GetAzureRmMetricDefinitionCommand : ManagementCmdletBase
-=======
-    [Cmdlet(VerbsCommon.Get, "AzureRmMetricDefinition"), OutputType(typeof(PSMetricDefinition))]
-    public class GetAzureRmMetricDefinitionCommand : MonitorClientCmdletBase
->>>>>>> 71d3c212
     {
         /// <summary>
         /// Gets or sets the ResourceId parameter of the cmdlet
