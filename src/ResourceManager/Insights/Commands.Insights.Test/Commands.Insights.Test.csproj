﻿<?xml version="1.0" encoding="utf-8"?>
<Project ToolsVersion="12.0" DefaultTargets="Build" xmlns="http://schemas.microsoft.com/developer/msbuild/2003">
  <Import Project="..\..\..\packages\xunit.runner.visualstudio.2.1.0\build\net20\xunit.runner.visualstudio.props" Condition="Exists('..\..\..\packages\xunit.runner.visualstudio.2.1.0\build\net20\xunit.runner.visualstudio.props')" />
  <Import Project="..\..\..\packages\xunit.core.2.1.0\build\portable-net45+win8+wp8+wpa81\xunit.core.props" Condition="Exists('..\..\..\packages\xunit.core.2.1.0\build\portable-net45+win8+wp8+wpa81\xunit.core.props')" />
  <Import Project="$(MSBuildExtensionsPath)\$(MSBuildToolsVersion)\Microsoft.Common.props" Condition="Exists('$(MSBuildExtensionsPath)\$(MSBuildToolsVersion)\Microsoft.Common.props')" />
  <PropertyGroup>
    <Configuration Condition=" '$(Configuration)' == '' ">Debug</Configuration>
    <Platform Condition=" '$(Platform)' == '' ">AnyCPU</Platform>
    <ProjectGuid>{469F20E0-9D40-41AD-94C3-B47AD15A4C00}</ProjectGuid>
    <OutputType>Library</OutputType>
    <AppDesignerFolder>Properties</AppDesignerFolder>
    <RootNamespace>Microsoft.Azure.Commands.Insights.Test</RootNamespace>
    <AssemblyName>Microsoft.Azure.Commands.Insights.Test</AssemblyName>
    <TargetFrameworkVersion>v4.5.2</TargetFrameworkVersion>
    <FileAlignment>512</FileAlignment>
    <TargetFrameworkProfile />
    <SolutionDir Condition="$(SolutionDir) == '' Or $(SolutionDir) == '*Undefined*'">..\..\..\</SolutionDir>
    <RestorePackages>true</RestorePackages>
    <ProjectTypeGuids>{3AC096D0-A1C2-E12C-1390-A8335801FDAB};{FAE04EC0-301F-11D3-BF4B-00C04F79EFBC}</ProjectTypeGuids>
    <NuGetPackageImportStamp>7801692f</NuGetPackageImportStamp>
  </PropertyGroup>
  <PropertyGroup Condition="'$(Configuration)|$(Platform)' == 'Release|AnyCPU'">
    <SignAssembly>true</SignAssembly>
    <AssemblyOriginatorKeyFile>MSSharedLibKey.snk</AssemblyOriginatorKeyFile>
    <DelaySign>true</DelaySign>
    <CodeAnalysisIgnoreBuiltInRules>true</CodeAnalysisIgnoreBuiltInRules>
    <Prefer32Bit>false</Prefer32Bit>
  </PropertyGroup>
  <PropertyGroup Condition=" '$(Configuration)|$(Platform)' == 'Debug|AnyCPU' ">
    <DebugSymbols>true</DebugSymbols>
    <DebugType>full</DebugType>
    <Optimize>false</Optimize>
    <OutputPath>bin\Debug\</OutputPath>
    <DefineConstants>DEBUG;TRACE</DefineConstants>
    <ErrorReport>prompt</ErrorReport>
    <WarningLevel>4</WarningLevel>
  </PropertyGroup>
  <PropertyGroup Condition="'$(Configuration)|$(Platform)' == 'Release|AnyCPU'">
    <OutputPath>bin\Release\</OutputPath>
    <DefineConstants>TRACE;SIGN</DefineConstants>
    <Optimize>true</Optimize>
    <DebugType>pdbonly</DebugType>
    <PlatformTarget>AnyCPU</PlatformTarget>
    <ErrorReport>prompt</ErrorReport>
    <RunCodeAnalysis>false</RunCodeAnalysis>
  </PropertyGroup>
  <PropertyGroup>
    <SignAssembly>false</SignAssembly>
  </PropertyGroup>
  <PropertyGroup>
    <AssemblyOriginatorKeyFile>MSSharedLibKey.snk</AssemblyOriginatorKeyFile>
  </PropertyGroup>
  <PropertyGroup>
    <DelaySign>false</DelaySign>
  </PropertyGroup>
  <ItemGroup>
    <Reference Include="Hyak.Common, Version=1.0.0.0, Culture=neutral, PublicKeyToken=31bf3856ad364e35, processorArchitecture=MSIL">
      <HintPath>..\..\..\packages\Hyak.Common.1.0.3\lib\net45\Hyak.Common.dll</HintPath>
      <Private>True</Private>
    </Reference>
    <Reference Include="Microsoft.Azure.Common">
      <HintPath>..\..\..\packages\Microsoft.Azure.Common.2.1.0\lib\net45\Microsoft.Azure.Common.dll</HintPath>
    </Reference>
    <Reference Include="Microsoft.Azure.Management.Monitor">
      <HintPath>..\..\..\packages\Microsoft.Azure.Management.Monitor.0.16.1-preview\lib\net452\Microsoft.Azure.Management.Monitor.dll</HintPath>
    </Reference>
    <Reference Include="Microsoft.Azure.Test.Framework">
      <SpecificVersion>False</SpecificVersion>
      <HintPath>..\..\..\packages\Microsoft.Azure.Test.Framework.1.0.6179.26854-prerelease\lib\net45\Microsoft.Azure.Test.Framework.dll</HintPath>
    </Reference>
    <Reference Include="Microsoft.Azure.Test.HttpRecorder">
      <HintPath>..\..\..\packages\Microsoft.Azure.Test.HttpRecorder.1.7.0\lib\net45\Microsoft.Azure.Test.HttpRecorder.dll</HintPath>
      <Private>True</Private>
    </Reference>
    <Reference Include="Microsoft.Bcl.Build">
      <SpecificVersion>False</SpecificVersion>
      <HintPath>..\..\..\packages\Microsoft.Bcl.Build.1.0.21\build\Microsoft.Bcl.Build.Tasks.dll</HintPath>
    </Reference>
    <Reference Include="Microsoft.IdentityModel.Clients.ActiveDirectory">
      <SpecificVersion>False</SpecificVersion>
      <HintPath>..\..\..\packages\Microsoft.IdentityModel.Clients.ActiveDirectory.2.28.3\lib\net45\Microsoft.IdentityModel.Clients.ActiveDirectory.dll</HintPath>
    </Reference>
    <Reference Include="Microsoft.IdentityModel.Clients.ActiveDirectory.WindowsForms, Version=2.28.3.860, Culture=neutral, PublicKeyToken=31bf3856ad364e35, processorArchitecture=MSIL">
      <SpecificVersion>False</SpecificVersion>
      <HintPath>..\..\..\packages\Microsoft.IdentityModel.Clients.ActiveDirectory.2.28.3\lib\net45\Microsoft.IdentityModel.Clients.ActiveDirectory.WindowsForms.dll</HintPath>
    </Reference>
    <Reference Include="Microsoft.Rest.ClientRuntime, Version=2.0.0.0, Culture=neutral, PublicKeyToken=31bf3856ad364e35, processorArchitecture=MSIL">
      <HintPath>..\..\..\packages\Microsoft.Rest.ClientRuntime.2.3.8\lib\net452\Microsoft.Rest.ClientRuntime.dll</HintPath>
      <Private>True</Private>
    </Reference>
    <Reference Include="Microsoft.Rest.ClientRuntime.Azure">
      <HintPath>..\..\..\packages\Microsoft.Rest.ClientRuntime.Azure.3.3.8\lib\net452\Microsoft.Rest.ClientRuntime.Azure.dll</HintPath>
    </Reference>
    <Reference Include="Microsoft.Rest.ClientRuntime.Azure.Authentication">
      <HintPath>..\..\..\packages\Microsoft.Rest.ClientRuntime.Azure.Authentication.2.3.1\lib\net452\Microsoft.Rest.ClientRuntime.Azure.Authentication.dll</HintPath>
    </Reference>
    <Reference Include="Microsoft.Rest.ClientRuntime.Azure.TestFramework">
      <HintPath>..\..\..\packages\Microsoft.Rest.ClientRuntime.Azure.TestFramework.1.7.2\lib\net452\Microsoft.Rest.ClientRuntime.Azure.TestFramework.dll</HintPath>
      <Private>True</Private>
    </Reference>
    <Reference Include="Moq, Version=4.2.1510.2205, Culture=neutral, PublicKeyToken=69f491c39445e920, processorArchitecture=MSIL">
      <SpecificVersion>False</SpecificVersion>
      <HintPath>..\..\..\packages\Moq.4.2.1510.2205\lib\net40\Moq.dll</HintPath>
    </Reference>
    <Reference Include="Newtonsoft.Json, Version=6.0.0.0, Culture=neutral, PublicKeyToken=30ad4fe6b2a6aeed, processorArchitecture=MSIL">
      <SpecificVersion>False</SpecificVersion>
      <HintPath>..\..\..\packages\Newtonsoft.Json.6.0.8\lib\net45\Newtonsoft.Json.dll</HintPath>
    </Reference>
    <Reference Include="System" />
    <Reference Include="System.Core" />
    <Reference Include="System.Management.Automation, Version=3.0.0.0, Culture=neutral, PublicKeyToken=31bf3856ad364e35, processorArchitecture=MSIL">
      <SpecificVersion>False</SpecificVersion>
      <HintPath>C:\Windows\Microsoft.NET\assembly\GAC_MSIL\System.Management.Automation\v4.0_3.0.0.0__31bf3856ad364e35\System.Management.Automation.dll</HintPath>
    </Reference>
    <Reference Include="System.Net" />
    <Reference Include="System.Net.Http" />
    <Reference Include="System.Xml" />
    <Reference Include="xunit.abstractions, Version=2.0.0.0, Culture=neutral, PublicKeyToken=8d05b1bb7a6fdb6c, processorArchitecture=MSIL">
      <HintPath>..\..\..\packages\xunit.abstractions.2.0.0\lib\net35\xunit.abstractions.dll</HintPath>
      <Private>True</Private>
    </Reference>
    <Reference Include="xunit.assert">
      <HintPath>..\..\..\packages\xunit.assert.2.1.0\lib\portable-net45+win8+wp8+wpa81\xunit.assert.dll</HintPath>
      <Private>True</Private>
    </Reference>
    <Reference Include="xunit.core">
      <HintPath>..\..\..\packages\xunit.extensibility.core.2.1.0\lib\portable-net45+win8+wp8+wpa81\xunit.core.dll</HintPath>
      <Private>True</Private>
    </Reference>
    <Reference Include="xunit.execution.desktop">
      <HintPath>..\..\..\packages\xunit.extensibility.execution.2.1.0\lib\net45\xunit.execution.desktop.dll</HintPath>
      <CopyToOutputDirectory>PreserveNewest</CopyToOutputDirectory>
      <Private>True</Private>
    </Reference>
  </ItemGroup>
  <ItemGroup>
<<<<<<< HEAD
    <Compile Include="ActivityLogAlerts\ActivityLogAlertsUtilities.cs" />
    <Compile Include="ActivityLogAlerts\DisableAzureRmActivityLogAlertTests.cs" />
=======
    <Compile Include="ActionGroups\ActionGroupsUtilities.cs" />
    <Compile Include="ActionGroups\SetAzureRmActionGroupCommandTests.cs" />
    <Compile Include="ActionGroups\GetAzureRmActionGroupCommandTests.cs" />
    <Compile Include="ActionGroups\NewAzureRmActionGroupReceiverCommandTests.cs" />
    <Compile Include="ActionGroups\RemoveAzureRmActionGroupCommandTests.cs" />
>>>>>>> 01645cf7
    <Compile Include="Alerts\AddAzureRmMetricAlertRuleTests.cs" />
    <Compile Include="Alerts\AddAzureRmLogAlertRuleTests.cs" />
    <Compile Include="Alerts\AddAzureRmWebtestAlertRuleTests.cs" />
    <Compile Include="Alerts\GetAzureRmAlertHistoryTests.cs" />
    <None Include="Alerts\GetAzureRmAlertRuleTests.cs" />
    <None Include="Alerts\NewAzureRmAlerRuleWebhookTests.cs" />
    <None Include="Alerts\NewAzureRmAlertRuleEmailTests.cs" />
    <None Include="Alerts\RemoveAzureRmAlertRuleTests.cs" />
    <Compile Include="Autoscale\AddAzureRmAutoscaleSettingTests.cs" />
    <Compile Include="Autoscale\GetAzureRmAutoscaleHistoryTests.cs" />
    <Compile Include="Autoscale\GetAzureRmAutoscaleSettingTests.cs" />
    <Compile Include="Autoscale\NewAzureRmAutoscaleNotificationTests.cs" />
    <Compile Include="Autoscale\NewAzureRmAutoscaleProfileTests.cs" />
    <Compile Include="Autoscale\NewAzureRmAutoscaleRuleTests.cs" />
    <Compile Include="Autoscale\NewAzureRmAutoscaleWebhookTests.cs" />
    <Compile Include="Autoscale\RemoveAzureRmAutoscaleSettingTests.cs" />
    <Compile Include="ActivityLogAlerts\SetAzureRmActivityLogAlertTests.cs" />
    <Compile Include="ActivityLogAlerts\EnableAzureRmActivityLogAlertTests.cs" />
    <Compile Include="ActivityLogAlerts\GetAzureRmActivityLogAlertTests.cs" />
    <Compile Include="ActivityLogAlerts\NewAzureRmActionGroupTests.cs" />
    <Compile Include="ActivityLogAlerts\NewAzureRmActivityLogAlertConditionTests.cs" />
    <Compile Include="ActivityLogAlerts\RemoveAzureRmActivityLogAlertTests.cs" />
    <None Include="Diagnostics\RemoveDiagnosticSettingCommandTests.cs" />
    <Compile Include="CustomPrinterTests.cs" />
    <Compile Include="Diagnostics\SetDiagnosticSettingCommandTests.cs" />
    <Compile Include="Diagnostics\GetDiagnosticSettingCommandTests.cs" />
    <Compile Include="ActivityLogs\GetAzureRmLogTests.cs" />
    <Compile Include="LogProfiles\AddAzureRmLogProfileTests.cs" />
    <Compile Include="LogProfiles\GetAzureRmLogProfileTests.cs" />
    <Compile Include="LogProfiles\RemoveAzureRmLogProfileTests.cs" />
    <Compile Include="Metrics\GetAzureRmMetricDefinitionTests.cs" />
    <Compile Include="Metrics\GetAzureRmMetricTests.cs" />
    <Compile Include="Properties\AssemblyInfo.cs" />
<<<<<<< HEAD
    <Compile Include="ScenarioTests\ActivityLogAlertsTests.cs" />
=======
    <Compile Include="ScenarioTests\ActionGroupsTests.cs" />
>>>>>>> 01645cf7
    <Compile Include="ScenarioTests\AzureRmLogProfileTests.cs" />
    <Compile Include="ScenarioTests\AzureRmDiagnosticSettingTests.cs" />
    <Compile Include="ScenarioTests\AlertsTests.cs" />
    <Compile Include="ScenarioTests\AutoscaleTests.cs" />
    <Compile Include="ScenarioTests\ActivityLogsTests.cs" />
    <Compile Include="ScenarioTests\MetricsTests.cs" />
    <Compile Include="ScenarioTests\TestsController.cs" />
    <Compile Include="ScenarioTests\UsageMetricsTests.cs" />
    <Compile Include="UsageMetrics\GetAzureRmUsageTests.cs" />
    <Compile Include="Utilities.cs" />
  </ItemGroup>
  <ItemGroup>
    <ProjectReference Include="..\..\..\Common\Commands.Common.Authentication.Abstractions\Commands.Common.Authentication.Abstractions.csproj">
      <Project>{70527617-7598-4aef-b5bd-db9186b8184b}</Project>
      <Name>Commands.Common.Authentication.Abstractions</Name>
    </ProjectReference>
    <ProjectReference Include="..\..\..\Common\Commands.Common.Authentication\Commands.Common.Authentication.csproj">
      <Project>{d3804b64-c0d3-48f8-82ec-1f632f833c9e}</Project>
      <Name>Commands.Common.Authentication</Name>
    </ProjectReference>
    <ProjectReference Include="..\..\..\Common\Commands.Common\Commands.Common.csproj">
      <Project>{5ee72c53-1720-4309-b54b-5fb79703195f}</Project>
      <Name>Commands.Common</Name>
    </ProjectReference>
    <ProjectReference Include="..\..\Common\Commands.ResourceManager.Common\Commands.ResourceManager.Common.csproj">
      <Project>{3819d8a7-c62c-4c47-8ddd-0332d9ce1252}</Project>
      <Name>Commands.ResourceManager.Common</Name>
    </ProjectReference>
    <ProjectReference Include="..\..\Common\Commands.ScenarioTests.ResourceManager.Common\Commands.ScenarioTests.ResourceManager.Common.csproj">
      <Project>{3436a126-edc9-4060-8952-9a1be34cdd95}</Project>
      <Name>Commands.ScenarioTests.ResourceManager.Common</Name>
    </ProjectReference>
    <ProjectReference Include="..\Commands.Insights\Commands.Insights.csproj">
      <Project>{DEA446A1-84E2-46CC-B780-EB4AFDE2460E}</Project>
      <Name>Commands.Insights</Name>
    </ProjectReference>
  </ItemGroup>
  <ItemGroup>
    <None Include="MSSharedLibKey.snk" />
<<<<<<< HEAD
    <None Include="packages.config" />
    <None Include="ScenarioTests\ActivityLogAlertsTests.ps1">
=======
    <None Include="packages.config">
      <SubType>Designer</SubType>
    </None>
    <None Include="ScenarioTests\ActionGroupsTests.ps1">
>>>>>>> 01645cf7
      <CopyToOutputDirectory>PreserveNewest</CopyToOutputDirectory>
    </None>
    <None Include="ScenarioTests\AzureRmLogProfileTests.ps1">
      <CopyToOutputDirectory>PreserveNewest</CopyToOutputDirectory>
    </None>
    <None Include="ScenarioTests\AzureRmDiagnosticSettingTests.ps1">
      <CopyToOutputDirectory>PreserveNewest</CopyToOutputDirectory>
    </None>
    <None Include="ScenarioTests\AlertsTests.ps1">
      <CopyToOutputDirectory>PreserveNewest</CopyToOutputDirectory>
    </None>
    <None Include="ScenarioTests\AutoscaleTests.ps1">
      <CopyToOutputDirectory>PreserveNewest</CopyToOutputDirectory>
    </None>
    <None Include="ScenarioTests\Common.ps1">
      <CopyToOutputDirectory>PreserveNewest</CopyToOutputDirectory>
    </None>
    <None Include="ScenarioTests\ActivityLogsTests.ps1">
      <CopyToOutputDirectory>PreserveNewest</CopyToOutputDirectory>
    </None>
    <None Include="ScenarioTests\MetricsTests.ps1">
      <CopyToOutputDirectory>PreserveNewest</CopyToOutputDirectory>
    </None>
    <None Include="ScenarioTests\UsageMetricsTests.ps1">
      <CopyToOutputDirectory>PreserveNewest</CopyToOutputDirectory>
    </None>
    <None Include="SessionRecords\Microsoft.Azure.Commands.Insights.Test.ScenarioTests.ActivityLogAlertsTests\TestSetGetListUpdateRemoveActivityLogAlert.json">
      <CopyToOutputDirectory>Always</CopyToOutputDirectory>
    </None>
    <None Include="SessionRecords\Microsoft.Azure.Commands.Insights.Test.ScenarioTests.ActivityLogsTests\TestGetAzureSubscriptionIdLogMaxEvents.json">
      <CopyToOutputDirectory>Always</CopyToOutputDirectory>
    </None>
    <None Include="SessionRecords\Microsoft.Azure.Commands.Insights.Test.ScenarioTests.ActivityLogsTests\TestGetAzureSubscriptionIdLogPaged.json">
      <CopyToOutputDirectory>Always</CopyToOutputDirectory>
    </None>
    <None Include="SessionRecords\Microsoft.Azure.Commands.Insights.Test.ScenarioTests.AlertsTests\TestGetAzureRmAlertRuleByName.json">
      <CopyToOutputDirectory>Always</CopyToOutputDirectory>
    </None>
    <None Include="SessionRecords\Microsoft.Azure.Commands.Insights.Test.ScenarioTests.AutoscaleTests\TestGetAzureRmAutoscaleSettingByName.json">
      <CopyToOutputDirectory>Always</CopyToOutputDirectory>
    </None>
    <None Include="SessionRecords\Microsoft.Azure.Commands.Insights.Test.ScenarioTests.AzureRmDiagnosticSettingTests\TestSetAzureRmDiagnosticSettingWithRetention.json">
      <CopyToOutputDirectory>Always</CopyToOutputDirectory>
    </None>
    <None Include="SessionRecords\Microsoft.Azure.Commands.Insights.Test.ScenarioTests.AzureRmLogProfileTests\TestAddAzureRmLogProfileWithRetention.json">
      <CopyToOutputDirectory>Always</CopyToOutputDirectory>
    </None>
    <None Include="SessionRecords\Microsoft.Azure.Commands.Insights.Test.ScenarioTests.AzureRmLogProfileTests\TestGetAzureRmLogProfile.json">
      <CopyToOutputDirectory>Always</CopyToOutputDirectory>
    </None>
    <None Include="SessionRecords\Microsoft.Azure.Commands.Insights.Test.ScenarioTests.AzureRmLogProfileTests\TestAddAzureRmLogProfile.json">
      <CopyToOutputDirectory>Always</CopyToOutputDirectory>
    </None>
    <None Include="SessionRecords\Microsoft.Azure.Commands.Insights.Test.ScenarioTests.AlertsTests\TestAddAzureRmLogAlertRule.json">
      <CopyToOutputDirectory>Always</CopyToOutputDirectory>
    </None>
    <None Include="SessionRecords\Microsoft.Azure.Commands.Insights.Test.ScenarioTests.AlertsTests\TestAddAzureRmWebtestAlertRule.json">
      <CopyToOutputDirectory>Always</CopyToOutputDirectory>
    </None>
    <None Include="SessionRecords\Microsoft.Azure.Commands.Insights.Test.ScenarioTests.AlertsTests\TestNewAzureRmAlertRuleEmail.json">
      <CopyToOutputDirectory>Always</CopyToOutputDirectory>
    </None>
    <None Include="SessionRecords\Microsoft.Azure.Commands.Insights.Test.ScenarioTests.AlertsTests\TestNewAzureRmAlertRuleWebhook.json">
      <CopyToOutputDirectory>Always</CopyToOutputDirectory>
    </None>
    <None Include="SessionRecords\Microsoft.Azure.Commands.Insights.Test.ScenarioTests.AutoscaleTests\TestNewAzureRmAutoscaleNotification.json">
      <CopyToOutputDirectory>Always</CopyToOutputDirectory>
    </None>
    <None Include="SessionRecords\Microsoft.Azure.Commands.Insights.Test.ScenarioTests.AutoscaleTests\TestNewAzureRmAutoscaleWebhook.json">
      <CopyToOutputDirectory>Always</CopyToOutputDirectory>
    </None>
    <None Include="SessionRecords\Microsoft.Azure.Commands.Insights.Test.ScenarioTests.AzureRmDiagnosticSettingTests\TestSetAzureRmDiagnosticSettingTimegrainsOnly.json">
      <CopyToOutputDirectory>Always</CopyToOutputDirectory>
    </None>
    <None Include="SessionRecords\Microsoft.Azure.Commands.Insights.Test.ScenarioTests.AzureRmDiagnosticSettingTests\TestSetAzureRmDiagnosticSettingCategoriesOnly.json">
      <CopyToOutputDirectory>Always</CopyToOutputDirectory>
    </None>
    <None Include="SessionRecords\Microsoft.Azure.Commands.Insights.Test.ScenarioTests.AzureRmDiagnosticSettingTests\TestSetAzureRmDiagnosticSetting.json">
      <CopyToOutputDirectory>Always</CopyToOutputDirectory>
    </None>
    <None Include="SessionRecords\Microsoft.Azure.Commands.Insights.Test.ScenarioTests.AzureRmDiagnosticSettingTests\TestGetAzureRmDiagnosticSetting.json">
      <CopyToOutputDirectory>Always</CopyToOutputDirectory>
    </None>
    <None Include="SessionRecords\Microsoft.Azure.Commands.Insights.Test.ScenarioTests.AlertsTests\TestAddAzureRmMetricAlertRule.json">
      <CopyToOutputDirectory>Always</CopyToOutputDirectory>
    </None>
    <None Include="SessionRecords\Microsoft.Azure.Commands.Insights.Test.ScenarioTests.AlertsTests\TestGetAzureRmAlertHistory.json">
      <CopyToOutputDirectory>Always</CopyToOutputDirectory>
    </None>
    <None Include="SessionRecords\Microsoft.Azure.Commands.Insights.Test.ScenarioTests.AlertsTests\TestGetAzureRmAlertRule.json">
      <CopyToOutputDirectory>Always</CopyToOutputDirectory>
    </None>
    <None Include="SessionRecords\Microsoft.Azure.Commands.Insights.Test.ScenarioTests.AlertsTests\TestRemoveAzureRmAlertRule.json">
      <CopyToOutputDirectory>Always</CopyToOutputDirectory>
    </None>
    <None Include="SessionRecords\Microsoft.Azure.Commands.Insights.Test.ScenarioTests.AutoscaleTests\TestAddAzureRmAutoscaleSetting.json">
      <CopyToOutputDirectory>Always</CopyToOutputDirectory>
    </None>
    <None Include="SessionRecords\Microsoft.Azure.Commands.Insights.Test.ScenarioTests.AutoscaleTests\TestGetAzureRmAutoscaleHistory.json">
      <CopyToOutputDirectory>Always</CopyToOutputDirectory>
    </None>
    <None Include="SessionRecords\Microsoft.Azure.Commands.Insights.Test.ScenarioTests.AutoscaleTests\TestGetAzureRmAutoscaleSetting.json">
      <CopyToOutputDirectory>Always</CopyToOutputDirectory>
    </None>
    <None Include="SessionRecords\Microsoft.Azure.Commands.Insights.Test.ScenarioTests.AutoscaleTests\TestRemoveAzureRmAutoscaleSetting.json">
      <CopyToOutputDirectory>Always</CopyToOutputDirectory>
    </None>
    <None Include="SessionRecords\Microsoft.Azure.Commands.Insights.Test.ScenarioTests.ActivityLogsTests\TestGetAzureLogAllParameters.json">
      <CopyToOutputDirectory>Always</CopyToOutputDirectory>
    </None>
    <None Include="SessionRecords\Microsoft.Azure.Commands.Insights.Test.ScenarioTests.MetricsTests\TestGetMetrics.json">
      <CopyToOutputDirectory>Always</CopyToOutputDirectory>
    </None>
    <None Include="SessionRecords\Microsoft.Azure.Commands.Insights.Test.ScenarioTests.MetricsTests\TestGetMetricDefinitions.json">
      <CopyToOutputDirectory>Always</CopyToOutputDirectory>
    </None>
    <None Include="SessionRecords\Microsoft.Azure.Commands.Insights.Test.ScenarioTests.UsageMetricsTests\TestGetUsageMetrics.json">
      <CopyToOutputDirectory>Always</CopyToOutputDirectory>
    </None>
  </ItemGroup>
  <ItemGroup>
    <Service Include="{82A7F48D-3B50-4B1E-B82E-3ADA8210C358}" />
  </ItemGroup>
  <ItemGroup />
  <ItemGroup>
    <None Include="SessionRecords\Microsoft.Azure.Commands.Insights.Test.ScenarioTests.ActionGroupsTests\TestAddGetListSetRemoveActionGroup.json">
      <CopyToOutputDirectory>Always</CopyToOutputDirectory>
    </None>
  </ItemGroup>
  <Import Project="$(MSBuildToolsPath)\Microsoft.CSharp.targets" />
</Project><|MERGE_RESOLUTION|>--- conflicted
+++ resolved
@@ -134,16 +134,13 @@
     </Reference>
   </ItemGroup>
   <ItemGroup>
-<<<<<<< HEAD
     <Compile Include="ActivityLogAlerts\ActivityLogAlertsUtilities.cs" />
     <Compile Include="ActivityLogAlerts\DisableAzureRmActivityLogAlertTests.cs" />
-=======
     <Compile Include="ActionGroups\ActionGroupsUtilities.cs" />
     <Compile Include="ActionGroups\SetAzureRmActionGroupCommandTests.cs" />
     <Compile Include="ActionGroups\GetAzureRmActionGroupCommandTests.cs" />
     <Compile Include="ActionGroups\NewAzureRmActionGroupReceiverCommandTests.cs" />
     <Compile Include="ActionGroups\RemoveAzureRmActionGroupCommandTests.cs" />
->>>>>>> 01645cf7
     <Compile Include="Alerts\AddAzureRmMetricAlertRuleTests.cs" />
     <Compile Include="Alerts\AddAzureRmLogAlertRuleTests.cs" />
     <Compile Include="Alerts\AddAzureRmWebtestAlertRuleTests.cs" />
@@ -177,11 +174,8 @@
     <Compile Include="Metrics\GetAzureRmMetricDefinitionTests.cs" />
     <Compile Include="Metrics\GetAzureRmMetricTests.cs" />
     <Compile Include="Properties\AssemblyInfo.cs" />
-<<<<<<< HEAD
     <Compile Include="ScenarioTests\ActivityLogAlertsTests.cs" />
-=======
     <Compile Include="ScenarioTests\ActionGroupsTests.cs" />
->>>>>>> 01645cf7
     <Compile Include="ScenarioTests\AzureRmLogProfileTests.cs" />
     <Compile Include="ScenarioTests\AzureRmDiagnosticSettingTests.cs" />
     <Compile Include="ScenarioTests\AlertsTests.cs" />
@@ -221,15 +215,11 @@
   </ItemGroup>
   <ItemGroup>
     <None Include="MSSharedLibKey.snk" />
-<<<<<<< HEAD
     <None Include="packages.config" />
     <None Include="ScenarioTests\ActivityLogAlertsTests.ps1">
-=======
-    <None Include="packages.config">
-      <SubType>Designer</SubType>
+      <CopyToOutputDirectory>PreserveNewest</CopyToOutputDirectory>
     </None>
     <None Include="ScenarioTests\ActionGroupsTests.ps1">
->>>>>>> 01645cf7
       <CopyToOutputDirectory>PreserveNewest</CopyToOutputDirectory>
     </None>
     <None Include="ScenarioTests\AzureRmLogProfileTests.ps1">
