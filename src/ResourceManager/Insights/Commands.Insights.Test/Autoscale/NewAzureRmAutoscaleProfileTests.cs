--- conflicted
+++ resolved
@@ -84,11 +84,7 @@
             return autocaseRuleCmd.CreateSettingRule();
         }
 
-<<<<<<< HEAD
         public void InitializeAutoscaleProfile(List<Management.Monitor.Management.Models.ScaleRule> rules = null)
-=======
-        internal void InitializeAutoscaleProfile(List<ScaleRule> rules = null)
->>>>>>> e78e977f
         {
             List<Management.Monitor.Management.Models.ScaleRule> autoscaleRules = rules ?? new List<Management.Monitor.Management.Models.ScaleRule> { this.CreateAutoscaleRule() };
 
