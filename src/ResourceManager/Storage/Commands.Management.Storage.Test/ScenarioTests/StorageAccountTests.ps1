﻿# ----------------------------------------------------------------------------------
#
# Copyright Microsoft Corporation
# Licensed under the Apache License, Version 2.0 (the "License");
# you may not use this file except in compliance with the License.
# You may obtain a copy of the License at
# http://www.apache.org/licenses/LICENSE-2.0
# Unless required by applicable law or agreed to in writing, software
# distributed under the License is distributed on an "AS IS" BASIS,
# WITHOUT WARRANTIES OR CONDITIONS OF ANY KIND, either express or implied.
# See the License for the specific language governing permissions and
# limitations under the License.
# ----------------------------------------------------------------------------------

<#
.SYNOPSIS
Test StorageAccount
.DESCRIPTION
SmokeTest
#>
function Test-StorageAccount
{
    # Setup
    $rgname = Get-StorageManagementTestResourceName;

    try
    {
        # Test
        $stoname = 'sto' + $rgname;
        $stotype = 'Standard_GRS';
        $loc = Get-ProviderLocation ResourceManagement;
        $kind = 'BlobStorage'
        $accessTier = 'Cool'

        Write-Verbose "RGName: $rgname | Loc: $loc"
        New-AzureRmResourceGroup -Name $rgname -Location $loc;
		
        $job = New-AzureRmStorageAccount -ResourceGroupName $rgname -Name $stoname -Location $loc -Type $stotype -Kind $kind -AccessTier $accessTier -AsJob
        $job | Wait-Job
        $stos = Get-AzureRmStorageAccount -ResourceGroupName $rgname;

        $stotype = 'StandardGRS';
        Retry-IfException { $global:sto = Get-AzureRmStorageAccount -ResourceGroupName $rgname  -Name $stoname; }
        Assert-AreEqual $stoname $sto.StorageAccountName;
        Assert-AreEqual $stotype $sto.Sku.Name;
        Assert-AreEqual $loc.ToLower().Replace(" ", "") $sto.Location;
        Assert-AreEqual $kind $sto.Kind;
        Assert-AreEqual $accessTier $sto.AccessTier;

        $stotype = 'Standard_LRS';
        $accessTier = 'Hot'
        # TODO: Still need to do retry for Set-, even after Get- returns it.
        Retry-IfException { $global:sto = Set-AzureRmStorageAccount -ResourceGroupName $rgname -Name $stoname -Type $stotype -AccessTier $accessTier -Force }
        $sto = Get-AzureRmStorageAccount -ResourceGroupName $rgname  -Name $stoname;
        $stotype = 'StandardLRS';
        Assert-AreEqual $stoname $sto.StorageAccountName;
        Assert-AreEqual $stotype $sto.Sku.Name;
        Assert-AreEqual $loc.ToLower().Replace(" ", "") $sto.Location;
        Assert-AreEqual $kind $sto.Kind;
        Assert-AreEqual $accessTier $sto.AccessTier;
    
        $stotype = 'Standard_RAGRS';
        $accessTier = 'Cool'
        Set-AzureRmStorageAccount -ResourceGroupName $rgname -Name $stoname -Type $stotype -AccessTier $accessTier -Force
        
        $sto = Get-AzureRmStorageAccount -ResourceGroupName $rgname  -Name $stoname;
        $stotype = 'StandardRAGRS';
        Assert-AreEqual $stoname $sto.StorageAccountName;
        Assert-AreEqual $stotype $sto.Sku.Name;
        Assert-AreEqual $loc.ToLower().Replace(" ", "") $sto.Location;
        Assert-AreEqual $kind $sto.Kind;
        Assert-AreEqual $accessTier $sto.AccessTier;

        $stotype = 'Standard_GRS';
        Set-AzureRmStorageAccount -ResourceGroupName $rgname -Name $stoname -Type $stotype
        
        $sto = Get-AzureRmStorageAccount -ResourceGroupName $rgname  -Name $stoname;
        $stotype = 'StandardGRS';
        Assert-AreEqual $stoname $sto.StorageAccountName;
        Assert-AreEqual $stotype $sto.Sku.Name;
        Assert-AreEqual $loc.ToLower().Replace(" ", "") $sto.Location;
        Assert-AreEqual $kind $sto.Kind;
        Assert-AreEqual $accessTier $sto.AccessTier;

        $stokey1 = Get-AzureRmStorageAccountKey -ResourceGroupName $rgname -Name $stoname;

        New-AzureRmStorageAccountKey -ResourceGroupName $rgname -Name $stoname -KeyName key1;
        
        $stokey2 = Get-AzureRmStorageAccountKey -ResourceGroupName $rgname -Name $stoname;
        Assert-AreNotEqual $stokey1[0].Value $stokey2[0].Value;
        Assert-AreEqual $stokey2[1].Value $stokey1[1].Value;

        New-AzureRmStorageAccountKey -ResourceGroupName $rgname -Name $stoname -KeyName key2;

        $stokey3 = Get-AzureRmStorageAccountKey -ResourceGroupName $rgname -Name $stoname;
        Assert-AreNotEqual $stokey1[0].Value $stokey2[0].Value;
        Assert-AreEqual $stokey3[0].Value $stokey2[0].Value;
        Assert-AreNotEqual $stokey2[1].Value $stokey3[1].Value;

        Remove-AzureRmStorageAccount -Force -ResourceGroupName $rgname -Name $stoname;
    }
    finally
    {
        # Cleanup
        Clean-ResourceGroup $rgname
    }
}

<#
.SYNOPSIS
Test New-AzureRmStorageAccount
.DESCRIPTION
Smoke[Broken]Test
#>
function Test-NewAzureStorageAccount
{
    # Setup
    $rgname = Get-StorageManagementTestResourceName;

    try
    {
        # Test
        $stoname = 'sto' + $rgname;
        $stotype = 'Standard_LRS';
        $kind = 'StorageV2'

        $loc = Get-ProviderLocation ResourceManagement;
        New-AzureRmResourceGroup -Name $rgname -Location $loc;
		
        New-AzureRmStorageAccount -ResourceGroupName $rgname -Name $stoname -Location $loc -Type $stotype -Kind $kind;
        $sto = Get-AzureRmStorageAccount -ResourceGroupName $rgname  -Name $stoname;
        $stotype = 'StandardLRS';
        Assert-AreEqual $stoname $sto.StorageAccountName;
        Assert-AreEqual $stotype $sto.Sku.Name;
        Assert-AreEqual $loc.ToLower().Replace(" ", "") $sto.Location;
        Assert-AreEqual $kind $sto.Kind;
        Assert-NotNull  $sto.PrimaryEndpoints.Web 
        
        Retry-IfException { Remove-AzureRmStorageAccount -Force -ResourceGroupName $rgname -Name $stoname; }
    }
    finally
    {
        # Cleanup
        Clean-ResourceGroup $rgname
    }
}

<#
.SYNOPSIS
Test Get-AzureRmStorageAccount
.DESCRIPTION
SmokeTest
#>
function Test-GetAzureStorageAccount
{
    # Setup
    $rgname = Get-StorageManagementTestResourceName;

    try
    {
        # Test
        $stoname = 'sto' + $rgname;
        $stotype = 'Standard_GRS';
        $loc = Get-ProviderLocation ResourceManagement;
        $kind = 'Storage'

        New-AzureRmResourceGroup -Name $rgname -Location $loc;
        Write-Output ("Resource Group created")
		
        New-AzureRmStorageAccount -ResourceGroupName $rgname -Name $stoname -Location $loc -Type $stotype ;

        Retry-IfException { $global:sto = Get-AzureRmStorageAccount -ResourceGroupName $rgname -Name $stoname; }
        $stotype = 'StandardGRS';
        Assert-AreEqual $stoname $sto.StorageAccountName;
        Assert-AreEqual $stotype $sto.Sku.Name;
        Assert-AreEqual $loc.ToLower().Replace(" ", "") $sto.Location;
        Assert-AreEqual $kind $sto.Kind;
        Assert-AreEqual $false $sto.EnableHttpsTrafficOnly;

        $stos = Get-AzureRmStorageAccount -ResourceGroupName $rgname;
        Assert-AreEqual $stoname $stos[0].StorageAccountName;
        Assert-AreEqual $stotype $stos[0].Sku.Name;
        Assert-AreEqual $loc.ToLower().Replace(" ", "") $stos[0].Location;
        Assert-AreEqual $kind $sto.Kind;
        Assert-AreEqual $false $sto.EnableHttpsTrafficOnly;

        Remove-AzureRmStorageAccount -Force -ResourceGroupName $rgname -Name $stoname;
    }
    finally
    {
        # Cleanup
        Clean-ResourceGroup $rgname
    }
}

<#
.SYNOPSIS
Test Set-AzureRmStorageAccount
.DESCRIPTION
SmokeTest
#>
function Test-SetAzureStorageAccount
{
    # Setup
    $rgname = Get-StorageManagementTestResourceName;

    try
    {
        # Test
        $stoname = 'sto' + $rgname;
        $stotype = 'Standard_GRS';
        $loc = Get-ProviderLocation ResourceManagement;
        $kind = 'Storage'

        New-AzureRmResourceGroup -Name $rgname -Location $loc;
<<<<<<< HEAD
        New-AzureRmStorageAccount -ResourceGroupName $rgname -Name $stoname -Location $loc -Type $stotype -Kind $kind -EnableHttpsTrafficOnly $true -EnableAzureFilesAadIntegrationForSMB $true -EnableHierarchicalNamespace $true;
=======
        New-AzureRmStorageAccount -ResourceGroupName $rgname -Name $stoname -Location $loc -Type $stotype -Kind $kind -EnableHttpsTrafficOnly $true -EnableHierarchicalNamespace $true;
>>>>>>> 172b856a

        Retry-IfException { $global:sto = Get-AzureRmStorageAccount -ResourceGroupName $rgname -Name $stoname; }
        $stotype = 'StandardGRS';
        Assert-AreEqual $stoname $sto.StorageAccountName;
        Assert-AreEqual $stotype $sto.Sku.Name;
        Assert-AreEqual $loc.ToLower().Replace(" ", "") $sto.Location;
        Assert-AreEqual $kind $sto.Kind;
        Assert-AreEqual $true $sto.EnableHttpsTrafficOnly;
<<<<<<< HEAD
        Assert-AreEqual $true $sto.EnableAzureFilesAadIntegrationForSMB;
=======
>>>>>>> 172b856a
        Assert-AreEqual $true $sto.EnableHierarchicalNamespace;
        
        $stos = Get-AzureRmStorageAccount -ResourceGroupName $rgname;
        Assert-AreEqual $stoname $stos[0].StorageAccountName;
        Assert-AreEqual $stotype $stos[0].Sku.Name;
        Assert-AreEqual $loc.ToLower().Replace(" ", "") $stos[0].Location;
        Assert-AreEqual $kind $sto.Kind;
        Assert-AreEqual $true $sto.EnableHttpsTrafficOnly;
<<<<<<< HEAD
        Assert-AreEqual $true $sto.EnableAzureFilesAadIntegrationForSMB;
=======
>>>>>>> 172b856a
        Assert-AreEqual $true $sto.EnableHierarchicalNamespace;

        $stotype = 'Standard_LRS';
        # TODO: Still need to do retry for Set-, even after Get- returns it.
        Retry-IfException { Set-AzureRmStorageAccount -ResourceGroupName $rgname -Name $stoname -Type $stotype -EnableHttpsTrafficOnly $false -EnableAzureFilesAadIntegrationForSMB $false }
        $stotype = 'Standard_RAGRS';
        $sto = Set-AzureRmStorageAccount -ResourceGroupName $rgname -Name $stoname -Type $stotype;
<<<<<<< HEAD
        Assert-AreEqual $false $sto.EnableAzureFilesAadIntegrationForSMB;
=======
>>>>>>> 172b856a
        Assert-AreEqual $true $sto.EnableHierarchicalNamespace;

        $sto = Get-AzureRmStorageAccount -ResourceGroupName $rgname -Name $stoname;
        $stotype = 'StandardRAGRS';
        Assert-AreEqual $stoname $sto.StorageAccountName;
        Assert-AreEqual $stotype $sto.Sku.Name;
        Assert-AreEqual $loc.ToLower().Replace(" ", "") $sto.Location;
        Assert-AreEqual $kind $sto.Kind;
        Assert-AreEqual $false $sto.EnableHttpsTrafficOnly;
<<<<<<< HEAD
        Assert-AreEqual $false $sto.EnableAzureFilesAadIntegrationForSMB;
=======
>>>>>>> 172b856a
        Assert-AreEqual $true $sto.EnableHierarchicalNamespace;

        Remove-AzureRmStorageAccount -Force -ResourceGroupName $rgname -Name $stoname;
    }
    finally
    {
        # Cleanup
        Clean-ResourceGroup $rgname
    }
}

<#
.SYNOPSIS
Test Remove-AzureRmStorageAccount -Force
.DESCRIPTION
SmokeTest
#>
function Test-RemoveAzureStorageAccount
{
    # Setup
    $rgname = Get-StorageManagementTestResourceName;

    try
    {
        # Test
        $stoname = 'sto' + $rgname;
        $stotype = 'Standard_GRS';
        $loc = Get-ProviderLocation ResourceManagement;

        New-AzureRmResourceGroup -Name $rgname -Location $loc;
		
        $loc = Get-ProviderLocation_Stage;
        New-AzureRmStorageAccount -ResourceGroupName $rgname -Name $stoname -Location $loc -Type $stotype;
        
        Retry-IfException { Remove-AzureRmStorageAccount -Force -ResourceGroupName $rgname -Name $stoname; }
    }
    finally
    {
        # Cleanup
        Clean-ResourceGroup $rgname
    }
}

<#
.SYNOPSIS
Test New-AzureRmStorageAccountEncryptionKeySource
#>
function Test-SetAzureRmStorageAccountKeySource
{
    # Setup
    $rgname = Get-StorageManagementTestResourceName;

    try
    {
        # Test
        $stoname = 'sto' + $rgname;
        $stotype = 'Standard_GRS';
        $loc = Get-ProviderLocation ResourceManagement;

        New-AzureRmResourceGroup -Name $rgname -Location $loc;

        New-AzureRmStorageAccount -ResourceGroupName $rgname -Name $stoname -Location $loc -Type $stotype;
        
        $sto = Set-AzureRmStorageAccount -ResourceGroupName $rgname -Name $stoname -StorageEncryption
        $stotype = 'StandardGRS';
        Assert-AreEqual $stoname $sto.StorageAccountName;
        Assert-AreEqual $stotype $sto.Sku.Name;
        Assert-AreEqual $loc.ToLower().Replace(" ", "") $sto.Location;
        Assert-AreEqual $true $sto.Encryption.Services.Blob.Enabled
        Assert-AreEqual $true $sto.Encryption.Services.File.Enabled
        Assert-AreEqual Microsoft.Storage $sto.Encryption.KeySource;
        Assert-AreEqual $null $sto.Encryption.Keyvaultproperties.Keyname;
        Assert-AreEqual $null $sto.Encryption.Keyvaultproperties.KeyVersion;
        Assert-AreEqual $null $sto.Encryption.Keyvaultproperties.KeyVaultUri;
        
        $sto = Set-AzureRmStorageAccount -ResourceGroupName $rgname -Name $stoname -StorageEncryption -AssignIdentity
        Assert-AreEqual $stoname $sto.StorageAccountName;
        Assert-AreEqual $stotype $sto.Sku.Name;
        Assert-AreEqual $loc.ToLower().Replace(" ", "") $sto.Location;
        Assert-AreNotEqual SystemAssigned $sto.Identity.Type
        Assert-AreEqual $true $sto.Encryption.Services.Blob.Enabled
        Assert-AreEqual $true $sto.Encryption.Services.File.Enabled
        Assert-AreEqual Microsoft.Storage $sto.Encryption.KeySource;
        Assert-AreEqual $null $sto.Encryption.Keyvaultproperties.Keyname;
        Assert-AreEqual $null $sto.Encryption.Keyvaultproperties.KeyVersion;
        Assert-AreEqual $null $sto.Encryption.Keyvaultproperties.KeyVaultUri;
        
        Remove-AzureRmStorageAccount -Force -ResourceGroupName $rgname -Name $stoname; 
    }
    finally
    {
        # Cleanup
        Clean-ResourceGroup $rgname
    }
}

<#
.SYNOPSIS
Test Get-AzureRmStorageAccountKey
#>
function Test-GetAzureStorageAccountKey
{
    # Setup
    $rgname = Get-StorageManagementTestResourceName;

    try
    {
        # Test
        $stoname = 'sto' + $rgname;
        $stotype = 'Standard_GRS';
        $loc = Get-ProviderLocation ResourceManagement;

        New-AzureRmResourceGroup -Name $rgname -Location $loc;
		
        $loc = Get-ProviderLocation_Stage;
        New-AzureRmStorageAccount -ResourceGroupName $rgname -Name $stoname -Location $loc -Type $stotype;
        
        Retry-IfException { $global:stokeys = Get-AzureRmStorageAccountKey -ResourceGroupName $rgname -Name $stoname; }
        Assert-AreNotEqual $stokeys[1].Value $stokeys[0].Value;

        Remove-AzureRmStorageAccount -Force -ResourceGroupName $rgname -Name $stoname;
    }
    finally
    {
        # Cleanup
        Clean-ResourceGroup $rgname
    }
}

<#
.SYNOPSIS
Test New-AzureRmStorageAccountKey
#>
function Test-NewAzureStorageAccountKey
{
    # Setup
    $rgname = Get-StorageManagementTestResourceName;

    try
    {
        # Test
        $stoname = 'sto' + $rgname;
        $stotype = 'Standard_GRS';
        $loc = Get-ProviderLocation ResourceManagement;

        New-AzureRmResourceGroup -Name $rgname -Location $loc;
		
        $loc = Get-ProviderLocation_Stage;
        New-AzureRmStorageAccount -ResourceGroupName $rgname -Name $stoname -Location $loc -Type $stotype;
        
        Retry-IfException { $global:stokey1 = Get-AzureRmStorageAccountKey -ResourceGroupName $rgname -Name $stoname; }

        New-AzureRmStorageAccountKey -ResourceGroupName $rgname -Name $stoname -KeyName key1;

        $stokey2 = Get-AzureRmStorageAccountKey -ResourceGroupName $rgname -Name $stoname;
        Assert-AreNotEqual $stokey1[0].Value $stokey2[0].Value;
        Assert-AreEqual $stokey1[1].Value $stokey2[1].Value;

        New-AzureRmStorageAccountKey -ResourceGroupName $rgname -Name $stoname -KeyName key2;

        $stokey3 = Get-AzureRmStorageAccountKey -ResourceGroupName $rgname -Name $stoname;
        Assert-AreNotEqual $stokey1[0].Value $stokey2[0].Value;
        Assert-AreEqual $stokey2[0].Value $stokey3[0].Value;
        Assert-AreNotEqual $stokey2[1].Value $stokey3[1].Value;

        Remove-AzureRmStorageAccount -Force -ResourceGroupName $rgname -Name $stoname;
    }
    finally
    {
        # Cleanup
        Clean-ResourceGroup $rgname
    }
}

<#
.SYNOPSIS
Test Get-AzureRmStorageAccount | Get-AzureRmStorageAccountKey 
#>
function Test-PipingGetAccountToGetKey
{
    # Setup
    $rgname = Get-StorageManagementTestResourceName;

    try
    {
        # Test
        $stoname = 'sto' + $rgname;
        $stotype = 'Standard_GRS';
        $loc = Get-ProviderLocation ResourceManagement;

        New-AzureRmResourceGroup -Name $rgname -Location $loc;
		
        $loc = Get-ProviderLocation_Stage;
        New-AzureRmStorageAccount -ResourceGroupName $rgname -Name $stoname -Location $loc -Type $stotype;

        Retry-IfException { $global:stokeys = Get-AzureRmStorageAccount -ResourceGroupName $rgname -Name $stoname | Get-AzureRmStorageAccountKey -ResourceGroupName $rgname; }
        Assert-AreNotEqual $stokeys[0].Value $stokeys[1].Value;

        Remove-AzureRmStorageAccount -Force -ResourceGroupName $rgname -Name $stoname;
    }
    finally
    {
        # Cleanup
        Clean-ResourceGroup $rgname
    }
}

<#
.SYNOPSIS
Test Get-AzureRmStorageAccount | Set-AzureRmCurrentStorageAccount
.DESCRIPTION
SmokeTest
#>
function Test-PipingToSetAzureRmCurrentStorageAccount
{
 # Setup
    $rgname = Get-StorageManagementTestResourceName

    try
    {
        # Test
        $stoname = 'sto' + $rgname
        $stotype = 'Standard_GRS'
        $loc = Get-ProviderLocation ResourceManagement

        New-AzureRmResourceGroup -Name $rgname -Location $loc;

        $loc = Get-ProviderLocation_Stage;
        New-AzureRmStorageAccount -ResourceGroupName $rgname -Name $stoname -Location $loc -Type $stotype
        Retry-IfException { $global:sto = Get-AzureRmStorageAccount -ResourceGroupName $rgname  -Name $stoname }
        $global:sto | Set-AzureRmCurrentStorageAccount
        $context = Get-AzureRmContext
        $sub = New-Object -TypeName Microsoft.Azure.Commands.Profile.Models.PSAzureSubscription -ArgumentList $context.Subscription
        Assert-AreEqual $stoname $sub.CurrentStorageAccountName
        $global:sto | Remove-AzureRmStorageAccount -Force
    }
    finally
    {
        # Cleanup
        Clean-ResourceGroup $rgname
    }
}

<#
.SYNOPSIS
Test Set-AzureRmCurrentStorageAccount with RG and storage account name parameters
.DESCRIPTION
SmokeTest
#>
function Test-SetAzureRmCurrentStorageAccount
{
 # Setup
    $rgname = Get-StorageManagementTestResourceName

    try
    {
        # Test
        $stoname = 'sto' + $rgname
        $stotype = 'Standard_GRS'
        $loc = Get-ProviderLocation ResourceManagement

        New-AzureRmResourceGroup -Name $rgname -Location $loc;
		
        $loc = Get-ProviderLocation_Stage;
        New-AzureRmStorageAccount -ResourceGroupName $rgname -Name $stoname -Location $loc -Type $stotype
        Retry-IfException { $global:sto = Get-AzureRmStorageAccount -ResourceGroupName $rgname  -Name $stoname }
        Set-AzureRmCurrentStorageAccount -ResourceGroupName $rgname -StorageAccountName $stoname
        $context = Get-AzureRmContext
        Assert-AreEqual $stoname $context.Subscription.CurrentStorageAccountName
        $global:sto | Remove-AzureRmStorageAccount -Force
    }
    finally
    {
        # Cleanup
        Clean-ResourceGroup $rgname
    }
}

<#
.SYNOPSIS
Test NetworkRule
#>
function Test-NetworkRule
{
    # Setup
    $rgname = Get-StorageManagementTestResourceName;

    try
    {
        # Test
        $stoname = 'sto' + $rgname;
        $stotype = 'Standard_LRS';
        $loc = Get-ProviderLocation ResourceManagement;
        $ip1 = "20.11.0.0/16";
        $ip2 = "10.0.0.0/7";
        $ip3 = "11.1.1.0/24";
        $ip4 = "28.0.2.0/19";

        New-AzureRmResourceGroup -Name $rgname -Location $loc;
<<<<<<< HEAD

        $loc = Get-ProviderLocation_Stage;
        New-AzureRmStorageAccount -ResourceGroupName $rgname -Name $stoname -Location $loc -Type $stotype -NetworkRuleSet (@{bypass="Logging,Metrics,AzureServices";
=======
        
        $global:sto = New-AzureRmStorageAccount -ResourceGroupName $rgname -Name $stoname -Location $loc -Type $stotype -NetworkRuleSet (@{bypass="Logging,Metrics,AzureServices";
>>>>>>> 172b856a
            ipRules=(@{IPAddressOrRange="$ip1";Action="allow"},
            @{IPAddressOrRange="$ip2";Action="allow"});
            defaultAction="Deny"}) 

        $stoacl = (Get-AzureRmStorageAccount -ResourceGroupName $rgname -Name $stoname).NetworkRuleSet
        Assert-AreEqual 7 $stoacl.Bypass;
        Assert-AreEqual Deny $stoacl.DefaultAction;
        Assert-AreEqual 2 $stoacl.IpRules.Count
        Assert-AreEqual $ip1 $stoacl.IpRules[0].IPAddressOrRange;
        Assert-AreEqual $ip2 $stoacl.IpRules[1].IPAddressOrRange;
        Assert-AreEqual 0 $stoacl.VirtualNetworkRules.Count

        $sto | Update-AzureRmStorageAccountNetworkRuleSet -verbose -Bypass AzureServices,Metrics -DefaultAction Allow -IpRule (@{IPAddressOrRange="$ip3";Action="allow"},@{IPAddressOrRange="$ip4";Action="allow"})
        $stoacl = $sto | Get-AzureRmStorageAccountNetworkRuleSet
        $stoacliprule = $stoacl.IpRules
        Assert-AreEqual 6 $stoacl.Bypass;
        Assert-AreEqual Allow $stoacl.DefaultAction;
        Assert-AreEqual 2 $stoacl.IpRules.Count
        Assert-AreEqual $ip3 $stoacl.IpRules[0].IPAddressOrRange;
        Assert-AreEqual $ip4 $stoacl.IpRules[1].IPAddressOrRange;
        Assert-AreEqual 0 $stoacl.VirtualNetworkRules.Count

        $job = Remove-AzureRmStorageAccountNetworkRule -ResourceGroupName $rgname -Name $stoname -IPAddressOrRange "$ip3" -AsJob
        $job | Wait-Job
        $stoacl = Get-AzureRmStorageAccountNetworkRuleSet -ResourceGroupName $rgname -Name $stoname
        Assert-AreEqual 6 $stoacl.Bypass;
        Assert-AreEqual Allow $stoacl.DefaultAction;
        Assert-AreEqual 1 $stoacl.IpRules.Count
        Assert-AreEqual $ip4 $stoacl.IpRules[0].IPAddressOrRange;
        Assert-AreEqual 0 $stoacl.VirtualNetworkRules.Count
        
        $job = Update-AzureRmStorageAccountNetworkRuleSet -ResourceGroupName $rgname -Name $stoname -IpRule @() -DefaultAction Deny -Bypass None -AsJob
        $job | Wait-Job
        $stoacl = Get-AzureRmStorageAccountNetworkRuleSet -ResourceGroupName $rgname -Name $stoname
        Assert-AreEqual 0 $stoacl.Bypass;
        Assert-AreEqual Deny $stoacl.DefaultAction;
        Assert-AreEqual 0 $stoacl.IpRules.Count
        Assert-AreEqual 0 $stoacl.VirtualNetworkRules.Count
        
        foreach($iprule in $stoacliprule) {
            $job = Add-AzureRmStorageAccountNetworkRule -ResourceGroupName $rgname -Name $stoname -IpRule $iprule -AsJob
            $job | Wait-Job
        }

        $stoacl = Get-AzureRmStorageAccountNetworkRuleSet -ResourceGroupName $rgname -Name $stoname
        Assert-AreEqual 0 $stoacl.Bypass;
        Assert-AreEqual Deny $stoacl.DefaultAction;
        Assert-AreEqual 2 $stoacl.IpRules.Count
        Assert-AreEqual $ip3 $stoacl.IpRules[0].IPAddressOrRange;
        Assert-AreEqual $ip4 $stoacl.IpRules[1].IPAddressOrRange;
        Assert-AreEqual 0 $stoacl.VirtualNetworkRules.Count
        
        $job = Set-AzureRmStorageAccount -ResourceGroupName $rgname -Name $stoname -AsJob -NetworkRuleSet (@{bypass="AzureServices";
            ipRules=(@{IPAddressOrRange="$ip1";Action="allow"},
            @{IPAddressOrRange="$ip2";Action="allow"});
            defaultAction="Allow"}) 
        $job | Wait-Job

        $stoacl = Get-AzureRmStorageAccountNetworkRuleSet -ResourceGroupName $rgname -Name $stoname
        Assert-AreEqual 4 $stoacl.Bypass;
        Assert-AreEqual Allow $stoacl.DefaultAction;
        Assert-AreEqual 2 $stoacl.IpRules.Count
        Assert-AreEqual $ip1 $stoacl.IpRules[0].IPAddressOrRange;
        Assert-AreEqual $ip2 $stoacl.IpRules[1].IPAddressOrRange;
        Assert-AreEqual 0 $stoacl.VirtualNetworkRules.Count

        $job = Remove-AzureRmStorageAccount -Force -ResourceGroupName $rgname -Name $stoname -AsJob
        $job | Wait-Job
    }
    finally
    {
        # Cleanup
        Clean-ResourceGroup $rgname
    }
}

<#
.SYNOPSIS
Test SetAzureStorageAccount with Kind as StorageV2
.Description
AzureAutomationTest
#>
function Test-SetAzureStorageAccountStorageV2
{
    # Setup
    $rgname = Get-StorageManagementTestResourceName;

    try
    {
        # Test
        $stoname = 'sto' + $rgname;
        $stotype = 'Standard_GRS';
        $loc = Get-ProviderLocation ResourceManagement;
        $kind = 'Storage'

        New-AzureRmResourceGroup -Name $rgname -Location $loc;
		
        New-AzureRmStorageAccount -ResourceGroupName $rgname -Name $stoname -Location $loc -Type $stotype -Kind $kind;

        Retry-IfException { $global:sto = Get-AzureRmStorageAccount -ResourceGroupName $rgname -Name $stoname; }
        $stotype = 'StandardGRS';
        Assert-AreEqual $stoname $sto.StorageAccountName;
        Assert-AreEqual $stotype $sto.Sku.Name;
        Assert-AreEqual $loc.ToLower().Replace(" ", "") $sto.Location;
        Assert-AreEqual $kind $sto.Kind;        
                    
        $kind = 'StorageV2'
        Set-AzureRmStorageAccount -ResourceGroupName $rgname -Name $stoname -UpgradeToStorageV2;
        $sto = Get-AzureRmStorageAccount -ResourceGroupName $rgname  -Name $stoname;
        Assert-AreEqual $stoname $sto.StorageAccountName;
        Assert-AreEqual $stotype $sto.Sku.Name;
        Assert-AreEqual $loc.ToLower().Replace(" ", "") $sto.Location;
        Assert-AreEqual $kind $sto.Kind;
        Assert-NotNull  $sto.PrimaryEndpoints.Web 

        Remove-AzureRmStorageAccount -Force -ResourceGroupName $rgname -Name $stoname;
    }
    finally
    {
        # Cleanup
        Clean-ResourceGroup $rgname
    }
}



<#
.SYNOPSIS
Test Set/Get/Remove-AzureStorageAccountManagementPolicy
.Description
AzureAutomationTest
#>
function Test-AzureStorageAccountManagementPolicy
{
    # Setup
    $rgname = Get-StorageManagementTestResourceName;

    try
    {
        # Test
        $stoname = 'sto' + $rgname;
        $stotype = 'Standard_GRS';
        $loc = Get-ProviderLocation ResourceManagement;
        $kind = 'StorageV2'

        New-AzureRmResourceGroup -Name $rgname -Location $loc;

        $loc = Get-ProviderLocation_Stage;
        New-AzureRmStorageAccount -ResourceGroupName $rgname -Name $stoname -Location $loc -Type $stotype -Kind $kind;

        Retry-IfException { $global:sto = Get-AzureRmStorageAccount -ResourceGroupName $rgname -Name $stoname; }
        $stotype = 'StandardGRS';
        Assert-AreEqual $stoname $sto.StorageAccountName;
        Assert-AreEqual $stotype $sto.Sku.Name;
        Assert-AreEqual $loc.ToLower().Replace(" ", "") $sto.Location;
        Assert-AreEqual $kind $sto.Kind;        
                    
		$rules = '{
    "version":"0.5",
    "rules":
    [{
        "name": "olcmtest",
        "type": "Lifecycle",
        "definition": {
            "filters":
            {
                "blobTypes":["blockBlob"],
                "prefixMatch":["olcmtestcontainer"]
            },
            "actions":
            {
                "baseBlob":
                {
                    "tierToCool":
                    {
                        "daysAfterModificationGreaterThan":1000
                    },
					"tierToArchive" : {
						"daysAfterModificationGreaterThan" : 90
					},
                    "delete":
                    {
                        "daysAfterModificationGreaterThan":1000
                    }
                },
				"snapshot":
                {
                    "delete":
                    {
                        "daysAfterCreationGreaterThan":5000
                    }
                }
            }
        }
    }]
}'
		$policy = Set-AzureRmStorageAccountManagementPolicy -ResourceGroupName $rgname -StorageAccountName $stoname -Policy $rules		
        Assert-AreEqual ($rules -replace  "\r\n?|\n|\t| ") ($policy.Policy -replace  "\r\n?|\n|\t| ");

		$policy = Get-AzureRmStorageAccountManagementPolicy -ResourceGroupName $rgname -StorageAccountName $stoname
        Assert-AreEqual ($rules -replace  "\r\n?|\n|\t| ") ($policy.Policy -replace  "\r\n?|\n|\t| ");

		Remove-AzureRmStorageAccountManagementPolicy -ResourceGroupName $rgname -StorageAccountName $stoname	
        
		$policy| Set-AzureRmStorageAccountManagementPolicy -ResourceGroupName $rgname -StorageAccountName $stoname 

		$policy = Get-AzureRmStorageAccountManagementPolicy -ResourceGroupName $rgname -StorageAccountName $stoname	
        Assert-AreEqual ($rules -replace  "\r\n?|\n|\t| ") ($policy.Policy -replace  "\r\n?|\n|\t| ");

		$policy| Remove-AzureRmStorageAccountManagementPolicy

        Remove-AzureRmStorageAccount -Force -ResourceGroupName $rgname -Name $stoname;
    }
    finally
    {
        # Cleanup
        Clean-ResourceGroup $rgname
    }
}

<#
.SYNOPSIS
Test GetAzureStorageUsage with current Location
.Description
AzureAutomationTest
#>
function Test-GetAzureStorageLocationUsage
{
        # Test
        $loc = Get-ProviderLocation_Stage ResourceManagement; 

        $usage = Get-AzureRmStorageUsage -Location $loc
        Assert-AreNotEqual 0 $usage.Limit;
        Assert-AreNotEqual 0 $usage.CurrentValue;      
}

<#
.SYNOPSIS
Test New-AzureRmStorageAccountFileStorage
.DESCRIPTION
Smoke[Broken]Test
#>
function Test-NewAzureStorageAccountFileStorage
{
    # Setup
    $rgname = Get-StorageManagementTestResourceName;

    try
    {
        # Test
        $stoname = 'sto' + $rgname;
        $stotype = 'Premium_LRS';
        $kind = 'FileStorage'

        $loc = Get-ProviderLocation ResourceManagement;
        New-AzureRmResourceGroup -Name $rgname -Location $loc;
		
        New-AzureRmStorageAccount -ResourceGroupName $rgname -Name $stoname -Location $loc -Type $stotype -Kind $kind;
        $sto = Get-AzureRmStorageAccount -ResourceGroupName $rgname  -Name $stoname;
        $stotype = 'PremiumLRS';
        Assert-AreEqual $stoname $sto.StorageAccountName;
        Assert-AreEqual $stotype $sto.Sku.Name;
        Assert-AreEqual $loc.ToLower().Replace(" ", "") $sto.Location;
        Assert-AreEqual $kind $sto.Kind; 
        
        Retry-IfException { Remove-AzureRmStorageAccount -Force -ResourceGroupName $rgname -Name $stoname; }
    }
    finally
    {
        # Cleanup
        Clean-ResourceGroup $rgname
    }
}

<#
.SYNOPSIS
Test New-AzureRmStorageAccountBlockBlobStorage
.DESCRIPTION
Smoke[Broken]Test
#>
function Test-NewAzureStorageAccountBlockBlobStorage
{
    # Setup
    $rgname = Get-StorageManagementTestResourceName;

    try
    {
        # Test
        $stoname = 'sto' + $rgname;
        $stotype = 'Premium_LRS';
        $kind = 'BlockBlobStorage'

        $loc = Get-ProviderLocation ResourceManagement;
        New-AzureRmResourceGroup -Name $rgname -Location $loc;
		
        New-AzureRmStorageAccount -ResourceGroupName $rgname -Name $stoname -Location $loc -Type $stotype -Kind $kind;
        $sto = Get-AzureRmStorageAccount -ResourceGroupName $rgname  -Name $stoname;
        $stotype = 'PremiumLRS';
        Assert-AreEqual $stoname $sto.StorageAccountName;
        Assert-AreEqual $stotype $sto.Sku.Name;
        Assert-AreEqual $loc.ToLower().Replace(" ", "") $sto.Location;
        Assert-AreEqual $kind $sto.Kind; 
        
        Retry-IfException { Remove-AzureRmStorageAccount -Force -ResourceGroupName $rgname -Name $stoname; }
    }
    finally
    {
        # Cleanup
        Clean-ResourceGroup $rgname
    }
}

<#
.SYNOPSIS
Test GetAzureStorageUsage with current Location
.Description
AzureAutomationTest
#>
function Test-GetAzureStorageLocationUsage
{
        # Test
        $loc = Get-ProviderLocation_Stage ResourceManagement; 

        $usage = Get-AzureRmStorageUsage -Location $loc
        Assert-AreNotEqual 0 $usage.Limit;
        Assert-AreNotEqual 0 $usage.CurrentValue;      
}

<#
.SYNOPSIS
<<<<<<< HEAD
Test Invoke-AzureRmStorageAccountFailover
.DESCRIPTION
Smoke[Broken]Test
#>
function Test-FailoverAzureStorageAccount
=======
Test Get-AzureRmStorageAccount | New/Set-AzureRmStorageAccount
#>
function Test-PipingNewUpdateAccount
>>>>>>> 172b856a
{
    # Setup
    $rgname = Get-StorageManagementTestResourceName;

    try
    {
        # Test
        $stoname = 'sto' + $rgname;
<<<<<<< HEAD
        $stotype = 'Standard_RAGRS';
        $kind = 'StorageV2'

        $loc = Get-ProviderLocation_Canary ResourceManagement;
        New-AzureRmResourceGroup -Name $rgname -Location $loc;
		
        New-AzureRmStorageAccount -ResourceGroupName $rgname -Name $stoname -Location $loc -Type $stotype -Kind $kind;
        $sto = Get-AzureRmStorageAccount -ResourceGroupName $rgname  -Name $stoname;
        $stotype = 'StandardRAGRS';
        Assert-AreEqual $stoname $sto.StorageAccountName;
        Assert-AreEqual $stotype $sto.Sku.Name;
        Assert-AreEqual $loc.ToLower().Replace(" ", "") $sto.Location;
        Assert-AreEqual $kind $sto.Kind; 
		$seconcaryLocation = $sto.SecondaryLocation

		#Invoke Failover
		$job = Invoke-AzureRmStorageAccountFailover -ResourceGroupName $rgname -Name $stoname -Force -AsJob
		$job | Wait-Job

        $sto = Get-AzureRmStorageAccount -ResourceGroupName $rgname  -Name $stoname;
        Assert-AreEqual $seconcaryLocation $sto.PrimaryLocation;
        Assert-AreEqual 'StandardLRS' $sto.Sku.Name;
        
        Retry-IfException { Remove-AzureRmStorageAccount -Force -ResourceGroupName $rgname -Name $stoname; }
    }
    finally
    {
        # Cleanup
        Clean-ResourceGroup $rgname
    }
}

<#
.SYNOPSIS
Test Get-AzureRmStorageAccount with -IncludeGeoReplicationStats
.DESCRIPTION
Smoke[Broken]Test
#>
function Test-GetAzureStorageAccountGeoReplicationStats
{
    # Setup
    $rgname = Get-StorageManagementTestResourceName;

    try
    {
        # Test
        $stoname = 'sto' + $rgname;
        $stotype = 'Standard_RAGRS';
        $kind = 'StorageV2'

        $loc = Get-ProviderLocation_Canary ResourceManagement;
        New-AzureRmResourceGroup -Name $rgname -Location $loc;
		
        New-AzureRmStorageAccount -ResourceGroupName $rgname -Name $stoname -Location $loc -Type $stotype -Kind $kind;
        $sto = Get-AzureRmStorageAccount -ResourceGroupName $rgname  -Name $stoname -IncludeGeoReplicationStats;
        $stotype = 'StandardRAGRS';
        Assert-AreEqual $stoname $sto.StorageAccountName;
        Assert-AreEqual $stotype $sto.Sku.Name;
        Assert-AreEqual $loc.ToLower().Replace(" ", "") $sto.Location;
        Assert-AreEqual $kind $sto.Kind; 
        Assert-NotNull $sto.GeoReplicationStats.Status
        Assert-NotNull $sto.GeoReplicationStats.LastSyncTime
        
        Retry-IfException { Remove-AzureRmStorageAccount -Force -ResourceGroupName $rgname -Name $stoname; }
=======
        $stoname2 = 'sto' + $rgname + '2';
        $stotype = 'Standard_GRS';
        $loc = Get-ProviderLocation ResourceManagement;

        New-AzureRmResourceGroup -Name $rgname -Location $loc;

        $global:sto = New-AzureRmStorageAccount -ResourceGroupName $rgname -Name $stoname -Location $loc -Type $stotype;

        Retry-IfException { $global:sto2 = Get-AzureRmStorageAccount -ResourceGroupName $rgname -Name $stoname | New-AzureRmStorageAccount -Name $stoname2 -skuName $stotype; }
        Assert-AreEqual $sto.ResourceGroupName $sto2.ResourceGroupName;
        Assert-AreEqual $sto.Location $sto2.Location;
        Assert-AreNotEqual $sto.StorageAccountName $sto2.StorageAccountName;
		
		Get-AzureRmStorageAccount -ResourceGroupName $rgname -Name $stoname | set-AzureRmStorageAccount -UpgradeToStorageV2
		$global:sto = $sto | set-AzureRmStorageAccount -EnableHttpsTrafficOnly $true
        Assert-AreEqual 'StorageV2' $sto.Kind;
        Assert-AreEqual $true $sto.EnableHttpsTrafficOnly;

        Get-AzureRmStorageAccount -ResourceGroupName $rgname -Name $stoname | Remove-AzureRmStorageAccount -Force;
        $sto2 | Remove-AzureRmStorageAccount -Force;
>>>>>>> 172b856a
    }
    finally
    {
        # Cleanup
        Clean-ResourceGroup $rgname
    }
}<|MERGE_RESOLUTION|>--- conflicted
+++ resolved
@@ -213,11 +213,7 @@
         $kind = 'Storage'
 
         New-AzureRmResourceGroup -Name $rgname -Location $loc;
-<<<<<<< HEAD
         New-AzureRmStorageAccount -ResourceGroupName $rgname -Name $stoname -Location $loc -Type $stotype -Kind $kind -EnableHttpsTrafficOnly $true -EnableAzureFilesAadIntegrationForSMB $true -EnableHierarchicalNamespace $true;
-=======
-        New-AzureRmStorageAccount -ResourceGroupName $rgname -Name $stoname -Location $loc -Type $stotype -Kind $kind -EnableHttpsTrafficOnly $true -EnableHierarchicalNamespace $true;
->>>>>>> 172b856a
 
         Retry-IfException { $global:sto = Get-AzureRmStorageAccount -ResourceGroupName $rgname -Name $stoname; }
         $stotype = 'StandardGRS';
@@ -226,10 +222,7 @@
         Assert-AreEqual $loc.ToLower().Replace(" ", "") $sto.Location;
         Assert-AreEqual $kind $sto.Kind;
         Assert-AreEqual $true $sto.EnableHttpsTrafficOnly;
-<<<<<<< HEAD
         Assert-AreEqual $true $sto.EnableAzureFilesAadIntegrationForSMB;
-=======
->>>>>>> 172b856a
         Assert-AreEqual $true $sto.EnableHierarchicalNamespace;
         
         $stos = Get-AzureRmStorageAccount -ResourceGroupName $rgname;
@@ -238,10 +231,7 @@
         Assert-AreEqual $loc.ToLower().Replace(" ", "") $stos[0].Location;
         Assert-AreEqual $kind $sto.Kind;
         Assert-AreEqual $true $sto.EnableHttpsTrafficOnly;
-<<<<<<< HEAD
         Assert-AreEqual $true $sto.EnableAzureFilesAadIntegrationForSMB;
-=======
->>>>>>> 172b856a
         Assert-AreEqual $true $sto.EnableHierarchicalNamespace;
 
         $stotype = 'Standard_LRS';
@@ -249,10 +239,7 @@
         Retry-IfException { Set-AzureRmStorageAccount -ResourceGroupName $rgname -Name $stoname -Type $stotype -EnableHttpsTrafficOnly $false -EnableAzureFilesAadIntegrationForSMB $false }
         $stotype = 'Standard_RAGRS';
         $sto = Set-AzureRmStorageAccount -ResourceGroupName $rgname -Name $stoname -Type $stotype;
-<<<<<<< HEAD
         Assert-AreEqual $false $sto.EnableAzureFilesAadIntegrationForSMB;
-=======
->>>>>>> 172b856a
         Assert-AreEqual $true $sto.EnableHierarchicalNamespace;
 
         $sto = Get-AzureRmStorageAccount -ResourceGroupName $rgname -Name $stoname;
@@ -262,10 +249,7 @@
         Assert-AreEqual $loc.ToLower().Replace(" ", "") $sto.Location;
         Assert-AreEqual $kind $sto.Kind;
         Assert-AreEqual $false $sto.EnableHttpsTrafficOnly;
-<<<<<<< HEAD
         Assert-AreEqual $false $sto.EnableAzureFilesAadIntegrationForSMB;
-=======
->>>>>>> 172b856a
         Assert-AreEqual $true $sto.EnableHierarchicalNamespace;
 
         Remove-AzureRmStorageAccount -Force -ResourceGroupName $rgname -Name $stoname;
@@ -565,14 +549,8 @@
         $ip4 = "28.0.2.0/19";
 
         New-AzureRmResourceGroup -Name $rgname -Location $loc;
-<<<<<<< HEAD
-
-        $loc = Get-ProviderLocation_Stage;
-        New-AzureRmStorageAccount -ResourceGroupName $rgname -Name $stoname -Location $loc -Type $stotype -NetworkRuleSet (@{bypass="Logging,Metrics,AzureServices";
-=======
         
         $global:sto = New-AzureRmStorageAccount -ResourceGroupName $rgname -Name $stoname -Location $loc -Type $stotype -NetworkRuleSet (@{bypass="Logging,Metrics,AzureServices";
->>>>>>> 172b856a
             ipRules=(@{IPAddressOrRange="$ip1";Action="allow"},
             @{IPAddressOrRange="$ip2";Action="allow"});
             defaultAction="Deny"}) 
@@ -903,26 +881,19 @@
 
 <#
 .SYNOPSIS
-<<<<<<< HEAD
 Test Invoke-AzureRmStorageAccountFailover
 .DESCRIPTION
 Smoke[Broken]Test
 #>
 function Test-FailoverAzureStorageAccount
-=======
-Test Get-AzureRmStorageAccount | New/Set-AzureRmStorageAccount
-#>
-function Test-PipingNewUpdateAccount
->>>>>>> 172b856a
-{
-    # Setup
-    $rgname = Get-StorageManagementTestResourceName;
-
-    try
-    {
-        # Test
-        $stoname = 'sto' + $rgname;
-<<<<<<< HEAD
+{
+    # Setup
+    $rgname = Get-StorageManagementTestResourceName;
+
+    try
+    {
+        # Test
+        $stoname = 'sto' + $rgname;
         $stotype = 'Standard_RAGRS';
         $kind = 'StorageV2'
 
@@ -987,7 +958,25 @@
         Assert-NotNull $sto.GeoReplicationStats.LastSyncTime
         
         Retry-IfException { Remove-AzureRmStorageAccount -Force -ResourceGroupName $rgname -Name $stoname; }
-=======
+        }
+    finally
+    {
+        # Cleanup
+        Clean-ResourceGroup $rgname
+    }
+}
+
+Test Get-AzureRmStorageAccount | New/Set-AzureRmStorageAccount
+#>
+function Test-PipingNewUpdateAccount
+{
+    # Setup
+    $rgname = Get-StorageManagementTestResourceName;
+
+    try
+    {
+        # Test
+        $stoname = 'sto' + $rgname;
         $stoname2 = 'sto' + $rgname + '2';
         $stotype = 'Standard_GRS';
         $loc = Get-ProviderLocation ResourceManagement;
@@ -1008,7 +997,6 @@
 
         Get-AzureRmStorageAccount -ResourceGroupName $rgname -Name $stoname | Remove-AzureRmStorageAccount -Force;
         $sto2 | Remove-AzureRmStorageAccount -Force;
->>>>>>> 172b856a
     }
     finally
     {
