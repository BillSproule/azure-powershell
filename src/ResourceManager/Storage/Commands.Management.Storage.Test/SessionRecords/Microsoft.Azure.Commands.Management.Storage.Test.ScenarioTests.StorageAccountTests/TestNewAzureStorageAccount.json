--- conflicted
+++ resolved
@@ -1,10 +1,6 @@
 {
   "Entries": [
     {
-<<<<<<< HEAD
-      "RequestUri": "/subscriptions/45b60d85-fd72-427a-a708-f994d26e593e/resourcegroups/pstestrg5691?api-version=2016-02-01",
-      "EncodedRequestUri": "L3N1YnNjcmlwdGlvbnMvNDViNjBkODUtZmQ3Mi00MjdhLWE3MDgtZjk5NGQyNmU1OTNlL3Jlc291cmNlZ3JvdXBzL3BzdGVzdHJnNTY5MT9hcGktdmVyc2lvbj0yMDE2LTAyLTAx",
-=======
       "RequestUri": "/subscriptions/45b60d85-fd72-427a-a708-f994d26e593e/providers/Microsoft.Storage?api-version=2016-09-01",
       "EncodedRequestUri": "L3N1YnNjcmlwdGlvbnMvNDViNjBkODUtZmQ3Mi00MjdhLWE3MDgtZjk5NGQyNmU1OTNlL3Byb3ZpZGVycy9NaWNyb3NvZnQuU3RvcmFnZT9hcGktdmVyc2lvbj0yMDE2LTA5LTAx",
       "RequestMethod": "GET",
@@ -127,15 +123,14 @@
     {
       "RequestUri": "/subscriptions/45b60d85-fd72-427a-a708-f994d26e593e/resourcegroups/pstestrg332?api-version=2016-09-01",
       "EncodedRequestUri": "L3N1YnNjcmlwdGlvbnMvNDViNjBkODUtZmQ3Mi00MjdhLWE3MDgtZjk5NGQyNmU1OTNlL3Jlc291cmNlZ3JvdXBzL3BzdGVzdHJnMzMyP2FwaS12ZXJzaW9uPTIwMTYtMDktMDE=",
->>>>>>> 6ec3ca34
       "RequestMethod": "PUT",
-      "RequestBody": "{\r\n  \"location\": \"westus\"\r\n}",
+      "RequestBody": "{\r\n  \"location\": \"West US\"\r\n}",
       "RequestHeaders": {
         "Content-Type": [
           "application/json; charset=utf-8"
         ],
         "Content-Length": [
-          "28"
+          "29"
         ],
         "x-ms-client-request-id": [
           "d1b4c662-2bb2-4d7c-a1e0-78cd0f3c6f29"
@@ -150,11 +145,7 @@
           "Microsoft.Azure.Management.Internal.Resources.ResourceManagementClient/1.0.0.0"
         ]
       },
-<<<<<<< HEAD
-      "ResponseBody": "{\r\n  \"id\": \"/subscriptions/45b60d85-fd72-427a-a708-f994d26e593e/resourceGroups/pstestrg5691\",\r\n  \"name\": \"pstestrg5691\",\r\n  \"location\": \"westus\",\r\n  \"properties\": {\r\n    \"provisioningState\": \"Succeeded\"\r\n  }\r\n}",
-=======
       "ResponseBody": "{\r\n  \"id\": \"/subscriptions/45b60d85-fd72-427a-a708-f994d26e593e/resourceGroups/pstestrg332\",\r\n  \"name\": \"pstestrg332\",\r\n  \"location\": \"westus\",\r\n  \"properties\": {\r\n    \"provisioningState\": \"Succeeded\"\r\n  }\r\n}",
->>>>>>> 6ec3ca34
       "ResponseHeaders": {
         "Content-Length": [
           "175"
@@ -169,18 +160,6 @@
           "no-cache"
         ],
         "x-ms-ratelimit-remaining-subscription-writes": [
-<<<<<<< HEAD
-          "1194"
-        ],
-        "x-ms-request-id": [
-          "323e4cd4-26eb-4274-9e7a-d2986e94f513"
-        ],
-        "x-ms-correlation-request-id": [
-          "323e4cd4-26eb-4274-9e7a-d2986e94f513"
-        ],
-        "x-ms-routing-request-id": [
-          "SOUTHEASTASIA:20180504T030925Z:323e4cd4-26eb-4274-9e7a-d2986e94f513"
-=======
           "1199"
         ],
         "x-ms-request-id": [
@@ -191,23 +170,18 @@
         ],
         "x-ms-routing-request-id": [
           "SOUTHEASTASIA:20180831T040741Z:887ae340-dde5-407c-9594-4e7a4906460e"
->>>>>>> 6ec3ca34
-        ],
-        "Strict-Transport-Security": [
-          "max-age=31536000; includeSubDomains"
-        ],
-        "X-Content-Type-Options": [
-          "nosniff"
-        ],
-        "Cache-Control": [
-          "no-cache"
-        ],
-        "Date": [
-<<<<<<< HEAD
-          "Fri, 04 May 2018 03:09:25 GMT"
-=======
+        ],
+        "Strict-Transport-Security": [
+          "max-age=31536000; includeSubDomains"
+        ],
+        "X-Content-Type-Options": [
+          "nosniff"
+        ],
+        "Cache-Control": [
+          "no-cache"
+        ],
+        "Date": [
           "Fri, 31 Aug 2018 04:07:41 GMT"
->>>>>>> 6ec3ca34
         ]
       },
       "StatusCode": 201
@@ -216,11 +190,7 @@
       "RequestUri": "/subscriptions/45b60d85-fd72-427a-a708-f994d26e593e/providers/Microsoft.Storage/checkNameAvailability?api-version=2018-03-01-preview",
       "EncodedRequestUri": "L3N1YnNjcmlwdGlvbnMvNDViNjBkODUtZmQ3Mi00MjdhLWE3MDgtZjk5NGQyNmU1OTNlL3Byb3ZpZGVycy9NaWNyb3NvZnQuU3RvcmFnZS9jaGVja05hbWVBdmFpbGFiaWxpdHk/YXBpLXZlcnNpb249MjAxOC0wMy0wMS1wcmV2aWV3",
       "RequestMethod": "POST",
-<<<<<<< HEAD
-      "RequestBody": "{\r\n  \"name\": \"stopstestrg5691\",\r\n  \"type\": \"Microsoft.Storage/storageAccounts\"\r\n}",
-=======
       "RequestBody": "{\r\n  \"name\": \"stopstestrg332\",\r\n  \"type\": \"Microsoft.Storage/storageAccounts\"\r\n}",
->>>>>>> 6ec3ca34
       "RequestHeaders": {
         "Content-Type": [
           "application/json; charset=utf-8"
@@ -229,27 +199,16 @@
           "80"
         ],
         "x-ms-client-request-id": [
-<<<<<<< HEAD
-          "b9fef046-7502-4084-9090-f9507f2c2f00"
-=======
           "96ae8369-ed8b-45fe-8600-5c3ab461af05"
->>>>>>> 6ec3ca34
         ],
         "accept-language": [
           "en-US"
         ],
         "User-Agent": [
-<<<<<<< HEAD
-          "FxVersion/4.7.2633.0",
-          "OSName/Windows10Enterprise",
-          "OSVersion/6.3.16299",
-          "Microsoft.Azure.Management.Storage.StorageManagementClient/7.2.1.5"
-=======
           "FxVersion/4.7.3132.0",
           "OSName/Windows10Enterprise",
           "OSVersion/6.3.17134",
           "Microsoft.Azure.Management.Storage.StorageManagementClient/8.1.0.0"
->>>>>>> 6ec3ca34
         ]
       },
       "ResponseBody": "{\r\n  \"nameAvailable\": true\r\n}",
@@ -267,25 +226,12 @@
           "no-cache"
         ],
         "x-ms-request-id": [
-<<<<<<< HEAD
-          "dd766e5c-4146-41a8-b2d9-372bb03e6288"
-=======
           "1d5fdffc-4521-470e-9c7d-613a5e74dcff"
->>>>>>> 6ec3ca34
-        ],
-        "Strict-Transport-Security": [
-          "max-age=31536000; includeSubDomains"
-        ],
-        "x-ms-ratelimit-remaining-subscription-reads": [
-<<<<<<< HEAD
-          "14942"
-        ],
-        "x-ms-correlation-request-id": [
-          "d52ad856-5343-497a-8db9-58acae8eec2e"
-        ],
-        "x-ms-routing-request-id": [
-          "SOUTHEASTASIA:20180504T030927Z:d52ad856-5343-497a-8db9-58acae8eec2e"
-=======
+        ],
+        "Strict-Transport-Security": [
+          "max-age=31536000; includeSubDomains"
+        ],
+        "x-ms-ratelimit-remaining-subscription-reads": [
           "11997"
         ],
         "x-ms-correlation-request-id": [
@@ -293,20 +239,15 @@
         ],
         "x-ms-routing-request-id": [
           "SOUTHEASTASIA:20180831T040742Z:f1ebdcf6-2644-41e6-a4f4-2b5d4c0a2206"
->>>>>>> 6ec3ca34
-        ],
-        "X-Content-Type-Options": [
-          "nosniff"
-        ],
-        "Cache-Control": [
-          "no-cache"
-        ],
-        "Date": [
-<<<<<<< HEAD
-          "Fri, 04 May 2018 03:09:26 GMT"
-=======
+        ],
+        "X-Content-Type-Options": [
+          "nosniff"
+        ],
+        "Cache-Control": [
+          "no-cache"
+        ],
+        "Date": [
           "Fri, 31 Aug 2018 04:07:42 GMT"
->>>>>>> 6ec3ca34
         ],
         "Server": [
           "Microsoft-Azure-Storage-Resource-Provider/1.0,Microsoft-HTTPAPI/2.0 Microsoft-HTTPAPI/2.0"
@@ -315,44 +256,28 @@
       "StatusCode": 200
     },
     {
-<<<<<<< HEAD
-      "RequestUri": "/subscriptions/45b60d85-fd72-427a-a708-f994d26e593e/resourceGroups/pstestrg5691/providers/Microsoft.Storage/storageAccounts/stopstestrg5691?api-version=2018-03-01-preview",
-      "EncodedRequestUri": "L3N1YnNjcmlwdGlvbnMvNDViNjBkODUtZmQ3Mi00MjdhLWE3MDgtZjk5NGQyNmU1OTNlL3Jlc291cmNlR3JvdXBzL3BzdGVzdHJnNTY5MS9wcm92aWRlcnMvTWljcm9zb2Z0LlN0b3JhZ2Uvc3RvcmFnZUFjY291bnRzL3N0b3BzdGVzdHJnNTY5MT9hcGktdmVyc2lvbj0yMDE4LTAzLTAxLXByZXZpZXc=",
-=======
       "RequestUri": "/subscriptions/45b60d85-fd72-427a-a708-f994d26e593e/resourceGroups/pstestrg332/providers/Microsoft.Storage/storageAccounts/stopstestrg332?api-version=2018-03-01-preview",
       "EncodedRequestUri": "L3N1YnNjcmlwdGlvbnMvNDViNjBkODUtZmQ3Mi00MjdhLWE3MDgtZjk5NGQyNmU1OTNlL3Jlc291cmNlR3JvdXBzL3BzdGVzdHJnMzMyL3Byb3ZpZGVycy9NaWNyb3NvZnQuU3RvcmFnZS9zdG9yYWdlQWNjb3VudHMvc3RvcHN0ZXN0cmczMzI/YXBpLXZlcnNpb249MjAxOC0wMy0wMS1wcmV2aWV3",
->>>>>>> 6ec3ca34
       "RequestMethod": "PUT",
-      "RequestBody": "{\r\n  \"sku\": {\r\n    \"name\": \"Standard_LRS\"\r\n  },\r\n  \"kind\": \"StorageV2\",\r\n  \"location\": \"eastus2(stage)\"\r\n}",
+      "RequestBody": "{\r\n  \"sku\": {\r\n    \"name\": \"Standard_LRS\"\r\n  },\r\n  \"kind\": \"StorageV2\",\r\n  \"location\": \"West US\"\r\n}",
       "RequestHeaders": {
         "Content-Type": [
           "application/json; charset=utf-8"
         ],
         "Content-Length": [
-          "106"
+          "99"
         ],
         "x-ms-client-request-id": [
-<<<<<<< HEAD
-          "06b827ef-1ef6-46e2-b6b7-929e19173416"
-=======
           "7a78b310-abca-45ee-99f2-81089cfba096"
->>>>>>> 6ec3ca34
         ],
         "accept-language": [
           "en-US"
         ],
         "User-Agent": [
-<<<<<<< HEAD
-          "FxVersion/4.7.2633.0",
-          "OSName/Windows10Enterprise",
-          "OSVersion/6.3.16299",
-          "Microsoft.Azure.Management.Storage.StorageManagementClient/7.2.1.5"
-=======
           "FxVersion/4.7.3132.0",
           "OSName/Windows10Enterprise",
           "OSVersion/6.3.17134",
           "Microsoft.Azure.Management.Storage.StorageManagementClient/8.1.0.0"
->>>>>>> 6ec3ca34
         ]
       },
       "ResponseBody": "",
@@ -373,26 +298,12 @@
           "17"
         ],
         "x-ms-request-id": [
-<<<<<<< HEAD
-          "49afe681-6f94-4cdb-8ce7-ec75a305d491"
-=======
           "781e9b4c-79ec-4f72-92c2-1ca945a6b0fa"
->>>>>>> 6ec3ca34
         ],
         "Strict-Transport-Security": [
           "max-age=31536000; includeSubDomains"
         ],
         "x-ms-ratelimit-remaining-subscription-writes": [
-<<<<<<< HEAD
-          "1195"
-        ],
-        "x-ms-correlation-request-id": [
-          "0dcdd84f-c0f6-4f82-b75f-5adf41cc3da1"
-        ],
-        "x-ms-routing-request-id": [
-          "SOUTHEASTASIA:20180504T030930Z:0dcdd84f-c0f6-4f82-b75f-5adf41cc3da1"
-        ],
-=======
           "1198"
         ],
         "x-ms-correlation-request-id": [
@@ -461,22 +372,14 @@
         "x-ms-routing-request-id": [
           "SOUTHEASTASIA:20180831T040803Z:d40e27d4-f4b9-4f98-8cb7-9b9d27946db4"
         ],
->>>>>>> 6ec3ca34
-        "X-Content-Type-Options": [
-          "nosniff"
-        ],
-        "Cache-Control": [
-          "no-cache"
-        ],
-        "Date": [
-<<<<<<< HEAD
-          "Fri, 04 May 2018 03:09:29 GMT"
-        ],
-        "Location": [
-          "https://management.azure.com/subscriptions/45b60d85-fd72-427a-a708-f994d26e593e/providers/Microsoft.Storage/locations/eastus2(stage)/asyncoperations/49afe681-6f94-4cdb-8ce7-ec75a305d491?monitor=true&api-version=2018-03-01-preview"
-=======
+        "X-Content-Type-Options": [
+          "nosniff"
+        ],
+        "Cache-Control": [
+          "no-cache"
+        ],
+        "Date": [
           "Fri, 31 Aug 2018 04:08:03 GMT"
->>>>>>> 6ec3ca34
         ],
         "Server": [
           "Microsoft-Azure-Storage-Resource-Provider/1.0,Microsoft-HTTPAPI/2.0 Microsoft-HTTPAPI/2.0"
@@ -485,13 +388,8 @@
       "StatusCode": 200
     },
     {
-<<<<<<< HEAD
-      "RequestUri": "/subscriptions/45b60d85-fd72-427a-a708-f994d26e593e/providers/Microsoft.Storage/locations/eastus2(stage)/asyncoperations/49afe681-6f94-4cdb-8ce7-ec75a305d491?monitor=true&api-version=2018-03-01-preview",
-      "EncodedRequestUri": "L3N1YnNjcmlwdGlvbnMvNDViNjBkODUtZmQ3Mi00MjdhLWE3MDgtZjk5NGQyNmU1OTNlL3Byb3ZpZGVycy9NaWNyb3NvZnQuU3RvcmFnZS9sb2NhdGlvbnMvZWFzdHVzMihzdGFnZSkvYXN5bmNvcGVyYXRpb25zLzQ5YWZlNjgxLTZmOTQtNGNkYi04Y2U3LWVjNzVhMzA1ZDQ5MT9tb25pdG9yPXRydWUmYXBpLXZlcnNpb249MjAxOC0wMy0wMS1wcmV2aWV3",
-=======
       "RequestUri": "/subscriptions/45b60d85-fd72-427a-a708-f994d26e593e/resourceGroups/pstestrg332/providers/Microsoft.Storage/storageAccounts/stopstestrg332?api-version=2018-03-01-preview",
       "EncodedRequestUri": "L3N1YnNjcmlwdGlvbnMvNDViNjBkODUtZmQ3Mi00MjdhLWE3MDgtZjk5NGQyNmU1OTNlL3Jlc291cmNlR3JvdXBzL3BzdGVzdHJnMzMyL3Byb3ZpZGVycy9NaWNyb3NvZnQuU3RvcmFnZS9zdG9yYWdlQWNjb3VudHMvc3RvcHN0ZXN0cmczMzI/YXBpLXZlcnNpb249MjAxOC0wMy0wMS1wcmV2aWV3",
->>>>>>> 6ec3ca34
       "RequestMethod": "GET",
       "RequestBody": "",
       "RequestHeaders": {
@@ -502,18 +400,6 @@
           "en-US"
         ],
         "User-Agent": [
-<<<<<<< HEAD
-          "FxVersion/4.7.2633.0",
-          "OSName/Windows10Enterprise",
-          "OSVersion/6.3.16299",
-          "Microsoft.Azure.Management.Storage.StorageManagementClient/7.2.1.5"
-        ]
-      },
-      "ResponseBody": "{\r\n  \"sku\": {\r\n    \"name\": \"Standard_LRS\",\r\n    \"tier\": \"Standard\"\r\n  },\r\n  \"kind\": \"StorageV2\",\r\n  \"id\": \"/subscriptions/45b60d85-fd72-427a-a708-f994d26e593e/resourceGroups/pstestrg5691/providers/Microsoft.Storage/storageAccounts/stopstestrg5691\",\r\n  \"name\": \"stopstestrg5691\",\r\n  \"type\": \"Microsoft.Storage/storageAccounts\",\r\n  \"location\": \"eastus2(stage)\",\r\n  \"tags\": {},\r\n  \"properties\": {\r\n    \"networkAcls\": {\r\n      \"bypass\": \"AzureServices\",\r\n      \"virtualNetworkRules\": [],\r\n      \"ipRules\": [],\r\n      \"defaultAction\": \"Allow\"\r\n    },\r\n    \"trustedDirectories\": [\r\n      \"72f988bf-86f1-41af-91ab-2d7cd011db47\"\r\n    ],\r\n    \"supportsHttpsTrafficOnly\": false,\r\n    \"encryption\": {\r\n      \"services\": {\r\n        \"file\": {\r\n          \"enabled\": true,\r\n          \"lastEnabledTime\": \"2018-05-04T03:09:29.8170666Z\"\r\n        },\r\n        \"blob\": {\r\n          \"enabled\": true,\r\n          \"lastEnabledTime\": \"2018-05-04T03:09:29.8170666Z\"\r\n        }\r\n      },\r\n      \"keySource\": \"Microsoft.Storage\"\r\n    },\r\n    \"accessTier\": \"Hot\",\r\n    \"provisioningState\": \"Succeeded\",\r\n    \"creationTime\": \"2018-05-04T03:09:29.7544814Z\",\r\n    \"primaryEndpoints\": {\r\n      \"web\": \"https://stopstestrg5691.z1.web.core.windows.net/\",\r\n      \"blob\": \"https://stopstestrg5691.blob.core.windows.net/\",\r\n      \"queue\": \"https://stopstestrg5691.queue.core.windows.net/\",\r\n      \"table\": \"https://stopstestrg5691.table.core.windows.net/\",\r\n      \"file\": \"https://stopstestrg5691.file.core.windows.net/\"\r\n    },\r\n    \"primaryLocation\": \"eastus2(stage)\",\r\n    \"statusOfPrimary\": \"available\"\r\n  }\r\n}",
-      "ResponseHeaders": {
-        "Content-Length": [
-          "1208"
-=======
           "FxVersion/4.7.3132.0",
           "OSName/Windows10Enterprise",
           "OSVersion/6.3.17134",
@@ -524,7 +410,6 @@
       "ResponseHeaders": {
         "Content-Length": [
           "1185"
->>>>>>> 6ec3ca34
         ],
         "Content-Type": [
           "application/json"
@@ -536,25 +421,12 @@
           "no-cache"
         ],
         "x-ms-request-id": [
-<<<<<<< HEAD
-          "ae43877d-024a-42fc-8ba2-240723bb1615"
-=======
           "1f4d619e-0529-4ec5-92ed-8ad7761a9005"
->>>>>>> 6ec3ca34
-        ],
-        "Strict-Transport-Security": [
-          "max-age=31536000; includeSubDomains"
-        ],
-        "x-ms-ratelimit-remaining-subscription-reads": [
-<<<<<<< HEAD
-          "14941"
-        ],
-        "x-ms-correlation-request-id": [
-          "1e3bc198-b2e6-4865-a4ec-6373bf15bc9f"
-        ],
-        "x-ms-routing-request-id": [
-          "SOUTHEASTASIA:20180504T030947Z:1e3bc198-b2e6-4865-a4ec-6373bf15bc9f"
-=======
+        ],
+        "Strict-Transport-Security": [
+          "max-age=31536000; includeSubDomains"
+        ],
+        "x-ms-ratelimit-remaining-subscription-reads": [
           "11995"
         ],
         "x-ms-correlation-request-id": [
@@ -562,20 +434,15 @@
         ],
         "x-ms-routing-request-id": [
           "SOUTHEASTASIA:20180831T040804Z:1739ed2f-f3f1-43ac-88a1-947b6aaea846"
->>>>>>> 6ec3ca34
-        ],
-        "X-Content-Type-Options": [
-          "nosniff"
-        ],
-        "Cache-Control": [
-          "no-cache"
-        ],
-        "Date": [
-<<<<<<< HEAD
-          "Fri, 04 May 2018 03:09:46 GMT"
-=======
+        ],
+        "X-Content-Type-Options": [
+          "nosniff"
+        ],
+        "Cache-Control": [
+          "no-cache"
+        ],
+        "Date": [
           "Fri, 31 Aug 2018 04:08:03 GMT"
->>>>>>> 6ec3ca34
         ],
         "Server": [
           "Microsoft-Azure-Storage-Resource-Provider/1.0,Microsoft-HTTPAPI/2.0 Microsoft-HTTPAPI/2.0"
@@ -584,39 +451,18 @@
       "StatusCode": 200
     },
     {
-<<<<<<< HEAD
-      "RequestUri": "/subscriptions/45b60d85-fd72-427a-a708-f994d26e593e/resourceGroups/pstestrg5691/providers/Microsoft.Storage/storageAccounts/stopstestrg5691?api-version=2018-03-01-preview",
-      "EncodedRequestUri": "L3N1YnNjcmlwdGlvbnMvNDViNjBkODUtZmQ3Mi00MjdhLWE3MDgtZjk5NGQyNmU1OTNlL3Jlc291cmNlR3JvdXBzL3BzdGVzdHJnNTY5MS9wcm92aWRlcnMvTWljcm9zb2Z0LlN0b3JhZ2Uvc3RvcmFnZUFjY291bnRzL3N0b3BzdGVzdHJnNTY5MT9hcGktdmVyc2lvbj0yMDE4LTAzLTAxLXByZXZpZXc=",
-=======
       "RequestUri": "/subscriptions/45b60d85-fd72-427a-a708-f994d26e593e/resourceGroups/pstestrg332/providers/Microsoft.Storage/storageAccounts/stopstestrg332?api-version=2018-03-01-preview",
       "EncodedRequestUri": "L3N1YnNjcmlwdGlvbnMvNDViNjBkODUtZmQ3Mi00MjdhLWE3MDgtZjk5NGQyNmU1OTNlL3Jlc291cmNlR3JvdXBzL3BzdGVzdHJnMzMyL3Byb3ZpZGVycy9NaWNyb3NvZnQuU3RvcmFnZS9zdG9yYWdlQWNjb3VudHMvc3RvcHN0ZXN0cmczMzI/YXBpLXZlcnNpb249MjAxOC0wMy0wMS1wcmV2aWV3",
->>>>>>> 6ec3ca34
       "RequestMethod": "GET",
       "RequestBody": "",
       "RequestHeaders": {
         "x-ms-client-request-id": [
-<<<<<<< HEAD
-          "98ea7f18-0a47-454e-8a82-63d216564b11"
-=======
           "e8f35516-bd64-48ae-987c-e1e1bf025791"
->>>>>>> 6ec3ca34
         ],
         "accept-language": [
           "en-US"
         ],
         "User-Agent": [
-<<<<<<< HEAD
-          "FxVersion/4.7.2633.0",
-          "OSName/Windows10Enterprise",
-          "OSVersion/6.3.16299",
-          "Microsoft.Azure.Management.Storage.StorageManagementClient/7.2.1.5"
-        ]
-      },
-      "ResponseBody": "{\r\n  \"sku\": {\r\n    \"name\": \"Standard_LRS\",\r\n    \"tier\": \"Standard\"\r\n  },\r\n  \"kind\": \"StorageV2\",\r\n  \"id\": \"/subscriptions/45b60d85-fd72-427a-a708-f994d26e593e/resourceGroups/pstestrg5691/providers/Microsoft.Storage/storageAccounts/stopstestrg5691\",\r\n  \"name\": \"stopstestrg5691\",\r\n  \"type\": \"Microsoft.Storage/storageAccounts\",\r\n  \"location\": \"eastus2(stage)\",\r\n  \"tags\": {},\r\n  \"properties\": {\r\n    \"networkAcls\": {\r\n      \"bypass\": \"AzureServices\",\r\n      \"virtualNetworkRules\": [],\r\n      \"ipRules\": [],\r\n      \"defaultAction\": \"Allow\"\r\n    },\r\n    \"trustedDirectories\": [\r\n      \"72f988bf-86f1-41af-91ab-2d7cd011db47\"\r\n    ],\r\n    \"supportsHttpsTrafficOnly\": false,\r\n    \"encryption\": {\r\n      \"services\": {\r\n        \"file\": {\r\n          \"enabled\": true,\r\n          \"lastEnabledTime\": \"2018-05-04T03:09:29.8170666Z\"\r\n        },\r\n        \"blob\": {\r\n          \"enabled\": true,\r\n          \"lastEnabledTime\": \"2018-05-04T03:09:29.8170666Z\"\r\n        }\r\n      },\r\n      \"keySource\": \"Microsoft.Storage\"\r\n    },\r\n    \"accessTier\": \"Hot\",\r\n    \"provisioningState\": \"Succeeded\",\r\n    \"creationTime\": \"2018-05-04T03:09:29.7544814Z\",\r\n    \"primaryEndpoints\": {\r\n      \"web\": \"https://stopstestrg5691.z1.web.core.windows.net/\",\r\n      \"blob\": \"https://stopstestrg5691.blob.core.windows.net/\",\r\n      \"queue\": \"https://stopstestrg5691.queue.core.windows.net/\",\r\n      \"table\": \"https://stopstestrg5691.table.core.windows.net/\",\r\n      \"file\": \"https://stopstestrg5691.file.core.windows.net/\"\r\n    },\r\n    \"primaryLocation\": \"eastus2(stage)\",\r\n    \"statusOfPrimary\": \"available\"\r\n  }\r\n}",
-      "ResponseHeaders": {
-        "Content-Length": [
-          "1208"
-=======
           "FxVersion/4.7.3132.0",
           "OSName/Windows10Enterprise",
           "OSVersion/6.3.17134",
@@ -627,7 +473,6 @@
       "ResponseHeaders": {
         "Content-Length": [
           "1185"
->>>>>>> 6ec3ca34
         ],
         "Content-Type": [
           "application/json"
@@ -639,25 +484,12 @@
           "no-cache"
         ],
         "x-ms-request-id": [
-<<<<<<< HEAD
-          "4acc4e5e-eb44-4353-9a0a-82da1f777880"
-=======
           "d4821366-042c-4d00-880a-f91c489f5b10"
->>>>>>> 6ec3ca34
-        ],
-        "Strict-Transport-Security": [
-          "max-age=31536000; includeSubDomains"
-        ],
-        "x-ms-ratelimit-remaining-subscription-reads": [
-<<<<<<< HEAD
-          "14940"
-        ],
-        "x-ms-correlation-request-id": [
-          "d7fc25e6-ed9e-48f7-a8b2-6c78495d03cf"
-        ],
-        "x-ms-routing-request-id": [
-          "SOUTHEASTASIA:20180504T030947Z:d7fc25e6-ed9e-48f7-a8b2-6c78495d03cf"
-=======
+        ],
+        "Strict-Transport-Security": [
+          "max-age=31536000; includeSubDomains"
+        ],
+        "x-ms-ratelimit-remaining-subscription-reads": [
           "11994"
         ],
         "x-ms-correlation-request-id": [
@@ -665,20 +497,15 @@
         ],
         "x-ms-routing-request-id": [
           "SOUTHEASTASIA:20180831T040804Z:3ccd6caa-af78-479c-9de0-923fac18b2ff"
->>>>>>> 6ec3ca34
-        ],
-        "X-Content-Type-Options": [
-          "nosniff"
-        ],
-        "Cache-Control": [
-          "no-cache"
-        ],
-        "Date": [
-<<<<<<< HEAD
-          "Fri, 04 May 2018 03:09:47 GMT"
-=======
+        ],
+        "X-Content-Type-Options": [
+          "nosniff"
+        ],
+        "Cache-Control": [
+          "no-cache"
+        ],
+        "Date": [
           "Fri, 31 Aug 2018 04:08:04 GMT"
->>>>>>> 6ec3ca34
         ],
         "Server": [
           "Microsoft-Azure-Storage-Resource-Provider/1.0,Microsoft-HTTPAPI/2.0 Microsoft-HTTPAPI/2.0"
@@ -687,15 +514,6 @@
       "StatusCode": 200
     },
     {
-<<<<<<< HEAD
-      "RequestUri": "/subscriptions/45b60d85-fd72-427a-a708-f994d26e593e/resourceGroups/pstestrg5691/providers/Microsoft.Storage/storageAccounts/stopstestrg5691?api-version=2018-03-01-preview",
-      "EncodedRequestUri": "L3N1YnNjcmlwdGlvbnMvNDViNjBkODUtZmQ3Mi00MjdhLWE3MDgtZjk5NGQyNmU1OTNlL3Jlc291cmNlR3JvdXBzL3BzdGVzdHJnNTY5MS9wcm92aWRlcnMvTWljcm9zb2Z0LlN0b3JhZ2Uvc3RvcmFnZUFjY291bnRzL3N0b3BzdGVzdHJnNTY5MT9hcGktdmVyc2lvbj0yMDE4LTAzLTAxLXByZXZpZXc=",
-      "RequestMethod": "GET",
-      "RequestBody": "",
-      "RequestHeaders": {
-        "x-ms-client-request-id": [
-          "c2196723-f8ad-4239-a377-c193e31e4ccc"
-=======
       "RequestUri": "/subscriptions/45b60d85-fd72-427a-a708-f994d26e593e/resourceGroups/pstestrg332/providers/Microsoft.Storage/storageAccounts/stopstestrg332?api-version=2018-03-01-preview",
       "EncodedRequestUri": "L3N1YnNjcmlwdGlvbnMvNDViNjBkODUtZmQ3Mi00MjdhLWE3MDgtZjk5NGQyNmU1OTNlL3Jlc291cmNlR3JvdXBzL3BzdGVzdHJnMzMyL3Byb3ZpZGVycy9NaWNyb3NvZnQuU3RvcmFnZS9zdG9yYWdlQWNjb3VudHMvc3RvcHN0ZXN0cmczMzI/YXBpLXZlcnNpb249MjAxOC0wMy0wMS1wcmV2aWV3",
       "RequestMethod": "DELETE",
@@ -703,24 +521,11 @@
       "RequestHeaders": {
         "x-ms-client-request-id": [
           "e531927f-df47-42b9-969a-9f09d0f0e472"
->>>>>>> 6ec3ca34
         ],
         "accept-language": [
           "en-US"
         ],
         "User-Agent": [
-<<<<<<< HEAD
-          "FxVersion/4.7.2633.0",
-          "OSName/Windows10Enterprise",
-          "OSVersion/6.3.16299",
-          "Microsoft.Azure.Management.Storage.StorageManagementClient/7.2.1.5"
-        ]
-      },
-      "ResponseBody": "{\r\n  \"sku\": {\r\n    \"name\": \"Standard_LRS\",\r\n    \"tier\": \"Standard\"\r\n  },\r\n  \"kind\": \"StorageV2\",\r\n  \"id\": \"/subscriptions/45b60d85-fd72-427a-a708-f994d26e593e/resourceGroups/pstestrg5691/providers/Microsoft.Storage/storageAccounts/stopstestrg5691\",\r\n  \"name\": \"stopstestrg5691\",\r\n  \"type\": \"Microsoft.Storage/storageAccounts\",\r\n  \"location\": \"eastus2(stage)\",\r\n  \"tags\": {},\r\n  \"properties\": {\r\n    \"networkAcls\": {\r\n      \"bypass\": \"AzureServices\",\r\n      \"virtualNetworkRules\": [],\r\n      \"ipRules\": [],\r\n      \"defaultAction\": \"Allow\"\r\n    },\r\n    \"trustedDirectories\": [\r\n      \"72f988bf-86f1-41af-91ab-2d7cd011db47\"\r\n    ],\r\n    \"supportsHttpsTrafficOnly\": false,\r\n    \"encryption\": {\r\n      \"services\": {\r\n        \"file\": {\r\n          \"enabled\": true,\r\n          \"lastEnabledTime\": \"2018-05-04T03:09:29.8170666Z\"\r\n        },\r\n        \"blob\": {\r\n          \"enabled\": true,\r\n          \"lastEnabledTime\": \"2018-05-04T03:09:29.8170666Z\"\r\n        }\r\n      },\r\n      \"keySource\": \"Microsoft.Storage\"\r\n    },\r\n    \"accessTier\": \"Hot\",\r\n    \"provisioningState\": \"Succeeded\",\r\n    \"creationTime\": \"2018-05-04T03:09:29.7544814Z\",\r\n    \"primaryEndpoints\": {\r\n      \"web\": \"https://stopstestrg5691.z1.web.core.windows.net/\",\r\n      \"blob\": \"https://stopstestrg5691.blob.core.windows.net/\",\r\n      \"queue\": \"https://stopstestrg5691.queue.core.windows.net/\",\r\n      \"table\": \"https://stopstestrg5691.table.core.windows.net/\",\r\n      \"file\": \"https://stopstestrg5691.file.core.windows.net/\"\r\n    },\r\n    \"primaryLocation\": \"eastus2(stage)\",\r\n    \"statusOfPrimary\": \"available\"\r\n  }\r\n}",
-      "ResponseHeaders": {
-        "Content-Length": [
-          "1208"
-=======
           "FxVersion/4.7.3132.0",
           "OSName/Windows10Enterprise",
           "OSVersion/6.3.17134",
@@ -731,7 +536,6 @@
       "ResponseHeaders": {
         "Content-Length": [
           "0"
->>>>>>> 6ec3ca34
         ],
         "Content-Type": [
           "text/plain; charset=utf-8"
@@ -743,25 +547,11 @@
           "no-cache"
         ],
         "x-ms-request-id": [
-<<<<<<< HEAD
-          "f2858329-b798-420b-a3ef-7ae859c1825a"
-=======
           "a1ad3b3d-415e-40f8-af75-b99946a51d14"
->>>>>>> 6ec3ca34
-        ],
-        "Strict-Transport-Security": [
-          "max-age=31536000; includeSubDomains"
-        ],
-<<<<<<< HEAD
-        "x-ms-ratelimit-remaining-subscription-reads": [
-          "14939"
-        ],
-        "x-ms-correlation-request-id": [
-          "d303c60b-4769-4c4a-80ba-a87c00ba6850"
-        ],
-        "x-ms-routing-request-id": [
-          "SOUTHEASTASIA:20180504T030948Z:d303c60b-4769-4c4a-80ba-a87c00ba6850"
-=======
+        ],
+        "Strict-Transport-Security": [
+          "max-age=31536000; includeSubDomains"
+        ],
         "x-ms-ratelimit-remaining-subscription-deletes": [
           "14999"
         ],
@@ -770,20 +560,15 @@
         ],
         "x-ms-routing-request-id": [
           "SOUTHEASTASIA:20180831T040806Z:9248f689-b941-44bb-9d66-c3b9f3fdd710"
->>>>>>> 6ec3ca34
-        ],
-        "X-Content-Type-Options": [
-          "nosniff"
-        ],
-        "Cache-Control": [
-          "no-cache"
-        ],
-        "Date": [
-<<<<<<< HEAD
-          "Fri, 04 May 2018 03:09:47 GMT"
-=======
+        ],
+        "X-Content-Type-Options": [
+          "nosniff"
+        ],
+        "Cache-Control": [
+          "no-cache"
+        ],
+        "Date": [
           "Fri, 31 Aug 2018 04:08:06 GMT"
->>>>>>> 6ec3ca34
         ],
         "Server": [
           "Microsoft-Azure-Storage-Resource-Provider/1.0,Microsoft-HTTPAPI/2.0 Microsoft-HTTPAPI/2.0"
@@ -792,38 +577,22 @@
       "StatusCode": 200
     },
     {
-<<<<<<< HEAD
-      "RequestUri": "/subscriptions/45b60d85-fd72-427a-a708-f994d26e593e/resourceGroups/pstestrg5691/providers/Microsoft.Storage/storageAccounts/stopstestrg5691?api-version=2018-03-01-preview",
-      "EncodedRequestUri": "L3N1YnNjcmlwdGlvbnMvNDViNjBkODUtZmQ3Mi00MjdhLWE3MDgtZjk5NGQyNmU1OTNlL3Jlc291cmNlR3JvdXBzL3BzdGVzdHJnNTY5MS9wcm92aWRlcnMvTWljcm9zb2Z0LlN0b3JhZ2Uvc3RvcmFnZUFjY291bnRzL3N0b3BzdGVzdHJnNTY5MT9hcGktdmVyc2lvbj0yMDE4LTAzLTAxLXByZXZpZXc=",
-=======
       "RequestUri": "/subscriptions/45b60d85-fd72-427a-a708-f994d26e593e/resourcegroups/pstestrg332?api-version=2016-09-01",
       "EncodedRequestUri": "L3N1YnNjcmlwdGlvbnMvNDViNjBkODUtZmQ3Mi00MjdhLWE3MDgtZjk5NGQyNmU1OTNlL3Jlc291cmNlZ3JvdXBzL3BzdGVzdHJnMzMyP2FwaS12ZXJzaW9uPTIwMTYtMDktMDE=",
->>>>>>> 6ec3ca34
       "RequestMethod": "DELETE",
       "RequestBody": "",
       "RequestHeaders": {
         "x-ms-client-request-id": [
-<<<<<<< HEAD
-          "f357142a-937c-463c-b40b-3c20ff62f2d2"
-=======
           "e44b2b1e-d284-4570-be39-0d463c47779e"
->>>>>>> 6ec3ca34
         ],
         "accept-language": [
           "en-US"
         ],
         "User-Agent": [
-<<<<<<< HEAD
-          "FxVersion/4.7.2633.0",
-          "OSName/Windows10Enterprise",
-          "OSVersion/6.3.16299",
-          "Microsoft.Azure.Management.Storage.StorageManagementClient/7.2.1.5"
-=======
-          "FxVersion/4.7.3132.0",
-          "OSName/Windows10Enterprise",
-          "OSVersion/6.3.17134",
-          "Microsoft.Azure.Management.Internal.Resources.ResourceManagementClient/1.0.0.0"
->>>>>>> 6ec3ca34
+          "FxVersion/4.7.3132.0",
+          "OSName/Windows10Enterprise",
+          "OSVersion/6.3.17134",
+          "Microsoft.Azure.Management.Internal.Resources.ResourceManagementClient/1.0.0.0"
         ]
       },
       "ResponseBody": "",
@@ -844,9 +613,6 @@
           "14998"
         ],
         "x-ms-request-id": [
-<<<<<<< HEAD
-          "91e37778-3550-41bd-872e-b998342f369f"
-=======
           "04e90b86-8fab-4b60-9415-073efdabc73e"
         ],
         "x-ms-correlation-request-id": [
@@ -854,21 +620,10 @@
         ],
         "x-ms-routing-request-id": [
           "SOUTHEASTASIA:20180831T040809Z:04e90b86-8fab-4b60-9415-073efdabc73e"
->>>>>>> 6ec3ca34
-        ],
-        "Strict-Transport-Security": [
-          "max-age=31536000; includeSubDomains"
-        ],
-<<<<<<< HEAD
-        "x-ms-ratelimit-remaining-subscription-writes": [
-          "1194"
-        ],
-        "x-ms-correlation-request-id": [
-          "7d3c0653-563d-4ae4-bf54-196dba74066d"
-        ],
-        "x-ms-routing-request-id": [
-          "SOUTHEASTASIA:20180504T030950Z:7d3c0653-563d-4ae4-bf54-196dba74066d"
-=======
+        ],
+        "Strict-Transport-Security": [
+          "max-age=31536000; includeSubDomains"
+        ],
         "X-Content-Type-Options": [
           "nosniff"
         ],
@@ -925,20 +680,15 @@
         ],
         "Strict-Transport-Security": [
           "max-age=31536000; includeSubDomains"
->>>>>>> 6ec3ca34
-        ],
-        "X-Content-Type-Options": [
-          "nosniff"
-        ],
-        "Cache-Control": [
-          "no-cache"
-        ],
-        "Date": [
-<<<<<<< HEAD
-          "Fri, 04 May 2018 03:09:49 GMT"
-=======
+        ],
+        "X-Content-Type-Options": [
+          "nosniff"
+        ],
+        "Cache-Control": [
+          "no-cache"
+        ],
+        "Date": [
           "Fri, 31 Aug 2018 04:08:24 GMT"
->>>>>>> 6ec3ca34
         ],
         "Location": [
           "https://management.azure.com/subscriptions/45b60d85-fd72-427a-a708-f994d26e593e/operationresults/eyJqb2JJZCI6IlJFU09VUkNFR1JPVVBERUxFVElPTkpPQi1QU1RFU1RSRzMzMi1XRVNUVVMiLCJqb2JMb2NhdGlvbiI6Indlc3R1cyJ9?api-version=2016-09-01"
@@ -947,15 +697,9 @@
       "StatusCode": 202
     },
     {
-<<<<<<< HEAD
-      "RequestUri": "/subscriptions/45b60d85-fd72-427a-a708-f994d26e593e/resourcegroups/pstestrg5691?api-version=2016-02-01",
-      "EncodedRequestUri": "L3N1YnNjcmlwdGlvbnMvNDViNjBkODUtZmQ3Mi00MjdhLWE3MDgtZjk5NGQyNmU1OTNlL3Jlc291cmNlZ3JvdXBzL3BzdGVzdHJnNTY5MT9hcGktdmVyc2lvbj0yMDE2LTAyLTAx",
-      "RequestMethod": "DELETE",
-=======
       "RequestUri": "/subscriptions/45b60d85-fd72-427a-a708-f994d26e593e/operationresults/eyJqb2JJZCI6IlJFU09VUkNFR1JPVVBERUxFVElPTkpPQi1QU1RFU1RSRzMzMi1XRVNUVVMiLCJqb2JMb2NhdGlvbiI6Indlc3R1cyJ9?api-version=2016-09-01",
       "EncodedRequestUri": "L3N1YnNjcmlwdGlvbnMvNDViNjBkODUtZmQ3Mi00MjdhLWE3MDgtZjk5NGQyNmU1OTNlL29wZXJhdGlvbnJlc3VsdHMvZXlKcWIySkpaQ0k2SWxKRlUwOVZVa05GUjFKUFZWQkVSVXhGVkVsUFRrcFBRaTFRVTFSRlUxUlNSek16TWkxWFJWTlVWVk1pTENKcWIySk1iMk5oZEdsdmJpSTZJbmRsYzNSMWN5Sjk/YXBpLXZlcnNpb249MjAxNi0wOS0wMQ==",
       "RequestMethod": "GET",
->>>>>>> 6ec3ca34
       "RequestBody": "",
       "RequestHeaders": {
         "User-Agent": [
@@ -979,19 +723,6 @@
         "Retry-After": [
           "15"
         ],
-<<<<<<< HEAD
-        "x-ms-ratelimit-remaining-subscription-writes": [
-          "1193"
-        ],
-        "x-ms-request-id": [
-          "9511b954-b5b9-44e8-bcdf-9c2cd6991505"
-        ],
-        "x-ms-correlation-request-id": [
-          "9511b954-b5b9-44e8-bcdf-9c2cd6991505"
-        ],
-        "x-ms-routing-request-id": [
-          "SOUTHEASTASIA:20180504T030954Z:9511b954-b5b9-44e8-bcdf-9c2cd6991505"
-=======
         "x-ms-ratelimit-remaining-subscription-reads": [
           "11992"
         ],
@@ -1003,41 +734,28 @@
         ],
         "x-ms-routing-request-id": [
           "SOUTHEASTASIA:20180831T040840Z:97f28765-ffcb-42fe-8429-afa79b65faae"
->>>>>>> 6ec3ca34
-        ],
-        "Strict-Transport-Security": [
-          "max-age=31536000; includeSubDomains"
-        ],
-        "X-Content-Type-Options": [
-          "nosniff"
-        ],
-        "Cache-Control": [
-          "no-cache"
-        ],
-        "Date": [
-<<<<<<< HEAD
-          "Fri, 04 May 2018 03:09:53 GMT"
-        ],
-        "Location": [
-          "https://management.azure.com/subscriptions/45b60d85-fd72-427a-a708-f994d26e593e/operationresults/eyJqb2JJZCI6IlJFU09VUkNFR1JPVVBERUxFVElPTkpPQi1QU1RFU1RSRzU2OTEtV0VTVFVTIiwiam9iTG9jYXRpb24iOiJ3ZXN0dXMifQ?api-version=2016-02-01"
-=======
+        ],
+        "Strict-Transport-Security": [
+          "max-age=31536000; includeSubDomains"
+        ],
+        "X-Content-Type-Options": [
+          "nosniff"
+        ],
+        "Cache-Control": [
+          "no-cache"
+        ],
+        "Date": [
           "Fri, 31 Aug 2018 04:08:40 GMT"
         ],
         "Location": [
           "https://management.azure.com/subscriptions/45b60d85-fd72-427a-a708-f994d26e593e/operationresults/eyJqb2JJZCI6IlJFU09VUkNFR1JPVVBERUxFVElPTkpPQi1QU1RFU1RSRzMzMi1XRVNUVVMiLCJqb2JMb2NhdGlvbiI6Indlc3R1cyJ9?api-version=2016-09-01"
->>>>>>> 6ec3ca34
         ]
       },
       "StatusCode": 202
     },
     {
-<<<<<<< HEAD
-      "RequestUri": "/subscriptions/45b60d85-fd72-427a-a708-f994d26e593e/operationresults/eyJqb2JJZCI6IlJFU09VUkNFR1JPVVBERUxFVElPTkpPQi1QU1RFU1RSRzU2OTEtV0VTVFVTIiwiam9iTG9jYXRpb24iOiJ3ZXN0dXMifQ?api-version=2016-02-01",
-      "EncodedRequestUri": "L3N1YnNjcmlwdGlvbnMvNDViNjBkODUtZmQ3Mi00MjdhLWE3MDgtZjk5NGQyNmU1OTNlL29wZXJhdGlvbnJlc3VsdHMvZXlKcWIySkpaQ0k2SWxKRlUwOVZVa05GUjFKUFZWQkVSVXhGVkVsUFRrcFBRaTFRVTFSRlUxUlNSelUyT1RFdFYwVlRWRlZUSWl3aWFtOWlURzlqWVhScGIyNGlPaUozWlhOMGRYTWlmUT9hcGktdmVyc2lvbj0yMDE2LTAyLTAx",
-=======
       "RequestUri": "/subscriptions/45b60d85-fd72-427a-a708-f994d26e593e/operationresults/eyJqb2JJZCI6IlJFU09VUkNFR1JPVVBERUxFVElPTkpPQi1QU1RFU1RSRzMzMi1XRVNUVVMiLCJqb2JMb2NhdGlvbiI6Indlc3R1cyJ9?api-version=2016-09-01",
       "EncodedRequestUri": "L3N1YnNjcmlwdGlvbnMvNDViNjBkODUtZmQ3Mi00MjdhLWE3MDgtZjk5NGQyNmU1OTNlL29wZXJhdGlvbnJlc3VsdHMvZXlKcWIySkpaQ0k2SWxKRlUwOVZVa05GUjFKUFZWQkVSVXhGVkVsUFRrcFBRaTFRVTFSRlUxUlNSek16TWkxWFJWTlVWVk1pTENKcWIySk1iMk5oZEdsdmJpSTZJbmRsYzNSMWN5Sjk/YXBpLXZlcnNpb249MjAxNi0wOS0wMQ==",
->>>>>>> 6ec3ca34
       "RequestMethod": "GET",
       "RequestBody": "",
       "RequestHeaders": {
@@ -1063,18 +781,6 @@
           "15"
         ],
         "x-ms-ratelimit-remaining-subscription-reads": [
-<<<<<<< HEAD
-          "14906"
-        ],
-        "x-ms-request-id": [
-          "a1294a4a-8150-4a84-aabe-8d0fd8f58c84"
-        ],
-        "x-ms-correlation-request-id": [
-          "a1294a4a-8150-4a84-aabe-8d0fd8f58c84"
-        ],
-        "x-ms-routing-request-id": [
-          "SOUTHEASTASIA:20180504T030954Z:a1294a4a-8150-4a84-aabe-8d0fd8f58c84"
-=======
           "11991"
         ],
         "x-ms-request-id": [
@@ -1085,41 +791,28 @@
         ],
         "x-ms-routing-request-id": [
           "SOUTHEASTASIA:20180831T040855Z:5269154f-d516-4e4f-9926-7d82cc3d415e"
->>>>>>> 6ec3ca34
-        ],
-        "Strict-Transport-Security": [
-          "max-age=31536000; includeSubDomains"
-        ],
-        "X-Content-Type-Options": [
-          "nosniff"
-        ],
-        "Cache-Control": [
-          "no-cache"
-        ],
-        "Date": [
-<<<<<<< HEAD
-          "Fri, 04 May 2018 03:09:54 GMT"
-        ],
-        "Location": [
-          "https://management.azure.com/subscriptions/45b60d85-fd72-427a-a708-f994d26e593e/operationresults/eyJqb2JJZCI6IlJFU09VUkNFR1JPVVBERUxFVElPTkpPQi1QU1RFU1RSRzU2OTEtV0VTVFVTIiwiam9iTG9jYXRpb24iOiJ3ZXN0dXMifQ?api-version=2016-02-01"
-=======
+        ],
+        "Strict-Transport-Security": [
+          "max-age=31536000; includeSubDomains"
+        ],
+        "X-Content-Type-Options": [
+          "nosniff"
+        ],
+        "Cache-Control": [
+          "no-cache"
+        ],
+        "Date": [
           "Fri, 31 Aug 2018 04:08:55 GMT"
         ],
         "Location": [
           "https://management.azure.com/subscriptions/45b60d85-fd72-427a-a708-f994d26e593e/operationresults/eyJqb2JJZCI6IlJFU09VUkNFR1JPVVBERUxFVElPTkpPQi1QU1RFU1RSRzMzMi1XRVNUVVMiLCJqb2JMb2NhdGlvbiI6Indlc3R1cyJ9?api-version=2016-09-01"
->>>>>>> 6ec3ca34
         ]
       },
       "StatusCode": 202
     },
     {
-<<<<<<< HEAD
-      "RequestUri": "/subscriptions/45b60d85-fd72-427a-a708-f994d26e593e/operationresults/eyJqb2JJZCI6IlJFU09VUkNFR1JPVVBERUxFVElPTkpPQi1QU1RFU1RSRzU2OTEtV0VTVFVTIiwiam9iTG9jYXRpb24iOiJ3ZXN0dXMifQ?api-version=2016-02-01",
-      "EncodedRequestUri": "L3N1YnNjcmlwdGlvbnMvNDViNjBkODUtZmQ3Mi00MjdhLWE3MDgtZjk5NGQyNmU1OTNlL29wZXJhdGlvbnJlc3VsdHMvZXlKcWIySkpaQ0k2SWxKRlUwOVZVa05GUjFKUFZWQkVSVXhGVkVsUFRrcFBRaTFRVTFSRlUxUlNSelUyT1RFdFYwVlRWRlZUSWl3aWFtOWlURzlqWVhScGIyNGlPaUozWlhOMGRYTWlmUT9hcGktdmVyc2lvbj0yMDE2LTAyLTAx",
-=======
       "RequestUri": "/subscriptions/45b60d85-fd72-427a-a708-f994d26e593e/operationresults/eyJqb2JJZCI6IlJFU09VUkNFR1JPVVBERUxFVElPTkpPQi1QU1RFU1RSRzMzMi1XRVNUVVMiLCJqb2JMb2NhdGlvbiI6Indlc3R1cyJ9?api-version=2016-09-01",
       "EncodedRequestUri": "L3N1YnNjcmlwdGlvbnMvNDViNjBkODUtZmQ3Mi00MjdhLWE3MDgtZjk5NGQyNmU1OTNlL29wZXJhdGlvbnJlc3VsdHMvZXlKcWIySkpaQ0k2SWxKRlUwOVZVa05GUjFKUFZWQkVSVXhGVkVsUFRrcFBRaTFRVTFSRlUxUlNSek16TWkxWFJWTlVWVk1pTENKcWIySk1iMk5oZEdsdmJpSTZJbmRsYzNSMWN5Sjk/YXBpLXZlcnNpb249MjAxNi0wOS0wMQ==",
->>>>>>> 6ec3ca34
       "RequestMethod": "GET",
       "RequestBody": "",
       "RequestHeaders": {
@@ -1145,18 +838,6 @@
           "15"
         ],
         "x-ms-ratelimit-remaining-subscription-reads": [
-<<<<<<< HEAD
-          "14905"
-        ],
-        "x-ms-request-id": [
-          "7357b304-3ee9-46d8-8970-902a61703e37"
-        ],
-        "x-ms-correlation-request-id": [
-          "7357b304-3ee9-46d8-8970-902a61703e37"
-        ],
-        "x-ms-routing-request-id": [
-          "SOUTHEASTASIA:20180504T031010Z:7357b304-3ee9-46d8-8970-902a61703e37"
-=======
           "11990"
         ],
         "x-ms-request-id": [
@@ -1167,41 +848,28 @@
         ],
         "x-ms-routing-request-id": [
           "SOUTHEASTASIA:20180831T040911Z:e5e0d49b-c2c7-47a5-9ea8-72d2792330f7"
->>>>>>> 6ec3ca34
-        ],
-        "Strict-Transport-Security": [
-          "max-age=31536000; includeSubDomains"
-        ],
-        "X-Content-Type-Options": [
-          "nosniff"
-        ],
-        "Cache-Control": [
-          "no-cache"
-        ],
-        "Date": [
-<<<<<<< HEAD
-          "Fri, 04 May 2018 03:10:09 GMT"
-        ],
-        "Location": [
-          "https://management.azure.com/subscriptions/45b60d85-fd72-427a-a708-f994d26e593e/operationresults/eyJqb2JJZCI6IlJFU09VUkNFR1JPVVBERUxFVElPTkpPQi1QU1RFU1RSRzU2OTEtV0VTVFVTIiwiam9iTG9jYXRpb24iOiJ3ZXN0dXMifQ?api-version=2016-02-01"
-=======
+        ],
+        "Strict-Transport-Security": [
+          "max-age=31536000; includeSubDomains"
+        ],
+        "X-Content-Type-Options": [
+          "nosniff"
+        ],
+        "Cache-Control": [
+          "no-cache"
+        ],
+        "Date": [
           "Fri, 31 Aug 2018 04:09:11 GMT"
         ],
         "Location": [
           "https://management.azure.com/subscriptions/45b60d85-fd72-427a-a708-f994d26e593e/operationresults/eyJqb2JJZCI6IlJFU09VUkNFR1JPVVBERUxFVElPTkpPQi1QU1RFU1RSRzMzMi1XRVNUVVMiLCJqb2JMb2NhdGlvbiI6Indlc3R1cyJ9?api-version=2016-09-01"
->>>>>>> 6ec3ca34
         ]
       },
       "StatusCode": 202
     },
     {
-<<<<<<< HEAD
-      "RequestUri": "/subscriptions/45b60d85-fd72-427a-a708-f994d26e593e/operationresults/eyJqb2JJZCI6IlJFU09VUkNFR1JPVVBERUxFVElPTkpPQi1QU1RFU1RSRzU2OTEtV0VTVFVTIiwiam9iTG9jYXRpb24iOiJ3ZXN0dXMifQ?api-version=2016-02-01",
-      "EncodedRequestUri": "L3N1YnNjcmlwdGlvbnMvNDViNjBkODUtZmQ3Mi00MjdhLWE3MDgtZjk5NGQyNmU1OTNlL29wZXJhdGlvbnJlc3VsdHMvZXlKcWIySkpaQ0k2SWxKRlUwOVZVa05GUjFKUFZWQkVSVXhGVkVsUFRrcFBRaTFRVTFSRlUxUlNSelUyT1RFdFYwVlRWRlZUSWl3aWFtOWlURzlqWVhScGIyNGlPaUozWlhOMGRYTWlmUT9hcGktdmVyc2lvbj0yMDE2LTAyLTAx",
-=======
       "RequestUri": "/subscriptions/45b60d85-fd72-427a-a708-f994d26e593e/operationresults/eyJqb2JJZCI6IlJFU09VUkNFR1JPVVBERUxFVElPTkpPQi1QU1RFU1RSRzMzMi1XRVNUVVMiLCJqb2JMb2NhdGlvbiI6Indlc3R1cyJ9?api-version=2016-09-01",
       "EncodedRequestUri": "L3N1YnNjcmlwdGlvbnMvNDViNjBkODUtZmQ3Mi00MjdhLWE3MDgtZjk5NGQyNmU1OTNlL29wZXJhdGlvbnJlc3VsdHMvZXlKcWIySkpaQ0k2SWxKRlUwOVZVa05GUjFKUFZWQkVSVXhGVkVsUFRrcFBRaTFRVTFSRlUxUlNSek16TWkxWFJWTlVWVk1pTENKcWIySk1iMk5oZEdsdmJpSTZJbmRsYzNSMWN5Sjk/YXBpLXZlcnNpb249MjAxNi0wOS0wMQ==",
->>>>>>> 6ec3ca34
       "RequestMethod": "GET",
       "RequestBody": "",
       "RequestHeaders": {
@@ -1284,18 +952,6 @@
           "15"
         ],
         "x-ms-ratelimit-remaining-subscription-reads": [
-<<<<<<< HEAD
-          "14904"
-        ],
-        "x-ms-request-id": [
-          "777facc9-d43f-4656-9100-f39e81c1bb95"
-        ],
-        "x-ms-correlation-request-id": [
-          "777facc9-d43f-4656-9100-f39e81c1bb95"
-        ],
-        "x-ms-routing-request-id": [
-          "SOUTHEASTASIA:20180504T031025Z:777facc9-d43f-4656-9100-f39e81c1bb95"
-=======
           "11988"
         ],
         "x-ms-request-id": [
@@ -1306,41 +962,28 @@
         ],
         "x-ms-routing-request-id": [
           "SOUTHEASTASIA:20180831T040942Z:d9dd4197-a07e-4271-97b4-5e6f43511585"
->>>>>>> 6ec3ca34
-        ],
-        "Strict-Transport-Security": [
-          "max-age=31536000; includeSubDomains"
-        ],
-        "X-Content-Type-Options": [
-          "nosniff"
-        ],
-        "Cache-Control": [
-          "no-cache"
-        ],
-        "Date": [
-<<<<<<< HEAD
-          "Fri, 04 May 2018 03:10:24 GMT"
-        ],
-        "Location": [
-          "https://management.azure.com/subscriptions/45b60d85-fd72-427a-a708-f994d26e593e/operationresults/eyJqb2JJZCI6IlJFU09VUkNFR1JPVVBERUxFVElPTkpPQi1QU1RFU1RSRzU2OTEtV0VTVFVTIiwiam9iTG9jYXRpb24iOiJ3ZXN0dXMifQ?api-version=2016-02-01"
-=======
+        ],
+        "Strict-Transport-Security": [
+          "max-age=31536000; includeSubDomains"
+        ],
+        "X-Content-Type-Options": [
+          "nosniff"
+        ],
+        "Cache-Control": [
+          "no-cache"
+        ],
+        "Date": [
           "Fri, 31 Aug 2018 04:09:41 GMT"
         ],
         "Location": [
           "https://management.azure.com/subscriptions/45b60d85-fd72-427a-a708-f994d26e593e/operationresults/eyJqb2JJZCI6IlJFU09VUkNFR1JPVVBERUxFVElPTkpPQi1QU1RFU1RSRzMzMi1XRVNUVVMiLCJqb2JMb2NhdGlvbiI6Indlc3R1cyJ9?api-version=2016-09-01"
->>>>>>> 6ec3ca34
         ]
       },
       "StatusCode": 202
     },
     {
-<<<<<<< HEAD
-      "RequestUri": "/subscriptions/45b60d85-fd72-427a-a708-f994d26e593e/operationresults/eyJqb2JJZCI6IlJFU09VUkNFR1JPVVBERUxFVElPTkpPQi1QU1RFU1RSRzU2OTEtV0VTVFVTIiwiam9iTG9jYXRpb24iOiJ3ZXN0dXMifQ?api-version=2016-02-01",
-      "EncodedRequestUri": "L3N1YnNjcmlwdGlvbnMvNDViNjBkODUtZmQ3Mi00MjdhLWE3MDgtZjk5NGQyNmU1OTNlL29wZXJhdGlvbnJlc3VsdHMvZXlKcWIySkpaQ0k2SWxKRlUwOVZVa05GUjFKUFZWQkVSVXhGVkVsUFRrcFBRaTFRVTFSRlUxUlNSelUyT1RFdFYwVlRWRlZUSWl3aWFtOWlURzlqWVhScGIyNGlPaUozWlhOMGRYTWlmUT9hcGktdmVyc2lvbj0yMDE2LTAyLTAx",
-=======
       "RequestUri": "/subscriptions/45b60d85-fd72-427a-a708-f994d26e593e/operationresults/eyJqb2JJZCI6IlJFU09VUkNFR1JPVVBERUxFVElPTkpPQi1QU1RFU1RSRzMzMi1XRVNUVVMiLCJqb2JMb2NhdGlvbiI6Indlc3R1cyJ9?api-version=2016-09-01",
       "EncodedRequestUri": "L3N1YnNjcmlwdGlvbnMvNDViNjBkODUtZmQ3Mi00MjdhLWE3MDgtZjk5NGQyNmU1OTNlL29wZXJhdGlvbnJlc3VsdHMvZXlKcWIySkpaQ0k2SWxKRlUwOVZVa05GUjFKUFZWQkVSVXhGVkVsUFRrcFBRaTFRVTFSRlUxUlNSek16TWkxWFJWTlVWVk1pTENKcWIySk1iMk5oZEdsdmJpSTZJbmRsYzNSMWN5Sjk/YXBpLXZlcnNpb249MjAxNi0wOS0wMQ==",
->>>>>>> 6ec3ca34
       "RequestMethod": "GET",
       "RequestBody": "",
       "RequestHeaders": {
@@ -1414,18 +1057,6 @@
           "no-cache"
         ],
         "x-ms-ratelimit-remaining-subscription-reads": [
-<<<<<<< HEAD
-          "14900"
-        ],
-        "x-ms-request-id": [
-          "d0147552-86d7-4efa-9437-4571886a3597"
-        ],
-        "x-ms-correlation-request-id": [
-          "d0147552-86d7-4efa-9437-4571886a3597"
-        ],
-        "x-ms-routing-request-id": [
-          "SOUTHEASTASIA:20180504T031041Z:d0147552-86d7-4efa-9437-4571886a3597"
-=======
           "11986"
         ],
         "x-ms-request-id": [
@@ -1436,23 +1067,18 @@
         ],
         "x-ms-routing-request-id": [
           "SOUTHEASTASIA:20180831T040958Z:d2a8e73a-f447-42b0-8381-591a7b5449db"
->>>>>>> 6ec3ca34
-        ],
-        "Strict-Transport-Security": [
-          "max-age=31536000; includeSubDomains"
-        ],
-        "X-Content-Type-Options": [
-          "nosniff"
-        ],
-        "Cache-Control": [
-          "no-cache"
-        ],
-        "Date": [
-<<<<<<< HEAD
-          "Fri, 04 May 2018 03:10:41 GMT"
-=======
+        ],
+        "Strict-Transport-Security": [
+          "max-age=31536000; includeSubDomains"
+        ],
+        "X-Content-Type-Options": [
+          "nosniff"
+        ],
+        "Cache-Control": [
+          "no-cache"
+        ],
+        "Date": [
           "Fri, 31 Aug 2018 04:09:57 GMT"
->>>>>>> 6ec3ca34
         ]
       },
       "StatusCode": 200
@@ -1460,11 +1086,7 @@
   ],
   "Names": {
     "Test-NewAzureStorageAccount": [
-<<<<<<< HEAD
-      "pstestrg5691"
-=======
       "pstestrg332"
->>>>>>> 6ec3ca34
     ]
   },
   "Variables": {
