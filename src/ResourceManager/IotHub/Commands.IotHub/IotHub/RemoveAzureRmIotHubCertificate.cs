--- conflicted
+++ resolved
@@ -20,12 +20,8 @@
     using ResourceManager.Common.ArgumentCompleters;
     using Models;
 
-<<<<<<< HEAD
     [Cmdlet(VerbsCommon.Remove, "AzureRmIotHubCertificate", DefaultParameterSetName = ResourceParameterSet, SupportsShouldProcess = true)]
     [OutputType(typeof(bool))]
-=======
-    [Cmdlet("Remove", ResourceManager.Common.AzureRMConstants.AzureRMPrefix + "IotHubCertificate", DefaultParameterSetName = ResourceParameterSet, SupportsShouldProcess = true), OutputType(typeof(bool))]
->>>>>>> d7880f8f
     public class RemoveAzureRmIotHubCertificate : IotHubBaseCmdlet
     {
         private const string ResourceIdParameterSet = "ResourceIdSet";
