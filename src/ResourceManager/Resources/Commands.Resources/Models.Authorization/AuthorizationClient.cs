--- conflicted
+++ resolved
@@ -92,12 +92,7 @@
 
             RoleAssignmentCreateParameters createParameters = new RoleAssignmentCreateParameters
             {
-<<<<<<< HEAD
-                Properties =
-                {
-=======
                 Properties = new RoleAssignmentProperties {
->>>>>>> aa137115
                     PrincipalId = principalId,
                     RoleDefinitionId = roleDefinitionId
                 }
