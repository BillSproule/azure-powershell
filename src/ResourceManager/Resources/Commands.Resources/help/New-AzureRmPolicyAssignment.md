---
external help file: Microsoft.Azure.Commands.ResourceManager.Cmdlets.dll-Help.xml
Module Name: AzureRM.Resources
ms.assetid: BA40BD11-8167-48D7-AC71-72B2FD9924F2
online version: 
schema: 2.0.0
---

# New-AzureRmPolicyAssignment

## SYNOPSIS
Creates a policy assignment.

## SYNTAX

### Policy assignment without parameters (Default)
```
New-AzureRmPolicyAssignment -Name <String> -Scope <String> [-NotScope <String[]>] [-DisplayName <String>]
 [-PolicyDefinition <PSObject>] [-PolicySetDefinition <PSObject>] [-ApiVersion <String>] [-Pre]
 [-InformationAction <ActionPreference>] [-InformationVariable <String>] [<CommonParameters>]
```

### Policy assignment with parameters via policy parameter object
```
New-AzureRmPolicyAssignment -Name <String> -Scope <String> [-NotScope <String[]>] [-DisplayName <String>]
 -PolicyDefinition <PSObject> [-PolicySetDefinition <PSObject>] -PolicyParameterObject <Hashtable>
 [-ApiVersion <String>] [-Pre] [-InformationAction <ActionPreference>] [-InformationVariable <String>]
 [<CommonParameters>]
```

### Policy assignment with parameters via policy parameter string
```
New-AzureRmPolicyAssignment -Name <String> -Scope <String> [-NotScope <String[]>] [-DisplayName <String>]
 -PolicyDefinition <PSObject> [-PolicySetDefinition <PSObject>] -PolicyParameter <String>
 [-ApiVersion <String>] [-Pre] [-InformationAction <ActionPreference>] [-InformationVariable <String>]
 [<CommonParameters>]
```

### Policy assignment with parameters via policy set parameter object
```
New-AzureRmPolicyAssignment -Name <String> -Scope <String> [-NotScope <String[]>] [-DisplayName <String>]
 [-PolicyDefinition <PSObject>] -PolicySetDefinition <PSObject> [-ApiVersion <String>] [-Pre]
 [-InformationAction <ActionPreference>] [-InformationVariable <String>] [<CommonParameters>]
```

### Policy assignment with parameters via policy set parameter string
```
New-AzureRmPolicyAssignment -Name <String> -Scope <String> [-NotScope <String[]>] [-DisplayName <String>]
 [-PolicyDefinition <PSObject>] -PolicySetDefinition <PSObject> [-ApiVersion <String>] [-Pre]
 [-InformationAction <ActionPreference>] [-InformationVariable <String>] [<CommonParameters>]
```

## DESCRIPTION
The **New-AzureRmPolicyAssignment** cmdlet creates a policy assignment.
Specify a policy and scope.

## EXAMPLES

### Example 1: Policy assignment at resource group level
```
PS C:\>$ResourceGroup = Get-AzureRmResourceGroup -Name "ResourceGroup11"
PS C:\> $Policy = Get-AzureRmPolicyDefinition -Name "VirtualMachinePolicy"
PS C:\> New-AzureRmPolicyAssignment -Name "VirtualMachinePolicyAssignment" -PolicyDefinition $Policy -Scope $ResourceGroup.ResourceId
```

The first command gets a resource group named ResourceGroup11 by using the Get-AzureRMResourceGroup cmdlet.
The command stores that object in the $ResourceGroup variable.

The second command gets the policy definition named VirtualMachinePolicy by using the Get-AzureRmPolicyDefinition cmdlet.
The command stores that object in the $Policy variable.

The final command assigns the policy in $Policy at the level of a resource group.
The **ResourceId** property of $ResourceGroup identifies the resource group.

## PARAMETERS

### -ApiVersion
Specifies the version of the resource provider API to use.
If you do not specify a version, this cmdlet uses the latest available version.

```yaml
Type: String
Parameter Sets: (All)
Aliases: 

Required: False
Position: Named
Default value: None
Accept pipeline input: False
Accept wildcard characters: False
```

### -DisplayName
Specifies a display name for the policy assignment.

```yaml
Type: String
Parameter Sets: (All)
Aliases: 

Required: False
Position: Named
Default value: None
Accept pipeline input: True (ByPropertyName)
Accept wildcard characters: False
```

### -InformationAction
Specifies how this cmdlet responds to an information event.

The acceptable values for this parameter are:

- Continue
- Ignore
- Inquire
- SilentlyContinue
- Stop
- Suspend

```yaml
Type: ActionPreference
Parameter Sets: (All)
Aliases: infa

Required: False
Position: Named
Default value: None
Accept pipeline input: False
Accept wildcard characters: False
```

### -InformationVariable
Specifies an information variable.

```yaml
Type: String
Parameter Sets: (All)
Aliases: iv

Required: False
Position: Named
Default value: None
Accept pipeline input: False
Accept wildcard characters: False
```

### -Name
Specifies a name for the policy assignment.

```yaml
Type: String
Parameter Sets: (All)
Aliases: 

Required: True
Position: Named
Default value: None
Accept pipeline input: True (ByPropertyName)
Accept wildcard characters: False
```

### -NotScope
<<<<<<< HEAD
The not scopes for policy assignment.```yaml
=======
The not scopes for policy assignment.

```yaml
>>>>>>> 562a6867
Type: String[]
Parameter Sets: (All)
Aliases: 

Required: False
Position: Named
Default value: None
Accept pipeline input: True (ByPropertyName)
Accept wildcard characters: False
```

### -PolicyDefinition
Specifies a policy, as a **PSObject** object that contains the policy rule.

```yaml
Type: PSObject
Parameter Sets: Policy assignment without parameters, Policy assignment with parameters via policy set parameter object, Policy assignment with parameters via policy set parameter string
Aliases: 

Required: False
Position: Named
Default value: None
Accept pipeline input: True (ByPropertyName)
Accept wildcard characters: False
```

```yaml
Type: PSObject
Parameter Sets: Policy assignment with parameters via policy parameter object, Policy assignment with parameters via policy parameter string
Aliases: 

Required: True
Position: Named
Default value: None
Accept pipeline input: True (ByPropertyName)
Accept wildcard characters: False
```

### -PolicyParameter
The policy parameter file path or policy parameter string.

```yaml
Type: String
Parameter Sets: Policy assignment with parameters via policy parameter string
Aliases: 

Required: True
Position: Named
Default value: None
Accept pipeline input: True (ByPropertyName)
Accept wildcard characters: False
```

### -PolicyParameterObject
The policy parameter object.

```yaml
Type: Hashtable
Parameter Sets: Policy assignment with parameters via policy parameter object
Aliases: 

Required: True
Position: Named
Default value: None
Accept pipeline input: False
Accept wildcard characters: False
```

### -PolicySetDefinition
<<<<<<< HEAD
The policy set definition object.```yaml
=======
The policy set definition object.

```yaml
>>>>>>> 562a6867
Type: PSObject
Parameter Sets: Policy assignment without parameters, Policy assignment with parameters via policy parameter object, Policy assignment with parameters via policy parameter string
Aliases: 

Required: False
Position: Named
Default value: None
Accept pipeline input: True (ByPropertyName)
Accept wildcard characters: False
```

```yaml
Type: PSObject
Parameter Sets: Policy assignment with parameters via policy set parameter object, Policy assignment with parameters via policy set parameter string
Aliases: 

Required: True
Position: Named
Default value: None
Accept pipeline input: True (ByPropertyName)
Accept wildcard characters: False
```

### -Pre
Indicates that this cmdlet considers pre-release API versions when it automatically determines which version to use.

```yaml
Type: SwitchParameter
Parameter Sets: (All)
Aliases: 

Required: False
Position: Named
Default value: None
Accept pipeline input: False
Accept wildcard characters: False
```

### -Scope
Specifies the scope at which to assign the policy.
For instance, to assign a policy to a resource group, specify the following:

`/subscriptions/`subscription ID`/resourcegroups/`resource group name

```yaml
Type: String
Parameter Sets: (All)
Aliases: 

Required: True
Position: Named
Default value: None
Accept pipeline input: True (ByPropertyName)
Accept wildcard characters: False
```

### CommonParameters
This cmdlet supports the common parameters: -Debug, -ErrorAction, -ErrorVariable, -InformationAction, -InformationVariable, -OutVariable, -OutBuffer, -PipelineVariable, -Verbose, -WarningAction, and -WarningVariable. For more information, see about_CommonParameters (http://go.microsoft.com/fwlink/?LinkID=113216).

## INPUTS

## OUTPUTS

### System.Management.Automation.PSObject

## NOTES

## RELATED LINKS

[Get-AzureRmPolicyDefinition](./Get-AzureRmPolicyDefinition.md)

[Get-AzureRmPolicyAssignment](./Get-AzureRmPolicyAssignment.md)

[Remove-AzureRmPolicyAssignment](./Remove-AzureRmPolicyAssignment.md)

[Set-AzureRmPolicyAssignment](./Set-AzureRmPolicyAssignment.md)

<|MERGE_RESOLUTION|>--- conflicted
+++ resolved
@@ -160,13 +160,9 @@
 ```
 
 ### -NotScope
-<<<<<<< HEAD
-The not scopes for policy assignment.```yaml
-=======
 The not scopes for policy assignment.
 
 ```yaml
->>>>>>> 562a6867
 Type: String[]
 Parameter Sets: (All)
 Aliases: 
@@ -236,13 +232,9 @@
 ```
 
 ### -PolicySetDefinition
-<<<<<<< HEAD
-The policy set definition object.```yaml
-=======
 The policy set definition object.
 
 ```yaml
->>>>>>> 562a6867
 Type: PSObject
 Parameter Sets: Policy assignment without parameters, Policy assignment with parameters via policy parameter object, Policy assignment with parameters via policy parameter string
 Aliases: 
