--- conflicted
+++ resolved
@@ -18,13 +18,10 @@
         - Additional information about change #1
 -->
 ## Current Release
-<<<<<<< HEAD
 * Update New-AzureRmResourceGroupDeployment with new parameter RollbackAction
     - Add support for OnErrorDeployment with the new parameter.
-=======
 * Support managed identity on policy assignments.
 * Parameters with default values are no longer requred when assigning a policy with `New-AzureRmPolicyAssignment`
->>>>>>> 4c1486e1
 * Add new cmdlet Get-AzureRmPolicyAlias for retrieving policy aliases
 
 ## Version 6.4.2
