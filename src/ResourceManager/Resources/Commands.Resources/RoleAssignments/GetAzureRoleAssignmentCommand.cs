--- conflicted
+++ resolved
@@ -211,14 +211,9 @@
                     ResourceGroupName = ResourceGroupName,
                     ResourceName = ResourceName,
                     ResourceType = ResourceType,
-<<<<<<< HEAD
                     Subscription = string.IsNullOrEmpty(ResourceGroupName) ? null : DefaultProfile.Context.Subscription.Id.ToString()
-                }
-=======
-                    Subscription = string.IsNullOrEmpty(ResourceGroupName) ? null : DefaultProfile.DefaultContext.Subscription.Id.ToString()
                 },
                 ExcludeAssignmentsForDeletedPrincipals = true
->>>>>>> 6c61e03f
             };
 
             WriteObject(PoliciesClient.FilterRoleAssignments(options), enumerateCollection: true);
