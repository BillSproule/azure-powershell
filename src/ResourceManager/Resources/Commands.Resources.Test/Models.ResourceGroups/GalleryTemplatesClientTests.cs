--- conflicted
+++ resolved
@@ -504,11 +504,7 @@
             TestExecutionHelpers.RetryAction(() =>
             {
                 Dictionary<string, TemplateFileParameterV1> result =
-<<<<<<< HEAD
-                    TemplateUtility.ParseTemplateParameterFileContents(@"Resources\WebSite.param.dev.json");
-=======
                     TemplateUtility.ParseTemplateParameterFileContents(@"Resources\WebSite.param.dev.json".AsAbsoluteLocation());
->>>>>>> 8c9c6943
                 Assert.Equal(true, result["isWorker"].Value);
                 Assert.Equal((System.Int64) 1, result["numberOfWorker"].Value);
             });
