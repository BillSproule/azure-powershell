--- conflicted
+++ resolved
@@ -39,16 +39,12 @@
             ResourcesController.NewInstance.RunPsTest("Test-RoleDefinitionCreateTests");
         }
 
-<<<<<<< HEAD
 #if NETSTANDARD
         [Fact(Skip = "Unknown issue for .NET Core: Investigation needed")]
         [Trait(Category.RunType, Category.DesktopOnly)]
 #else
-        [Fact]
+        [Fact(Skip = "Successfully re-recorded, but still failing in playback")]
 #endif
-=======
-        [Fact(Skip = "Successfully re-recorded, but still failing in playback")]
->>>>>>> 56b45109
         [Trait(Category.AcceptanceType, Category.CheckIn)]
         public void RoleDefinitionDataActionsCreateTests()
         {
@@ -67,13 +63,10 @@
             ResourcesController.NewInstance.RunPsTest("Test-RdNegativeScenarios");
         }
 
-<<<<<<< HEAD
 #if NETSTANDARD
         [Fact(Skip = "DisableTestParallelization disabled on .NET Core: Test uses RoleDefinitionNames")]
         [Trait(Category.RunType, Category.DesktopOnly)]
 #else
-=======
->>>>>>> 56b45109
         [Fact]
 #endif
         [Trait(Category.AcceptanceType, Category.CheckIn)]
@@ -82,16 +75,12 @@
             ResourcesController.NewInstance.RunPsTest("Test-RDPositiveScenarios");
         }
 
-<<<<<<< HEAD
 #if NETSTANDARD
         [Fact(Skip = "DisableTestParallelization disabled on .NET Core: Test uses RoleDefinitionNames")]
         [Trait(Category.RunType, Category.DesktopOnly)]
 #else
-        [Fact]
+        [Fact(Skip = "Successfully re-recorded, but still failing in playback")]
 #endif
-=======
-        [Fact(Skip = "Successfully re-recorded, but still failing in playback")]
->>>>>>> 56b45109
         [Trait(Category.AcceptanceType, Category.CheckIn)]
         public void RDUpdate()
         {
@@ -134,32 +123,24 @@
             ResourcesController.NewInstance.RunPsTest("Test-RDRemove");
         }
 
-<<<<<<< HEAD
 #if NETSTANDARD
         [Fact(Skip = "Unknown issue for .NET Core: Investigation needed")]
         [Trait(Category.RunType, Category.DesktopOnly)]
 #else
-        [Fact]
+        [Fact(Skip = "Successfully re-recorded, but still failing in playback")]
 #endif
-=======
-        [Fact(Skip = "Successfully re-recorded, but still failing in playback")]
->>>>>>> 56b45109
         [Trait(Category.AcceptanceType, Category.CheckIn)]
         public void RDGetCustomRoles()
         {
             ResourcesController.NewInstance.RunPsTest("Test-RDGetCustomRoles");
         }
 
-<<<<<<< HEAD
 #if NETSTANDARD
         [Fact(Skip = "Storage version difference: Needs rerecorded for .NET Core")]
         [Trait(Category.RunType, Category.DesktopOnly)]
 #else
-        [Fact]
+        [Fact(Skip = "Successfully re-recorded, but still failing in playback")]
 #endif
-=======
-        [Fact(Skip = "Successfully re-recorded, but still failing in playback")]
->>>>>>> 56b45109
         [Trait(Category.AcceptanceType, Category.CheckIn)]
         public void RDDataActionsNegativeTestCases()
         {
