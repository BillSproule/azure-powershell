﻿// ----------------------------------------------------------------------------------
//
// Copyright Microsoft Corporation
// Licensed under the Apache License, Version 2.0 (the "License");
// you may not use this file except in compliance with the License.
// You may obtain a copy of the License at
// http://www.apache.org/licenses/LICENSE-2.0
// Unless required by applicable law or agreed to in writing, software
// distributed under the License is distributed on an "AS IS" BASIS,
// WITHOUT WARRANTIES OR CONDITIONS OF ANY KIND, either express or implied.
// See the License for the specific language governing permissions and
// limitations under the License.
// ----------------------------------------------------------------------------------

using System.Management.Automation;
using Microsoft.Azure.Commands.ResourceManager.Cmdlets.Implementation;
using Microsoft.Azure.Commands.ResourceManager.Cmdlets.SdkClient;
using Microsoft.Azure.ServiceManagemenet.Common.Models;
using Moq;
<<<<<<< HEAD
=======
using System.Management.Automation;
using System.Management.Automation;
>>>>>>> 20a01fc6
using Xunit;
using Xunit.Abstractions;

namespace Microsoft.Azure.Commands.Resources.Test.Resources
{
    public class RemoveAzureResourceGroupDeploymentCommandTests
    {
        private RemoveAzureResourceGroupDeploymentCmdlet cmdlet;

        private Mock<ResourceManagerSdkClient> resourcesClientMock;

        private Mock<ICommandRuntime> commandRuntimeMock;

        private string resourceGroupName = "myResourceGroup";

        private string deploymentName = "myDeployment";

        public RemoveAzureResourceGroupDeploymentCommandTests(ITestOutputHelper output)
        {
            resourcesClientMock = new Mock<ResourceManagerSdkClient>();
            XunitTracingInterceptor.AddToContext(new XunitTracingInterceptor(output));
            commandRuntimeMock = new Mock<ICommandRuntime>();
            cmdlet = new RemoveAzureResourceGroupDeploymentCmdlet()
            {
                CommandRuntime = commandRuntimeMock.Object,
                ResourceManagerSdkClient = resourcesClientMock.Object
            };
        }

        [Fact]
        public void RemoveDeployment()
        {
            commandRuntimeMock.Setup(f => f.ShouldProcess(It.IsAny<string>(), It.IsAny<string>())).Returns(true);
<<<<<<< HEAD
            resourcesClientMock.Setup(f => f.DeleteDeployment(resourceGroupName, deploymentName));
=======
>>>>>>> 20a01fc6

            cmdlet.ResourceGroupName = resourceGroupName;
            cmdlet.Name = deploymentName;
            cmdlet.Force = true;

            cmdlet.ExecuteCmdlet();

            resourcesClientMock.Verify(f => f.DeleteDeployment(resourceGroupName, deploymentName), Times.Once());
        }
    }
}<|MERGE_RESOLUTION|>--- conflicted
+++ resolved
@@ -17,11 +17,6 @@
 using Microsoft.Azure.Commands.ResourceManager.Cmdlets.SdkClient;
 using Microsoft.Azure.ServiceManagemenet.Common.Models;
 using Moq;
-<<<<<<< HEAD
-=======
-using System.Management.Automation;
-using System.Management.Automation;
->>>>>>> 20a01fc6
 using Xunit;
 using Xunit.Abstractions;
 
@@ -55,10 +50,7 @@
         public void RemoveDeployment()
         {
             commandRuntimeMock.Setup(f => f.ShouldProcess(It.IsAny<string>(), It.IsAny<string>())).Returns(true);
-<<<<<<< HEAD
             resourcesClientMock.Setup(f => f.DeleteDeployment(resourceGroupName, deploymentName));
-=======
->>>>>>> 20a01fc6
 
             cmdlet.ResourceGroupName = resourceGroupName;
             cmdlet.Name = deploymentName;
