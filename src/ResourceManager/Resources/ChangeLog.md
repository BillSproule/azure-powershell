--- conflicted
+++ resolved
@@ -19,8 +19,6 @@
 -->
 ## Current Release
 * Fix issue with `Properties` property of `PSResource` object(s) returned from `Get-AzureRmResource`
-<<<<<<< HEAD
-=======
 
 ## Version 6.0.1
 * Revert change to `New-AzureRmADServicePrincipal` that gave service principals `Contributor` permissions over the current subscription if no values were provided for the `Role` or `Scope` parameters
@@ -28,7 +26,6 @@
     - If a `Role` is provided, but no `Scope`, the service principal is created with the specified `Role` permissions over the current subscription
     - If a `Scope` is provided, but no `Role`, the service principal is created with `Contributor` permissions over the specified `Scope`
     - If both `Role` and `Scope` are provided, the service principal is created with the specified `Role` permissions over the specified `Scope`
->>>>>>> 88353b56
 
 ## Version 6.0.0
 * Set minimum dependency of module to PowerShell 5.0
