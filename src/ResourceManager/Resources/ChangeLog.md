﻿<!--
    Please leave this section at the top of the change log.

    Changes for the current release should go under the section titled "Current Release", and should adhere to the following format:

    ## Current Release
    * Overview of change #1
        - Additional information about change #1
    * Overview of change #2
        - Additional information about change #2
        - Additional information about change #2
    * Overview of change #3
    * Overview of change #4
        - Additional information about change #4

    ## YYYY.MM.DD - Version X.Y.Z (Previous Release)
    * Overview of change #1
        - Additional information about change #1
-->
## Current Release
* Fixed issue where Get-AzureRMRoleAssignment would result in a assignments without roledefiniton name for custom roles
    - Users can now use Get-AzureRMRoleAssignment with assignments having roledefinition names irrespective of the type of role
<<<<<<< HEAD
* Fixed issue where Set-AzureRMRoleRoleDefinition used to throw RD not found error when there was a new scope in assignablescopes
    - Users can now use Set-AzureRMRoleRoleDefinition with assignable scopes including new scopes irrespective of the position of the scope
=======
* Allow scopes to end with "/"
    - Users can now use RoleDefinition and RoleAssignment commandlets with scopes ending with "/" ,consistent with API and CLI
>>>>>>> 71b1fde2

## Version 5.0.0
* Add support for online help
    - Run Get-Help with the -Online parameter to open the online help in your default Internet browser
    
## Version 4.4.1

## Version 4.4.0
* Add ManagedApplication cmdlets
    - New-AzureRmManagedApplication cmdlet to create a managed application
    - Get-AzureRmManagedApplication cmdlet to list all managed applications under a subscription or to get a specific managed application
    - Remove-AzureRmManagedApplication cmdlet to delete a managed application
    - Set-AzureRmManagedApplication cmdlet to update an existing managed application
* Add ManagedApplicationDefinition cmdlets
    - New-AzureRmManagedApplicationDefinition cmdlet to create a managed application definition using a zip file uri or using mainTemplate and createUiDefinition json files
    - Get-AzureRmManagedApplicationDefinition cmdlet to list all managed application definitions under a resource group or to get a specific managed application definition
    - Remove-AzureRmManagedApplicationDefinition cmdlet to delete a managed application definition
    - Set-AzureRmManagedApplicationDefinition cmdlet to update an existing managed application definition
* Add PolicySetDefinition cmdlets
    - New-AzureRmPolicySetDefinition cmdlet to create a policy set definition
    - Get-AzureRmPolicySetDefinition cmdlet to list all policy set definitions or to get a specific policy set definition
    - Remove-AzureRmPolicySetDefinition cmdlet to delete a policy set definition
    - Set-AzureRmPolicySetDefinition cmdlet to update an existing policy set definition
* Add -PolicySetDefinition, -Sku and -NotScope parameters to New-AzureRmPolicyAssignment and Set-AzureRmPolicyAssignment cmdlets
* Add support to pass in policy url to New-AzureRmPolicyDefinition and Set-AzureRmPolicyDefinition cmdlets
* Add -Mode parameter to New-AzureRmPolicyDefinition cmdlet
* Add Support for removal of roleassignment using PSRoleAssignment object
    - Users can now use PSRoleassignmnet inputobject with Remove-AzureRMRoleAssignment commandlet to remove the roleassignment.
    
## Version 4.3.1

## Version 4.3.0
* Add Support for validation of scopes for the following roledefinition and roleassignment commandlets before sending the request to ARM
    - Get-AzureRMRoleAssignment
    - New-AzureRMRoleAssignment
    - Remove-AzureRMRoleAssignment
    - Get-AzureRMRoleDefinition
    - New-AzureRMRoleDefinition
    - Remove-AzureRMRoleDefinition
    - Set-AzureRMRoleDefinition

## Version 4.2.1

## Version 4.2.0

## Version 4.1.0
* Fixed issue where Get-AzureRMRoleAssignment would result in a Bad Request if the number of roleassignments where greater than 1000
    - Users can now use Get-AzureRMRoleAssignment even if the roleassignments to be returned is greater than 1000
    
## Version 4.0.1

## Version 4.0.0
* Support cross-resource-group deployments for New-AzureRmResourceGroupDeployment
    - Users can now use nested deployments to deploy to different resource groups.

## Version 3.8.0

## Version 3.7.0

## Version 3.6.0
* Support policy parameters for New-AzureRmPolicyDefinition and New-AzureRmPolicyAssignment
    - Users can now use Parameter parameter with New-AzureRmPolicyDefinition. This accepts both JSON string and file path.
    - Users can now provide policy parameter values in New-AzureRmPolicyAssignment in a couple of ways, including JSON string, file path, PS object, and through PowerShell parameters. 

## Version 3.5.0
* Support Tag as parameters for Find-AzureRmResource
    - Users can now use Tag parameter with Find-AzureRmResource
    - Fixed the issue where illegal combinations of TagName, TagValue with other search parameters was allowed in Find-AzureRmResource and would result in users getting exception from the service by disallowing such combinations. 

## Version 3.4.0
* Support ResourceNameEquals and ResourceGroupNameEquals as parameters for Find-AzureRmResource
    - Users can now use ResourceNameEquals and ResourceGroupNameEquals with Find-AzureRmResource

## Version 3.3.0
* Lookup of AAD group by Id now uses GetObjectsByObjectId AAD Graph call instead of Groups/<id>
    - This will enable Groups lookup in CSP scenario
* Remove unnecessary AAD graph call in Get role assignments logic
    - Only make call when needed instead of always
* Fixed issue where Remove-AzureRmResource would throw an exception if one of the resources passed through the pipeline failed to be removed
    - If cmdlet fails to remove one of the resources, the result will not have an effect on the removal of other resources<|MERGE_RESOLUTION|>--- conflicted
+++ resolved
@@ -20,13 +20,10 @@
 ## Current Release
 * Fixed issue where Get-AzureRMRoleAssignment would result in a assignments without roledefiniton name for custom roles
     - Users can now use Get-AzureRMRoleAssignment with assignments having roledefinition names irrespective of the type of role
-<<<<<<< HEAD
 * Fixed issue where Set-AzureRMRoleRoleDefinition used to throw RD not found error when there was a new scope in assignablescopes
     - Users can now use Set-AzureRMRoleRoleDefinition with assignable scopes including new scopes irrespective of the position of the scope
-=======
 * Allow scopes to end with "/"
     - Users can now use RoleDefinition and RoleAssignment commandlets with scopes ending with "/" ,consistent with API and CLI
->>>>>>> 71b1fde2
 
 ## Version 5.0.0
 * Add support for online help
