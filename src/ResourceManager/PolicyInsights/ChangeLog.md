<!--
    Please leave this section at the top of the change log.

    Changes for the current release should go under the section titled "Current Release", and should adhere to the following format:

    ## Current Release
    * Overview of change #1
        - Additional information about change #1
    * Overview of change #2
        - Additional information about change #2
        - Additional information about change #2
    * Overview of change #3
    * Overview of change #4
        - Additional information about change #4

    ## YYYY.MM.DD - Version X.Y.Z (Previous Release)
    * Overview of change #1
        - Additional information about change #1
-->
## Current Release
<<<<<<< HEAD
* Fixed formatting of OutputType in help files
=======
* Public release of Policy Insights cmdlets
    - Use API version 2018-04-04
    - Add PolicyDefinitionReferenceId to the results of Get-AzureRmPolicyStateSummary
>>>>>>> f5376999

## Version 0.9.1-preview
* Set minimum dependency of module to PowerShell 5.0

## Version 0.9.0-preview
* Public preview release of Policy Insights cmdlets<|MERGE_RESOLUTION|>--- conflicted
+++ resolved
@@ -18,13 +18,10 @@
         - Additional information about change #1
 -->
 ## Current Release
-<<<<<<< HEAD
 * Fixed formatting of OutputType in help files
-=======
 * Public release of Policy Insights cmdlets
     - Use API version 2018-04-04
     - Add PolicyDefinitionReferenceId to the results of Get-AzureRmPolicyStateSummary
->>>>>>> f5376999
 
 ## Version 0.9.1-preview
 * Set minimum dependency of module to PowerShell 5.0
