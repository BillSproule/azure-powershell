---
external help file: Microsoft.Azure.Commands.Profile.dll-Help.xml
Module Name: AzureRM.Profile
online version: https://docs.microsoft.com/en-us/powershell/module/azurerm.profile/add-azurermenvironment
schema: 2.0.0
---

# Add-AzureRmEnvironment

## SYNOPSIS
Adds endpoints and metadata for an instance of Azure Resource Manager.

## SYNTAX

### Name (Default)
```
Add-AzureRmEnvironment [-Name] <String> [[-PublishSettingsFileUrl] <String>] [[-ServiceEndpoint] <String>]
 [[-ManagementPortalUrl] <String>] [[-StorageEndpoint] <String>] [[-ActiveDirectoryEndpoint] <String>]
 [[-ResourceManagerEndpoint] <String>] [[-GalleryEndpoint] <String>]
 [[-ActiveDirectoryServiceEndpointResourceId] <String>] [[-GraphEndpoint] <String>]
 [[-AzureKeyVaultDnsSuffix] <String>] [[-AzureKeyVaultServiceEndpointResourceId] <String>]
 [[-TrafficManagerDnsSuffix] <String>] [[-SqlDatabaseDnsSuffix] <String>]
 [[-AzureDataLakeStoreFileSystemEndpointSuffix] <String>]
 [[-AzureDataLakeAnalyticsCatalogAndJobEndpointSuffix] <String>] [-EnableAdfsAuthentication]
 [[-AdTenant] <String>] [[-GraphAudience] <String>] [[-DataLakeAudience] <String>]
 [[-BatchEndpointResourceId] <String>] [[-AzureOperationalInsightsEndpointResourceId] <String>]
<<<<<<< HEAD
 [[-AzureOperationalInsightsEndpoint] <String>] [-StorageOAuthEndpointResourceId <String>]
 [-Scope <ContextModificationScope>] [-DefaultProfile <IAzureContextContainer>] [-WhatIf] [-Confirm]
 [<CommonParameters>]
=======
 [[-AzureOperationalInsightsEndpoint] <String>] [-Scope <ContextModificationScope>]
 [-DefaultProfile <IAzureContextContainer>] [-WhatIf] [-Confirm] [<CommonParameters>]
>>>>>>> 4e078901
```

### ARMEndpoint
```
Add-AzureRmEnvironment [-Name] <String> [[-StorageEndpoint] <String>] [-ARMEndpoint] <String>
 [[-AzureKeyVaultDnsSuffix] <String>] [[-AzureKeyVaultServiceEndpointResourceId] <String>]
 [[-DataLakeAudience] <String>] [[-BatchEndpointResourceId] <String>]
 [[-AzureOperationalInsightsEndpointResourceId] <String>] [[-AzureOperationalInsightsEndpoint] <String>]
<<<<<<< HEAD
 [-StorageOAuthEndpointResourceId <String>] [-Scope <ContextModificationScope>]
 [-DefaultProfile <IAzureContextContainer>] [-WhatIf] [-Confirm] [<CommonParameters>]
=======
 [-Scope <ContextModificationScope>] [-DefaultProfile <IAzureContextContainer>] [-WhatIf] [-Confirm]
 [<CommonParameters>]
>>>>>>> 4e078901
```

## DESCRIPTION
The Add-AzureRmEnvironment cmdlet adds endpoints and metadata to enable Azure Resource Manager cmdlets to connect with a new instance of Azure Resource Manager.
The built-in environments AzureCloud and AzureChinaCloud target existing public instances of Azure Resource Manager.

## EXAMPLES

### Example 1: Creating and modifying a new environment
```
PS C:\> Add-AzureRmEnvironment -Name TestEnvironment `
        -ActiveDirectoryEndpoint TestADEndpoint `
        -ActiveDirectoryServiceEndpointResourceId TestADApplicationId `
        -ResourceManagerEndpoint TestRMEndpoint `
        -GalleryEndpoint TestGalleryEndpoint `
        -GraphEndpoint TestGraphEndpoint

Name                                              : TestEnvironment
EnableAdfsAuthentication                          : False
ActiveDirectoryServiceEndpointResourceId          : TestADApplicationId
AdTenant                                          :
GalleryUrl                                        : TestGalleryEndpoint
ManagementPortalUrl                               :
ServiceManagementUrl                              : 
PublishSettingsFileUrl                            :
ResourceManagerUrl                                : TestRMEndpoint
SqlDatabaseDnsSuffix                              :
StorageEndpointSuffix                             :
ActiveDirectoryAuthority                          : TestADEndpoint
GraphUrl                                          : TestGraphEndpoint
GraphEndpointResourceId                           :
TrafficManagerDnsSuffix                           :
AzureKeyVaultDnsSuffix                            :
AzureDataLakeStoreFileSystemEndpointSuffix        :
AzureDataLakeAnalyticsCatalogAndJobEndpointSuffix :
AzureKeyVaultServiceEndpointResourceId            :

PS C:\> Set-AzureRmEnvironment -Name TestEnvironment
        -ActiveDirectoryEndpoint NewTestADEndpoint
        -GraphEndpoint NewTestGraphEndpoint

Name                                              : TestEnvironment
EnableAdfsAuthentication                          : False
ActiveDirectoryServiceEndpointResourceId          : TestADApplicationId
AdTenant                                          :
GalleryUrl                                        : TestGalleryEndpoint
ManagementPortalUrl                               :
ServiceManagementUrl                              : 
PublishSettingsFileUrl                            :
ResourceManagerUrl                                : TestRMEndpoint
SqlDatabaseDnsSuffix                              :
StorageEndpointSuffix                             :
ActiveDirectoryAuthority                          : NewTestADEndpoint
GraphUrl                                          : NewTestGraphEndpoint
GraphEndpointResourceId                           :
TrafficManagerDnsSuffix                           :
AzureKeyVaultDnsSuffix                            :
AzureDataLakeStoreFileSystemEndpointSuffix        :
AzureDataLakeAnalyticsCatalogAndJobEndpointSuffix :
AzureKeyVaultServiceEndpointResourceId            :
```

In this example we are creating a new Azure environment with sample endpoints using Add-AzureRmEnvironment, and then we are changing the value of the ActiveDirectoryEndpoint and GraphEndpoint attributes of the created environment using the cmdlet Set-AzureRmEnvironment.

## PARAMETERS

### -ActiveDirectoryEndpoint
Specifies the base authority for Azure Active Directory authentication.

```yaml
Type: System.String
Parameter Sets: Name
Aliases: AdEndpointUrl, ActiveDirectory, ActiveDirectoryAuthority

Required: False
Position: 5
Default value: None
Accept pipeline input: True (ByPropertyName)
Accept wildcard characters: False
```

### -ActiveDirectoryServiceEndpointResourceId
Specifies the audience for tokens that authenticate requests to Azure Resource Manager or Service Management (RDFE) endpoints.

```yaml
Type: System.String
Parameter Sets: Name
Aliases:

Required: False
Position: 8
Default value: None
Accept pipeline input: True (ByPropertyName)
Accept wildcard characters: False
```

### -AdTenant
Specifies the default Active Directory tenant.

```yaml
Type: System.String
Parameter Sets: Name
Aliases:

Required: False
Position: 17
Default value: None
Accept pipeline input: True (ByPropertyName)
Accept wildcard characters: False
```

### -ARMEndpoint
The Azure Resource Manager endpoint

```yaml
Type: System.String
Parameter Sets: ARMEndpoint
Aliases: ArmUrl

Required: True
Position: 1
Default value: None
Accept pipeline input: True (ByPropertyName)
Accept wildcard characters: False
```

### -AzureDataLakeAnalyticsCatalogAndJobEndpointSuffix
Dns Suffix of Azure Data Lake Analytics job and catalog services

```yaml
Type: System.String
Parameter Sets: Name
Aliases:

Required: False
Position: 15
Default value: None
Accept pipeline input: True (ByPropertyName)
Accept wildcard characters: False
```

### -AzureDataLakeStoreFileSystemEndpointSuffix
Dns Suffix of Azure Data Lake Store FileSystem.
Example: azuredatalake.net

```yaml
Type: System.String
Parameter Sets: Name
Aliases:

Required: False
Position: 14
Default value: None
Accept pipeline input: True (ByPropertyName)
Accept wildcard characters: False
```

### -AzureKeyVaultDnsSuffix
Specifies the domain name suffix for Key Vault services.

```yaml
Type: System.String
Parameter Sets: (All)
Aliases:

Required: False
Position: 10
Default value: None
Accept pipeline input: True (ByPropertyName)
Accept wildcard characters: False
```

### -AzureKeyVaultServiceEndpointResourceId
Specifies the audience for access tokens that authorize requests for Key Vault services.

```yaml
Type: System.String
Parameter Sets: (All)
Aliases:

Required: False
Position: 11
Default value: None
Accept pipeline input: True (ByPropertyName)
Accept wildcard characters: False
```

### -AzureOperationalInsightsEndpoint
Specifies the endpoint for the Operational Insights query access. 

```yaml
<<<<<<< HEAD
Type: String
Parameter Sets: (All)
Aliases: 
=======
Type: System.String
Parameter Sets: (All)
Aliases:
>>>>>>> 4e078901

Required: False
Position: 22
Default value: None
Accept pipeline input: True (ByPropertyName)
Accept wildcard characters: False
```

### -AzureOperationalInsightsEndpointResourceId
Specifies the audience for access tokens that authorize requests for Operational Insights services.

```yaml
<<<<<<< HEAD
Type: String
Parameter Sets: (All)
Aliases: 
=======
Type: System.String
Parameter Sets: (All)
Aliases:
>>>>>>> 4e078901

Required: False
Position: 21
Default value: None
Accept pipeline input: True (ByPropertyName)
Accept wildcard characters: False
```

### -BatchEndpointResourceId
The resource identifier of the Azure Batch service that is the recipient of the requested token

```yaml
<<<<<<< HEAD
Type: String
=======
Type: System.String
>>>>>>> 4e078901
Parameter Sets: (All)
Aliases: BatchResourceId, BatchAudience

Required: False
Position: 20
Default value: None
Accept pipeline input: True (ByPropertyName)
Accept wildcard characters: False
```

### -DataLakeAudience
The audience for tokens authenticating with the AD Data Lake services Endpoint.

```yaml
Type: System.String
Parameter Sets: (All)
Aliases: DataLakeEndpointResourceId, DataLakeResourceId

Required: False
Position: 19
Default value: None
Accept pipeline input: True (ByPropertyName)
Accept wildcard characters: False
```

### -DefaultProfile
The credeetnails, tenant and subscription used for communication with azure

```yaml
Type: Microsoft.Azure.Commands.Common.Authentication.Abstractions.IAzureContextContainer
Parameter Sets: (All)
Aliases: AzureRmContext, AzureCredential

Required: False
Position: Named
Default value: None
Accept pipeline input: False
Accept wildcard characters: False
```

### -EnableAdfsAuthentication
Indicates that Active Directory Federation Services (ADFS) on-premise authentication is allowed.

```yaml
Type: System.Management.Automation.SwitchParameter
Parameter Sets: Name
Aliases: OnPremise

Required: False
Position: 16
Default value: None
Accept pipeline input: True (ByPropertyName)
Accept wildcard characters: False
```

### -GalleryEndpoint
Specifies the endpoint for the Azure Resource Manager gallery of deployment templates.

```yaml
Type: System.String
Parameter Sets: Name
Aliases: Gallery, GalleryUrl

Required: False
Position: 7
Default value: None
Accept pipeline input: True (ByPropertyName)
Accept wildcard characters: False
```

### -GraphAudience
The audience for tokens authenticating with the AD Graph Endpoint.

```yaml
Type: System.String
Parameter Sets: Name
Aliases: GraphEndpointResourceId, GraphResourceId

Required: False
Position: 18
Default value: None
Accept pipeline input: True (ByPropertyName)
Accept wildcard characters: False
```

### -GraphEndpoint
Specifies the URL for Graph (Active Directory metadata) requests.

```yaml
Type: System.String
Parameter Sets: Name
Aliases: Graph, GraphUrl

Required: False
Position: 9
Default value: None
Accept pipeline input: True (ByPropertyName)
Accept wildcard characters: False
```

### -ManagementPortalUrl
Specifies the URL for the Management Portal.

```yaml
Type: System.String
Parameter Sets: Name
Aliases:

Required: False
Position: 3
Default value: None
Accept pipeline input: True (ByPropertyName)
Accept wildcard characters: False
```

### -Name
Specifies the name of the environment to add.

```yaml
Type: System.String
Parameter Sets: (All)
Aliases:

Required: True
Position: 0
Default value: None
Accept pipeline input: True (ByPropertyName)
Accept wildcard characters: False
```

### -PublishSettingsFileUrl
Specifies the URL from which .publishsettings files can be downloaded.

```yaml
Type: System.String
Parameter Sets: Name
Aliases:

Required: False
Position: 1
Default value: None
Accept pipeline input: True (ByPropertyName)
Accept wildcard characters: False
```

### -ResourceManagerEndpoint
Specifies the URL for Azure Resource Manager requests.

```yaml
Type: System.String
Parameter Sets: Name
Aliases: ResourceManager, ResourceManagerUrl

Required: False
Position: 6
Default value: None
Accept pipeline input: True (ByPropertyName)
Accept wildcard characters: False
```

### -Scope
Determines the scope of context changes, for example, whether changes apply only to the current process, or to all sessions started by this user.

```yaml
Type: Microsoft.Azure.Commands.Profile.Common.ContextModificationScope
Parameter Sets: (All)
Aliases:
Accepted values: Process, CurrentUser

Required: False
Position: Named
Default value: None
Accept pipeline input: False
Accept wildcard characters: False
```

### -ServiceEndpoint
Specifies the endpoint for Service Management (RDFE) requests.

```yaml
Type: System.String
Parameter Sets: Name
Aliases: ServiceManagement, ServiceManagementUrl

Required: False
Position: 2
Default value: None
Accept pipeline input: True (ByPropertyName)
Accept wildcard characters: False
```

### -SqlDatabaseDnsSuffix
Specifies the domain-name suffix for Azure SQL Database servers.

```yaml
Type: System.String
Parameter Sets: Name
Aliases:

Required: False
Position: 13
Default value: None
Accept pipeline input: True (ByPropertyName)
Accept wildcard characters: False
```

### -StorageEndpoint
Specifies the endpoint for storage (blob, table, queue, and file) access.

```yaml
Type: System.String
Parameter Sets: (All)
Aliases: StorageEndpointSuffix

Required: False
Position: 4
Default value: None
Accept pipeline input: False
Accept wildcard characters: False
```

<<<<<<< HEAD
### -StorageOAuthEndpointResourceId
The audience for tokens authenticating with Azure Storage.

```yaml
Type: String
Parameter Sets: (All)
Aliases: 

Required: False
Position: Named
Default value: None
Accept pipeline input: True (ByPropertyName)
Accept wildcard characters: False
```

=======
>>>>>>> 4e078901
### -TrafficManagerDnsSuffix
Specifies the domain-name suffix for Azure Traffic Manager services.

```yaml
<<<<<<< HEAD
Type: String
Parameter Sets: Name
Aliases: 
=======
Type: System.String
Parameter Sets: Name
Aliases:
>>>>>>> 4e078901

Required: False
Position: 12
Default value: None
Accept pipeline input: True (ByPropertyName)
Accept wildcard characters: False
```

### -Confirm
Prompts you for confirmation before running the cmdlet.

```yaml
Type: System.Management.Automation.SwitchParameter
Parameter Sets: (All)
Aliases: cf

Required: False
Position: Named
Default value: False
Accept pipeline input: False
Accept wildcard characters: False
```

### -WhatIf
Shows what would happen if the cmdlet runs. The cmdlet is not run.

```yaml
Type: System.Management.Automation.SwitchParameter
Parameter Sets: (All)
Aliases: wi

Required: False
Position: Named
Default value: False
Accept pipeline input: False
Accept wildcard characters: False
```

### CommonParameters
This cmdlet supports the common parameters: -Debug, -ErrorAction, -ErrorVariable, -InformationAction, -InformationVariable, -OutVariable, -OutBuffer, -PipelineVariable, -Verbose, -WarningAction, and -WarningVariable. For more information, see about_CommonParameters (http://go.microsoft.com/fwlink/?LinkID=113216).

## INPUTS

### None
This cmdlet does not accept any input.

## OUTPUTS

### PSAzureEnvironment
This cmdlet returns the set of endpoints and metadata needed to communicate with an instance of Azure.

## NOTES

## RELATED LINKS

[Get-AzureRMEnvironment](./Get-AzureRMEnvironment.md)

[Remove-AzureRMEnvironment](./Remove-AzureRMEnvironment.md)

[Set-AzureRMEnvironment](./Set-AzureRMEnvironment.md)
<|MERGE_RESOLUTION|>--- conflicted
+++ resolved
@@ -24,14 +24,9 @@
  [[-AzureDataLakeAnalyticsCatalogAndJobEndpointSuffix] <String>] [-EnableAdfsAuthentication]
  [[-AdTenant] <String>] [[-GraphAudience] <String>] [[-DataLakeAudience] <String>]
  [[-BatchEndpointResourceId] <String>] [[-AzureOperationalInsightsEndpointResourceId] <String>]
-<<<<<<< HEAD
  [[-AzureOperationalInsightsEndpoint] <String>] [-StorageOAuthEndpointResourceId <String>]
  [-Scope <ContextModificationScope>] [-DefaultProfile <IAzureContextContainer>] [-WhatIf] [-Confirm]
  [<CommonParameters>]
-=======
- [[-AzureOperationalInsightsEndpoint] <String>] [-Scope <ContextModificationScope>]
- [-DefaultProfile <IAzureContextContainer>] [-WhatIf] [-Confirm] [<CommonParameters>]
->>>>>>> 4e078901
 ```
 
 ### ARMEndpoint
@@ -40,13 +35,8 @@
  [[-AzureKeyVaultDnsSuffix] <String>] [[-AzureKeyVaultServiceEndpointResourceId] <String>]
  [[-DataLakeAudience] <String>] [[-BatchEndpointResourceId] <String>]
  [[-AzureOperationalInsightsEndpointResourceId] <String>] [[-AzureOperationalInsightsEndpoint] <String>]
-<<<<<<< HEAD
  [-StorageOAuthEndpointResourceId <String>] [-Scope <ContextModificationScope>]
  [-DefaultProfile <IAzureContextContainer>] [-WhatIf] [-Confirm] [<CommonParameters>]
-=======
- [-Scope <ContextModificationScope>] [-DefaultProfile <IAzureContextContainer>] [-WhatIf] [-Confirm]
- [<CommonParameters>]
->>>>>>> 4e078901
 ```
 
 ## DESCRIPTION
@@ -238,15 +228,9 @@
 Specifies the endpoint for the Operational Insights query access. 
 
 ```yaml
-<<<<<<< HEAD
 Type: String
 Parameter Sets: (All)
 Aliases: 
-=======
-Type: System.String
-Parameter Sets: (All)
-Aliases:
->>>>>>> 4e078901
 
 Required: False
 Position: 22
@@ -259,15 +243,9 @@
 Specifies the audience for access tokens that authorize requests for Operational Insights services.
 
 ```yaml
-<<<<<<< HEAD
 Type: String
 Parameter Sets: (All)
-Aliases: 
-=======
-Type: System.String
-Parameter Sets: (All)
-Aliases:
->>>>>>> 4e078901
+Aliases:
 
 Required: False
 Position: 21
@@ -280,11 +258,7 @@
 The resource identifier of the Azure Batch service that is the recipient of the requested token
 
 ```yaml
-<<<<<<< HEAD
 Type: String
-=======
-Type: System.String
->>>>>>> 4e078901
 Parameter Sets: (All)
 Aliases: BatchResourceId, BatchAudience
 
@@ -506,7 +480,6 @@
 Accept wildcard characters: False
 ```
 
-<<<<<<< HEAD
 ### -StorageOAuthEndpointResourceId
 The audience for tokens authenticating with Azure Storage.
 
@@ -522,21 +495,13 @@
 Accept wildcard characters: False
 ```
 
-=======
->>>>>>> 4e078901
 ### -TrafficManagerDnsSuffix
 Specifies the domain-name suffix for Azure Traffic Manager services.
 
 ```yaml
-<<<<<<< HEAD
 Type: String
 Parameter Sets: Name
 Aliases: 
-=======
-Type: System.String
-Parameter Sets: Name
-Aliases:
->>>>>>> 4e078901
 
 Required: False
 Position: 12
