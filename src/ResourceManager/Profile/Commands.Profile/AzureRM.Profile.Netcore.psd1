#
# Module manifest for module 'PSGet_AzureRM.Profile'
#
# Generated by: Microsoft Corporation
#
# Generated on: 4/3/2017
#

@{

# Script module or binary module file associated with this manifest.
# RootModule = ''

# Version number of this module.
ModuleVersion = '0.13.1'

# Supported PSEditions
CompatiblePSEditions = 'Core'

# ID used to uniquely identify this module
GUID = '17a2feff-488b-47f9-8729-e2cec094624c'

# Author of this module
Author = 'Microsoft Corporation'

# Company or vendor of this module
CompanyName = 'Microsoft Corporation'

# Copyright statement for this module
Copyright = 'Microsoft Corporation. All rights reserved.'

# Description of the functionality provided by this module
Description = '[PowerShell .Net Core] Microsoft Azure PowerShell - Profile credential management cmdlets for Azure Resource Manager'

# Minimum version of the Windows PowerShell engine required by this module
PowerShellVersion = '5.1'

# Name of the Windows PowerShell host required by this module
# PowerShellHostName = ''

# Minimum version of the Windows PowerShell host required by this module
# PowerShellHostVersion = ''

# Minimum version of Microsoft .NET Framework required by this module. This prerequisite is valid for the PowerShell Desktop edition only.
# DotNetFrameworkVersion = ''

# Minimum version of the common language runtime (CLR) required by this module. This prerequisite is valid for the PowerShell Desktop edition only.
# CLRVersion = ''

# Processor architecture (None, X86, Amd64) required by this module
# ProcessorArchitecture = ''

# Modules that must be imported into the global environment prior to importing this module
# RequiredModules = @()

# Assemblies that must be loaded prior to importing this module
RequiredAssemblies = '.\Microsoft.Azure.PowerShell.Authentication.Abstractions.dll', 
    '.\Microsoft.Azure.PowerShell.Authentication.dll', 
    '.\Microsoft.Azure.PowerShell.Authentication.ResourceManager.dll', 
    '.\Microsoft.Azure.PowerShell.Authorization.dll', 
    '.\Microsoft.Azure.PowerShell.Compute.dll', 
    '.\Microsoft.Azure.PowerShell.Graph.Rbac.dll', 
    '.\Microsoft.Azure.PowerShell.Network.dll', 
    '.\Microsoft.Azure.PowerShell.ResourceManager.dll', 
    '.\Microsoft.Azure.PowerShell.Common.dll', 
    '.\Microsoft.Azure.PowerShell.Storage.dll', 
    '.\Microsoft.Azure.PowerShell.Storage.Management.dll', 
    '.\Microsoft.Azure.PowerShell.KeyVault.dll', 
    '.\Microsoft.Azure.PowerShell.Websites.dll', 
    '.\Hyak.Common.dll', '.\Microsoft.ApplicationInsights.dll', 
    '.\Microsoft.Azure.Common.dll', 
    '.\Microsoft.IdentityModel.Clients.ActiveDirectory.dll', 
    '.\Microsoft.IdentityModel.Clients.ActiveDirectory.Platform.dll', 
    '.\Microsoft.IdentityModel.Tokens.dll', 
    '.\Microsoft.Rest.ClientRuntime.dll', 
    '.\Microsoft.Rest.ClientRuntime.Azure.dll', 
    '.\Microsoft.Rest.ClientRuntime.Azure.Authentication.dll', 
    '.\Microsoft.WindowsAzure.Storage.dll', 
<<<<<<< HEAD
    '.\Microsoft.Azure.Management.Storage.dll', '.\Newtonsoft.Json.dll',
    '.\Microsoft.Azure.PowerShell.Aks.dll', 
    '.\Microsoft.Azure.PowerShell.Strategies.dll'
=======
    '.\Microsoft.Azure.Management.Storage.dll', '.\Newtonsoft.Json.dll', 
    '.\Microsoft.Azure.Commands.Common.Aks.dll'
>>>>>>> cb13d2d1

# Script files (.ps1) that are run in the caller's environment prior to importing this module.
# ScriptsToProcess = @()

# Type files (.ps1xml) to be loaded when importing this module
TypesToProcess = '.\Microsoft.Azure.Commands.Profile.types.ps1xml'

# Format files (.ps1xml) to be loaded when importing this module
FormatsToProcess = '.\Microsoft.Azure.Commands.Profile.format.ps1xml'

# Modules to import as nested modules of the module specified in RootModule/ModuleToProcess
NestedModules = @('.\Microsoft.Azure.Commands.Profile.dll')

# Functions to export from this module, for best performance, do not use wildcards and do not delete the entry, use an empty array if there are no functions to export.
FunctionsToExport = @()

# Cmdlets to export from this module, for best performance, do not use wildcards and do not delete the entry, use an empty array if there are no cmdlets to export.
CmdletsToExport = 'Disable-AzureRmDataCollection', 'Disable-AzureRmContextAutosave', 
    'Enable-AzureRmDataCollection', 'Enable-AzureRmContextAutosave', 
    'Remove-AzureRmEnvironment', 'Get-AzureRmEnvironment', 
    'Set-AzureRmEnvironment', 'Add-AzureRmEnvironment', 
    'Get-AzureRmSubscription', 'Connect-AzureRmAccount', 
    'Get-AzureRmContext', 'Set-AzureRmContext', 'Import-AzureRmContext', 
    'Save-AzureRmContext', 'Get-AzureRmTenant', 'Send-Feedback', 
    'Resolve-AzureRmError', 'Select-AzureRmContext', 
    'Rename-AzureRmContext', 'Remove-AzureRmContext', 
    'Clear-AzureRmContext', 'Disconnect-AzureRmAccount', 
    'Get-AzureRmContextAutosaveSetting', 'Set-AzureRmDefault', 
    'Get-AzureRmDefault', 'Clear-AzureRmDefault'

# Variables to export from this module
# VariablesToExport = @()

# Aliases to export from this module, for best performance, do not use wildcards and do not delete the entry, use an empty array if there are no aliases to export.
AliasesToExport = 'Add-AzureRmAccount', 'Login-AzAccount', 'Login-AzureRmAccount', 
    'Remove-AzureRmAccount', 'Logout-AzAccount', 'Logout-AzureRmAccount', 
    'Select-AzureRmSubscription', 'Resolve-Error', 'Save-AzureRmProfile'

# DSC resources to export from this module
# DscResourcesToExport = @()

# List of all modules packaged with this module
# ModuleList = @()

# List of all files packaged with this module
# FileList = @()

# Private data to pass to the module specified in RootModule/ModuleToProcess. This may also contain a PSData hashtable with additional module metadata used by PowerShell.
PrivateData = @{

    PSData = @{

        # Tags applied to this module. These help with module discovery in online galleries.
        Tags = 'Azure', 'ResourceManager', 'ARM', 'Profile', 'Authentication', 
            'Environment', 'Subscription'

        # A URL to the license for this module.
        LicenseUri = 'https://aka.ms/azps-license'

        # A URL to the main website for this project.
        ProjectUri = 'https://github.com/Azure/azure-powershell'

        # A URL to an icon representing this module.
        # IconUri = ''

        # ReleaseNotes of this module
        ReleaseNotes = '* Resolve-AzureRmError
  * New cmdlet to show details of errors and exceptions thrown by cmdlets, including server request/response data
* Send-Feedback
  * Enabled sending feedback without logging in
* Get-AzureRmSubscription
  * Fix bug in retrieving CSP subscriptions
'

        # Prerelease string of this module
        # Prerelease = ''

        # Flag to indicate whether the module requires explicit user acceptance for install/update/save
        # RequireLicenseAcceptance = $false

        # External dependent modules of this module
        # ExternalModuleDependencies = @()

    } # End of PSData hashtable

} # End of PrivateData hashtable

# HelpInfo URI of this module
# HelpInfoURI = ''

# Default prefix for commands exported from this module. Override the default prefix using Import-Module -Prefix.
# DefaultCommandPrefix = ''

}
<|MERGE_RESOLUTION|>--- conflicted
+++ resolved
@@ -76,14 +76,9 @@
     '.\Microsoft.Rest.ClientRuntime.Azure.dll', 
     '.\Microsoft.Rest.ClientRuntime.Azure.Authentication.dll', 
     '.\Microsoft.WindowsAzure.Storage.dll', 
-<<<<<<< HEAD
-    '.\Microsoft.Azure.Management.Storage.dll', '.\Newtonsoft.Json.dll',
+    '.\Microsoft.Azure.Management.Storage.dll', '.\Newtonsoft.Json.dll', 
     '.\Microsoft.Azure.PowerShell.Aks.dll', 
     '.\Microsoft.Azure.PowerShell.Strategies.dll'
-=======
-    '.\Microsoft.Azure.Management.Storage.dll', '.\Newtonsoft.Json.dll', 
-    '.\Microsoft.Azure.Commands.Common.Aks.dll'
->>>>>>> cb13d2d1
 
 # Script files (.ps1) that are run in the caller's environment prior to importing this module.
 # ScriptsToProcess = @()
