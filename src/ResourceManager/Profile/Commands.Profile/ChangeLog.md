--- conflicted
+++ resolved
@@ -18,14 +18,11 @@
         - Additional information about change #1
 -->
 ## Current Release
-<<<<<<< HEAD
 * Add user id to default context name to avoid context clashing
     - https://github.com/Azure/azure-powershell/issues/6489
-=======
 * Fix issues with Clear-AzureRmContext that caused issues with selecting a context #6398
 
 ## Version 5.3.4
->>>>>>> 82e24a70
 * Updated Common.Strategy library to be able to validate that the current config for a resource is compatible with the target resource. Default is always true, individual resources and overridet the default.
 * Updated all help files to include full parameter types and correct input/output types.
 * Added ps1xml types to Common.Storage
