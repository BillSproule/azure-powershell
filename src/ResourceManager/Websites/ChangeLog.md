--- conflicted
+++ resolved
@@ -18,15 +18,10 @@
         - Additional information about change #1
 -->
 ## Current Release
-<<<<<<< HEAD
+* Fixed the help for Remove-AzureRmWebAppSlot
 
 ## Version 4.2.0
-=======
-* Fixed the help for Remove-AzureRmWebAppSlot
-
->>>>>>> b9b7c0ee
 * Fixed issue with importing aliases
-
 * New-AzureRMWebApp - added parameter set for simplified WebApp creation, with local git repository support.
 
 ## Version 4.1.0
