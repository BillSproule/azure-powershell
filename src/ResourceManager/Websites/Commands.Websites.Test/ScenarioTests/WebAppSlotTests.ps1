--- conflicted
+++ resolved
@@ -889,25 +889,17 @@
 		Switch-AzureRmWebAppSlot -ResourceGroupName $rgname -Name $appname -SourceSlotName $sourceSlotName -DestinationSlotName $destinationSlotName -SwapWithPreviewAction 'ApplySlotConfig'
 		Wait-Seconds 30
 		$sourceWebApp = Get-AzureRmWebAppSlot -ResourceGroupName $rgname -Name  $appname -Slot $sourceSlotName
-<<<<<<< HEAD
-		Validate-SlotSwapAppSetting $sourceWebApp $appSettingName $originalDestinationAppSettingValue
-=======
 		Validate-SlotSwapAppSetting $sourceWebApp $appSettingName $originalSourceAppSettingValue
->>>>>>> 87c9dd83
 
 		# Let's finish the current slot swap operation (complete or reset)
 		Switch-AzureRmWebAppSlot -ResourceGroupName $rgname -Name $appname -SourceSlotName $sourceSlotName -DestinationSlotName $destinationSlotName -SwapWithPreviewAction $swapWithPreviewAction
 		Wait-Seconds 30
 		$sourceWebApp = Get-AzureRmWebAppSlot -ResourceGroupName $rgname -Name  $appname -Slot $sourceSlotName
-<<<<<<< HEAD
-		#Validate-SlotSwapAppSetting $sourceWebApp $appSettingName $originalSourceAppSettingValue
-=======
 		If ($swapWithPreviewAction -eq 'ResetSlotSwap') {
 			Validate-SlotSwapAppSetting $sourceWebApp $appSettingName $originalSourceAppSettingValue
 		} Else {
 			Validate-SlotSwapAppSetting $sourceWebApp $appSettingName $originalDestinationAppSettingValue
 		}
->>>>>>> 87c9dd83
 	}
 	finally
 	{
