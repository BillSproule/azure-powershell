--- conflicted
+++ resolved
@@ -66,25 +66,6 @@
                 mockName);
         }
 
-<<<<<<< HEAD
-=======
-        public void RunPsTest(params string[] scripts)
-        {
-            TestExecutionHelpers.SetUpSessionAndProfile();
-            var sf = new StackTrace().GetFrame(1);
-            var callingClassType = sf.GetMethod().ReflectedType?.ToString();
-            var mockName = sf.GetMethod().Name;
-
-            RunPsTestWorkflow(
-                () => scripts,
-                // no custom cleanup
-                null,
-                callingClassType,
-                mockName);
-        }
-
-
->>>>>>> dca20a23
         public void RunPsTestWorkflow(
             Func<string[]> scriptBuilder,
             Action cleanup,
