--- conflicted
+++ resolved
@@ -19,17 +19,12 @@
 -->
 ## Current Release
 
-<<<<<<< HEAD
 ## Version 0.4.3
-
-## Version 0.4.2
-=======
 * added ResourceGroup property to NamespaceAttributes
     - 'ResourceGroup' Gets the name of the resource group the Namespace is in
 
 * updated commandlets with new parameter and parameter alias
 	- below cmdlets updated with Parametersets for Namespace and EventHub for operation of AuthorizationRule
->>>>>>> 4fd24724
 
     - New-AzureRmEventHubAuthorizationRule
         - Adds a new AuthorizationRule to the existing NameSpace or EventHub.
