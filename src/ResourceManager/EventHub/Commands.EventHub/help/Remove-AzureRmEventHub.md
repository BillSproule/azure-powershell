---
external help file: Microsoft.Azure.Commands.EventHub.dll-Help.xml
Module Name: AzureRM.EventHub
online version: https://docs.microsoft.com/en-us/powershell/module/azurerm.eventhub/remove-azurermeventhub
schema: 2.0.0
---

# Remove-AzureRmEventHub

## SYNOPSIS
Removes the specified Event Hub.

## SYNTAX

### EventhubDefaultSet (Default)
```
Remove-AzureRmEventHub [-ResourceGroupName] <String> [-Namespace] <String> [-Name] <String> [-PassThru]
 [-AsJob] [-DefaultProfile <IAzureContextContainer>] [-WhatIf] [-Confirm] [<CommonParameters>]
```

### EventhubInputObjectSet
```
Remove-AzureRmEventHub [-InputObject] <PSEventHubAttributes> [-PassThru] [-AsJob]
 [-DefaultProfile <IAzureContextContainer>] [-WhatIf] [-Confirm] [<CommonParameters>]
```

### EventhubResourceIdParameterSet
```
Remove-AzureRmEventHub [-ResourceId] <String> [-PassThru] [-AsJob] [-DefaultProfile <IAzureContextContainer>]
 [-WhatIf] [-Confirm] [<CommonParameters>]
```

## DESCRIPTION
The Remove-AzureRmEventHub cmdlet removes and deletes the specified Event Hub from the given namespace.

## EXAMPLES

### Example 1
```
PS C:\> Remove-AzureRmEventHub -ResourceGroupName MyResourceGroupName -Namespace MyNamespaceName -Name MyEventHubName
```

Removes the Event Hub \`MyEventHubName\`.

### Example 2 - InputObject
```
PS C:\> Remove-AzureRmEventHub -InputObject $inputobject
```

Removes the Event Hub provided through $inputobject for -InputObject parameter.

### Example 3 - ResourceId
```
PS C:\> Remove-AzureRmEventHub -ResourceId $resourceid
```
OR
```
PS C:\> Remove-AzureRmEventHub -ResourceId "ARM Id of the EventHub to be removed"
```

Removes the Event Hub provided through ARM Id in $resourceid/string for -ResourceId parameter.

## PARAMETERS

### -AsJob
Run cmdlet in the background

```yaml
Type: SwitchParameter
Parameter Sets: (All)
Aliases:

Required: False
Position: Named
Default value: None
Accept pipeline input: False
Accept wildcard characters: False
```

### -DefaultProfile
The credentials, account, tenant, and subscription used for communication with Azure.

```yaml
Type: IAzureContextContainer
Parameter Sets: (All)
Aliases: AzureRmContext, AzureCredential

Required: False
Position: Named
Default value: None
Accept pipeline input: False
Accept wildcard characters: False
```

### -InputObject
Eventhub Object

```yaml
Type: PSEventHubAttributes
Parameter Sets: EventhubInputObjectSet
Aliases:

Required: True
Position: 0
Default value: None
Accept pipeline input: True (ByValue)
Accept wildcard characters: False
```

### -Name
EventHub Name

```yaml
Type: String
Parameter Sets: EventhubDefaultSet
Aliases: EventHubName

Required: True
Position: 2
Default value: None
Accept pipeline input: True (ByPropertyName)
Accept wildcard characters: False
```

### -Namespace
Namespace Name

```yaml
Type: String
Parameter Sets: EventhubDefaultSet
Aliases: NamespaceName

Required: True
Position: 1
Default value: None
Accept pipeline input: True (ByPropertyName)
Accept wildcard characters: False
```

### -PassThru
{{Fill PassThru Description}}

```yaml
Type: SwitchParameter
Parameter Sets: (All)
Aliases:

Required: False
Position: Named
Default value: None
Accept pipeline input: False
Accept wildcard characters: False
```

### -ResourceGroupName
Resource Group Name

```yaml
Type: String
Parameter Sets: EventhubDefaultSet
Aliases:

Required: True
Position: 0
Default value: None
Accept pipeline input: True (ByPropertyName)
Accept wildcard characters: False
```

### -ResourceId
Eventhub Resource Id

```yaml
Type: String
Parameter Sets: EventhubResourceIdParameterSet
Aliases:

Required: True
Position: 0
Default value: None
Accept pipeline input: True (ByPropertyName)
Accept wildcard characters: False
```

### -Confirm
Prompts you for confirmation before running the cmdlet.

```yaml
Type: SwitchParameter
Parameter Sets: (All)
Aliases: cf

Required: False
Position: Named
Default value: None
Accept pipeline input: False
Accept wildcard characters: False
```

### -WhatIf
Shows what would happen if the cmdlet runs.
The cmdlet is not run.

```yaml
Type: SwitchParameter
Parameter Sets: (All)
Aliases: wi

Required: False
Position: Named
Default value: None
Accept pipeline input: False
Accept wildcard characters: False
```

### CommonParameters
This cmdlet supports the common parameters: -Debug, -ErrorAction, -ErrorVariable, -InformationAction, -InformationVariable, -OutVariable, -OutBuffer, -PipelineVariable, -Verbose, -WarningAction, and -WarningVariable.
For more information, see about_CommonParameters (http://go.microsoft.com/fwlink/?LinkID=113216).

## INPUTS

### System.String
<<<<<<< HEAD
Microsoft.Azure.Commands.EventHub.Models.PSEventHubAttributes

=======
Parameters: Name (ByPropertyName), Namespace (ByPropertyName), ResourceGroupName (ByPropertyName)
>>>>>>> e2e5780f

## OUTPUTS

### System.Object

## NOTES

## RELATED LINKS<|MERGE_RESOLUTION|>--- conflicted
+++ resolved
@@ -138,7 +138,7 @@
 ```
 
 ### -PassThru
-{{Fill PassThru Description}}
+Specifying this will return true if the command was successful.
 
 ```yaml
 Type: SwitchParameter
@@ -220,12 +220,10 @@
 ## INPUTS
 
 ### System.String
-<<<<<<< HEAD
-Microsoft.Azure.Commands.EventHub.Models.PSEventHubAttributes
-
-=======
 Parameters: Name (ByPropertyName), Namespace (ByPropertyName), ResourceGroupName (ByPropertyName)
->>>>>>> e2e5780f
+
+### Microsoft.Azure.Commands.EventHub.Models.PSEventHubAttributes
+Parameters: InputObject (ByValue)
 
 ## OUTPUTS
 
