--- conflicted
+++ resolved
@@ -13,29 +13,17 @@
 // ----------------------------------------------------------------------------------
 
 using Microsoft.Azure.Commands.Common.Authentication;
-<<<<<<< HEAD
-=======
-using Microsoft.Azure.Management.Internal.Resources;
-using Microsoft.Azure.Management.Kusto;
-using Microsoft.Azure.ServiceManagement.Common.Models;
->>>>>>> 9a7913f5
 using Microsoft.Azure.Test.HttpRecorder;
 using Microsoft.WindowsAzure.Commands.ScenarioTest;
 using System;
 using System.Collections.Generic;
 using System.Diagnostics;
-<<<<<<< HEAD
 using System.Linq;
-using Microsoft.WindowsAzure.Commands.Test.Utilities.Common;
 using System.IO;
 using Microsoft.Azure.Management.Internal.Resources;
 using Microsoft.Azure.ServiceManagement.Common.Models;
 using Microsoft.Azure.Management.Kusto;
-=======
-using System.IO;
-using System.Linq;
 using Microsoft.Rest.ClientRuntime.Azure.TestFramework;
->>>>>>> 9a7913f5
 
 namespace Microsoft.Azure.Commands.Management.Search.Test.ScenarioTests
 {
@@ -45,11 +33,7 @@
 
         public ResourceManagementClient ResourceManagementClient { get; private set; }
 
-<<<<<<< HEAD
         public KustoManagementClient KustoManagementClient { get; private set; }
-=======
-        public KustoManagementClient SearchClient { get; private set; }
->>>>>>> 9a7913f5
 
         public static KustoTestsBase NewInstance => new KustoTestsBase();
 
@@ -60,26 +44,12 @@
 
         public void RunPsTest(XunitTracingInterceptor traceInterceptor, params string[] scripts)
         {
-<<<<<<< HEAD
-            var sf = new StackTrace().GetFrame(1);
-            var callingClassType = sf.GetMethod().ReflectedType?.ToString();
-            var mockName = sf.GetMethod().Name;
-
-            _helper.TracingInterceptor = logger;
-
-            RunPsTestWorkflow(
-                () => scripts,
-                // no custom cleanup
-=======
-            _helper.TracingInterceptor = traceInterceptor;
             var sf = new StackTrace().GetFrame(1);
             var callingClassType = sf.GetMethod().ReflectedType?.ToString();
             var mockName = sf.GetMethod().Name;
 
             RunPsTestWorkflow(
                 () => scripts,
-                // no custom cleanup 
->>>>>>> 9a7913f5
                 null,
                 callingClassType,
                 mockName);
@@ -103,7 +73,6 @@
             };
             HttpMockServer.Matcher = new PermissiveRecordMatcherWithApiExclusion(true, d, providersToIgnore);
             HttpMockServer.RecordsDirectory = Path.Combine(AppDomain.CurrentDomain.BaseDirectory, "SessionRecords");
-<<<<<<< HEAD
             using (var context = MockContext.Start(callingClassType, mockName))
             {
                 SetupManagementClients(context);
@@ -111,38 +80,25 @@
                 // register the namespace.
                 _helper.SetupEnvironment(AzureModule.AzureResourceManager);
 
-=======
-
-            using (var context = MockContext.Start(callingClassType, mockName))
-            {
-                SetupManagementClients(context);
-                _helper.SetupEnvironment(AzureModule.AzureResourceManager);
->>>>>>> 9a7913f5
                 var callingClassName = callingClassType.Split(new[] { "." }, StringSplitOptions.RemoveEmptyEntries).Last();
                 _helper.SetupModules(AzureModule.AzureResourceManager,
                     "ScenarioTests\\Common.ps1",
                     "ScenarioTests\\" + callingClassName + ".ps1",
                     _helper.RMProfileModule,
-<<<<<<< HEAD
                     _helper.GetRMModulePath(@"AzureRM.Kusto.psd1"),
                     "AzureRM.Resources.ps1");
                 try
                 {
                     var psScripts = scriptBuilder?.Invoke();
 
-=======
-                    "AzureRM.Resources.ps1",
-                    _helper.GetRMModulePath("AzureRM.Search.psd1")
-                );
-
-                try
-                {
-                    var psScripts = scriptBuilder?.Invoke();
->>>>>>> 9a7913f5
                     if (psScripts != null)
                     {
                         _helper.RunPowerShellTest(psScripts);
                     }
+                }
+                catch (Exception e)
+                {
+                    Console.Write(e.Message);
                 }
                 finally
                 {
@@ -154,15 +110,9 @@
         private void SetupManagementClients(MockContext context)
         {
             ResourceManagementClient = GetResourceManagementClient(context);
-<<<<<<< HEAD
             KustoManagementClient = GetKustoManagementClient(context);
             _helper.SetupManagementClients(ResourceManagementClient,
                 KustoManagementClient);
-=======
-            SearchClient = GetAzureSearchManagementClient(context);
-
-            _helper.SetupManagementClients(ResourceManagementClient, SearchClient);
->>>>>>> 9a7913f5
         }
 
         private static ResourceManagementClient GetResourceManagementClient(MockContext context)
@@ -170,11 +120,7 @@
             return context.GetServiceClient<ResourceManagementClient>(TestEnvironmentFactory.GetTestEnvironment());
         }
 
-<<<<<<< HEAD
         private static KustoManagementClient GetKustoManagementClient(MockContext context)
-=======
-        private static KustoManagementClient GetAzureSearchManagementClient(MockContext context)
->>>>>>> 9a7913f5
         {
             return context.GetServiceClient<KustoManagementClient>(TestEnvironmentFactory.GetTestEnvironment());
         }
