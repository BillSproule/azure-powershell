{
  "Entries": [
    {
<<<<<<< HEAD
      "RequestUri": "/subscriptions/d2ad5196-2292-4080-b209-ce4399b0a807/providers/Microsoft.Network?api-version=2016-09-01",
      "EncodedRequestUri": "L3N1YnNjcmlwdGlvbnMvZDJhZDUxOTYtMjI5Mi00MDgwLWIyMDktY2U0Mzk5YjBhODA3L3Byb3ZpZGVycy9NaWNyb3NvZnQuTmV0d29yaz9hcGktdmVyc2lvbj0yMDE2LTA5LTAx",
      "RequestMethod": "GET",
      "RequestBody": "",
      "RequestHeaders": {
        "x-ms-client-request-id": [
          "58856b2f-edcd-4ec2-a9d1-2ca4bf6328ee"
        ],
        "accept-language": [
          "en-US"
        ],
        "User-Agent": [
          "FxVersion/4.7.3132.0",
          "OSName/Windows10Enterprise",
          "OSVersion/6.3.17134",
          "Microsoft.Azure.Management.Internal.Resources.ResourceManagementClient/4.1.0"
        ]
      },
      "ResponseBody": "{\r\n  \"id\": \"/subscriptions/d2ad5196-2292-4080-b209-ce4399b0a807/providers/Microsoft.Network\",\r\n  \"namespace\": \"Microsoft.Network\",\r\n  \"authorizations\": [\r\n    {\r\n      \"applicationId\": \"2cf9eb86-36b5-49dc-86ae-9a63135dfa8c\",\r\n      \"roleDefinitionId\": \"13ba9ab4-19f0-4804-adc4-14ece36cc7a1\"\r\n    },\r\n    {\r\n      \"applicationId\": \"7c33bfcb-8d33-48d6-8e60-dc6404003489\",\r\n      \"roleDefinitionId\": \"ad6261e4-fa9a-4642-aa5f-104f1b67e9e3\"\r\n    },\r\n    {\r\n      \"applicationId\": \"1e3e4475-288f-4018-a376-df66fd7fac5f\",\r\n      \"roleDefinitionId\": \"1d538b69-3d87-4e56-8ff8-25786fd48261\"\r\n    },\r\n    {\r\n      \"applicationId\": \"a0be0c72-870e-46f0-9c49-c98333a996f7\",\r\n      \"roleDefinitionId\": \"7ce22727-ffce-45a9-930c-ddb2e56fa131\"\r\n    },\r\n    {\r\n      \"applicationId\": \"486c78bf-a0f7-45f1-92fd-37215929e116\",\r\n      \"roleDefinitionId\": \"98a9e526-0a60-4c1f-a33a-ae46e1f8dc0d\"\r\n    },\r\n    {\r\n      \"applicationId\": \"19947cfd-0303-466c-ac3c-fcc19a7a1570\",\r\n      \"roleDefinitionId\": \"d813ab6c-bfb7-413e-9462-005b21f0ce09\"\r\n    },\r\n    {\r\n      \"applicationId\": \"341b7f3d-69b3-47f9-9ce7-5b7f4945fdbd\",\r\n      \"roleDefinitionId\": \"8141843c-c51c-4c1e-a5bf-0d351594b86c\"\r\n    }\r\n  ],\r\n  \"resourceTypes\": [\r\n    {\r\n      \"resourceType\": \"virtualNetworks\",\r\n      \"locations\": [\r\n        \"West US\",\r\n        \"East US\",\r\n        \"North Europe\",\r\n        \"West Europe\",\r\n        \"East Asia\",\r\n        \"Southeast Asia\",\r\n        \"North Central US\",\r\n        \"South Central US\",\r\n        \"Central US\",\r\n        \"East US 2\",\r\n        \"Japan East\",\r\n        \"Japan West\",\r\n        \"Brazil South\",\r\n        \"Australia East\",\r\n        \"Australia Southeast\",\r\n        \"Central India\",\r\n        \"South India\",\r\n        \"West India\",\r\n        \"Canada Central\",\r\n        \"Canada East\",\r\n        \"West Central US\",\r\n        \"West US 2\",\r\n        \"UK West\",\r\n        \"UK South\",\r\n        \"Korea Central\",\r\n        \"Korea South\",\r\n        \"France Central\",\r\n        \"France South\",\r\n        \"Australia Central\",\r\n        \"Australia Central 2\"\r\n      ],\r\n      \"apiVersions\": [\r\n        \"2018-08-01\",\r\n        \"2018-07-01\",\r\n        \"2018-06-01\",\r\n        \"2018-05-01\",\r\n        \"2018-04-01\",\r\n        \"2018-03-01\",\r\n        \"2018-02-01\",\r\n        \"2018-01-01\",\r\n        \"2017-11-01\",\r\n        \"2017-10-01\",\r\n        \"2017-09-01\",\r\n        \"2017-08-01\",\r\n        \"2017-06-01\",\r\n        \"2017-04-01\",\r\n        \"2017-03-01\",\r\n        \"2016-12-01\",\r\n        \"2016-11-01\",\r\n        \"2016-10-01\",\r\n        \"2016-09-01\",\r\n        \"2016-08-01\",\r\n        \"2016-07-01\",\r\n        \"2016-06-01\",\r\n        \"2016-03-30\",\r\n        \"2015-06-15\",\r\n        \"2015-05-01-preview\",\r\n        \"2014-12-01-preview\"\r\n      ],\r\n      \"capabilities\": \"CrossResourceGroupResourceMove, CrossSubscriptionResourceMove\"\r\n    },\r\n    {\r\n      \"resourceType\": \"publicIPAddresses\",\r\n      \"locations\": [\r\n        \"West US\",\r\n        \"East US\",\r\n        \"North Europe\",\r\n        \"West Europe\",\r\n        \"East Asia\",\r\n        \"Southeast Asia\",\r\n        \"North Central US\",\r\n        \"South Central US\",\r\n        \"Central US\",\r\n        \"East US 2\",\r\n        \"Japan East\",\r\n        \"Japan West\",\r\n        \"Brazil South\",\r\n        \"Australia East\",\r\n        \"Australia Southeast\",\r\n        \"Central India\",\r\n        \"South India\",\r\n        \"West India\",\r\n        \"Canada Central\",\r\n        \"Canada East\",\r\n        \"West Central US\",\r\n        \"West US 2\",\r\n        \"UK West\",\r\n        \"UK South\",\r\n        \"Korea Central\",\r\n        \"Korea South\",\r\n        \"France Central\",\r\n        \"France South\",\r\n        \"Australia Central\",\r\n        \"Australia Central 2\"\r\n      ],\r\n      \"apiVersions\": [\r\n        \"2018-08-01\",\r\n        \"2018-07-01\",\r\n        \"2018-06-01\",\r\n        \"2018-05-01\",\r\n        \"2018-04-01\",\r\n        \"2018-03-01\",\r\n        \"2018-02-01\",\r\n        \"2018-01-01\",\r\n        \"2017-11-01\",\r\n        \"2017-10-01\",\r\n        \"2017-09-01\",\r\n        \"2017-08-01\",\r\n        \"2017-06-01\",\r\n        \"2017-04-01\",\r\n        \"2017-03-01\",\r\n        \"2016-12-01\",\r\n        \"2016-11-01\",\r\n        \"2016-10-01\",\r\n        \"2016-09-01\",\r\n        \"2016-08-01\",\r\n        \"2016-07-01\",\r\n        \"2016-06-01\",\r\n        \"2016-03-30\",\r\n        \"2015-06-15\",\r\n        \"2015-05-01-preview\",\r\n        \"2014-12-01-preview\"\r\n      ],\r\n      \"zoneMappings\": [\r\n        {\r\n          \"location\": \"East US 2\",\r\n          \"zones\": [\r\n            \"1\",\r\n            \"2\",\r\n            \"3\"\r\n          ]\r\n        },\r\n        {\r\n          \"location\": \"Central US\",\r\n          \"zones\": [\r\n            \"1\",\r\n            \"2\",\r\n            \"3\"\r\n          ]\r\n        },\r\n        {\r\n          \"location\": \"West Europe\",\r\n          \"zones\": [\r\n            \"1\",\r\n            \"2\",\r\n            \"3\"\r\n          ]\r\n        },\r\n        {\r\n          \"location\": \"France Central\",\r\n          \"zones\": [\r\n            \"1\",\r\n            \"2\",\r\n            \"3\"\r\n          ]\r\n        },\r\n        {\r\n          \"location\": \"Southeast Asia\",\r\n          \"zones\": [\r\n            \"1\",\r\n            \"2\",\r\n            \"3\"\r\n          ]\r\n        },\r\n        {\r\n          \"location\": \"West US 2\",\r\n          \"zones\": [\r\n            \"1\",\r\n            \"2\",\r\n            \"3\"\r\n          ]\r\n        },\r\n        {\r\n          \"location\": \"North Europe\",\r\n          \"zones\": [\r\n            \"1\",\r\n            \"2\",\r\n            \"3\"\r\n          ]\r\n        }\r\n      ],\r\n      \"capabilities\": \"CrossResourceGroupResourceMove, CrossSubscriptionResourceMove\"\r\n    },\r\n    {\r\n      \"resourceType\": \"networkInterfaces\",\r\n      \"locations\": [\r\n        \"West US\",\r\n        \"East US\",\r\n        \"North Europe\",\r\n        \"West Europe\",\r\n        \"East Asia\",\r\n        \"Southeast Asia\",\r\n        \"North Central US\",\r\n        \"South Central US\",\r\n        \"Central US\",\r\n        \"East US 2\",\r\n        \"Japan East\",\r\n        \"Japan West\",\r\n        \"Brazil South\",\r\n        \"Australia East\",\r\n        \"Australia Southeast\",\r\n        \"Central India\",\r\n        \"South India\",\r\n        \"West India\",\r\n        \"Canada Central\",\r\n        \"Canada East\",\r\n        \"West Central US\",\r\n        \"West US 2\",\r\n        \"UK West\",\r\n        \"UK South\",\r\n        \"Korea Central\",\r\n        \"Korea South\",\r\n        \"France Central\",\r\n        \"France South\",\r\n        \"Australia Central\",\r\n        \"Australia Central 2\"\r\n      ],\r\n      \"apiVersions\": [\r\n        \"2018-08-01\",\r\n        \"2018-07-01\",\r\n        \"2018-06-01\",\r\n        \"2018-05-01\",\r\n        \"2018-04-01\",\r\n        \"2018-03-01\",\r\n        \"2018-02-01\",\r\n        \"2018-01-01\",\r\n        \"2017-11-01\",\r\n        \"2017-10-01\",\r\n        \"2017-09-01\",\r\n        \"2017-08-01\",\r\n        \"2017-06-01\",\r\n        \"2017-04-01\",\r\n        \"2017-03-01\",\r\n        \"2016-12-01\",\r\n        \"2016-11-01\",\r\n        \"2016-10-01\",\r\n        \"2016-09-01\",\r\n        \"2016-08-01\",\r\n        \"2016-07-01\",\r\n        \"2016-06-01\",\r\n        \"2016-03-30\",\r\n        \"2015-06-15\",\r\n        \"2015-05-01-preview\",\r\n        \"2014-12-01-preview\"\r\n      ],\r\n      \"capabilities\": \"CrossResourceGroupResourceMove, CrossSubscriptionResourceMove\"\r\n    },\r\n    {\r\n      \"resourceType\": \"interfaceEndpoints\",\r\n      \"locations\": [\r\n        \"West US\",\r\n        \"East US\",\r\n        \"North Europe\",\r\n        \"West Europe\",\r\n        \"East Asia\",\r\n        \"Southeast Asia\",\r\n        \"North Central US\",\r\n        \"South Central US\",\r\n        \"Central US\",\r\n        \"East US 2\",\r\n        \"Japan East\",\r\n        \"Japan West\",\r\n        \"Brazil South\",\r\n        \"Australia East\",\r\n        \"Australia Southeast\",\r\n        \"Central India\",\r\n        \"South India\",\r\n        \"West India\",\r\n        \"Canada Central\",\r\n        \"Canada East\",\r\n        \"West Central US\",\r\n        \"West US 2\",\r\n        \"UK West\",\r\n        \"UK South\",\r\n        \"Korea Central\",\r\n        \"Korea South\",\r\n        \"France Central\",\r\n        \"France South\",\r\n        \"Australia Central\",\r\n        \"Australia Central 2\"\r\n      ],\r\n      \"apiVersions\": [\r\n        \"2018-08-01\"\r\n      ],\r\n      \"capabilities\": \"None\"\r\n    },\r\n    {\r\n      \"resourceType\": \"loadBalancers\",\r\n      \"locations\": [\r\n        \"West US\",\r\n        \"East US\",\r\n        \"North Europe\",\r\n        \"West Europe\",\r\n        \"East Asia\",\r\n        \"Southeast Asia\",\r\n        \"North Central US\",\r\n        \"South Central US\",\r\n        \"Central US\",\r\n        \"East US 2\",\r\n        \"Japan East\",\r\n        \"Japan West\",\r\n        \"Brazil South\",\r\n        \"Australia East\",\r\n        \"Australia Southeast\",\r\n        \"Central India\",\r\n        \"South India\",\r\n        \"West India\",\r\n        \"Canada Central\",\r\n        \"Canada East\",\r\n        \"West Central US\",\r\n        \"West US 2\",\r\n        \"UK West\",\r\n        \"UK South\",\r\n        \"Korea Central\",\r\n        \"Korea South\",\r\n        \"France Central\",\r\n        \"France South\",\r\n        \"Australia Central\",\r\n        \"Australia Central 2\"\r\n      ],\r\n      \"apiVersions\": [\r\n        \"2018-08-01\",\r\n        \"2018-07-01\",\r\n        \"2018-06-01\",\r\n        \"2018-05-01\",\r\n        \"2018-04-01\",\r\n        \"2018-03-01\",\r\n        \"2018-02-01\",\r\n        \"2018-01-01\",\r\n        \"2017-11-01\",\r\n        \"2017-10-01\",\r\n        \"2017-09-01\",\r\n        \"2017-08-01\",\r\n        \"2017-06-01\",\r\n        \"2017-04-01\",\r\n        \"2017-03-01\",\r\n        \"2016-12-01\",\r\n        \"2016-11-01\",\r\n        \"2016-10-01\",\r\n        \"2016-09-01\",\r\n        \"2016-08-01\",\r\n        \"2016-07-01\",\r\n        \"2016-06-01\",\r\n        \"2016-03-30\",\r\n        \"2015-06-15\",\r\n        \"2015-05-01-preview\",\r\n        \"2014-12-01-preview\"\r\n      ],\r\n      \"capabilities\": \"CrossResourceGroupResourceMove, CrossSubscriptionResourceMove\"\r\n    },\r\n    {\r\n      \"resourceType\": \"networkSecurityGroups\",\r\n      \"locations\": [\r\n        \"West US\",\r\n        \"East US\",\r\n        \"North Europe\",\r\n        \"West Europe\",\r\n        \"East Asia\",\r\n        \"Southeast Asia\",\r\n        \"North Central US\",\r\n        \"South Central US\",\r\n        \"Central US\",\r\n        \"East US 2\",\r\n        \"Japan East\",\r\n        \"Japan West\",\r\n        \"Brazil South\",\r\n        \"Australia East\",\r\n        \"Australia Southeast\",\r\n        \"Central India\",\r\n        \"South India\",\r\n        \"West India\",\r\n        \"Canada Central\",\r\n        \"Canada East\",\r\n        \"West Central US\",\r\n        \"West US 2\",\r\n        \"UK West\",\r\n        \"UK South\",\r\n        \"Korea Central\",\r\n        \"Korea South\",\r\n        \"France Central\",\r\n        \"France South\",\r\n        \"Australia Central\",\r\n        \"Australia Central 2\"\r\n      ],\r\n      \"apiVersions\": [\r\n        \"2018-08-01\",\r\n        \"2018-07-01\",\r\n        \"2018-06-01\",\r\n        \"2018-05-01\",\r\n        \"2018-04-01\",\r\n        \"2018-03-01\",\r\n        \"2018-02-01\",\r\n        \"2018-01-01\",\r\n        \"2017-11-01\",\r\n        \"2017-10-01\",\r\n        \"2017-09-01\",\r\n        \"2017-08-01\",\r\n        \"2017-06-01\",\r\n        \"2017-04-01\",\r\n        \"2017-03-01\",\r\n        \"2016-12-01\",\r\n        \"2016-11-01\",\r\n        \"2016-10-01\",\r\n        \"2016-09-01\",\r\n        \"2016-08-01\",\r\n        \"2016-07-01\",\r\n        \"2016-06-01\",\r\n        \"2016-03-30\",\r\n        \"2015-06-15\",\r\n        \"2015-05-01-preview\",\r\n        \"2014-12-01-preview\"\r\n      ],\r\n      \"capabilities\": \"CrossResourceGroupResourceMove, CrossSubscriptionResourceMove\"\r\n    },\r\n    {\r\n      \"resourceType\": \"applicationSecurityGroups\",\r\n      \"locations\": [\r\n        \"West US\",\r\n        \"East US\",\r\n        \"North Europe\",\r\n        \"West Europe\",\r\n        \"East Asia\",\r\n        \"Southeast Asia\",\r\n        \"North Central US\",\r\n        \"South Central US\",\r\n        \"Central US\",\r\n        \"East US 2\",\r\n        \"Japan East\",\r\n        \"Japan West\",\r\n        \"Brazil South\",\r\n        \"Australia East\",\r\n        \"Australia Southeast\",\r\n        \"Central India\",\r\n        \"South India\",\r\n        \"West India\",\r\n        \"Canada Central\",\r\n        \"Canada East\",\r\n        \"West Central US\",\r\n        \"West US 2\",\r\n        \"UK West\",\r\n        \"UK South\",\r\n        \"Korea Central\",\r\n        \"Korea South\",\r\n        \"France Central\",\r\n        \"France South\",\r\n        \"Australia Central\",\r\n        \"Australia Central 2\"\r\n      ],\r\n      \"apiVersions\": [\r\n        \"2018-08-01\",\r\n        \"2018-07-01\",\r\n        \"2018-06-01\",\r\n        \"2018-05-01\",\r\n        \"2018-04-01\",\r\n        \"2018-03-01\",\r\n        \"2018-02-01\",\r\n        \"2018-01-01\",\r\n        \"2017-11-01\",\r\n        \"2017-10-01\",\r\n        \"2017-09-01\"\r\n      ],\r\n      \"capabilities\": \"CrossResourceGroupResourceMove, CrossSubscriptionResourceMove\"\r\n    },\r\n    {\r\n      \"resourceType\": \"networkIntentPolicies\",\r\n      \"locations\": [\r\n        \"West US\",\r\n        \"East US\",\r\n        \"North Europe\",\r\n        \"West Europe\",\r\n        \"East Asia\",\r\n        \"Southeast Asia\",\r\n        \"North Central US\",\r\n        \"South Central US\",\r\n        \"Central US\",\r\n        \"East US 2\",\r\n        \"Japan East\",\r\n        \"Japan West\",\r\n        \"Brazil South\",\r\n        \"Australia East\",\r\n        \"Australia Southeast\",\r\n        \"Central India\",\r\n        \"South India\",\r\n        \"West India\",\r\n        \"Canada Central\",\r\n        \"Canada East\",\r\n        \"West Central US\",\r\n        \"West US 2\",\r\n        \"UK West\",\r\n        \"UK South\",\r\n        \"Korea Central\",\r\n        \"Korea South\",\r\n        \"France Central\",\r\n        \"France South\",\r\n        \"Australia Central\",\r\n        \"Australia Central 2\"\r\n      ],\r\n      \"apiVersions\": [\r\n        \"2018-08-01\",\r\n        \"2018-07-01\",\r\n        \"2018-06-01\",\r\n        \"2018-05-01\",\r\n        \"2018-04-01\"\r\n      ],\r\n      \"capabilities\": \"CrossResourceGroupResourceMove, CrossSubscriptionResourceMove\"\r\n    },\r\n    {\r\n      \"resourceType\": \"routeTables\",\r\n      \"locations\": [\r\n        \"West US\",\r\n        \"East US\",\r\n        \"North Europe\",\r\n        \"West Europe\",\r\n        \"East Asia\",\r\n        \"Southeast Asia\",\r\n        \"North Central US\",\r\n        \"South Central US\",\r\n        \"Central US\",\r\n        \"East US 2\",\r\n        \"Japan East\",\r\n        \"Japan West\",\r\n        \"Brazil South\",\r\n        \"Australia East\",\r\n        \"Australia Southeast\",\r\n        \"Central India\",\r\n        \"South India\",\r\n        \"West India\",\r\n        \"Canada Central\",\r\n        \"Canada East\",\r\n        \"West Central US\",\r\n        \"West US 2\",\r\n        \"UK West\",\r\n        \"UK South\",\r\n        \"Korea Central\",\r\n        \"Korea South\",\r\n        \"France Central\",\r\n        \"France South\",\r\n        \"Australia Central\",\r\n        \"Australia Central 2\"\r\n      ],\r\n      \"apiVersions\": [\r\n        \"2018-08-01\",\r\n        \"2018-07-01\",\r\n        \"2018-06-01\",\r\n        \"2018-05-01\",\r\n        \"2018-04-01\",\r\n        \"2018-03-01\",\r\n        \"2018-02-01\",\r\n        \"2018-01-01\",\r\n        \"2017-11-01\",\r\n        \"2017-10-01\",\r\n        \"2017-09-01\",\r\n        \"2017-08-01\",\r\n        \"2017-06-01\",\r\n        \"2017-04-01\",\r\n        \"2017-03-01\",\r\n        \"2016-12-01\",\r\n        \"2016-11-01\",\r\n        \"2016-10-01\",\r\n        \"2016-09-01\",\r\n        \"2016-08-01\",\r\n        \"2016-07-01\",\r\n        \"2016-06-01\",\r\n        \"2016-03-30\",\r\n        \"2015-06-15\",\r\n        \"2015-05-01-preview\",\r\n        \"2014-12-01-preview\"\r\n      ],\r\n      \"capabilities\": \"CrossResourceGroupResourceMove, CrossSubscriptionResourceMove\"\r\n    },\r\n    {\r\n      \"resourceType\": \"publicIPPrefixes\",\r\n      \"locations\": [\r\n        \"West US\",\r\n        \"East US\",\r\n        \"North Europe\",\r\n        \"West Europe\",\r\n        \"East Asia\",\r\n        \"Southeast Asia\",\r\n        \"North Central US\",\r\n        \"South Central US\",\r\n        \"Central US\",\r\n        \"East US 2\",\r\n        \"Japan East\",\r\n        \"Japan West\",\r\n        \"Brazil South\",\r\n        \"Australia East\",\r\n        \"Australia Southeast\",\r\n        \"Central India\",\r\n        \"South India\",\r\n        \"West India\",\r\n        \"Canada Central\",\r\n        \"Canada East\",\r\n        \"West Central US\",\r\n        \"West US 2\",\r\n        \"UK West\",\r\n        \"UK South\",\r\n        \"Korea Central\",\r\n        \"Korea South\",\r\n        \"France Central\",\r\n        \"France South\",\r\n        \"Australia Central\",\r\n        \"Australia Central 2\"\r\n      ],\r\n      \"apiVersions\": [\r\n        \"2018-08-01\",\r\n        \"2018-07-01\"\r\n      ],\r\n      \"zoneMappings\": [\r\n        {\r\n          \"location\": \"East US 2\",\r\n          \"zones\": [\r\n            \"1\",\r\n            \"2\",\r\n            \"3\"\r\n          ]\r\n        },\r\n        {\r\n          \"location\": \"Central US\",\r\n          \"zones\": [\r\n            \"1\",\r\n            \"2\",\r\n            \"3\"\r\n          ]\r\n        },\r\n        {\r\n          \"location\": \"West Europe\",\r\n          \"zones\": [\r\n            \"1\",\r\n            \"2\",\r\n            \"3\"\r\n          ]\r\n        },\r\n        {\r\n          \"location\": \"France Central\",\r\n          \"zones\": [\r\n            \"1\",\r\n            \"2\",\r\n            \"3\"\r\n          ]\r\n        },\r\n        {\r\n          \"location\": \"Southeast Asia\",\r\n          \"zones\": [\r\n            \"1\",\r\n            \"2\",\r\n            \"3\"\r\n          ]\r\n        },\r\n        {\r\n          \"location\": \"West US 2\",\r\n          \"zones\": [\r\n            \"1\",\r\n            \"2\",\r\n            \"3\"\r\n          ]\r\n        },\r\n        {\r\n          \"location\": \"North Europe\",\r\n          \"zones\": [\r\n            \"1\",\r\n            \"2\",\r\n            \"3\"\r\n          ]\r\n        }\r\n      ],\r\n      \"capabilities\": \"CrossResourceGroupResourceMove, CrossSubscriptionResourceMove\"\r\n    },\r\n    {\r\n      \"resourceType\": \"networkWatchers\",\r\n      \"locations\": [\r\n        \"West US\",\r\n        \"East US\",\r\n        \"North Europe\",\r\n        \"West Europe\",\r\n        \"East Asia\",\r\n        \"Southeast Asia\",\r\n        \"North Central US\",\r\n        \"South Central US\",\r\n        \"Central US\",\r\n        \"East US 2\",\r\n        \"Japan East\",\r\n        \"Japan West\",\r\n        \"Brazil South\",\r\n        \"Australia East\",\r\n        \"Australia Southeast\",\r\n        \"Central India\",\r\n        \"South India\",\r\n        \"West India\",\r\n        \"Canada Central\",\r\n        \"Canada East\",\r\n        \"West Central US\",\r\n        \"West US 2\",\r\n        \"UK West\",\r\n        \"UK South\",\r\n        \"Korea Central\",\r\n        \"Korea South\",\r\n        \"France Central\",\r\n        \"France South\",\r\n        \"Australia Central\",\r\n        \"Australia Central 2\"\r\n      ],\r\n      \"apiVersions\": [\r\n        \"2018-08-01\",\r\n        \"2018-07-01\",\r\n        \"2018-06-01\",\r\n        \"2018-05-01\",\r\n        \"2018-04-01\",\r\n        \"2018-03-01\",\r\n        \"2018-02-01\",\r\n        \"2018-01-01\",\r\n        \"2017-11-01\",\r\n        \"2017-10-01\",\r\n        \"2017-09-01\",\r\n        \"2017-08-01\",\r\n        \"2017-06-01\",\r\n        \"2017-04-01\",\r\n        \"2017-03-01\",\r\n        \"2016-12-01\",\r\n        \"2016-11-01\",\r\n        \"2016-10-01\",\r\n        \"2016-09-01\",\r\n        \"2016-08-01\",\r\n        \"2016-07-01\",\r\n        \"2016-06-01\",\r\n        \"2016-03-30\"\r\n      ],\r\n      \"capabilities\": \"CrossResourceGroupResourceMove, CrossSubscriptionResourceMove\"\r\n    },\r\n    {\r\n      \"resourceType\": \"networkWatchers/connectionMonitors\",\r\n      \"locations\": [\r\n        \"West US\",\r\n        \"East US\",\r\n        \"North Europe\",\r\n        \"West Europe\",\r\n        \"East Asia\",\r\n        \"Southeast Asia\",\r\n        \"North Central US\",\r\n        \"South Central US\",\r\n        \"Central US\",\r\n        \"East US 2\",\r\n        \"Japan East\",\r\n        \"Japan West\",\r\n        \"Brazil South\",\r\n        \"Australia East\",\r\n        \"Australia Southeast\",\r\n        \"Central India\",\r\n        \"South India\",\r\n        \"West India\",\r\n        \"Canada Central\",\r\n        \"Canada East\",\r\n        \"West Central US\",\r\n        \"West US 2\",\r\n        \"UK West\",\r\n        \"UK South\",\r\n        \"Korea Central\",\r\n        \"Korea South\",\r\n        \"France Central\",\r\n        \"France South\",\r\n        \"Australia Central\",\r\n        \"Australia Central 2\"\r\n      ],\r\n      \"apiVersions\": [\r\n        \"2018-08-01\",\r\n        \"2018-07-01\",\r\n        \"2018-06-01\",\r\n        \"2018-05-01\",\r\n        \"2018-04-01\",\r\n        \"2018-03-01\",\r\n        \"2018-02-01\",\r\n        \"2018-01-01\",\r\n        \"2017-11-01\",\r\n        \"2017-10-01\",\r\n        \"2017-09-01\"\r\n      ],\r\n      \"capabilities\": \"CrossResourceGroupResourceMove, CrossSubscriptionResourceMove\"\r\n    },\r\n    {\r\n      \"resourceType\": \"networkWatchers/lenses\",\r\n      \"locations\": [\r\n        \"West US\",\r\n        \"East US\",\r\n        \"North Europe\",\r\n        \"West Europe\",\r\n        \"East Asia\",\r\n        \"Southeast Asia\",\r\n        \"North Central US\",\r\n        \"South Central US\",\r\n        \"Central US\",\r\n        \"East US 2\",\r\n        \"Japan East\",\r\n        \"Japan West\",\r\n        \"Brazil South\",\r\n        \"Australia East\",\r\n        \"Australia Southeast\",\r\n        \"Central India\",\r\n        \"South India\",\r\n        \"West India\",\r\n        \"Canada Central\",\r\n        \"Canada East\",\r\n        \"West Central US\",\r\n        \"West US 2\",\r\n        \"UK West\",\r\n        \"UK South\",\r\n        \"Korea Central\",\r\n        \"Korea South\",\r\n        \"France Central\",\r\n        \"France South\",\r\n        \"Australia Central\",\r\n        \"Australia Central 2\"\r\n      ],\r\n      \"apiVersions\": [\r\n        \"2018-08-01\",\r\n        \"2018-07-01\",\r\n        \"2018-06-01\",\r\n        \"2018-01-01\",\r\n        \"2017-11-01\",\r\n        \"2017-10-01\",\r\n        \"2017-09-01\"\r\n      ],\r\n      \"capabilities\": \"CrossResourceGroupResourceMove, CrossSubscriptionResourceMove\"\r\n    },\r\n    {\r\n      \"resourceType\": \"networkWatchers/pingMeshes\",\r\n      \"locations\": [\r\n        \"West US\",\r\n        \"East US\",\r\n        \"North Europe\",\r\n        \"West Europe\",\r\n        \"East Asia\",\r\n        \"Southeast Asia\",\r\n        \"North Central US\",\r\n        \"South Central US\",\r\n        \"Central US\",\r\n        \"East US 2\",\r\n        \"Japan East\",\r\n        \"Japan West\",\r\n        \"Brazil South\",\r\n        \"Australia East\",\r\n        \"Australia Southeast\",\r\n        \"Central India\",\r\n        \"South India\",\r\n        \"West India\",\r\n        \"Canada Central\",\r\n        \"Canada East\",\r\n        \"West Central US\",\r\n        \"West US 2\",\r\n        \"UK West\",\r\n        \"UK South\",\r\n        \"Korea Central\",\r\n        \"Korea South\",\r\n        \"France Central\",\r\n        \"France South\",\r\n        \"Australia Central\",\r\n        \"Australia Central 2\"\r\n      ],\r\n      \"apiVersions\": [\r\n        \"2018-08-01\",\r\n        \"2018-07-01\",\r\n        \"2018-06-01\",\r\n        \"2018-04-01\",\r\n        \"2018-03-01\",\r\n        \"2018-02-01\",\r\n        \"2018-01-01\",\r\n        \"2017-11-01\",\r\n        \"2017-10-01\",\r\n        \"2017-09-01\"\r\n      ],\r\n      \"capabilities\": \"CrossResourceGroupResourceMove, CrossSubscriptionResourceMove\"\r\n    },\r\n    {\r\n      \"resourceType\": \"virtualNetworkGateways\",\r\n      \"locations\": [\r\n        \"West US\",\r\n        \"East US\",\r\n        \"North Europe\",\r\n        \"West Europe\",\r\n        \"East Asia\",\r\n        \"Southeast Asia\",\r\n        \"North Central US\",\r\n        \"South Central US\",\r\n        \"Central US\",\r\n        \"East US 2\",\r\n        \"Japan East\",\r\n        \"Japan West\",\r\n        \"Brazil South\",\r\n        \"Australia East\",\r\n        \"Australia Southeast\",\r\n        \"Central India\",\r\n        \"South India\",\r\n        \"West India\",\r\n        \"Canada Central\",\r\n        \"Canada East\",\r\n        \"West Central US\",\r\n        \"West US 2\",\r\n        \"UK West\",\r\n        \"UK South\",\r\n        \"Korea Central\",\r\n        \"Korea South\",\r\n        \"France Central\",\r\n        \"France South\",\r\n        \"Australia Central\",\r\n        \"Australia Central 2\"\r\n      ],\r\n      \"apiVersions\": [\r\n        \"2018-08-01\",\r\n        \"2018-07-01\",\r\n        \"2018-06-01\",\r\n        \"2018-05-01\",\r\n        \"2018-04-01\",\r\n        \"2018-03-01\",\r\n        \"2018-02-01\",\r\n        \"2018-01-01\",\r\n        \"2017-11-01\",\r\n        \"2017-10-01\",\r\n        \"2017-09-01\",\r\n        \"2017-08-01\",\r\n        \"2017-06-01\",\r\n        \"2017-04-01\",\r\n        \"2017-03-01\",\r\n        \"2016-12-01\",\r\n        \"2016-11-01\",\r\n        \"2016-10-01\",\r\n        \"2016-09-01\",\r\n        \"2016-08-01\",\r\n        \"2016-07-01\",\r\n        \"2016-06-01\",\r\n        \"2016-03-30\",\r\n        \"2015-06-15\",\r\n        \"2015-05-01-preview\",\r\n        \"2014-12-01-preview\"\r\n      ],\r\n      \"capabilities\": \"CrossResourceGroupResourceMove, CrossSubscriptionResourceMove\"\r\n    },\r\n    {\r\n      \"resourceType\": \"localNetworkGateways\",\r\n      \"locations\": [\r\n        \"West US\",\r\n        \"East US\",\r\n        \"North Europe\",\r\n        \"West Europe\",\r\n        \"East Asia\",\r\n        \"Southeast Asia\",\r\n        \"North Central US\",\r\n        \"South Central US\",\r\n        \"Central US\",\r\n        \"East US 2\",\r\n        \"Japan East\",\r\n        \"Japan West\",\r\n        \"Brazil South\",\r\n        \"Australia East\",\r\n        \"Australia Southeast\",\r\n        \"Central India\",\r\n        \"South India\",\r\n        \"West India\",\r\n        \"Canada Central\",\r\n        \"Canada East\",\r\n        \"West Central US\",\r\n        \"West US 2\",\r\n        \"UK West\",\r\n        \"UK South\",\r\n        \"Korea Central\",\r\n        \"Korea South\",\r\n        \"France Central\",\r\n        \"France South\",\r\n        \"Australia Central\",\r\n        \"Australia Central 2\"\r\n      ],\r\n      \"apiVersions\": [\r\n        \"2018-08-01\",\r\n        \"2018-07-01\",\r\n        \"2018-06-01\",\r\n        \"2018-05-01\",\r\n        \"2018-04-01\",\r\n        \"2018-03-01\",\r\n        \"2018-02-01\",\r\n        \"2018-01-01\",\r\n        \"2017-11-01\",\r\n        \"2017-10-01\",\r\n        \"2017-09-01\",\r\n        \"2017-08-01\",\r\n        \"2017-06-01\",\r\n        \"2017-04-01\",\r\n        \"2017-03-01\",\r\n        \"2016-12-01\",\r\n        \"2016-11-01\",\r\n        \"2016-10-01\",\r\n        \"2016-09-01\",\r\n        \"2016-08-01\",\r\n        \"2016-07-01\",\r\n        \"2016-06-01\",\r\n        \"2016-03-30\",\r\n        \"2015-06-15\",\r\n        \"2015-05-01-preview\",\r\n        \"2014-12-01-preview\"\r\n      ],\r\n      \"capabilities\": \"CrossResourceGroupResourceMove, CrossSubscriptionResourceMove\"\r\n    },\r\n    {\r\n      \"resourceType\": \"connections\",\r\n      \"locations\": [\r\n        \"West US\",\r\n        \"East US\",\r\n        \"North Europe\",\r\n        \"West Europe\",\r\n        \"East Asia\",\r\n        \"Southeast Asia\",\r\n        \"North Central US\",\r\n        \"South Central US\",\r\n        \"Central US\",\r\n        \"East US 2\",\r\n        \"Japan East\",\r\n        \"Japan West\",\r\n        \"Brazil South\",\r\n        \"Australia East\",\r\n        \"Australia Southeast\",\r\n        \"Central India\",\r\n        \"South India\",\r\n        \"West India\",\r\n        \"Canada Central\",\r\n        \"Canada East\",\r\n        \"West Central US\",\r\n        \"West US 2\",\r\n        \"UK West\",\r\n        \"UK South\",\r\n        \"Korea Central\",\r\n        \"Korea South\",\r\n        \"France Central\",\r\n        \"France South\",\r\n        \"Australia Central\",\r\n        \"Australia Central 2\"\r\n      ],\r\n      \"apiVersions\": [\r\n        \"2018-08-01\",\r\n        \"2018-07-01\",\r\n        \"2018-06-01\",\r\n        \"2018-05-01\",\r\n        \"2018-04-01\",\r\n        \"2018-03-01\",\r\n        \"2018-02-01\",\r\n        \"2018-01-01\",\r\n        \"2017-11-01\",\r\n        \"2017-10-01\",\r\n        \"2017-09-01\",\r\n        \"2017-08-01\",\r\n        \"2017-06-01\",\r\n        \"2017-04-01\",\r\n        \"2017-03-01\",\r\n        \"2016-12-01\",\r\n        \"2016-11-01\",\r\n        \"2016-10-01\",\r\n        \"2016-09-01\",\r\n        \"2016-08-01\",\r\n        \"2016-07-01\",\r\n        \"2016-06-01\",\r\n        \"2016-03-30\",\r\n        \"2015-06-15\",\r\n        \"2015-05-01-preview\",\r\n        \"2014-12-01-preview\"\r\n      ],\r\n      \"capabilities\": \"CrossResourceGroupResourceMove, CrossSubscriptionResourceMove\"\r\n    },\r\n    {\r\n      \"resourceType\": \"applicationGateways\",\r\n      \"locations\": [\r\n        \"West US\",\r\n        \"East US\",\r\n        \"North Europe\",\r\n        \"West Europe\",\r\n        \"East Asia\",\r\n        \"Southeast Asia\",\r\n        \"North Central US\",\r\n        \"South Central US\",\r\n        \"Central US\",\r\n        \"East US 2\",\r\n        \"Japan East\",\r\n        \"Japan West\",\r\n        \"Brazil South\",\r\n        \"Australia East\",\r\n        \"Australia Southeast\",\r\n        \"Central India\",\r\n        \"South India\",\r\n        \"West India\",\r\n        \"Canada Central\",\r\n        \"Canada East\",\r\n        \"West Central US\",\r\n        \"West US 2\",\r\n        \"UK West\",\r\n        \"UK South\",\r\n        \"Korea Central\",\r\n        \"Korea South\",\r\n        \"France Central\",\r\n        \"France South\",\r\n        \"Australia Central\",\r\n        \"Australia Central 2\"\r\n      ],\r\n      \"apiVersions\": [\r\n        \"2018-08-01\",\r\n        \"2018-07-01\",\r\n        \"2018-06-01\",\r\n        \"2018-05-01\",\r\n        \"2018-04-01\",\r\n        \"2018-03-01\",\r\n        \"2018-02-01\",\r\n        \"2018-01-01\",\r\n        \"2017-11-01\",\r\n        \"2017-10-01\",\r\n        \"2017-09-01\",\r\n        \"2017-08-01\",\r\n        \"2017-06-01\",\r\n        \"2017-04-01\",\r\n        \"2017-03-01\",\r\n        \"2016-12-01\",\r\n        \"2016-11-01\",\r\n        \"2016-10-01\",\r\n        \"2016-09-01\",\r\n        \"2016-08-01\",\r\n        \"2016-07-01\",\r\n        \"2016-06-01\",\r\n        \"2016-03-30\",\r\n        \"2015-06-15\",\r\n        \"2015-05-01-preview\",\r\n        \"2014-12-01-preview\"\r\n      ],\r\n      \"zoneMappings\": [\r\n        {\r\n          \"location\": \"East US 2\",\r\n          \"zones\": [\r\n            \"1\",\r\n            \"2\",\r\n            \"3\"\r\n          ]\r\n        },\r\n        {\r\n          \"location\": \"Central US\",\r\n          \"zones\": [\r\n            \"1\",\r\n            \"2\",\r\n            \"3\"\r\n          ]\r\n        },\r\n        {\r\n          \"location\": \"West Europe\",\r\n          \"zones\": [\r\n            \"1\",\r\n            \"2\",\r\n            \"3\"\r\n          ]\r\n        },\r\n        {\r\n          \"location\": \"France Central\",\r\n          \"zones\": [\r\n            \"1\",\r\n            \"2\",\r\n            \"3\"\r\n          ]\r\n        },\r\n        {\r\n          \"location\": \"Southeast Asia\",\r\n          \"zones\": [\r\n            \"1\",\r\n            \"2\",\r\n            \"3\"\r\n          ]\r\n        },\r\n        {\r\n          \"location\": \"West US 2\",\r\n          \"zones\": [\r\n            \"1\",\r\n            \"2\",\r\n            \"3\"\r\n          ]\r\n        },\r\n        {\r\n          \"location\": \"North Europe\",\r\n          \"zones\": [\r\n            \"1\",\r\n            \"2\",\r\n            \"3\"\r\n          ]\r\n        }\r\n      ],\r\n      \"capabilities\": \"None\"\r\n    },\r\n    {\r\n      \"resourceType\": \"locations\",\r\n      \"locations\": [],\r\n      \"apiVersions\": [\r\n        \"2018-08-01\",\r\n        \"2018-07-01\",\r\n        \"2018-06-01\",\r\n        \"2018-05-01\",\r\n        \"2018-04-01\",\r\n        \"2018-03-01\",\r\n        \"2018-02-01\",\r\n        \"2018-01-01\",\r\n        \"2017-11-01\",\r\n        \"2017-10-01\",\r\n        \"2017-09-01\",\r\n        \"2017-08-01\",\r\n        \"2017-06-01\",\r\n        \"2017-04-01\",\r\n        \"2017-03-01\",\r\n        \"2016-12-01\",\r\n        \"2016-11-01\",\r\n        \"2016-10-01\",\r\n        \"2016-09-01\",\r\n        \"2016-08-01\",\r\n        \"2016-07-01\",\r\n        \"2016-06-01\",\r\n        \"2016-03-30\",\r\n        \"2015-06-15\",\r\n        \"2015-05-01-preview\",\r\n        \"2014-12-01-preview\"\r\n      ]\r\n    },\r\n    {\r\n      \"resourceType\": \"locations/operations\",\r\n      \"locations\": [],\r\n      \"apiVersions\": [\r\n        \"2018-08-01\",\r\n        \"2018-07-01\",\r\n        \"2018-06-01\",\r\n        \"2018-05-01\",\r\n        \"2018-04-01\",\r\n        \"2018-03-01\",\r\n        \"2018-02-01\",\r\n        \"2018-01-01\",\r\n        \"2017-11-01\",\r\n        \"2017-10-01\",\r\n        \"2017-09-01\",\r\n        \"2017-08-01\",\r\n        \"2017-06-01\",\r\n        \"2017-04-01\",\r\n        \"2017-03-01\",\r\n        \"2016-12-01\",\r\n        \"2016-11-01\",\r\n        \"2016-10-01\",\r\n        \"2016-09-01\",\r\n        \"2016-08-01\",\r\n        \"2016-07-01\",\r\n        \"2016-06-01\",\r\n        \"2016-03-30\",\r\n        \"2015-06-15\",\r\n        \"2015-05-01-preview\",\r\n        \"2014-12-01-preview\"\r\n      ]\r\n    },\r\n    {\r\n      \"resourceType\": \"locations/operationResults\",\r\n      \"locations\": [],\r\n      \"apiVersions\": [\r\n        \"2018-08-01\",\r\n        \"2018-07-01\",\r\n        \"2018-06-01\",\r\n        \"2018-05-01\",\r\n        \"2018-04-01\",\r\n        \"2018-03-01\",\r\n        \"2018-02-01\",\r\n        \"2018-01-01\",\r\n        \"2017-11-01\",\r\n        \"2017-10-01\",\r\n        \"2017-09-01\",\r\n        \"2017-08-01\",\r\n        \"2017-06-01\",\r\n        \"2017-04-01\",\r\n        \"2017-03-01\",\r\n        \"2016-12-01\",\r\n        \"2016-11-01\",\r\n        \"2016-10-01\",\r\n        \"2016-09-01\",\r\n        \"2016-08-01\",\r\n        \"2016-07-01\",\r\n        \"2016-06-01\",\r\n        \"2016-03-30\",\r\n        \"2015-06-15\",\r\n        \"2015-05-01-preview\",\r\n        \"2014-12-01-preview\"\r\n      ]\r\n    },\r\n    {\r\n      \"resourceType\": \"locations/CheckDnsNameAvailability\",\r\n      \"locations\": [\r\n        \"West US\",\r\n        \"East US\",\r\n        \"North Europe\",\r\n        \"West Europe\",\r\n        \"East Asia\",\r\n        \"Southeast Asia\",\r\n        \"North Central US\",\r\n        \"South Central US\",\r\n        \"Central US\",\r\n        \"East US 2\",\r\n        \"Japan East\",\r\n        \"Japan West\",\r\n        \"Brazil South\",\r\n        \"Australia East\",\r\n        \"Australia Southeast\",\r\n        \"Central India\",\r\n        \"South India\",\r\n        \"West India\",\r\n        \"Canada Central\",\r\n        \"Canada East\",\r\n        \"West Central US\",\r\n        \"West US 2\",\r\n        \"UK West\",\r\n        \"UK South\",\r\n        \"Korea Central\",\r\n        \"Korea South\",\r\n        \"France Central\",\r\n        \"France South\",\r\n        \"Australia Central\",\r\n        \"Australia Central 2\"\r\n      ],\r\n      \"apiVersions\": [\r\n        \"2018-08-01\",\r\n        \"2018-07-01\",\r\n        \"2018-06-01\",\r\n        \"2018-05-01\",\r\n        \"2018-04-01\",\r\n        \"2018-03-01\",\r\n        \"2018-02-01\",\r\n        \"2018-01-01\",\r\n        \"2017-11-01\",\r\n        \"2017-10-01\",\r\n        \"2017-09-01\",\r\n        \"2017-08-01\",\r\n        \"2017-06-01\",\r\n        \"2017-04-01\",\r\n        \"2017-03-01\",\r\n        \"2016-12-01\",\r\n        \"2016-11-01\",\r\n        \"2016-10-01\",\r\n        \"2016-09-01\",\r\n        \"2016-08-01\",\r\n        \"2016-07-01\",\r\n        \"2016-06-01\",\r\n        \"2016-03-30\",\r\n        \"2015-06-15\",\r\n        \"2015-05-01-preview\",\r\n        \"2014-12-01-preview\"\r\n      ]\r\n    },\r\n    {\r\n      \"resourceType\": \"locations/usages\",\r\n      \"locations\": [\r\n        \"West US\",\r\n        \"East US\",\r\n        \"North Europe\",\r\n        \"West Europe\",\r\n        \"East Asia\",\r\n        \"Southeast Asia\",\r\n        \"North Central US\",\r\n        \"South Central US\",\r\n        \"Central US\",\r\n        \"East US 2\",\r\n        \"Japan East\",\r\n        \"Japan West\",\r\n        \"Brazil South\",\r\n        \"Australia East\",\r\n        \"Australia Southeast\",\r\n        \"Central India\",\r\n        \"South India\",\r\n        \"West India\",\r\n        \"Canada Central\",\r\n        \"Canada East\",\r\n        \"West Central US\",\r\n        \"West US 2\",\r\n        \"UK West\",\r\n        \"UK South\",\r\n        \"Korea Central\",\r\n        \"Korea South\",\r\n        \"France Central\",\r\n        \"France South\",\r\n        \"Australia Central\",\r\n        \"Australia Central 2\"\r\n      ],\r\n      \"apiVersions\": [\r\n        \"2018-08-01\",\r\n        \"2018-07-01\",\r\n        \"2018-06-01\",\r\n        \"2018-05-01\",\r\n        \"2018-04-01\",\r\n        \"2018-03-01\",\r\n        \"2018-02-01\",\r\n        \"2018-01-01\",\r\n        \"2017-11-01\",\r\n        \"2017-10-01\",\r\n        \"2017-09-01\",\r\n        \"2017-08-01\",\r\n        \"2017-06-01\",\r\n        \"2017-04-01\",\r\n        \"2017-03-01\",\r\n        \"2016-12-01\",\r\n        \"2016-11-01\",\r\n        \"2016-10-01\",\r\n        \"2016-09-01\",\r\n        \"2016-08-01\",\r\n        \"2016-07-01\",\r\n        \"2016-06-01\",\r\n        \"2016-03-30\",\r\n        \"2015-06-15\",\r\n        \"2015-05-01-preview\",\r\n        \"2014-12-01-preview\"\r\n      ]\r\n    },\r\n    {\r\n      \"resourceType\": \"locations/virtualNetworkAvailableEndpointServices\",\r\n      \"locations\": [\r\n        \"West US\",\r\n        \"East US\",\r\n        \"North Europe\",\r\n        \"West Europe\",\r\n        \"East Asia\",\r\n        \"Southeast Asia\",\r\n        \"North Central US\",\r\n        \"South Central US\",\r\n        \"Central US\",\r\n        \"East US 2\",\r\n        \"Japan East\",\r\n        \"Japan West\",\r\n        \"Brazil South\",\r\n        \"Australia East\",\r\n        \"Australia Southeast\",\r\n        \"Central India\",\r\n        \"South India\",\r\n        \"West India\",\r\n        \"Canada Central\",\r\n        \"Canada East\",\r\n        \"West Central US\",\r\n        \"West US 2\",\r\n        \"UK West\",\r\n        \"UK South\",\r\n        \"Korea Central\",\r\n        \"Korea South\",\r\n        \"France Central\",\r\n        \"France South\",\r\n        \"Australia Central\",\r\n        \"Australia Central 2\"\r\n      ],\r\n      \"apiVersions\": [\r\n        \"2018-08-01\",\r\n        \"2018-07-01\",\r\n        \"2018-06-01\",\r\n        \"2018-05-01\",\r\n        \"2018-04-01\",\r\n        \"2018-03-01\",\r\n        \"2018-02-01\",\r\n        \"2018-01-01\",\r\n        \"2017-11-01\",\r\n        \"2017-10-01\",\r\n        \"2017-09-01\",\r\n        \"2017-08-01\",\r\n        \"2017-06-01\",\r\n        \"2017-04-01\"\r\n      ]\r\n    },\r\n    {\r\n      \"resourceType\": \"locations/availableDelegations\",\r\n      \"locations\": [\r\n        \"West US\",\r\n        \"East US\",\r\n        \"North Europe\",\r\n        \"West Europe\",\r\n        \"East Asia\",\r\n        \"Southeast Asia\",\r\n        \"North Central US\",\r\n        \"South Central US\",\r\n        \"Central US\",\r\n        \"East US 2\",\r\n        \"Japan East\",\r\n        \"Japan West\",\r\n        \"Brazil South\",\r\n        \"Australia East\",\r\n        \"Australia Southeast\",\r\n        \"Central India\",\r\n        \"South India\",\r\n        \"West India\",\r\n        \"Canada Central\",\r\n        \"Canada East\",\r\n        \"West Central US\",\r\n        \"West US 2\",\r\n        \"UK West\",\r\n        \"UK South\",\r\n        \"Korea Central\",\r\n        \"Korea South\",\r\n        \"France Central\",\r\n        \"France South\",\r\n        \"Australia Central\",\r\n        \"Australia Central 2\"\r\n      ],\r\n      \"apiVersions\": [\r\n        \"2018-08-01\",\r\n        \"2018-07-01\",\r\n        \"2018-06-01\",\r\n        \"2018-05-01\",\r\n        \"2018-04-01\"\r\n      ]\r\n    },\r\n    {\r\n      \"resourceType\": \"locations/supportedVirtualMachineSizes\",\r\n      \"locations\": [\r\n        \"West US\",\r\n        \"East US\",\r\n        \"North Europe\",\r\n        \"West Europe\",\r\n        \"East Asia\",\r\n        \"Southeast Asia\",\r\n        \"North Central US\",\r\n        \"South Central US\",\r\n        \"Central US\",\r\n        \"East US 2\",\r\n        \"Japan East\",\r\n        \"Japan West\",\r\n        \"Brazil South\",\r\n        \"Australia East\",\r\n        \"Australia Southeast\",\r\n        \"Central India\",\r\n        \"South India\",\r\n        \"West India\",\r\n        \"Canada Central\",\r\n        \"Canada East\",\r\n        \"West Central US\",\r\n        \"West US 2\",\r\n        \"UK West\",\r\n        \"UK South\",\r\n        \"Korea Central\",\r\n        \"Korea South\",\r\n        \"France Central\",\r\n        \"France South\",\r\n        \"Australia Central\",\r\n        \"Australia Central 2\"\r\n      ],\r\n      \"apiVersions\": [\r\n        \"2018-08-01\",\r\n        \"2018-07-01\",\r\n        \"2018-06-01\",\r\n        \"2018-05-01\",\r\n        \"2018-04-01\"\r\n      ]\r\n    },\r\n    {\r\n      \"resourceType\": \"locations/checkAcceleratedNetworkingSupport\",\r\n      \"locations\": [\r\n        \"West US\",\r\n        \"East US\",\r\n        \"North Europe\",\r\n        \"West Europe\",\r\n        \"East Asia\",\r\n        \"Southeast Asia\",\r\n        \"North Central US\",\r\n        \"South Central US\",\r\n        \"Central US\",\r\n        \"East US 2\",\r\n        \"Japan East\",\r\n        \"Japan West\",\r\n        \"Brazil South\",\r\n        \"Australia East\",\r\n        \"Australia Southeast\",\r\n        \"Central India\",\r\n        \"South India\",\r\n        \"West India\",\r\n        \"Canada Central\",\r\n        \"Canada East\",\r\n        \"West Central US\",\r\n        \"West US 2\",\r\n        \"UK West\",\r\n        \"UK South\",\r\n        \"Korea Central\",\r\n        \"Korea South\",\r\n        \"France Central\",\r\n        \"France South\",\r\n        \"Australia Central\",\r\n        \"Australia Central 2\"\r\n      ],\r\n      \"apiVersions\": [\r\n        \"2018-08-01\",\r\n        \"2018-07-01\",\r\n        \"2018-06-01\",\r\n        \"2018-05-01\",\r\n        \"2018-04-01\"\r\n      ]\r\n    },\r\n    {\r\n      \"resourceType\": \"locations/validateResourceOwnership\",\r\n      \"locations\": [\r\n        \"West US\",\r\n        \"East US\",\r\n        \"North Europe\",\r\n        \"West Europe\",\r\n        \"East Asia\",\r\n        \"Southeast Asia\",\r\n        \"North Central US\",\r\n        \"South Central US\",\r\n        \"Central US\",\r\n        \"East US 2\",\r\n        \"Japan East\",\r\n        \"Japan West\",\r\n        \"Brazil South\",\r\n        \"Australia East\",\r\n        \"Australia Southeast\",\r\n        \"Central India\",\r\n        \"South India\",\r\n        \"West India\",\r\n        \"Canada Central\",\r\n        \"Canada East\",\r\n        \"West Central US\",\r\n        \"West US 2\",\r\n        \"UK West\",\r\n        \"UK South\",\r\n        \"Korea Central\",\r\n        \"Korea South\",\r\n        \"France Central\",\r\n        \"France South\",\r\n        \"Australia Central\",\r\n        \"Australia Central 2\"\r\n      ],\r\n      \"apiVersions\": [\r\n        \"2018-08-01\",\r\n        \"2018-07-01\",\r\n        \"2018-06-01\",\r\n        \"2018-05-01\",\r\n        \"2018-04-01\"\r\n      ]\r\n    },\r\n    {\r\n      \"resourceType\": \"locations/setResourceOwnership\",\r\n      \"locations\": [\r\n        \"West US\",\r\n        \"East US\",\r\n        \"North Europe\",\r\n        \"West Europe\",\r\n        \"East Asia\",\r\n        \"Southeast Asia\",\r\n        \"North Central US\",\r\n        \"South Central US\",\r\n        \"Central US\",\r\n        \"East US 2\",\r\n        \"Japan East\",\r\n        \"Japan West\",\r\n        \"Brazil South\",\r\n        \"Australia East\",\r\n        \"Australia Southeast\",\r\n        \"Central India\",\r\n        \"South India\",\r\n        \"West India\",\r\n        \"Canada Central\",\r\n        \"Canada East\",\r\n        \"West Central US\",\r\n        \"West US 2\",\r\n        \"UK West\",\r\n        \"UK South\",\r\n        \"Korea Central\",\r\n        \"Korea South\",\r\n        \"France Central\",\r\n        \"France South\",\r\n        \"Australia Central\",\r\n        \"Australia Central 2\"\r\n      ],\r\n      \"apiVersions\": [\r\n        \"2018-08-01\",\r\n        \"2018-07-01\",\r\n        \"2018-06-01\",\r\n        \"2018-05-01\",\r\n        \"2018-04-01\"\r\n      ]\r\n    },\r\n    {\r\n      \"resourceType\": \"locations/effectiveResourceOwnership\",\r\n      \"locations\": [\r\n        \"West US\",\r\n        \"East US\",\r\n        \"North Europe\",\r\n        \"West Europe\",\r\n        \"East Asia\",\r\n        \"Southeast Asia\",\r\n        \"North Central US\",\r\n        \"South Central US\",\r\n        \"Central US\",\r\n        \"East US 2\",\r\n        \"Japan East\",\r\n        \"Japan West\",\r\n        \"Brazil South\",\r\n        \"Australia East\",\r\n        \"Australia Southeast\",\r\n        \"Central India\",\r\n        \"South India\",\r\n        \"West India\",\r\n        \"Canada Central\",\r\n        \"Canada East\",\r\n        \"West Central US\",\r\n        \"West US 2\",\r\n        \"UK West\",\r\n        \"UK South\",\r\n        \"Korea Central\",\r\n        \"Korea South\",\r\n        \"France Central\",\r\n        \"France South\",\r\n        \"Australia Central\",\r\n        \"Australia Central 2\"\r\n      ],\r\n      \"apiVersions\": [\r\n        \"2018-08-01\",\r\n        \"2018-07-01\",\r\n        \"2018-06-01\",\r\n        \"2018-05-01\",\r\n        \"2018-04-01\"\r\n      ]\r\n    },\r\n    {\r\n      \"resourceType\": \"operations\",\r\n      \"locations\": [],\r\n      \"apiVersions\": [\r\n        \"2018-08-01\",\r\n        \"2018-07-01\",\r\n        \"2018-06-01\",\r\n        \"2018-05-01\",\r\n        \"2018-04-01\",\r\n        \"2018-03-01\",\r\n        \"2018-02-01\",\r\n        \"2018-01-01\",\r\n        \"2017-11-01\",\r\n        \"2017-10-01\",\r\n        \"2017-09-01\",\r\n        \"2017-08-01\",\r\n        \"2017-06-01\",\r\n        \"2017-04-01\",\r\n        \"2017-03-01\",\r\n        \"2016-12-01\",\r\n        \"2016-11-01\",\r\n        \"2016-10-01\",\r\n        \"2016-09-01\",\r\n        \"2016-08-01\",\r\n        \"2016-07-01\",\r\n        \"2016-06-01\",\r\n        \"2016-03-30\",\r\n        \"2015-06-15\",\r\n        \"2015-05-01-preview\",\r\n        \"2014-12-01-preview\"\r\n      ]\r\n    },\r\n    {\r\n      \"resourceType\": \"dnszones\",\r\n      \"locations\": [\r\n        \"global\"\r\n      ],\r\n      \"apiVersions\": [\r\n        \"2018-05-01\",\r\n        \"2018-03-01-preview\",\r\n        \"2017-10-01\",\r\n        \"2017-09-15-preview\",\r\n        \"2017-09-01\",\r\n        \"2016-04-01\",\r\n        \"2015-05-04-preview\"\r\n      ],\r\n      \"capabilities\": \"CrossResourceGroupResourceMove, CrossSubscriptionResourceMove\"\r\n    },\r\n    {\r\n      \"resourceType\": \"dnsOperationResults\",\r\n      \"locations\": [\r\n        \"global\"\r\n      ],\r\n      \"apiVersions\": [\r\n        \"2018-05-01\",\r\n        \"2018-03-01-preview\",\r\n        \"2017-10-01\",\r\n        \"2017-09-15-preview\",\r\n        \"2017-09-01\",\r\n        \"2016-04-01\"\r\n      ]\r\n    },\r\n    {\r\n      \"resourceType\": \"dnsOperationStatuses\",\r\n      \"locations\": [\r\n        \"global\"\r\n      ],\r\n      \"apiVersions\": [\r\n        \"2018-05-01\",\r\n        \"2018-03-01-preview\",\r\n        \"2017-10-01\",\r\n        \"2017-09-15-preview\",\r\n        \"2017-09-01\",\r\n        \"2016-04-01\"\r\n      ]\r\n    },\r\n    {\r\n      \"resourceType\": \"getDnsResourceReference\",\r\n      \"locations\": [\r\n        \"global\"\r\n      ],\r\n      \"apiVersions\": [\r\n        \"2018-05-01\"\r\n      ]\r\n    },\r\n    {\r\n      \"resourceType\": \"internalNotify\",\r\n      \"locations\": [\r\n        \"global\"\r\n      ],\r\n      \"apiVersions\": [\r\n        \"2018-05-01\"\r\n      ]\r\n    },\r\n    {\r\n      \"resourceType\": \"dnszones/A\",\r\n      \"locations\": [\r\n        \"global\"\r\n      ],\r\n      \"apiVersions\": [\r\n        \"2018-05-01\",\r\n        \"2018-03-01-preview\",\r\n        \"2017-10-01\",\r\n        \"2017-09-15-preview\",\r\n        \"2017-09-01\",\r\n        \"2016-04-01\",\r\n        \"2015-05-04-preview\"\r\n      ]\r\n    },\r\n    {\r\n      \"resourceType\": \"dnszones/AAAA\",\r\n      \"locations\": [\r\n        \"global\"\r\n      ],\r\n      \"apiVersions\": [\r\n        \"2018-05-01\",\r\n        \"2018-03-01-preview\",\r\n        \"2017-10-01\",\r\n        \"2017-09-15-preview\",\r\n        \"2017-09-01\",\r\n        \"2016-04-01\",\r\n        \"2015-05-04-preview\"\r\n      ]\r\n    },\r\n    {\r\n      \"resourceType\": \"dnszones/CNAME\",\r\n      \"locations\": [\r\n        \"global\"\r\n      ],\r\n      \"apiVersions\": [\r\n        \"2018-05-01\",\r\n        \"2018-03-01-preview\",\r\n        \"2017-10-01\",\r\n        \"2017-09-15-preview\",\r\n        \"2017-09-01\",\r\n        \"2016-04-01\",\r\n        \"2015-05-04-preview\"\r\n      ]\r\n    },\r\n    {\r\n      \"resourceType\": \"dnszones/PTR\",\r\n      \"locations\": [\r\n        \"global\"\r\n      ],\r\n      \"apiVersions\": [\r\n        \"2018-05-01\",\r\n        \"2018-03-01-preview\",\r\n        \"2017-10-01\",\r\n        \"2017-09-15-preview\",\r\n        \"2017-09-01\",\r\n        \"2016-04-01\",\r\n        \"2015-05-04-preview\"\r\n      ]\r\n    },\r\n    {\r\n      \"resourceType\": \"dnszones/MX\",\r\n      \"locations\": [\r\n        \"global\"\r\n      ],\r\n      \"apiVersions\": [\r\n        \"2018-05-01\",\r\n        \"2018-03-01-preview\",\r\n        \"2017-10-01\",\r\n        \"2017-09-15-preview\",\r\n        \"2017-09-01\",\r\n        \"2016-04-01\",\r\n        \"2015-05-04-preview\"\r\n      ]\r\n    },\r\n    {\r\n      \"resourceType\": \"dnszones/TXT\",\r\n      \"locations\": [\r\n        \"global\"\r\n      ],\r\n      \"apiVersions\": [\r\n        \"2018-05-01\",\r\n        \"2018-03-01-preview\",\r\n        \"2017-10-01\",\r\n        \"2017-09-15-preview\",\r\n        \"2017-09-01\",\r\n        \"2016-04-01\",\r\n        \"2015-05-04-preview\"\r\n      ]\r\n    },\r\n    {\r\n      \"resourceType\": \"dnszones/SRV\",\r\n      \"locations\": [\r\n        \"global\"\r\n      ],\r\n      \"apiVersions\": [\r\n        \"2018-05-01\",\r\n        \"2018-03-01-preview\",\r\n        \"2017-10-01\",\r\n        \"2017-09-15-preview\",\r\n        \"2017-09-01\",\r\n        \"2016-04-01\",\r\n        \"2015-05-04-preview\"\r\n      ]\r\n    },\r\n    {\r\n      \"resourceType\": \"dnszones/SOA\",\r\n      \"locations\": [\r\n        \"global\"\r\n      ],\r\n      \"apiVersions\": [\r\n        \"2018-05-01\",\r\n        \"2018-03-01-preview\",\r\n        \"2017-10-01\",\r\n        \"2017-09-15-preview\",\r\n        \"2017-09-01\",\r\n        \"2016-04-01\",\r\n        \"2015-05-04-preview\"\r\n      ]\r\n    },\r\n    {\r\n      \"resourceType\": \"dnszones/NS\",\r\n      \"locations\": [\r\n        \"global\"\r\n      ],\r\n      \"apiVersions\": [\r\n        \"2018-05-01\",\r\n        \"2018-03-01-preview\",\r\n        \"2017-10-01\",\r\n        \"2017-09-15-preview\",\r\n        \"2017-09-01\",\r\n        \"2016-04-01\",\r\n        \"2015-05-04-preview\"\r\n      ]\r\n    },\r\n    {\r\n      \"resourceType\": \"dnszones/CAA\",\r\n      \"locations\": [\r\n        \"global\"\r\n      ],\r\n      \"apiVersions\": [\r\n        \"2018-05-01\",\r\n        \"2018-03-01-preview\",\r\n        \"2017-10-01\",\r\n        \"2017-09-15-preview\",\r\n        \"2017-09-01\"\r\n      ]\r\n    },\r\n    {\r\n      \"resourceType\": \"dnszones/recordsets\",\r\n      \"locations\": [\r\n        \"global\"\r\n      ],\r\n      \"apiVersions\": [\r\n        \"2018-05-01\",\r\n        \"2018-03-01-preview\",\r\n        \"2017-10-01\",\r\n        \"2017-09-15-preview\",\r\n        \"2017-09-01\",\r\n        \"2016-04-01\",\r\n        \"2015-05-04-preview\"\r\n      ]\r\n    },\r\n    {\r\n      \"resourceType\": \"dnszones/all\",\r\n      \"locations\": [\r\n        \"global\"\r\n      ],\r\n      \"apiVersions\": [\r\n        \"2018-05-01\",\r\n        \"2018-03-01-preview\",\r\n        \"2017-10-01\",\r\n        \"2017-09-15-preview\",\r\n        \"2017-09-01\",\r\n        \"2016-04-01\",\r\n        \"2015-05-04-preview\"\r\n      ]\r\n    },\r\n    {\r\n      \"resourceType\": \"trafficmanagerprofiles\",\r\n      \"locations\": [\r\n        \"global\"\r\n      ],\r\n      \"apiVersions\": [\r\n        \"2018-04-01\",\r\n        \"2018-03-01\",\r\n        \"2018-02-01\",\r\n        \"2017-05-01\",\r\n        \"2017-03-01\",\r\n        \"2015-11-01\",\r\n        \"2015-04-28-preview\"\r\n      ],\r\n      \"capabilities\": \"CrossResourceGroupResourceMove, CrossSubscriptionResourceMove\"\r\n    },\r\n    {\r\n      \"resourceType\": \"trafficmanagerprofiles/heatMaps\",\r\n      \"locations\": [\r\n        \"global\"\r\n      ],\r\n      \"apiVersions\": [\r\n        \"2018-04-01\",\r\n        \"2018-03-01\",\r\n        \"2018-02-01\",\r\n        \"2017-09-01-preview\"\r\n      ]\r\n    },\r\n    {\r\n      \"resourceType\": \"checkTrafficManagerNameAvailability\",\r\n      \"locations\": [\r\n        \"global\"\r\n      ],\r\n      \"apiVersions\": [\r\n        \"2018-04-01\",\r\n        \"2018-03-01\",\r\n        \"2018-02-01\",\r\n        \"2017-05-01\",\r\n        \"2017-03-01\",\r\n        \"2015-11-01\",\r\n        \"2015-04-28-preview\"\r\n      ]\r\n    },\r\n    {\r\n      \"resourceType\": \"trafficManagerUserMetricsKeys\",\r\n      \"locations\": [\r\n        \"global\"\r\n      ],\r\n      \"apiVersions\": [\r\n        \"2018-04-01\",\r\n        \"2017-09-01-preview\"\r\n      ]\r\n    },\r\n    {\r\n      \"resourceType\": \"trafficManagerGeographicHierarchies\",\r\n      \"locations\": [\r\n        \"global\"\r\n      ],\r\n      \"apiVersions\": [\r\n        \"2018-04-01\",\r\n        \"2018-03-01\",\r\n        \"2018-02-01\",\r\n        \"2017-05-01\",\r\n        \"2017-03-01\"\r\n      ]\r\n    },\r\n    {\r\n      \"resourceType\": \"expressRouteCircuits\",\r\n      \"locations\": [\r\n        \"West US\",\r\n        \"East US\",\r\n        \"North Europe\",\r\n        \"West Europe\",\r\n        \"East Asia\",\r\n        \"Southeast Asia\",\r\n        \"North Central US\",\r\n        \"South Central US\",\r\n        \"Central US\",\r\n        \"East US 2\",\r\n        \"Japan East\",\r\n        \"Japan West\",\r\n        \"Brazil South\",\r\n        \"Australia East\",\r\n        \"Australia Southeast\",\r\n        \"Central India\",\r\n        \"South India\",\r\n        \"West India\",\r\n        \"Canada Central\",\r\n        \"Canada East\",\r\n        \"West Central US\",\r\n        \"West US 2\",\r\n        \"UK West\",\r\n        \"UK South\",\r\n        \"Korea Central\",\r\n        \"Korea South\",\r\n        \"France Central\",\r\n        \"France South\",\r\n        \"Australia Central\",\r\n        \"Australia Central 2\"\r\n      ],\r\n      \"apiVersions\": [\r\n        \"2018-08-01\",\r\n        \"2018-07-01\",\r\n        \"2018-06-01\",\r\n        \"2018-05-01\",\r\n        \"2018-04-01\",\r\n        \"2018-03-01\",\r\n        \"2018-02-01\",\r\n        \"2018-01-01\",\r\n        \"2017-11-01\",\r\n        \"2017-10-01\",\r\n        \"2017-09-01\",\r\n        \"2017-08-01\",\r\n        \"2017-06-01\",\r\n        \"2017-04-01\",\r\n        \"2017-03-01\",\r\n        \"2016-12-01\",\r\n        \"2016-11-01\",\r\n        \"2016-10-01\",\r\n        \"2016-09-01\",\r\n        \"2016-08-01\",\r\n        \"2016-07-01\",\r\n        \"2016-06-01\",\r\n        \"2016-03-30\",\r\n        \"2015-06-15\",\r\n        \"2015-05-01-preview\",\r\n        \"2014-12-01-preview\"\r\n      ],\r\n      \"capabilities\": \"None\"\r\n    },\r\n    {\r\n      \"resourceType\": \"expressRouteServiceProviders\",\r\n      \"locations\": [],\r\n      \"apiVersions\": [\r\n        \"2018-08-01\",\r\n        \"2018-07-01\",\r\n        \"2018-06-01\",\r\n        \"2018-05-01\",\r\n        \"2018-04-01\",\r\n        \"2018-03-01\",\r\n        \"2018-02-01\",\r\n        \"2018-01-01\",\r\n        \"2017-11-01\",\r\n        \"2017-10-01\",\r\n        \"2017-09-01\",\r\n        \"2017-08-01\",\r\n        \"2017-06-01\",\r\n        \"2017-04-01\",\r\n        \"2017-03-01\",\r\n        \"2016-12-01\",\r\n        \"2016-11-01\",\r\n        \"2016-10-01\",\r\n        \"2016-09-01\",\r\n        \"2016-08-01\",\r\n        \"2016-07-01\",\r\n        \"2016-06-01\",\r\n        \"2016-03-30\",\r\n        \"2015-06-15\",\r\n        \"2015-05-01-preview\",\r\n        \"2014-12-01-preview\"\r\n      ]\r\n    },\r\n    {\r\n      \"resourceType\": \"applicationGatewayAvailableWafRuleSets\",\r\n      \"locations\": [],\r\n      \"apiVersions\": [\r\n        \"2018-08-01\",\r\n        \"2018-07-01\",\r\n        \"2018-06-01\",\r\n        \"2018-05-01\",\r\n        \"2018-04-01\",\r\n        \"2018-03-01\",\r\n        \"2018-02-01\",\r\n        \"2018-01-01\",\r\n        \"2017-11-01\",\r\n        \"2017-10-01\",\r\n        \"2017-09-01\",\r\n        \"2017-08-01\",\r\n        \"2017-06-01\",\r\n        \"2017-04-01\",\r\n        \"2017-03-01\"\r\n      ]\r\n    },\r\n    {\r\n      \"resourceType\": \"applicationGatewayAvailableSslOptions\",\r\n      \"locations\": [],\r\n      \"apiVersions\": [\r\n        \"2018-08-01\",\r\n        \"2018-07-01\",\r\n        \"2018-06-01\",\r\n        \"2018-05-01\",\r\n        \"2018-04-01\",\r\n        \"2018-03-01\",\r\n        \"2018-02-01\",\r\n        \"2018-01-01\",\r\n        \"2017-11-01\",\r\n        \"2017-10-01\",\r\n        \"2017-09-01\",\r\n        \"2017-08-01\",\r\n        \"2017-06-01\"\r\n      ]\r\n    },\r\n    {\r\n      \"resourceType\": \"routeFilters\",\r\n      \"locations\": [\r\n        \"West US\",\r\n        \"East US\",\r\n        \"North Europe\",\r\n        \"West Europe\",\r\n        \"East Asia\",\r\n        \"Southeast Asia\",\r\n        \"North Central US\",\r\n        \"South Central US\",\r\n        \"Central US\",\r\n        \"East US 2\",\r\n        \"Japan East\",\r\n        \"Japan West\",\r\n        \"Brazil South\",\r\n        \"Australia East\",\r\n        \"Australia Southeast\",\r\n        \"Central India\",\r\n        \"South India\",\r\n        \"West India\",\r\n        \"Canada Central\",\r\n        \"Canada East\",\r\n        \"West Central US\",\r\n        \"West US 2\",\r\n        \"UK West\",\r\n        \"UK South\",\r\n        \"Korea Central\",\r\n        \"Korea South\",\r\n        \"France Central\",\r\n        \"France South\",\r\n        \"Australia Central\",\r\n        \"Australia Central 2\"\r\n      ],\r\n      \"apiVersions\": [\r\n        \"2018-08-01\",\r\n        \"2018-07-01\",\r\n        \"2018-06-01\",\r\n        \"2018-05-01\",\r\n        \"2018-04-01\",\r\n        \"2018-03-01\",\r\n        \"2018-02-01\",\r\n        \"2018-01-01\",\r\n        \"2017-11-01\",\r\n        \"2017-10-01\",\r\n        \"2017-09-01\",\r\n        \"2017-08-01\",\r\n        \"2017-06-01\",\r\n        \"2017-04-01\",\r\n        \"2017-03-01\",\r\n        \"2016-12-01\"\r\n      ],\r\n      \"capabilities\": \"None\"\r\n    },\r\n    {\r\n      \"resourceType\": \"bgpServiceCommunities\",\r\n      \"locations\": [],\r\n      \"apiVersions\": [\r\n        \"2018-08-01\",\r\n        \"2018-07-01\",\r\n        \"2018-06-01\",\r\n        \"2018-05-01\",\r\n        \"2018-04-01\",\r\n        \"2018-03-01\",\r\n        \"2018-02-01\",\r\n        \"2018-01-01\",\r\n        \"2017-11-01\",\r\n        \"2017-10-01\",\r\n        \"2017-09-01\",\r\n        \"2017-08-01\",\r\n        \"2017-06-01\",\r\n        \"2017-04-01\",\r\n        \"2017-03-01\",\r\n        \"2016-12-01\"\r\n      ]\r\n    },\r\n    {\r\n      \"resourceType\": \"expressRoutePortsLocations\",\r\n      \"locations\": [],\r\n      \"apiVersions\": [\r\n        \"2018-08-01\"\r\n      ]\r\n    },\r\n    {\r\n      \"resourceType\": \"expressRoutePorts\",\r\n      \"locations\": [\r\n        \"West US\",\r\n        \"East US\",\r\n        \"North Europe\",\r\n        \"West Europe\",\r\n        \"East Asia\",\r\n        \"Southeast Asia\",\r\n        \"North Central US\",\r\n        \"South Central US\",\r\n        \"Central US\",\r\n        \"East US 2\",\r\n        \"Japan East\",\r\n        \"Japan West\",\r\n        \"Brazil South\",\r\n        \"Australia East\",\r\n        \"Australia Southeast\",\r\n        \"Central India\",\r\n        \"South India\",\r\n        \"West India\",\r\n        \"Canada Central\",\r\n        \"Canada East\",\r\n        \"West Central US\",\r\n        \"West US 2\",\r\n        \"UK West\",\r\n        \"UK South\",\r\n        \"Korea Central\",\r\n        \"Korea South\",\r\n        \"France Central\",\r\n        \"France South\",\r\n        \"Australia Central\",\r\n        \"Australia Central 2\"\r\n      ],\r\n      \"apiVersions\": [\r\n        \"2018-08-01\",\r\n        \"2018-07-01\"\r\n      ],\r\n      \"capabilities\": \"None\"\r\n    },\r\n    {\r\n      \"resourceType\": \"azureFirewalls\",\r\n      \"locations\": [\r\n        \"West US\",\r\n        \"East US\",\r\n        \"North Europe\",\r\n        \"West Europe\",\r\n        \"East Asia\",\r\n        \"Southeast Asia\",\r\n        \"North Central US\",\r\n        \"South Central US\",\r\n        \"Central US\",\r\n        \"East US 2\",\r\n        \"Brazil South\",\r\n        \"Australia East\",\r\n        \"Australia Southeast\",\r\n        \"Central India\",\r\n        \"South India\",\r\n        \"West India\",\r\n        \"Canada Central\",\r\n        \"Canada East\",\r\n        \"West Central US\",\r\n        \"West US 2\",\r\n        \"UK West\",\r\n        \"UK South\",\r\n        \"France Central\",\r\n        \"France South\",\r\n        \"Australia Central\",\r\n        \"Australia Central 2\"\r\n      ],\r\n      \"apiVersions\": [\r\n        \"2018-08-01\",\r\n        \"2018-07-01\",\r\n        \"2018-06-01\",\r\n        \"2018-05-01\",\r\n        \"2018-04-01\"\r\n      ],\r\n      \"capabilities\": \"CrossResourceGroupResourceMove, CrossSubscriptionResourceMove\"\r\n    },\r\n    {\r\n      \"resourceType\": \"azureFirewallFqdnTags\",\r\n      \"locations\": [],\r\n      \"apiVersions\": [\r\n        \"2018-08-01\"\r\n      ]\r\n    },\r\n    {\r\n      \"resourceType\": \"virtualNetworkTaps\",\r\n      \"locations\": [\r\n        \"West US\",\r\n        \"East US\",\r\n        \"North Europe\",\r\n        \"West Europe\",\r\n        \"East Asia\",\r\n        \"Southeast Asia\",\r\n        \"North Central US\",\r\n        \"South Central US\",\r\n        \"Central US\",\r\n        \"East US 2\",\r\n        \"Japan East\",\r\n        \"Japan West\",\r\n        \"Brazil South\",\r\n        \"Australia East\",\r\n        \"Australia Southeast\",\r\n        \"Central India\",\r\n        \"South India\",\r\n        \"West India\",\r\n        \"Canada Central\",\r\n        \"Canada East\",\r\n        \"West Central US\",\r\n        \"West US 2\",\r\n        \"UK West\",\r\n        \"UK South\",\r\n        \"Korea Central\",\r\n        \"Korea South\",\r\n        \"France Central\",\r\n        \"France South\",\r\n        \"Australia Central\",\r\n        \"Australia Central 2\"\r\n      ],\r\n      \"apiVersions\": [\r\n        \"2018-08-01\"\r\n      ],\r\n      \"capabilities\": \"None\"\r\n    },\r\n    {\r\n      \"resourceType\": \"ddosProtectionPlans\",\r\n      \"locations\": [\r\n        \"West US\",\r\n        \"East US\",\r\n        \"North Europe\",\r\n        \"West Europe\",\r\n        \"East Asia\",\r\n        \"Southeast Asia\",\r\n        \"North Central US\",\r\n        \"South Central US\",\r\n        \"Central US\",\r\n        \"East US 2\",\r\n        \"Japan East\",\r\n        \"Japan West\",\r\n        \"Brazil South\",\r\n        \"Australia East\",\r\n        \"Australia Southeast\",\r\n        \"Central India\",\r\n        \"South India\",\r\n        \"West India\",\r\n        \"Canada Central\",\r\n        \"Canada East\",\r\n        \"West Central US\",\r\n        \"West US 2\",\r\n        \"UK West\",\r\n        \"UK South\",\r\n        \"Korea Central\",\r\n        \"Korea South\",\r\n        \"France Central\",\r\n        \"France South\",\r\n        \"Australia Central\",\r\n        \"Australia Central 2\"\r\n      ],\r\n      \"apiVersions\": [\r\n        \"2018-08-01\",\r\n        \"2018-07-01\",\r\n        \"2018-06-01\",\r\n        \"2018-05-01\",\r\n        \"2018-04-01\",\r\n        \"2018-03-01\",\r\n        \"2018-02-01\"\r\n      ],\r\n      \"capabilities\": \"None\"\r\n    },\r\n    {\r\n      \"resourceType\": \"networkProfiles\",\r\n      \"locations\": [\r\n        \"West US\",\r\n        \"East US\",\r\n        \"North Europe\",\r\n        \"West Europe\",\r\n        \"East Asia\",\r\n        \"Southeast Asia\",\r\n        \"North Central US\",\r\n        \"South Central US\",\r\n        \"Central US\",\r\n        \"East US 2\",\r\n        \"Japan East\",\r\n        \"Japan West\",\r\n        \"Brazil South\",\r\n        \"Australia East\",\r\n        \"Australia Southeast\",\r\n        \"Central India\",\r\n        \"South India\",\r\n        \"West India\",\r\n        \"Canada Central\",\r\n        \"Canada East\",\r\n        \"West Central US\",\r\n        \"West US 2\",\r\n        \"UK West\",\r\n        \"UK South\",\r\n        \"Korea Central\",\r\n        \"Korea South\",\r\n        \"France Central\",\r\n        \"France South\",\r\n        \"Australia Central\",\r\n        \"Australia Central 2\"\r\n      ],\r\n      \"apiVersions\": [\r\n        \"2018-08-01\",\r\n        \"2018-07-01\",\r\n        \"2018-06-01\",\r\n        \"2018-05-01\"\r\n      ],\r\n      \"capabilities\": \"None\"\r\n    },\r\n    {\r\n      \"resourceType\": \"checkFrontdoorNameAvailability\",\r\n      \"locations\": [\r\n        \"global\",\r\n        \"Central US\",\r\n        \"East US\",\r\n        \"East US 2\",\r\n        \"North Central US\",\r\n        \"South Central US\",\r\n        \"West US\",\r\n        \"North Europe\",\r\n        \"West Europe\",\r\n        \"East Asia\",\r\n        \"Southeast Asia\",\r\n        \"Japan East\",\r\n        \"Japan West\",\r\n        \"Brazil South\",\r\n        \"Australia East\",\r\n        \"Australia Southeast\"\r\n      ],\r\n      \"apiVersions\": [\r\n        \"2018-08-01\"\r\n      ]\r\n    },\r\n    {\r\n      \"resourceType\": \"locations/bareMetalTenants\",\r\n      \"locations\": [\r\n        \"West Central US\"\r\n      ],\r\n      \"apiVersions\": [\r\n        \"2018-08-01\",\r\n        \"2018-07-01\"\r\n      ]\r\n    },\r\n    {\r\n      \"resourceType\": \"secureGateways\",\r\n      \"locations\": [\r\n        \"West US\",\r\n        \"East US\",\r\n        \"North Europe\",\r\n        \"West Europe\",\r\n        \"North Central US\",\r\n        \"South Central US\",\r\n        \"Central US\",\r\n        \"East US 2\",\r\n        \"West Central US\",\r\n        \"West US 2\",\r\n        \"UK West\",\r\n        \"UK South\",\r\n        \"Central US EUAP\",\r\n        \"East US 2 EUAP\"\r\n      ],\r\n      \"apiVersions\": [\r\n        \"2018-08-01\",\r\n        \"2018-07-01\",\r\n        \"2018-06-01\",\r\n        \"2018-05-01\",\r\n        \"2018-04-01\",\r\n        \"2018-03-01\",\r\n        \"2018-02-01\",\r\n        \"2018-01-01\"\r\n      ],\r\n      \"capabilities\": \"CrossResourceGroupResourceMove, CrossSubscriptionResourceMove\"\r\n    }\r\n  ],\r\n  \"registrationState\": \"Registered\"\r\n}",
      "ResponseHeaders": {
        "Content-Length": [
          "35728"
        ],
        "Content-Type": [
          "application/json; charset=utf-8"
        ],
        "Expires": [
          "-1"
        ],
        "Pragma": [
          "no-cache"
        ],
        "x-ms-ratelimit-remaining-subscription-reads": [
          "11904"
        ],
        "x-ms-request-id": [
          "c365fabb-1430-42cc-a056-8f3755a3aa72"
        ],
        "x-ms-correlation-request-id": [
          "c365fabb-1430-42cc-a056-8f3755a3aa72"
        ],
        "x-ms-routing-request-id": [
          "BRAZILUS:20180908T180015Z:c365fabb-1430-42cc-a056-8f3755a3aa72"
        ],
        "Strict-Transport-Security": [
          "max-age=31536000; includeSubDomains"
        ],
        "X-Content-Type-Options": [
          "nosniff"
        ],
        "Cache-Control": [
          "no-cache"
        ],
        "Date": [
          "Sat, 08 Sep 2018 18:00:15 GMT"
        ]
      },
      "StatusCode": 200
    },
    {
      "RequestUri": "/subscriptions/d2ad5196-2292-4080-b209-ce4399b0a807/resourcegroups/ps3924?api-version=2016-09-01",
      "EncodedRequestUri": "L3N1YnNjcmlwdGlvbnMvZDJhZDUxOTYtMjI5Mi00MDgwLWIyMDktY2U0Mzk5YjBhODA3L3Jlc291cmNlZ3JvdXBzL3BzMzkyND9hcGktdmVyc2lvbj0yMDE2LTA5LTAx",
=======
      "RequestUri": "/subscriptions/947d47b4-7883-4bb9-9d85-c5e8e2f572ce/resourcegroups/ps6658?api-version=2016-09-01",
      "EncodedRequestUri": "L3N1YnNjcmlwdGlvbnMvOTQ3ZDQ3YjQtNzg4My00YmI5LTlkODUtYzVlOGUyZjU3MmNlL3Jlc291cmNlZ3JvdXBzL3BzNjY1OD9hcGktdmVyc2lvbj0yMDE2LTA5LTAx",
>>>>>>> 96e32f42
      "RequestMethod": "PUT",
      "RequestBody": "{\r\n  \"location\": \"westcentralus\"\r\n}",
      "RequestHeaders": {
        "Content-Type": [
          "application/json; charset=utf-8"
        ],
        "Content-Length": [
          "35"
        ],
        "x-ms-client-request-id": [
<<<<<<< HEAD
          "64d4a2e1-5f67-4dc1-986c-c63674f574f9"
=======
          "f9f86576-4105-4e36-a9c7-8095b0494a8d"
>>>>>>> 96e32f42
        ],
        "accept-language": [
          "en-US"
        ],
        "User-Agent": [
          "FxVersion/4.7.3132.0",
          "OSName/Windows10Enterprise",
          "OSVersion/6.3.17134",
          "Microsoft.Azure.Management.Internal.Resources.ResourceManagementClient/4.1.0"
        ]
      },
<<<<<<< HEAD
      "ResponseBody": "{\r\n  \"id\": \"/subscriptions/d2ad5196-2292-4080-b209-ce4399b0a807/resourceGroups/ps3924\",\r\n  \"name\": \"ps3924\",\r\n  \"location\": \"westus\",\r\n  \"properties\": {\r\n    \"provisioningState\": \"Succeeded\"\r\n  }\r\n}",
=======
      "ResponseBody": "{\r\n  \"id\": \"/subscriptions/947d47b4-7883-4bb9-9d85-c5e8e2f572ce/resourceGroups/ps6658\",\r\n  \"name\": \"ps6658\",\r\n  \"location\": \"westcentralus\",\r\n  \"properties\": {\r\n    \"provisioningState\": \"Succeeded\"\r\n  }\r\n}",
>>>>>>> 96e32f42
      "ResponseHeaders": {
        "Content-Length": [
          "172"
        ],
        "Content-Type": [
          "application/json; charset=utf-8"
        ],
        "Expires": [
          "-1"
        ],
        "Pragma": [
          "no-cache"
        ],
        "x-ms-ratelimit-remaining-subscription-writes": [
<<<<<<< HEAD
          "1189"
        ],
        "x-ms-request-id": [
          "65d8588d-fec2-4f98-80db-225dd12aa51b"
        ],
        "x-ms-correlation-request-id": [
          "65d8588d-fec2-4f98-80db-225dd12aa51b"
        ],
        "x-ms-routing-request-id": [
          "BRAZILUS:20180908T180016Z:65d8588d-fec2-4f98-80db-225dd12aa51b"
=======
          "1179"
        ],
        "x-ms-request-id": [
          "397b946d-93ac-49b7-b9c0-740a5bf88b01"
        ],
        "x-ms-correlation-request-id": [
          "397b946d-93ac-49b7-b9c0-740a5bf88b01"
        ],
        "x-ms-routing-request-id": [
          "BRAZILUS:20180907T083614Z:397b946d-93ac-49b7-b9c0-740a5bf88b01"
>>>>>>> 96e32f42
        ],
        "Strict-Transport-Security": [
          "max-age=31536000; includeSubDomains"
        ],
        "X-Content-Type-Options": [
          "nosniff"
        ],
        "Cache-Control": [
          "no-cache"
        ],
        "Date": [
<<<<<<< HEAD
          "Sat, 08 Sep 2018 18:00:15 GMT"
=======
          "Fri, 07 Sep 2018 08:36:14 GMT"
>>>>>>> 96e32f42
        ]
      },
      "StatusCode": 201
    },
    {
<<<<<<< HEAD
      "RequestUri": "/subscriptions/d2ad5196-2292-4080-b209-ce4399b0a807/resourceGroups/ps3924/providers/Microsoft.Network/routeTables/ps5669?api-version=2018-08-01",
      "EncodedRequestUri": "L3N1YnNjcmlwdGlvbnMvZDJhZDUxOTYtMjI5Mi00MDgwLWIyMDktY2U0Mzk5YjBhODA3L3Jlc291cmNlR3JvdXBzL3BzMzkyNC9wcm92aWRlcnMvTWljcm9zb2Z0Lk5ldHdvcmsvcm91dGVUYWJsZXMvcHM1NjY5P2FwaS12ZXJzaW9uPTIwMTgtMDgtMDE=",
=======
      "RequestUri": "/subscriptions/947d47b4-7883-4bb9-9d85-c5e8e2f572ce/resourceGroups/ps6658/providers/Microsoft.Network/routeTables/ps3192?api-version=2018-08-01",
      "EncodedRequestUri": "L3N1YnNjcmlwdGlvbnMvOTQ3ZDQ3YjQtNzg4My00YmI5LTlkODUtYzVlOGUyZjU3MmNlL3Jlc291cmNlR3JvdXBzL3BzNjY1OC9wcm92aWRlcnMvTWljcm9zb2Z0Lk5ldHdvcmsvcm91dGVUYWJsZXMvcHMzMTkyP2FwaS12ZXJzaW9uPTIwMTgtMDgtMDE=",
>>>>>>> 96e32f42
      "RequestMethod": "GET",
      "RequestBody": "",
      "RequestHeaders": {
        "x-ms-client-request-id": [
<<<<<<< HEAD
          "256b43c8-b9a0-4125-bd31-a24755d32236"
=======
          "79499147-1b98-4a43-b44d-351ca1a5490c"
>>>>>>> 96e32f42
        ],
        "accept-language": [
          "en-US"
        ],
        "User-Agent": [
          "FxVersion/4.7.3132.0",
          "OSName/Windows10Enterprise",
          "OSVersion/6.3.17134",
          "Microsoft.Azure.Management.Network.NetworkManagementClient/19.3.0.0"
        ]
      },
<<<<<<< HEAD
      "ResponseBody": "{\r\n  \"error\": {\r\n    \"code\": \"ResourceNotFound\",\r\n    \"message\": \"The Resource 'Microsoft.Network/routeTables/ps5669' under resource group 'ps3924' was not found.\"\r\n  }\r\n}",
=======
      "ResponseBody": "{\r\n  \"error\": {\r\n    \"code\": \"ResourceNotFound\",\r\n    \"message\": \"The Resource 'Microsoft.Network/routeTables/ps3192' under resource group 'ps6658' was not found.\"\r\n  }\r\n}",
>>>>>>> 96e32f42
      "ResponseHeaders": {
        "Content-Length": [
          "146"
        ],
        "Content-Type": [
          "application/json; charset=utf-8"
        ],
        "Expires": [
          "-1"
        ],
        "Pragma": [
          "no-cache"
        ],
        "x-ms-failure-cause": [
          "gateway"
        ],
        "x-ms-request-id": [
<<<<<<< HEAD
          "3a7a58e4-a8f5-4fc8-b383-206b5639a034"
        ],
        "x-ms-correlation-request-id": [
          "3a7a58e4-a8f5-4fc8-b383-206b5639a034"
        ],
        "x-ms-routing-request-id": [
          "BRAZILUS:20180908T180016Z:3a7a58e4-a8f5-4fc8-b383-206b5639a034"
=======
          "e6923885-75fb-4ff4-9c76-fcf7c09e522a"
        ],
        "x-ms-correlation-request-id": [
          "e6923885-75fb-4ff4-9c76-fcf7c09e522a"
        ],
        "x-ms-routing-request-id": [
          "BRAZILUS:20180907T083615Z:e6923885-75fb-4ff4-9c76-fcf7c09e522a"
>>>>>>> 96e32f42
        ],
        "Strict-Transport-Security": [
          "max-age=31536000; includeSubDomains"
        ],
        "X-Content-Type-Options": [
          "nosniff"
        ],
        "Cache-Control": [
          "no-cache"
        ],
        "Date": [
<<<<<<< HEAD
          "Sat, 08 Sep 2018 18:00:16 GMT"
=======
          "Fri, 07 Sep 2018 08:36:14 GMT"
>>>>>>> 96e32f42
        ]
      },
      "StatusCode": 404
    },
    {
<<<<<<< HEAD
      "RequestUri": "/subscriptions/d2ad5196-2292-4080-b209-ce4399b0a807/resourceGroups/ps3924/providers/Microsoft.Network/routeTables/ps5669?api-version=2018-08-01",
      "EncodedRequestUri": "L3N1YnNjcmlwdGlvbnMvZDJhZDUxOTYtMjI5Mi00MDgwLWIyMDktY2U0Mzk5YjBhODA3L3Jlc291cmNlR3JvdXBzL3BzMzkyNC9wcm92aWRlcnMvTWljcm9zb2Z0Lk5ldHdvcmsvcm91dGVUYWJsZXMvcHM1NjY5P2FwaS12ZXJzaW9uPTIwMTgtMDgtMDE=",
=======
      "RequestUri": "/subscriptions/947d47b4-7883-4bb9-9d85-c5e8e2f572ce/resourceGroups/ps6658/providers/Microsoft.Network/routeTables/ps3192?api-version=2018-08-01",
      "EncodedRequestUri": "L3N1YnNjcmlwdGlvbnMvOTQ3ZDQ3YjQtNzg4My00YmI5LTlkODUtYzVlOGUyZjU3MmNlL3Jlc291cmNlR3JvdXBzL3BzNjY1OC9wcm92aWRlcnMvTWljcm9zb2Z0Lk5ldHdvcmsvcm91dGVUYWJsZXMvcHMzMTkyP2FwaS12ZXJzaW9uPTIwMTgtMDgtMDE=",
>>>>>>> 96e32f42
      "RequestMethod": "GET",
      "RequestBody": "",
      "RequestHeaders": {
        "User-Agent": [
          "FxVersion/4.7.3132.0",
          "OSName/Windows10Enterprise",
          "OSVersion/6.3.17134",
          "Microsoft.Azure.Management.Network.NetworkManagementClient/19.3.0.0"
        ]
      },
<<<<<<< HEAD
      "ResponseBody": "{\r\n  \"name\": \"ps5669\",\r\n  \"id\": \"/subscriptions/d2ad5196-2292-4080-b209-ce4399b0a807/resourceGroups/ps3924/providers/Microsoft.Network/routeTables/ps5669\",\r\n  \"etag\": \"W/\\\"0904c3d1-396d-41b2-9e5b-291734e0feca\\\"\",\r\n  \"type\": \"Microsoft.Network/routeTables\",\r\n  \"location\": \"westus\",\r\n  \"properties\": {\r\n    \"provisioningState\": \"Succeeded\",\r\n    \"resourceGuid\": \"39598c27-4d1a-433f-890d-83b6d771b0fe\",\r\n    \"disableBgpRoutePropagation\": false,\r\n    \"routes\": [\r\n      {\r\n        \"name\": \"route1\",\r\n        \"id\": \"/subscriptions/d2ad5196-2292-4080-b209-ce4399b0a807/resourceGroups/ps3924/providers/Microsoft.Network/routeTables/ps5669/routes/route1\",\r\n        \"etag\": \"W/\\\"0904c3d1-396d-41b2-9e5b-291734e0feca\\\"\",\r\n        \"properties\": {\r\n          \"provisioningState\": \"Succeeded\",\r\n          \"addressPrefix\": \"192.168.1.0/24\",\r\n          \"nextHopType\": \"VirtualAppliance\",\r\n          \"nextHopIpAddress\": \"23.108.1.1\"\r\n        },\r\n        \"type\": \"Microsoft.Network/routeTables/routes\"\r\n      }\r\n    ]\r\n  }\r\n}",
      "ResponseHeaders": {
        "Content-Length": [
          "1009"
=======
      "ResponseBody": "{\r\n  \"name\": \"ps3192\",\r\n  \"id\": \"/subscriptions/947d47b4-7883-4bb9-9d85-c5e8e2f572ce/resourceGroups/ps6658/providers/Microsoft.Network/routeTables/ps3192\",\r\n  \"etag\": \"W/\\\"6cd9ae50-5b09-4182-8adb-0f9c8002dee9\\\"\",\r\n  \"type\": \"Microsoft.Network/routeTables\",\r\n  \"location\": \"westcentralus\",\r\n  \"properties\": {\r\n    \"provisioningState\": \"Succeeded\",\r\n    \"resourceGuid\": \"c9eef845-b311-442c-a0d3-384a9f01eb3c\",\r\n    \"disableBgpRoutePropagation\": false,\r\n    \"routes\": [\r\n      {\r\n        \"name\": \"route1\",\r\n        \"id\": \"/subscriptions/947d47b4-7883-4bb9-9d85-c5e8e2f572ce/resourceGroups/ps6658/providers/Microsoft.Network/routeTables/ps3192/routes/route1\",\r\n        \"etag\": \"W/\\\"6cd9ae50-5b09-4182-8adb-0f9c8002dee9\\\"\",\r\n        \"properties\": {\r\n          \"provisioningState\": \"Succeeded\",\r\n          \"addressPrefix\": \"192.168.1.0/24\",\r\n          \"nextHopType\": \"VirtualAppliance\",\r\n          \"nextHopIpAddress\": \"23.108.1.1\"\r\n        },\r\n        \"type\": \"Microsoft.Network/routeTables/routes\"\r\n      }\r\n    ]\r\n  }\r\n}",
      "ResponseHeaders": {
        "Content-Length": [
          "1016"
>>>>>>> 96e32f42
        ],
        "Content-Type": [
          "application/json; charset=utf-8"
        ],
        "Expires": [
          "-1"
        ],
        "Pragma": [
          "no-cache"
        ],
        "x-ms-request-id": [
<<<<<<< HEAD
          "5353f317-7607-4c8d-bc3d-d24e8df9a2b5"
        ],
        "x-ms-correlation-request-id": [
          "eb30a2b4-f56e-48ca-8df0-57c60152c46c"
=======
          "ab9933f1-d287-4bcf-90ac-44f244ec760c"
        ],
        "x-ms-correlation-request-id": [
          "96fcfd21-012c-471d-bb6f-f8fd0869d626"
>>>>>>> 96e32f42
        ],
        "Strict-Transport-Security": [
          "max-age=31536000; includeSubDomains"
        ],
        "Cache-Control": [
          "no-cache"
        ],
        "ETag": [
<<<<<<< HEAD
          "W/\"0904c3d1-396d-41b2-9e5b-291734e0feca\""
=======
          "W/\"6cd9ae50-5b09-4182-8adb-0f9c8002dee9\""
>>>>>>> 96e32f42
        ],
        "Server": [
          "Microsoft-HTTPAPI/2.0",
          "Microsoft-HTTPAPI/2.0"
        ],
        "x-ms-ratelimit-remaining-subscription-reads": [
<<<<<<< HEAD
          "11866"
        ],
        "x-ms-routing-request-id": [
          "BRAZILUS:20180908T180028Z:eb30a2b4-f56e-48ca-8df0-57c60152c46c"
=======
          "11986"
        ],
        "x-ms-routing-request-id": [
          "BRAZILUS:20180907T083627Z:96fcfd21-012c-471d-bb6f-f8fd0869d626"
>>>>>>> 96e32f42
        ],
        "X-Content-Type-Options": [
          "nosniff"
        ],
        "Date": [
<<<<<<< HEAD
          "Sat, 08 Sep 2018 18:00:28 GMT"
=======
          "Fri, 07 Sep 2018 08:36:27 GMT"
>>>>>>> 96e32f42
        ]
      },
      "StatusCode": 200
    },
    {
<<<<<<< HEAD
      "RequestUri": "/subscriptions/d2ad5196-2292-4080-b209-ce4399b0a807/resourceGroups/ps3924/providers/Microsoft.Network/routeTables/ps5669?api-version=2018-08-01",
      "EncodedRequestUri": "L3N1YnNjcmlwdGlvbnMvZDJhZDUxOTYtMjI5Mi00MDgwLWIyMDktY2U0Mzk5YjBhODA3L3Jlc291cmNlR3JvdXBzL3BzMzkyNC9wcm92aWRlcnMvTWljcm9zb2Z0Lk5ldHdvcmsvcm91dGVUYWJsZXMvcHM1NjY5P2FwaS12ZXJzaW9uPTIwMTgtMDgtMDE=",
=======
      "RequestUri": "/subscriptions/947d47b4-7883-4bb9-9d85-c5e8e2f572ce/resourceGroups/ps6658/providers/Microsoft.Network/routeTables/ps3192?api-version=2018-08-01",
      "EncodedRequestUri": "L3N1YnNjcmlwdGlvbnMvOTQ3ZDQ3YjQtNzg4My00YmI5LTlkODUtYzVlOGUyZjU3MmNlL3Jlc291cmNlR3JvdXBzL3BzNjY1OC9wcm92aWRlcnMvTWljcm9zb2Z0Lk5ldHdvcmsvcm91dGVUYWJsZXMvcHMzMTkyP2FwaS12ZXJzaW9uPTIwMTgtMDgtMDE=",
>>>>>>> 96e32f42
      "RequestMethod": "GET",
      "RequestBody": "",
      "RequestHeaders": {
        "x-ms-client-request-id": [
<<<<<<< HEAD
          "2daa529a-094b-4025-b70b-c5c15b75fe50"
=======
          "a2043ebc-c984-4c80-a6d2-dc11db94c31d"
>>>>>>> 96e32f42
        ],
        "accept-language": [
          "en-US"
        ],
        "User-Agent": [
          "FxVersion/4.7.3132.0",
          "OSName/Windows10Enterprise",
          "OSVersion/6.3.17134",
          "Microsoft.Azure.Management.Network.NetworkManagementClient/19.3.0.0"
        ]
      },
<<<<<<< HEAD
      "ResponseBody": "{\r\n  \"name\": \"ps5669\",\r\n  \"id\": \"/subscriptions/d2ad5196-2292-4080-b209-ce4399b0a807/resourceGroups/ps3924/providers/Microsoft.Network/routeTables/ps5669\",\r\n  \"etag\": \"W/\\\"0904c3d1-396d-41b2-9e5b-291734e0feca\\\"\",\r\n  \"type\": \"Microsoft.Network/routeTables\",\r\n  \"location\": \"westus\",\r\n  \"properties\": {\r\n    \"provisioningState\": \"Succeeded\",\r\n    \"resourceGuid\": \"39598c27-4d1a-433f-890d-83b6d771b0fe\",\r\n    \"disableBgpRoutePropagation\": false,\r\n    \"routes\": [\r\n      {\r\n        \"name\": \"route1\",\r\n        \"id\": \"/subscriptions/d2ad5196-2292-4080-b209-ce4399b0a807/resourceGroups/ps3924/providers/Microsoft.Network/routeTables/ps5669/routes/route1\",\r\n        \"etag\": \"W/\\\"0904c3d1-396d-41b2-9e5b-291734e0feca\\\"\",\r\n        \"properties\": {\r\n          \"provisioningState\": \"Succeeded\",\r\n          \"addressPrefix\": \"192.168.1.0/24\",\r\n          \"nextHopType\": \"VirtualAppliance\",\r\n          \"nextHopIpAddress\": \"23.108.1.1\"\r\n        },\r\n        \"type\": \"Microsoft.Network/routeTables/routes\"\r\n      }\r\n    ]\r\n  }\r\n}",
      "ResponseHeaders": {
        "Content-Length": [
          "1009"
=======
      "ResponseBody": "{\r\n  \"name\": \"ps3192\",\r\n  \"id\": \"/subscriptions/947d47b4-7883-4bb9-9d85-c5e8e2f572ce/resourceGroups/ps6658/providers/Microsoft.Network/routeTables/ps3192\",\r\n  \"etag\": \"W/\\\"6cd9ae50-5b09-4182-8adb-0f9c8002dee9\\\"\",\r\n  \"type\": \"Microsoft.Network/routeTables\",\r\n  \"location\": \"westcentralus\",\r\n  \"properties\": {\r\n    \"provisioningState\": \"Succeeded\",\r\n    \"resourceGuid\": \"c9eef845-b311-442c-a0d3-384a9f01eb3c\",\r\n    \"disableBgpRoutePropagation\": false,\r\n    \"routes\": [\r\n      {\r\n        \"name\": \"route1\",\r\n        \"id\": \"/subscriptions/947d47b4-7883-4bb9-9d85-c5e8e2f572ce/resourceGroups/ps6658/providers/Microsoft.Network/routeTables/ps3192/routes/route1\",\r\n        \"etag\": \"W/\\\"6cd9ae50-5b09-4182-8adb-0f9c8002dee9\\\"\",\r\n        \"properties\": {\r\n          \"provisioningState\": \"Succeeded\",\r\n          \"addressPrefix\": \"192.168.1.0/24\",\r\n          \"nextHopType\": \"VirtualAppliance\",\r\n          \"nextHopIpAddress\": \"23.108.1.1\"\r\n        },\r\n        \"type\": \"Microsoft.Network/routeTables/routes\"\r\n      }\r\n    ]\r\n  }\r\n}",
      "ResponseHeaders": {
        "Content-Length": [
          "1016"
>>>>>>> 96e32f42
        ],
        "Content-Type": [
          "application/json; charset=utf-8"
        ],
        "Expires": [
          "-1"
        ],
        "Pragma": [
          "no-cache"
        ],
        "x-ms-request-id": [
<<<<<<< HEAD
          "ae9b0db9-5796-4220-aa8d-0cded01b9cda"
        ],
        "x-ms-correlation-request-id": [
          "0045771b-3c7f-4334-8f00-dda1efb9c0e5"
=======
          "a0ff526c-a6c8-4266-a9d4-cf372c4803fb"
        ],
        "x-ms-correlation-request-id": [
          "e0479d14-4b06-45b2-862b-0e1c262f05c6"
>>>>>>> 96e32f42
        ],
        "Strict-Transport-Security": [
          "max-age=31536000; includeSubDomains"
        ],
        "Cache-Control": [
          "no-cache"
        ],
        "ETag": [
<<<<<<< HEAD
          "W/\"0904c3d1-396d-41b2-9e5b-291734e0feca\""
=======
          "W/\"6cd9ae50-5b09-4182-8adb-0f9c8002dee9\""
>>>>>>> 96e32f42
        ],
        "Server": [
          "Microsoft-HTTPAPI/2.0",
          "Microsoft-HTTPAPI/2.0"
        ],
        "x-ms-ratelimit-remaining-subscription-reads": [
<<<<<<< HEAD
          "11865"
        ],
        "x-ms-routing-request-id": [
          "BRAZILUS:20180908T180028Z:0045771b-3c7f-4334-8f00-dda1efb9c0e5"
=======
          "11985"
        ],
        "x-ms-routing-request-id": [
          "BRAZILUS:20180907T083627Z:e0479d14-4b06-45b2-862b-0e1c262f05c6"
>>>>>>> 96e32f42
        ],
        "X-Content-Type-Options": [
          "nosniff"
        ],
        "Date": [
<<<<<<< HEAD
          "Sat, 08 Sep 2018 18:00:28 GMT"
=======
          "Fri, 07 Sep 2018 08:36:27 GMT"
>>>>>>> 96e32f42
        ]
      },
      "StatusCode": 200
    },
    {
<<<<<<< HEAD
      "RequestUri": "/subscriptions/d2ad5196-2292-4080-b209-ce4399b0a807/resourceGroups/ps3924/providers/Microsoft.Network/routeTables/ps5669?api-version=2018-08-01",
      "EncodedRequestUri": "L3N1YnNjcmlwdGlvbnMvZDJhZDUxOTYtMjI5Mi00MDgwLWIyMDktY2U0Mzk5YjBhODA3L3Jlc291cmNlR3JvdXBzL3BzMzkyNC9wcm92aWRlcnMvTWljcm9zb2Z0Lk5ldHdvcmsvcm91dGVUYWJsZXMvcHM1NjY5P2FwaS12ZXJzaW9uPTIwMTgtMDgtMDE=",
=======
      "RequestUri": "/subscriptions/947d47b4-7883-4bb9-9d85-c5e8e2f572ce/resourceGroups/ps6658/providers/Microsoft.Network/routeTables/ps3192?api-version=2018-08-01",
      "EncodedRequestUri": "L3N1YnNjcmlwdGlvbnMvOTQ3ZDQ3YjQtNzg4My00YmI5LTlkODUtYzVlOGUyZjU3MmNlL3Jlc291cmNlR3JvdXBzL3BzNjY1OC9wcm92aWRlcnMvTWljcm9zb2Z0Lk5ldHdvcmsvcm91dGVUYWJsZXMvcHMzMTkyP2FwaS12ZXJzaW9uPTIwMTgtMDgtMDE=",
>>>>>>> 96e32f42
      "RequestMethod": "GET",
      "RequestBody": "",
      "RequestHeaders": {
        "x-ms-client-request-id": [
<<<<<<< HEAD
          "4a1d746c-610c-4653-8f8a-ebd1610b41c6"
=======
          "157a8887-a36b-4e1e-8329-d3489855d836"
>>>>>>> 96e32f42
        ],
        "accept-language": [
          "en-US"
        ],
        "User-Agent": [
          "FxVersion/4.7.3132.0",
          "OSName/Windows10Enterprise",
          "OSVersion/6.3.17134",
          "Microsoft.Azure.Management.Network.NetworkManagementClient/19.3.0.0"
        ]
      },
<<<<<<< HEAD
      "ResponseBody": "{\r\n  \"name\": \"ps5669\",\r\n  \"id\": \"/subscriptions/d2ad5196-2292-4080-b209-ce4399b0a807/resourceGroups/ps3924/providers/Microsoft.Network/routeTables/ps5669\",\r\n  \"etag\": \"W/\\\"0904c3d1-396d-41b2-9e5b-291734e0feca\\\"\",\r\n  \"type\": \"Microsoft.Network/routeTables\",\r\n  \"location\": \"westus\",\r\n  \"properties\": {\r\n    \"provisioningState\": \"Succeeded\",\r\n    \"resourceGuid\": \"39598c27-4d1a-433f-890d-83b6d771b0fe\",\r\n    \"disableBgpRoutePropagation\": false,\r\n    \"routes\": [\r\n      {\r\n        \"name\": \"route1\",\r\n        \"id\": \"/subscriptions/d2ad5196-2292-4080-b209-ce4399b0a807/resourceGroups/ps3924/providers/Microsoft.Network/routeTables/ps5669/routes/route1\",\r\n        \"etag\": \"W/\\\"0904c3d1-396d-41b2-9e5b-291734e0feca\\\"\",\r\n        \"properties\": {\r\n          \"provisioningState\": \"Succeeded\",\r\n          \"addressPrefix\": \"192.168.1.0/24\",\r\n          \"nextHopType\": \"VirtualAppliance\",\r\n          \"nextHopIpAddress\": \"23.108.1.1\"\r\n        },\r\n        \"type\": \"Microsoft.Network/routeTables/routes\"\r\n      }\r\n    ]\r\n  }\r\n}",
      "ResponseHeaders": {
        "Content-Length": [
          "1009"
=======
      "ResponseBody": "{\r\n  \"name\": \"ps3192\",\r\n  \"id\": \"/subscriptions/947d47b4-7883-4bb9-9d85-c5e8e2f572ce/resourceGroups/ps6658/providers/Microsoft.Network/routeTables/ps3192\",\r\n  \"etag\": \"W/\\\"6cd9ae50-5b09-4182-8adb-0f9c8002dee9\\\"\",\r\n  \"type\": \"Microsoft.Network/routeTables\",\r\n  \"location\": \"westcentralus\",\r\n  \"properties\": {\r\n    \"provisioningState\": \"Succeeded\",\r\n    \"resourceGuid\": \"c9eef845-b311-442c-a0d3-384a9f01eb3c\",\r\n    \"disableBgpRoutePropagation\": false,\r\n    \"routes\": [\r\n      {\r\n        \"name\": \"route1\",\r\n        \"id\": \"/subscriptions/947d47b4-7883-4bb9-9d85-c5e8e2f572ce/resourceGroups/ps6658/providers/Microsoft.Network/routeTables/ps3192/routes/route1\",\r\n        \"etag\": \"W/\\\"6cd9ae50-5b09-4182-8adb-0f9c8002dee9\\\"\",\r\n        \"properties\": {\r\n          \"provisioningState\": \"Succeeded\",\r\n          \"addressPrefix\": \"192.168.1.0/24\",\r\n          \"nextHopType\": \"VirtualAppliance\",\r\n          \"nextHopIpAddress\": \"23.108.1.1\"\r\n        },\r\n        \"type\": \"Microsoft.Network/routeTables/routes\"\r\n      }\r\n    ]\r\n  }\r\n}",
      "ResponseHeaders": {
        "Content-Length": [
          "1016"
>>>>>>> 96e32f42
        ],
        "Content-Type": [
          "application/json; charset=utf-8"
        ],
        "Expires": [
          "-1"
        ],
        "Pragma": [
          "no-cache"
        ],
        "x-ms-request-id": [
<<<<<<< HEAD
          "9e1e9847-a230-42b2-a12d-a0cb765e5ef7"
        ],
        "x-ms-correlation-request-id": [
          "5ee58b14-7006-4232-a7b1-e2126adbb69c"
=======
          "38b569e2-09fb-467a-a798-29cd8a35a378"
        ],
        "x-ms-correlation-request-id": [
          "9d0ac2f0-5f1b-4c4e-9d38-fe53f4700342"
>>>>>>> 96e32f42
        ],
        "Strict-Transport-Security": [
          "max-age=31536000; includeSubDomains"
        ],
        "Cache-Control": [
          "no-cache"
        ],
        "ETag": [
<<<<<<< HEAD
          "W/\"0904c3d1-396d-41b2-9e5b-291734e0feca\""
=======
          "W/\"6cd9ae50-5b09-4182-8adb-0f9c8002dee9\""
>>>>>>> 96e32f42
        ],
        "Server": [
          "Microsoft-HTTPAPI/2.0",
          "Microsoft-HTTPAPI/2.0"
        ],
        "x-ms-ratelimit-remaining-subscription-reads": [
<<<<<<< HEAD
          "11864"
        ],
        "x-ms-routing-request-id": [
          "BRAZILUS:20180908T180028Z:5ee58b14-7006-4232-a7b1-e2126adbb69c"
=======
          "11984"
        ],
        "x-ms-routing-request-id": [
          "BRAZILUS:20180907T083627Z:9d0ac2f0-5f1b-4c4e-9d38-fe53f4700342"
>>>>>>> 96e32f42
        ],
        "X-Content-Type-Options": [
          "nosniff"
        ],
        "Date": [
<<<<<<< HEAD
          "Sat, 08 Sep 2018 18:00:28 GMT"
=======
          "Fri, 07 Sep 2018 08:36:27 GMT"
>>>>>>> 96e32f42
        ]
      },
      "StatusCode": 200
    },
    {
<<<<<<< HEAD
      "RequestUri": "/subscriptions/d2ad5196-2292-4080-b209-ce4399b0a807/resourceGroups/ps3924/providers/Microsoft.Network/routeTables/ps5669?api-version=2018-08-01",
      "EncodedRequestUri": "L3N1YnNjcmlwdGlvbnMvZDJhZDUxOTYtMjI5Mi00MDgwLWIyMDktY2U0Mzk5YjBhODA3L3Jlc291cmNlR3JvdXBzL3BzMzkyNC9wcm92aWRlcnMvTWljcm9zb2Z0Lk5ldHdvcmsvcm91dGVUYWJsZXMvcHM1NjY5P2FwaS12ZXJzaW9uPTIwMTgtMDgtMDE=",
=======
      "RequestUri": "/subscriptions/947d47b4-7883-4bb9-9d85-c5e8e2f572ce/resourceGroups/ps6658/providers/Microsoft.Network/routeTables/ps3192?api-version=2018-08-01",
      "EncodedRequestUri": "L3N1YnNjcmlwdGlvbnMvOTQ3ZDQ3YjQtNzg4My00YmI5LTlkODUtYzVlOGUyZjU3MmNlL3Jlc291cmNlR3JvdXBzL3BzNjY1OC9wcm92aWRlcnMvTWljcm9zb2Z0Lk5ldHdvcmsvcm91dGVUYWJsZXMvcHMzMTkyP2FwaS12ZXJzaW9uPTIwMTgtMDgtMDE=",
>>>>>>> 96e32f42
      "RequestMethod": "GET",
      "RequestBody": "",
      "RequestHeaders": {
        "x-ms-client-request-id": [
<<<<<<< HEAD
          "b197e872-f6fd-4750-9922-b93d90200f0c"
=======
          "8e2c627e-f930-4aad-bf1e-b09187c91df2"
>>>>>>> 96e32f42
        ],
        "accept-language": [
          "en-US"
        ],
        "User-Agent": [
          "FxVersion/4.7.3132.0",
          "OSName/Windows10Enterprise",
          "OSVersion/6.3.17134",
          "Microsoft.Azure.Management.Network.NetworkManagementClient/19.3.0.0"
        ]
      },
<<<<<<< HEAD
      "ResponseBody": "{\r\n  \"name\": \"ps5669\",\r\n  \"id\": \"/subscriptions/d2ad5196-2292-4080-b209-ce4399b0a807/resourceGroups/ps3924/providers/Microsoft.Network/routeTables/ps5669\",\r\n  \"etag\": \"W/\\\"0904c3d1-396d-41b2-9e5b-291734e0feca\\\"\",\r\n  \"type\": \"Microsoft.Network/routeTables\",\r\n  \"location\": \"westus\",\r\n  \"properties\": {\r\n    \"provisioningState\": \"Succeeded\",\r\n    \"resourceGuid\": \"39598c27-4d1a-433f-890d-83b6d771b0fe\",\r\n    \"disableBgpRoutePropagation\": false,\r\n    \"routes\": [\r\n      {\r\n        \"name\": \"route1\",\r\n        \"id\": \"/subscriptions/d2ad5196-2292-4080-b209-ce4399b0a807/resourceGroups/ps3924/providers/Microsoft.Network/routeTables/ps5669/routes/route1\",\r\n        \"etag\": \"W/\\\"0904c3d1-396d-41b2-9e5b-291734e0feca\\\"\",\r\n        \"properties\": {\r\n          \"provisioningState\": \"Succeeded\",\r\n          \"addressPrefix\": \"192.168.1.0/24\",\r\n          \"nextHopType\": \"VirtualAppliance\",\r\n          \"nextHopIpAddress\": \"23.108.1.1\"\r\n        },\r\n        \"type\": \"Microsoft.Network/routeTables/routes\"\r\n      }\r\n    ]\r\n  }\r\n}",
      "ResponseHeaders": {
        "Content-Length": [
          "1009"
=======
      "ResponseBody": "{\r\n  \"name\": \"ps3192\",\r\n  \"id\": \"/subscriptions/947d47b4-7883-4bb9-9d85-c5e8e2f572ce/resourceGroups/ps6658/providers/Microsoft.Network/routeTables/ps3192\",\r\n  \"etag\": \"W/\\\"6cd9ae50-5b09-4182-8adb-0f9c8002dee9\\\"\",\r\n  \"type\": \"Microsoft.Network/routeTables\",\r\n  \"location\": \"westcentralus\",\r\n  \"properties\": {\r\n    \"provisioningState\": \"Succeeded\",\r\n    \"resourceGuid\": \"c9eef845-b311-442c-a0d3-384a9f01eb3c\",\r\n    \"disableBgpRoutePropagation\": false,\r\n    \"routes\": [\r\n      {\r\n        \"name\": \"route1\",\r\n        \"id\": \"/subscriptions/947d47b4-7883-4bb9-9d85-c5e8e2f572ce/resourceGroups/ps6658/providers/Microsoft.Network/routeTables/ps3192/routes/route1\",\r\n        \"etag\": \"W/\\\"6cd9ae50-5b09-4182-8adb-0f9c8002dee9\\\"\",\r\n        \"properties\": {\r\n          \"provisioningState\": \"Succeeded\",\r\n          \"addressPrefix\": \"192.168.1.0/24\",\r\n          \"nextHopType\": \"VirtualAppliance\",\r\n          \"nextHopIpAddress\": \"23.108.1.1\"\r\n        },\r\n        \"type\": \"Microsoft.Network/routeTables/routes\"\r\n      }\r\n    ]\r\n  }\r\n}",
      "ResponseHeaders": {
        "Content-Length": [
          "1016"
>>>>>>> 96e32f42
        ],
        "Content-Type": [
          "application/json; charset=utf-8"
        ],
        "Expires": [
          "-1"
        ],
        "Pragma": [
          "no-cache"
        ],
        "x-ms-request-id": [
<<<<<<< HEAD
          "844e82f2-b344-4c51-8a21-04ae9a543e4d"
        ],
        "x-ms-correlation-request-id": [
          "f3971eea-6391-4e44-8e07-dedbad9e0ddc"
=======
          "e1bb4077-7485-4e61-aa61-a5f11c8a9051"
        ],
        "x-ms-correlation-request-id": [
          "9f3e4f08-98ed-496f-b16d-2c3e24855065"
>>>>>>> 96e32f42
        ],
        "Strict-Transport-Security": [
          "max-age=31536000; includeSubDomains"
        ],
        "Cache-Control": [
          "no-cache"
        ],
        "ETag": [
<<<<<<< HEAD
          "W/\"0904c3d1-396d-41b2-9e5b-291734e0feca\""
=======
          "W/\"6cd9ae50-5b09-4182-8adb-0f9c8002dee9\""
>>>>>>> 96e32f42
        ],
        "Server": [
          "Microsoft-HTTPAPI/2.0",
          "Microsoft-HTTPAPI/2.0"
        ],
        "x-ms-ratelimit-remaining-subscription-reads": [
<<<<<<< HEAD
          "11862"
        ],
        "x-ms-routing-request-id": [
          "BRAZILUS:20180908T180028Z:f3971eea-6391-4e44-8e07-dedbad9e0ddc"
=======
          "11982"
        ],
        "x-ms-routing-request-id": [
          "BRAZILUS:20180907T083628Z:9f3e4f08-98ed-496f-b16d-2c3e24855065"
>>>>>>> 96e32f42
        ],
        "X-Content-Type-Options": [
          "nosniff"
        ],
        "Date": [
<<<<<<< HEAD
          "Sat, 08 Sep 2018 18:00:28 GMT"
=======
          "Fri, 07 Sep 2018 08:36:27 GMT"
>>>>>>> 96e32f42
        ]
      },
      "StatusCode": 200
    },
    {
<<<<<<< HEAD
      "RequestUri": "/subscriptions/d2ad5196-2292-4080-b209-ce4399b0a807/resourceGroups/ps3924/providers/Microsoft.Network/routeTables/ps5669?api-version=2018-08-01",
      "EncodedRequestUri": "L3N1YnNjcmlwdGlvbnMvZDJhZDUxOTYtMjI5Mi00MDgwLWIyMDktY2U0Mzk5YjBhODA3L3Jlc291cmNlR3JvdXBzL3BzMzkyNC9wcm92aWRlcnMvTWljcm9zb2Z0Lk5ldHdvcmsvcm91dGVUYWJsZXMvcHM1NjY5P2FwaS12ZXJzaW9uPTIwMTgtMDgtMDE=",
=======
      "RequestUri": "/subscriptions/947d47b4-7883-4bb9-9d85-c5e8e2f572ce/resourceGroups/ps6658/providers/Microsoft.Network/routeTables/ps3192?api-version=2018-08-01",
      "EncodedRequestUri": "L3N1YnNjcmlwdGlvbnMvOTQ3ZDQ3YjQtNzg4My00YmI5LTlkODUtYzVlOGUyZjU3MmNlL3Jlc291cmNlR3JvdXBzL3BzNjY1OC9wcm92aWRlcnMvTWljcm9zb2Z0Lk5ldHdvcmsvcm91dGVUYWJsZXMvcHMzMTkyP2FwaS12ZXJzaW9uPTIwMTgtMDgtMDE=",
>>>>>>> 96e32f42
      "RequestMethod": "GET",
      "RequestBody": "",
      "RequestHeaders": {
        "User-Agent": [
          "FxVersion/4.7.3132.0",
          "OSName/Windows10Enterprise",
          "OSVersion/6.3.17134",
          "Microsoft.Azure.Management.Network.NetworkManagementClient/19.3.0.0"
        ]
      },
<<<<<<< HEAD
      "ResponseBody": "{\r\n  \"name\": \"ps5669\",\r\n  \"id\": \"/subscriptions/d2ad5196-2292-4080-b209-ce4399b0a807/resourceGroups/ps3924/providers/Microsoft.Network/routeTables/ps5669\",\r\n  \"etag\": \"W/\\\"477adb44-5e57-4d53-a621-a8ad44c18a4f\\\"\",\r\n  \"type\": \"Microsoft.Network/routeTables\",\r\n  \"location\": \"westus\",\r\n  \"properties\": {\r\n    \"provisioningState\": \"Succeeded\",\r\n    \"resourceGuid\": \"39598c27-4d1a-433f-890d-83b6d771b0fe\",\r\n    \"disableBgpRoutePropagation\": false,\r\n    \"routes\": [\r\n      {\r\n        \"name\": \"route1\",\r\n        \"id\": \"/subscriptions/d2ad5196-2292-4080-b209-ce4399b0a807/resourceGroups/ps3924/providers/Microsoft.Network/routeTables/ps5669/routes/route1\",\r\n        \"etag\": \"W/\\\"477adb44-5e57-4d53-a621-a8ad44c18a4f\\\"\",\r\n        \"properties\": {\r\n          \"provisioningState\": \"Succeeded\",\r\n          \"addressPrefix\": \"192.168.1.0/24\",\r\n          \"nextHopType\": \"VirtualAppliance\",\r\n          \"nextHopIpAddress\": \"23.108.1.1\"\r\n        },\r\n        \"type\": \"Microsoft.Network/routeTables/routes\"\r\n      },\r\n      {\r\n        \"name\": \"route2\",\r\n        \"id\": \"/subscriptions/d2ad5196-2292-4080-b209-ce4399b0a807/resourceGroups/ps3924/providers/Microsoft.Network/routeTables/ps5669/routes/route2\",\r\n        \"etag\": \"W/\\\"477adb44-5e57-4d53-a621-a8ad44c18a4f\\\"\",\r\n        \"properties\": {\r\n          \"provisioningState\": \"Succeeded\",\r\n          \"addressPrefix\": \"192.168.2.0/24\",\r\n          \"nextHopType\": \"VnetLocal\"\r\n        },\r\n        \"type\": \"Microsoft.Network/routeTables/routes\"\r\n      }\r\n    ]\r\n  }\r\n}",
      "ResponseHeaders": {
        "Content-Length": [
          "1493"
=======
      "ResponseBody": "{\r\n  \"name\": \"ps3192\",\r\n  \"id\": \"/subscriptions/947d47b4-7883-4bb9-9d85-c5e8e2f572ce/resourceGroups/ps6658/providers/Microsoft.Network/routeTables/ps3192\",\r\n  \"etag\": \"W/\\\"0bdc4657-d562-45e0-a165-78c708eedbed\\\"\",\r\n  \"type\": \"Microsoft.Network/routeTables\",\r\n  \"location\": \"westcentralus\",\r\n  \"properties\": {\r\n    \"provisioningState\": \"Succeeded\",\r\n    \"resourceGuid\": \"c9eef845-b311-442c-a0d3-384a9f01eb3c\",\r\n    \"disableBgpRoutePropagation\": false,\r\n    \"routes\": [\r\n      {\r\n        \"name\": \"route1\",\r\n        \"id\": \"/subscriptions/947d47b4-7883-4bb9-9d85-c5e8e2f572ce/resourceGroups/ps6658/providers/Microsoft.Network/routeTables/ps3192/routes/route1\",\r\n        \"etag\": \"W/\\\"0bdc4657-d562-45e0-a165-78c708eedbed\\\"\",\r\n        \"properties\": {\r\n          \"provisioningState\": \"Succeeded\",\r\n          \"addressPrefix\": \"192.168.1.0/24\",\r\n          \"nextHopType\": \"VirtualAppliance\",\r\n          \"nextHopIpAddress\": \"23.108.1.1\"\r\n        },\r\n        \"type\": \"Microsoft.Network/routeTables/routes\"\r\n      },\r\n      {\r\n        \"name\": \"route2\",\r\n        \"id\": \"/subscriptions/947d47b4-7883-4bb9-9d85-c5e8e2f572ce/resourceGroups/ps6658/providers/Microsoft.Network/routeTables/ps3192/routes/route2\",\r\n        \"etag\": \"W/\\\"0bdc4657-d562-45e0-a165-78c708eedbed\\\"\",\r\n        \"properties\": {\r\n          \"provisioningState\": \"Succeeded\",\r\n          \"addressPrefix\": \"192.168.2.0/24\",\r\n          \"nextHopType\": \"VnetLocal\"\r\n        },\r\n        \"type\": \"Microsoft.Network/routeTables/routes\"\r\n      }\r\n    ]\r\n  }\r\n}",
      "ResponseHeaders": {
        "Content-Length": [
          "1500"
>>>>>>> 96e32f42
        ],
        "Content-Type": [
          "application/json; charset=utf-8"
        ],
        "Expires": [
          "-1"
        ],
        "Pragma": [
          "no-cache"
        ],
        "x-ms-request-id": [
<<<<<<< HEAD
          "932f3542-c91e-4765-8128-f4080fcd36f3"
        ],
        "x-ms-correlation-request-id": [
          "a3ad64c6-436f-40d8-8c55-386c6a8e59b3"
=======
          "ded3bb4a-88c9-4b0a-96d5-4c3aeb7834de"
        ],
        "x-ms-correlation-request-id": [
          "64d1b50e-512d-4e5f-8574-85c6e220dde4"
>>>>>>> 96e32f42
        ],
        "Strict-Transport-Security": [
          "max-age=31536000; includeSubDomains"
        ],
        "Cache-Control": [
          "no-cache"
        ],
        "ETag": [
<<<<<<< HEAD
          "W/\"477adb44-5e57-4d53-a621-a8ad44c18a4f\""
=======
          "W/\"0bdc4657-d562-45e0-a165-78c708eedbed\""
>>>>>>> 96e32f42
        ],
        "Server": [
          "Microsoft-HTTPAPI/2.0",
          "Microsoft-HTTPAPI/2.0"
        ],
        "x-ms-ratelimit-remaining-subscription-reads": [
<<<<<<< HEAD
          "11860"
        ],
        "x-ms-routing-request-id": [
          "BRAZILUS:20180908T180039Z:a3ad64c6-436f-40d8-8c55-386c6a8e59b3"
=======
          "11980"
        ],
        "x-ms-routing-request-id": [
          "BRAZILUS:20180907T083639Z:64d1b50e-512d-4e5f-8574-85c6e220dde4"
>>>>>>> 96e32f42
        ],
        "X-Content-Type-Options": [
          "nosniff"
        ],
        "Date": [
<<<<<<< HEAD
          "Sat, 08 Sep 2018 18:00:38 GMT"
=======
          "Fri, 07 Sep 2018 08:36:38 GMT"
>>>>>>> 96e32f42
        ]
      },
      "StatusCode": 200
    },
    {
<<<<<<< HEAD
      "RequestUri": "/subscriptions/d2ad5196-2292-4080-b209-ce4399b0a807/resourceGroups/ps3924/providers/Microsoft.Network/routeTables/ps5669?api-version=2018-08-01",
      "EncodedRequestUri": "L3N1YnNjcmlwdGlvbnMvZDJhZDUxOTYtMjI5Mi00MDgwLWIyMDktY2U0Mzk5YjBhODA3L3Jlc291cmNlR3JvdXBzL3BzMzkyNC9wcm92aWRlcnMvTWljcm9zb2Z0Lk5ldHdvcmsvcm91dGVUYWJsZXMvcHM1NjY5P2FwaS12ZXJzaW9uPTIwMTgtMDgtMDE=",
=======
      "RequestUri": "/subscriptions/947d47b4-7883-4bb9-9d85-c5e8e2f572ce/resourceGroups/ps6658/providers/Microsoft.Network/routeTables/ps3192?api-version=2018-08-01",
      "EncodedRequestUri": "L3N1YnNjcmlwdGlvbnMvOTQ3ZDQ3YjQtNzg4My00YmI5LTlkODUtYzVlOGUyZjU3MmNlL3Jlc291cmNlR3JvdXBzL3BzNjY1OC9wcm92aWRlcnMvTWljcm9zb2Z0Lk5ldHdvcmsvcm91dGVUYWJsZXMvcHMzMTkyP2FwaS12ZXJzaW9uPTIwMTgtMDgtMDE=",
>>>>>>> 96e32f42
      "RequestMethod": "GET",
      "RequestBody": "",
      "RequestHeaders": {
        "x-ms-client-request-id": [
<<<<<<< HEAD
          "4ff32a46-1f78-4f1d-99f7-98135694b6f5"
=======
          "cdee6458-d365-4ce3-a30f-6b1ed37a2a13"
>>>>>>> 96e32f42
        ],
        "accept-language": [
          "en-US"
        ],
        "User-Agent": [
          "FxVersion/4.7.3132.0",
          "OSName/Windows10Enterprise",
          "OSVersion/6.3.17134",
          "Microsoft.Azure.Management.Network.NetworkManagementClient/19.3.0.0"
        ]
      },
<<<<<<< HEAD
      "ResponseBody": "{\r\n  \"name\": \"ps5669\",\r\n  \"id\": \"/subscriptions/d2ad5196-2292-4080-b209-ce4399b0a807/resourceGroups/ps3924/providers/Microsoft.Network/routeTables/ps5669\",\r\n  \"etag\": \"W/\\\"477adb44-5e57-4d53-a621-a8ad44c18a4f\\\"\",\r\n  \"type\": \"Microsoft.Network/routeTables\",\r\n  \"location\": \"westus\",\r\n  \"properties\": {\r\n    \"provisioningState\": \"Succeeded\",\r\n    \"resourceGuid\": \"39598c27-4d1a-433f-890d-83b6d771b0fe\",\r\n    \"disableBgpRoutePropagation\": false,\r\n    \"routes\": [\r\n      {\r\n        \"name\": \"route1\",\r\n        \"id\": \"/subscriptions/d2ad5196-2292-4080-b209-ce4399b0a807/resourceGroups/ps3924/providers/Microsoft.Network/routeTables/ps5669/routes/route1\",\r\n        \"etag\": \"W/\\\"477adb44-5e57-4d53-a621-a8ad44c18a4f\\\"\",\r\n        \"properties\": {\r\n          \"provisioningState\": \"Succeeded\",\r\n          \"addressPrefix\": \"192.168.1.0/24\",\r\n          \"nextHopType\": \"VirtualAppliance\",\r\n          \"nextHopIpAddress\": \"23.108.1.1\"\r\n        },\r\n        \"type\": \"Microsoft.Network/routeTables/routes\"\r\n      },\r\n      {\r\n        \"name\": \"route2\",\r\n        \"id\": \"/subscriptions/d2ad5196-2292-4080-b209-ce4399b0a807/resourceGroups/ps3924/providers/Microsoft.Network/routeTables/ps5669/routes/route2\",\r\n        \"etag\": \"W/\\\"477adb44-5e57-4d53-a621-a8ad44c18a4f\\\"\",\r\n        \"properties\": {\r\n          \"provisioningState\": \"Succeeded\",\r\n          \"addressPrefix\": \"192.168.2.0/24\",\r\n          \"nextHopType\": \"VnetLocal\"\r\n        },\r\n        \"type\": \"Microsoft.Network/routeTables/routes\"\r\n      }\r\n    ]\r\n  }\r\n}",
      "ResponseHeaders": {
        "Content-Length": [
          "1493"
=======
      "ResponseBody": "{\r\n  \"name\": \"ps3192\",\r\n  \"id\": \"/subscriptions/947d47b4-7883-4bb9-9d85-c5e8e2f572ce/resourceGroups/ps6658/providers/Microsoft.Network/routeTables/ps3192\",\r\n  \"etag\": \"W/\\\"0bdc4657-d562-45e0-a165-78c708eedbed\\\"\",\r\n  \"type\": \"Microsoft.Network/routeTables\",\r\n  \"location\": \"westcentralus\",\r\n  \"properties\": {\r\n    \"provisioningState\": \"Succeeded\",\r\n    \"resourceGuid\": \"c9eef845-b311-442c-a0d3-384a9f01eb3c\",\r\n    \"disableBgpRoutePropagation\": false,\r\n    \"routes\": [\r\n      {\r\n        \"name\": \"route1\",\r\n        \"id\": \"/subscriptions/947d47b4-7883-4bb9-9d85-c5e8e2f572ce/resourceGroups/ps6658/providers/Microsoft.Network/routeTables/ps3192/routes/route1\",\r\n        \"etag\": \"W/\\\"0bdc4657-d562-45e0-a165-78c708eedbed\\\"\",\r\n        \"properties\": {\r\n          \"provisioningState\": \"Succeeded\",\r\n          \"addressPrefix\": \"192.168.1.0/24\",\r\n          \"nextHopType\": \"VirtualAppliance\",\r\n          \"nextHopIpAddress\": \"23.108.1.1\"\r\n        },\r\n        \"type\": \"Microsoft.Network/routeTables/routes\"\r\n      },\r\n      {\r\n        \"name\": \"route2\",\r\n        \"id\": \"/subscriptions/947d47b4-7883-4bb9-9d85-c5e8e2f572ce/resourceGroups/ps6658/providers/Microsoft.Network/routeTables/ps3192/routes/route2\",\r\n        \"etag\": \"W/\\\"0bdc4657-d562-45e0-a165-78c708eedbed\\\"\",\r\n        \"properties\": {\r\n          \"provisioningState\": \"Succeeded\",\r\n          \"addressPrefix\": \"192.168.2.0/24\",\r\n          \"nextHopType\": \"VnetLocal\"\r\n        },\r\n        \"type\": \"Microsoft.Network/routeTables/routes\"\r\n      }\r\n    ]\r\n  }\r\n}",
      "ResponseHeaders": {
        "Content-Length": [
          "1500"
>>>>>>> 96e32f42
        ],
        "Content-Type": [
          "application/json; charset=utf-8"
        ],
        "Expires": [
          "-1"
        ],
        "Pragma": [
          "no-cache"
        ],
        "x-ms-request-id": [
<<<<<<< HEAD
          "db480f4e-e48a-4b68-b0bb-4c813284862b"
        ],
        "x-ms-correlation-request-id": [
          "142d441f-5d48-4702-8804-9101cff392a6"
=======
          "663e651d-b891-42e0-977e-5979e2452072"
        ],
        "x-ms-correlation-request-id": [
          "b00774a2-7515-4227-bac1-c6059640df90"
>>>>>>> 96e32f42
        ],
        "Strict-Transport-Security": [
          "max-age=31536000; includeSubDomains"
        ],
        "Cache-Control": [
          "no-cache"
        ],
        "ETag": [
<<<<<<< HEAD
          "W/\"477adb44-5e57-4d53-a621-a8ad44c18a4f\""
=======
          "W/\"0bdc4657-d562-45e0-a165-78c708eedbed\""
>>>>>>> 96e32f42
        ],
        "Server": [
          "Microsoft-HTTPAPI/2.0",
          "Microsoft-HTTPAPI/2.0"
        ],
        "x-ms-ratelimit-remaining-subscription-reads": [
<<<<<<< HEAD
          "11859"
        ],
        "x-ms-routing-request-id": [
          "BRAZILUS:20180908T180039Z:142d441f-5d48-4702-8804-9101cff392a6"
=======
          "11979"
        ],
        "x-ms-routing-request-id": [
          "BRAZILUS:20180907T083639Z:b00774a2-7515-4227-bac1-c6059640df90"
>>>>>>> 96e32f42
        ],
        "X-Content-Type-Options": [
          "nosniff"
        ],
        "Date": [
<<<<<<< HEAD
          "Sat, 08 Sep 2018 18:00:38 GMT"
=======
          "Fri, 07 Sep 2018 08:36:38 GMT"
>>>>>>> 96e32f42
        ]
      },
      "StatusCode": 200
    },
    {
<<<<<<< HEAD
      "RequestUri": "/subscriptions/d2ad5196-2292-4080-b209-ce4399b0a807/resourceGroups/ps3924/providers/Microsoft.Network/routeTables/ps5669?api-version=2018-08-01",
      "EncodedRequestUri": "L3N1YnNjcmlwdGlvbnMvZDJhZDUxOTYtMjI5Mi00MDgwLWIyMDktY2U0Mzk5YjBhODA3L3Jlc291cmNlR3JvdXBzL3BzMzkyNC9wcm92aWRlcnMvTWljcm9zb2Z0Lk5ldHdvcmsvcm91dGVUYWJsZXMvcHM1NjY5P2FwaS12ZXJzaW9uPTIwMTgtMDgtMDE=",
=======
      "RequestUri": "/subscriptions/947d47b4-7883-4bb9-9d85-c5e8e2f572ce/resourceGroups/ps6658/providers/Microsoft.Network/routeTables/ps3192?api-version=2018-08-01",
      "EncodedRequestUri": "L3N1YnNjcmlwdGlvbnMvOTQ3ZDQ3YjQtNzg4My00YmI5LTlkODUtYzVlOGUyZjU3MmNlL3Jlc291cmNlR3JvdXBzL3BzNjY1OC9wcm92aWRlcnMvTWljcm9zb2Z0Lk5ldHdvcmsvcm91dGVUYWJsZXMvcHMzMTkyP2FwaS12ZXJzaW9uPTIwMTgtMDgtMDE=",
>>>>>>> 96e32f42
      "RequestMethod": "GET",
      "RequestBody": "",
      "RequestHeaders": {
        "x-ms-client-request-id": [
<<<<<<< HEAD
          "49b8e7a8-3e71-4bd3-93d3-c376d265046a"
=======
          "242aaea5-1bc7-478c-9c2e-60de46c9d76a"
>>>>>>> 96e32f42
        ],
        "accept-language": [
          "en-US"
        ],
        "User-Agent": [
          "FxVersion/4.7.3132.0",
          "OSName/Windows10Enterprise",
          "OSVersion/6.3.17134",
          "Microsoft.Azure.Management.Network.NetworkManagementClient/19.3.0.0"
        ]
      },
<<<<<<< HEAD
      "ResponseBody": "{\r\n  \"name\": \"ps5669\",\r\n  \"id\": \"/subscriptions/d2ad5196-2292-4080-b209-ce4399b0a807/resourceGroups/ps3924/providers/Microsoft.Network/routeTables/ps5669\",\r\n  \"etag\": \"W/\\\"477adb44-5e57-4d53-a621-a8ad44c18a4f\\\"\",\r\n  \"type\": \"Microsoft.Network/routeTables\",\r\n  \"location\": \"westus\",\r\n  \"properties\": {\r\n    \"provisioningState\": \"Succeeded\",\r\n    \"resourceGuid\": \"39598c27-4d1a-433f-890d-83b6d771b0fe\",\r\n    \"disableBgpRoutePropagation\": false,\r\n    \"routes\": [\r\n      {\r\n        \"name\": \"route1\",\r\n        \"id\": \"/subscriptions/d2ad5196-2292-4080-b209-ce4399b0a807/resourceGroups/ps3924/providers/Microsoft.Network/routeTables/ps5669/routes/route1\",\r\n        \"etag\": \"W/\\\"477adb44-5e57-4d53-a621-a8ad44c18a4f\\\"\",\r\n        \"properties\": {\r\n          \"provisioningState\": \"Succeeded\",\r\n          \"addressPrefix\": \"192.168.1.0/24\",\r\n          \"nextHopType\": \"VirtualAppliance\",\r\n          \"nextHopIpAddress\": \"23.108.1.1\"\r\n        },\r\n        \"type\": \"Microsoft.Network/routeTables/routes\"\r\n      },\r\n      {\r\n        \"name\": \"route2\",\r\n        \"id\": \"/subscriptions/d2ad5196-2292-4080-b209-ce4399b0a807/resourceGroups/ps3924/providers/Microsoft.Network/routeTables/ps5669/routes/route2\",\r\n        \"etag\": \"W/\\\"477adb44-5e57-4d53-a621-a8ad44c18a4f\\\"\",\r\n        \"properties\": {\r\n          \"provisioningState\": \"Succeeded\",\r\n          \"addressPrefix\": \"192.168.2.0/24\",\r\n          \"nextHopType\": \"VnetLocal\"\r\n        },\r\n        \"type\": \"Microsoft.Network/routeTables/routes\"\r\n      }\r\n    ]\r\n  }\r\n}",
      "ResponseHeaders": {
        "Content-Length": [
          "1493"
=======
      "ResponseBody": "{\r\n  \"name\": \"ps3192\",\r\n  \"id\": \"/subscriptions/947d47b4-7883-4bb9-9d85-c5e8e2f572ce/resourceGroups/ps6658/providers/Microsoft.Network/routeTables/ps3192\",\r\n  \"etag\": \"W/\\\"0bdc4657-d562-45e0-a165-78c708eedbed\\\"\",\r\n  \"type\": \"Microsoft.Network/routeTables\",\r\n  \"location\": \"westcentralus\",\r\n  \"properties\": {\r\n    \"provisioningState\": \"Succeeded\",\r\n    \"resourceGuid\": \"c9eef845-b311-442c-a0d3-384a9f01eb3c\",\r\n    \"disableBgpRoutePropagation\": false,\r\n    \"routes\": [\r\n      {\r\n        \"name\": \"route1\",\r\n        \"id\": \"/subscriptions/947d47b4-7883-4bb9-9d85-c5e8e2f572ce/resourceGroups/ps6658/providers/Microsoft.Network/routeTables/ps3192/routes/route1\",\r\n        \"etag\": \"W/\\\"0bdc4657-d562-45e0-a165-78c708eedbed\\\"\",\r\n        \"properties\": {\r\n          \"provisioningState\": \"Succeeded\",\r\n          \"addressPrefix\": \"192.168.1.0/24\",\r\n          \"nextHopType\": \"VirtualAppliance\",\r\n          \"nextHopIpAddress\": \"23.108.1.1\"\r\n        },\r\n        \"type\": \"Microsoft.Network/routeTables/routes\"\r\n      },\r\n      {\r\n        \"name\": \"route2\",\r\n        \"id\": \"/subscriptions/947d47b4-7883-4bb9-9d85-c5e8e2f572ce/resourceGroups/ps6658/providers/Microsoft.Network/routeTables/ps3192/routes/route2\",\r\n        \"etag\": \"W/\\\"0bdc4657-d562-45e0-a165-78c708eedbed\\\"\",\r\n        \"properties\": {\r\n          \"provisioningState\": \"Succeeded\",\r\n          \"addressPrefix\": \"192.168.2.0/24\",\r\n          \"nextHopType\": \"VnetLocal\"\r\n        },\r\n        \"type\": \"Microsoft.Network/routeTables/routes\"\r\n      }\r\n    ]\r\n  }\r\n}",
      "ResponseHeaders": {
        "Content-Length": [
          "1500"
>>>>>>> 96e32f42
        ],
        "Content-Type": [
          "application/json; charset=utf-8"
        ],
        "Expires": [
          "-1"
        ],
        "Pragma": [
          "no-cache"
        ],
        "x-ms-request-id": [
<<<<<<< HEAD
          "5aeca6fc-b805-4759-8562-a6a8449704c7"
        ],
        "x-ms-correlation-request-id": [
          "6d1d05cb-a19e-4fa0-bde0-4093ab078da7"
=======
          "db7d1f6d-a4a5-422c-8ec2-58856358a694"
        ],
        "x-ms-correlation-request-id": [
          "bdf1167a-0678-41e3-8c03-b16aaa4c5e9a"
>>>>>>> 96e32f42
        ],
        "Strict-Transport-Security": [
          "max-age=31536000; includeSubDomains"
        ],
        "Cache-Control": [
          "no-cache"
        ],
        "ETag": [
<<<<<<< HEAD
          "W/\"477adb44-5e57-4d53-a621-a8ad44c18a4f\""
=======
          "W/\"0bdc4657-d562-45e0-a165-78c708eedbed\""
>>>>>>> 96e32f42
        ],
        "Server": [
          "Microsoft-HTTPAPI/2.0",
          "Microsoft-HTTPAPI/2.0"
        ],
        "x-ms-ratelimit-remaining-subscription-reads": [
<<<<<<< HEAD
          "11858"
        ],
        "x-ms-routing-request-id": [
          "BRAZILUS:20180908T180039Z:6d1d05cb-a19e-4fa0-bde0-4093ab078da7"
=======
          "11978"
        ],
        "x-ms-routing-request-id": [
          "BRAZILUS:20180907T083639Z:bdf1167a-0678-41e3-8c03-b16aaa4c5e9a"
>>>>>>> 96e32f42
        ],
        "X-Content-Type-Options": [
          "nosniff"
        ],
        "Date": [
<<<<<<< HEAD
          "Sat, 08 Sep 2018 18:00:38 GMT"
=======
          "Fri, 07 Sep 2018 08:36:38 GMT"
>>>>>>> 96e32f42
        ]
      },
      "StatusCode": 200
    },
    {
<<<<<<< HEAD
      "RequestUri": "/subscriptions/d2ad5196-2292-4080-b209-ce4399b0a807/resourceGroups/ps3924/providers/Microsoft.Network/routeTables/ps5669?api-version=2018-08-01",
      "EncodedRequestUri": "L3N1YnNjcmlwdGlvbnMvZDJhZDUxOTYtMjI5Mi00MDgwLWIyMDktY2U0Mzk5YjBhODA3L3Jlc291cmNlR3JvdXBzL3BzMzkyNC9wcm92aWRlcnMvTWljcm9zb2Z0Lk5ldHdvcmsvcm91dGVUYWJsZXMvcHM1NjY5P2FwaS12ZXJzaW9uPTIwMTgtMDgtMDE=",
=======
      "RequestUri": "/subscriptions/947d47b4-7883-4bb9-9d85-c5e8e2f572ce/resourceGroups/ps6658/providers/Microsoft.Network/routeTables/ps3192?api-version=2018-08-01",
      "EncodedRequestUri": "L3N1YnNjcmlwdGlvbnMvOTQ3ZDQ3YjQtNzg4My00YmI5LTlkODUtYzVlOGUyZjU3MmNlL3Jlc291cmNlR3JvdXBzL3BzNjY1OC9wcm92aWRlcnMvTWljcm9zb2Z0Lk5ldHdvcmsvcm91dGVUYWJsZXMvcHMzMTkyP2FwaS12ZXJzaW9uPTIwMTgtMDgtMDE=",
>>>>>>> 96e32f42
      "RequestMethod": "GET",
      "RequestBody": "",
      "RequestHeaders": {
        "User-Agent": [
          "FxVersion/4.7.3132.0",
          "OSName/Windows10Enterprise",
          "OSVersion/6.3.17134",
          "Microsoft.Azure.Management.Network.NetworkManagementClient/19.3.0.0"
        ]
      },
<<<<<<< HEAD
      "ResponseBody": "{\r\n  \"name\": \"ps5669\",\r\n  \"id\": \"/subscriptions/d2ad5196-2292-4080-b209-ce4399b0a807/resourceGroups/ps3924/providers/Microsoft.Network/routeTables/ps5669\",\r\n  \"etag\": \"W/\\\"31d1ae54-b1eb-40ec-a978-62a67d6dfc8d\\\"\",\r\n  \"type\": \"Microsoft.Network/routeTables\",\r\n  \"location\": \"westus\",\r\n  \"properties\": {\r\n    \"provisioningState\": \"Succeeded\",\r\n    \"resourceGuid\": \"39598c27-4d1a-433f-890d-83b6d771b0fe\",\r\n    \"disableBgpRoutePropagation\": false,\r\n    \"routes\": [\r\n      {\r\n        \"name\": \"route2\",\r\n        \"id\": \"/subscriptions/d2ad5196-2292-4080-b209-ce4399b0a807/resourceGroups/ps3924/providers/Microsoft.Network/routeTables/ps5669/routes/route2\",\r\n        \"etag\": \"W/\\\"31d1ae54-b1eb-40ec-a978-62a67d6dfc8d\\\"\",\r\n        \"properties\": {\r\n          \"provisioningState\": \"Succeeded\",\r\n          \"addressPrefix\": \"192.168.2.0/24\",\r\n          \"nextHopType\": \"VnetLocal\"\r\n        },\r\n        \"type\": \"Microsoft.Network/routeTables/routes\"\r\n      }\r\n    ]\r\n  }\r\n}",
      "ResponseHeaders": {
        "Content-Length": [
          "957"
=======
      "ResponseBody": "{\r\n  \"name\": \"ps3192\",\r\n  \"id\": \"/subscriptions/947d47b4-7883-4bb9-9d85-c5e8e2f572ce/resourceGroups/ps6658/providers/Microsoft.Network/routeTables/ps3192\",\r\n  \"etag\": \"W/\\\"a56178c3-e4fa-484e-a95e-a5e237324e8c\\\"\",\r\n  \"type\": \"Microsoft.Network/routeTables\",\r\n  \"location\": \"westcentralus\",\r\n  \"properties\": {\r\n    \"provisioningState\": \"Succeeded\",\r\n    \"resourceGuid\": \"c9eef845-b311-442c-a0d3-384a9f01eb3c\",\r\n    \"disableBgpRoutePropagation\": false,\r\n    \"routes\": [\r\n      {\r\n        \"name\": \"route2\",\r\n        \"id\": \"/subscriptions/947d47b4-7883-4bb9-9d85-c5e8e2f572ce/resourceGroups/ps6658/providers/Microsoft.Network/routeTables/ps3192/routes/route2\",\r\n        \"etag\": \"W/\\\"a56178c3-e4fa-484e-a95e-a5e237324e8c\\\"\",\r\n        \"properties\": {\r\n          \"provisioningState\": \"Succeeded\",\r\n          \"addressPrefix\": \"192.168.2.0/24\",\r\n          \"nextHopType\": \"VnetLocal\"\r\n        },\r\n        \"type\": \"Microsoft.Network/routeTables/routes\"\r\n      }\r\n    ]\r\n  }\r\n}",
      "ResponseHeaders": {
        "Content-Length": [
          "964"
>>>>>>> 96e32f42
        ],
        "Content-Type": [
          "application/json; charset=utf-8"
        ],
        "Expires": [
          "-1"
        ],
        "Pragma": [
          "no-cache"
        ],
        "x-ms-request-id": [
<<<<<<< HEAD
          "775f0350-abf2-4e2b-83ef-4010f377d819"
        ],
        "x-ms-correlation-request-id": [
          "a932e81a-6536-40fb-bf14-93728999dbbc"
=======
          "e52ae593-7a47-41a0-a5ff-d0677f2c2597"
        ],
        "x-ms-correlation-request-id": [
          "fbe06774-15f1-4274-a493-99e54a64fa0d"
>>>>>>> 96e32f42
        ],
        "Strict-Transport-Security": [
          "max-age=31536000; includeSubDomains"
        ],
        "Cache-Control": [
          "no-cache"
        ],
        "ETag": [
<<<<<<< HEAD
          "W/\"31d1ae54-b1eb-40ec-a978-62a67d6dfc8d\""
=======
          "W/\"a56178c3-e4fa-484e-a95e-a5e237324e8c\""
>>>>>>> 96e32f42
        ],
        "Server": [
          "Microsoft-HTTPAPI/2.0",
          "Microsoft-HTTPAPI/2.0"
        ],
        "x-ms-ratelimit-remaining-subscription-reads": [
<<<<<<< HEAD
          "11856"
        ],
        "x-ms-routing-request-id": [
          "BRAZILUS:20180908T180049Z:a932e81a-6536-40fb-bf14-93728999dbbc"
=======
          "11976"
        ],
        "x-ms-routing-request-id": [
          "BRAZILUS:20180907T083650Z:fbe06774-15f1-4274-a493-99e54a64fa0d"
>>>>>>> 96e32f42
        ],
        "X-Content-Type-Options": [
          "nosniff"
        ],
        "Date": [
<<<<<<< HEAD
          "Sat, 08 Sep 2018 18:00:49 GMT"
=======
          "Fri, 07 Sep 2018 08:36:50 GMT"
>>>>>>> 96e32f42
        ]
      },
      "StatusCode": 200
    },
    {
<<<<<<< HEAD
      "RequestUri": "/subscriptions/d2ad5196-2292-4080-b209-ce4399b0a807/resourceGroups/ps3924/providers/Microsoft.Network/routeTables/ps5669?api-version=2018-08-01",
      "EncodedRequestUri": "L3N1YnNjcmlwdGlvbnMvZDJhZDUxOTYtMjI5Mi00MDgwLWIyMDktY2U0Mzk5YjBhODA3L3Jlc291cmNlR3JvdXBzL3BzMzkyNC9wcm92aWRlcnMvTWljcm9zb2Z0Lk5ldHdvcmsvcm91dGVUYWJsZXMvcHM1NjY5P2FwaS12ZXJzaW9uPTIwMTgtMDgtMDE=",
=======
      "RequestUri": "/subscriptions/947d47b4-7883-4bb9-9d85-c5e8e2f572ce/resourceGroups/ps6658/providers/Microsoft.Network/routeTables/ps3192?api-version=2018-08-01",
      "EncodedRequestUri": "L3N1YnNjcmlwdGlvbnMvOTQ3ZDQ3YjQtNzg4My00YmI5LTlkODUtYzVlOGUyZjU3MmNlL3Jlc291cmNlR3JvdXBzL3BzNjY1OC9wcm92aWRlcnMvTWljcm9zb2Z0Lk5ldHdvcmsvcm91dGVUYWJsZXMvcHMzMTkyP2FwaS12ZXJzaW9uPTIwMTgtMDgtMDE=",
>>>>>>> 96e32f42
      "RequestMethod": "GET",
      "RequestBody": "",
      "RequestHeaders": {
        "x-ms-client-request-id": [
<<<<<<< HEAD
          "f97a6221-a381-44d6-952f-3ebfb680dc90"
=======
          "6ed44bd8-894f-4dc9-848d-129e6cf4f24d"
>>>>>>> 96e32f42
        ],
        "accept-language": [
          "en-US"
        ],
        "User-Agent": [
          "FxVersion/4.7.3132.0",
          "OSName/Windows10Enterprise",
          "OSVersion/6.3.17134",
          "Microsoft.Azure.Management.Network.NetworkManagementClient/19.3.0.0"
        ]
      },
<<<<<<< HEAD
      "ResponseBody": "{\r\n  \"name\": \"ps5669\",\r\n  \"id\": \"/subscriptions/d2ad5196-2292-4080-b209-ce4399b0a807/resourceGroups/ps3924/providers/Microsoft.Network/routeTables/ps5669\",\r\n  \"etag\": \"W/\\\"31d1ae54-b1eb-40ec-a978-62a67d6dfc8d\\\"\",\r\n  \"type\": \"Microsoft.Network/routeTables\",\r\n  \"location\": \"westus\",\r\n  \"properties\": {\r\n    \"provisioningState\": \"Succeeded\",\r\n    \"resourceGuid\": \"39598c27-4d1a-433f-890d-83b6d771b0fe\",\r\n    \"disableBgpRoutePropagation\": false,\r\n    \"routes\": [\r\n      {\r\n        \"name\": \"route2\",\r\n        \"id\": \"/subscriptions/d2ad5196-2292-4080-b209-ce4399b0a807/resourceGroups/ps3924/providers/Microsoft.Network/routeTables/ps5669/routes/route2\",\r\n        \"etag\": \"W/\\\"31d1ae54-b1eb-40ec-a978-62a67d6dfc8d\\\"\",\r\n        \"properties\": {\r\n          \"provisioningState\": \"Succeeded\",\r\n          \"addressPrefix\": \"192.168.2.0/24\",\r\n          \"nextHopType\": \"VnetLocal\"\r\n        },\r\n        \"type\": \"Microsoft.Network/routeTables/routes\"\r\n      }\r\n    ]\r\n  }\r\n}",
      "ResponseHeaders": {
        "Content-Length": [
          "957"
=======
      "ResponseBody": "{\r\n  \"name\": \"ps3192\",\r\n  \"id\": \"/subscriptions/947d47b4-7883-4bb9-9d85-c5e8e2f572ce/resourceGroups/ps6658/providers/Microsoft.Network/routeTables/ps3192\",\r\n  \"etag\": \"W/\\\"a56178c3-e4fa-484e-a95e-a5e237324e8c\\\"\",\r\n  \"type\": \"Microsoft.Network/routeTables\",\r\n  \"location\": \"westcentralus\",\r\n  \"properties\": {\r\n    \"provisioningState\": \"Succeeded\",\r\n    \"resourceGuid\": \"c9eef845-b311-442c-a0d3-384a9f01eb3c\",\r\n    \"disableBgpRoutePropagation\": false,\r\n    \"routes\": [\r\n      {\r\n        \"name\": \"route2\",\r\n        \"id\": \"/subscriptions/947d47b4-7883-4bb9-9d85-c5e8e2f572ce/resourceGroups/ps6658/providers/Microsoft.Network/routeTables/ps3192/routes/route2\",\r\n        \"etag\": \"W/\\\"a56178c3-e4fa-484e-a95e-a5e237324e8c\\\"\",\r\n        \"properties\": {\r\n          \"provisioningState\": \"Succeeded\",\r\n          \"addressPrefix\": \"192.168.2.0/24\",\r\n          \"nextHopType\": \"VnetLocal\"\r\n        },\r\n        \"type\": \"Microsoft.Network/routeTables/routes\"\r\n      }\r\n    ]\r\n  }\r\n}",
      "ResponseHeaders": {
        "Content-Length": [
          "964"
>>>>>>> 96e32f42
        ],
        "Content-Type": [
          "application/json; charset=utf-8"
        ],
        "Expires": [
          "-1"
        ],
        "Pragma": [
          "no-cache"
        ],
        "x-ms-request-id": [
<<<<<<< HEAD
          "68a06160-fa2a-4bf1-b888-9867bbcc50f4"
        ],
        "x-ms-correlation-request-id": [
          "a23e2124-2483-4796-a5ed-ff46b122890b"
=======
          "eb4c9a76-4fa7-4233-939d-8599508b74a6"
        ],
        "x-ms-correlation-request-id": [
          "9dc112ab-31d6-4f57-bf47-c3deb139687c"
>>>>>>> 96e32f42
        ],
        "Strict-Transport-Security": [
          "max-age=31536000; includeSubDomains"
        ],
        "Cache-Control": [
          "no-cache"
        ],
        "ETag": [
<<<<<<< HEAD
          "W/\"31d1ae54-b1eb-40ec-a978-62a67d6dfc8d\""
=======
          "W/\"a56178c3-e4fa-484e-a95e-a5e237324e8c\""
>>>>>>> 96e32f42
        ],
        "Server": [
          "Microsoft-HTTPAPI/2.0",
          "Microsoft-HTTPAPI/2.0"
        ],
        "x-ms-ratelimit-remaining-subscription-reads": [
<<<<<<< HEAD
          "11855"
        ],
        "x-ms-routing-request-id": [
          "BRAZILUS:20180908T180049Z:a23e2124-2483-4796-a5ed-ff46b122890b"
=======
          "11975"
        ],
        "x-ms-routing-request-id": [
          "BRAZILUS:20180907T083650Z:9dc112ab-31d6-4f57-bf47-c3deb139687c"
>>>>>>> 96e32f42
        ],
        "X-Content-Type-Options": [
          "nosniff"
        ],
        "Date": [
<<<<<<< HEAD
          "Sat, 08 Sep 2018 18:00:49 GMT"
=======
          "Fri, 07 Sep 2018 08:36:50 GMT"
>>>>>>> 96e32f42
        ]
      },
      "StatusCode": 200
    },
    {
<<<<<<< HEAD
      "RequestUri": "/subscriptions/d2ad5196-2292-4080-b209-ce4399b0a807/resourceGroups/ps3924/providers/Microsoft.Network/routeTables/ps5669?api-version=2018-08-01",
      "EncodedRequestUri": "L3N1YnNjcmlwdGlvbnMvZDJhZDUxOTYtMjI5Mi00MDgwLWIyMDktY2U0Mzk5YjBhODA3L3Jlc291cmNlR3JvdXBzL3BzMzkyNC9wcm92aWRlcnMvTWljcm9zb2Z0Lk5ldHdvcmsvcm91dGVUYWJsZXMvcHM1NjY5P2FwaS12ZXJzaW9uPTIwMTgtMDgtMDE=",
=======
      "RequestUri": "/subscriptions/947d47b4-7883-4bb9-9d85-c5e8e2f572ce/resourceGroups/ps6658/providers/Microsoft.Network/routeTables/ps3192?api-version=2018-08-01",
      "EncodedRequestUri": "L3N1YnNjcmlwdGlvbnMvOTQ3ZDQ3YjQtNzg4My00YmI5LTlkODUtYzVlOGUyZjU3MmNlL3Jlc291cmNlR3JvdXBzL3BzNjY1OC9wcm92aWRlcnMvTWljcm9zb2Z0Lk5ldHdvcmsvcm91dGVUYWJsZXMvcHMzMTkyP2FwaS12ZXJzaW9uPTIwMTgtMDgtMDE=",
>>>>>>> 96e32f42
      "RequestMethod": "PUT",
      "RequestBody": "{\r\n  \"properties\": {\r\n    \"routes\": [\r\n      {\r\n        \"properties\": {\r\n          \"addressPrefix\": \"192.168.1.0/24\",\r\n          \"nextHopType\": \"VirtualAppliance\",\r\n          \"nextHopIpAddress\": \"23.108.1.1\"\r\n        },\r\n        \"name\": \"route1\"\r\n      }\r\n    ],\r\n    \"disableBgpRoutePropagation\": false\r\n  },\r\n  \"location\": \"westcentralus\"\r\n}",
      "RequestHeaders": {
        "Content-Type": [
          "application/json; charset=utf-8"
        ],
        "Content-Length": [
          "343"
        ],
        "x-ms-client-request-id": [
<<<<<<< HEAD
          "82d15c77-6ad1-45db-ba47-9dc7ed5ca92a"
=======
          "6022a2f9-291d-4464-8109-4900d722dacc"
>>>>>>> 96e32f42
        ],
        "accept-language": [
          "en-US"
        ],
        "User-Agent": [
          "FxVersion/4.7.3132.0",
          "OSName/Windows10Enterprise",
          "OSVersion/6.3.17134",
          "Microsoft.Azure.Management.Network.NetworkManagementClient/19.3.0.0"
        ]
      },
<<<<<<< HEAD
      "ResponseBody": "{\r\n  \"name\": \"ps5669\",\r\n  \"id\": \"/subscriptions/d2ad5196-2292-4080-b209-ce4399b0a807/resourceGroups/ps3924/providers/Microsoft.Network/routeTables/ps5669\",\r\n  \"etag\": \"W/\\\"bbc22e50-d89e-43ff-b5b6-dae14a833672\\\"\",\r\n  \"type\": \"Microsoft.Network/routeTables\",\r\n  \"location\": \"westus\",\r\n  \"properties\": {\r\n    \"provisioningState\": \"Updating\",\r\n    \"resourceGuid\": \"39598c27-4d1a-433f-890d-83b6d771b0fe\",\r\n    \"disableBgpRoutePropagation\": false,\r\n    \"routes\": [\r\n      {\r\n        \"name\": \"route1\",\r\n        \"id\": \"/subscriptions/d2ad5196-2292-4080-b209-ce4399b0a807/resourceGroups/ps3924/providers/Microsoft.Network/routeTables/ps5669/routes/route1\",\r\n        \"etag\": \"W/\\\"bbc22e50-d89e-43ff-b5b6-dae14a833672\\\"\",\r\n        \"properties\": {\r\n          \"provisioningState\": \"Updating\",\r\n          \"addressPrefix\": \"192.168.1.0/24\",\r\n          \"nextHopType\": \"VirtualAppliance\",\r\n          \"nextHopIpAddress\": \"23.108.1.1\"\r\n        },\r\n        \"type\": \"Microsoft.Network/routeTables/routes\"\r\n      }\r\n    ]\r\n  }\r\n}",
      "ResponseHeaders": {
        "Content-Length": [
          "1007"
=======
      "ResponseBody": "{\r\n  \"name\": \"ps3192\",\r\n  \"id\": \"/subscriptions/947d47b4-7883-4bb9-9d85-c5e8e2f572ce/resourceGroups/ps6658/providers/Microsoft.Network/routeTables/ps3192\",\r\n  \"etag\": \"W/\\\"5105c274-acb6-4f2a-8bfc-8832de8f6a76\\\"\",\r\n  \"type\": \"Microsoft.Network/routeTables\",\r\n  \"location\": \"westcentralus\",\r\n  \"properties\": {\r\n    \"provisioningState\": \"Updating\",\r\n    \"resourceGuid\": \"c9eef845-b311-442c-a0d3-384a9f01eb3c\",\r\n    \"disableBgpRoutePropagation\": false,\r\n    \"routes\": [\r\n      {\r\n        \"name\": \"route1\",\r\n        \"id\": \"/subscriptions/947d47b4-7883-4bb9-9d85-c5e8e2f572ce/resourceGroups/ps6658/providers/Microsoft.Network/routeTables/ps3192/routes/route1\",\r\n        \"etag\": \"W/\\\"5105c274-acb6-4f2a-8bfc-8832de8f6a76\\\"\",\r\n        \"properties\": {\r\n          \"provisioningState\": \"Updating\",\r\n          \"addressPrefix\": \"192.168.1.0/24\",\r\n          \"nextHopType\": \"VirtualAppliance\",\r\n          \"nextHopIpAddress\": \"23.108.1.1\"\r\n        },\r\n        \"type\": \"Microsoft.Network/routeTables/routes\"\r\n      }\r\n    ]\r\n  }\r\n}",
      "ResponseHeaders": {
        "Content-Length": [
          "1014"
>>>>>>> 96e32f42
        ],
        "Content-Type": [
          "application/json; charset=utf-8"
        ],
        "Expires": [
          "-1"
        ],
        "Pragma": [
          "no-cache"
        ],
        "Retry-After": [
          "10"
        ],
        "x-ms-request-id": [
<<<<<<< HEAD
          "dad00dbc-f729-4619-bf8d-04d903c65c2f"
        ],
        "Azure-AsyncOperation": [
          "https://brazilus.management.azure.com/subscriptions/d2ad5196-2292-4080-b209-ce4399b0a807/providers/Microsoft.Network/locations/westus/operations/dad00dbc-f729-4619-bf8d-04d903c65c2f?api-version=2018-08-01"
        ],
        "x-ms-correlation-request-id": [
          "967bf815-9e63-4096-beb6-3a0c9b4744b4"
=======
          "92eba675-97bf-4b7f-b103-61748d371dd1"
        ],
        "Azure-AsyncOperation": [
          "https://brazilus.management.azure.com/subscriptions/947d47b4-7883-4bb9-9d85-c5e8e2f572ce/providers/Microsoft.Network/locations/westcentralus/operations/92eba675-97bf-4b7f-b103-61748d371dd1?api-version=2018-08-01"
        ],
        "x-ms-correlation-request-id": [
          "8757d452-7f5b-4ae7-bebd-abef89a21f99"
>>>>>>> 96e32f42
        ],
        "Strict-Transport-Security": [
          "max-age=31536000; includeSubDomains"
        ],
        "Cache-Control": [
          "no-cache"
        ],
        "Server": [
          "Microsoft-HTTPAPI/2.0",
          "Microsoft-HTTPAPI/2.0"
        ],
        "x-ms-ratelimit-remaining-subscription-writes": [
<<<<<<< HEAD
          "1186"
        ],
        "x-ms-routing-request-id": [
          "BRAZILUS:20180908T180017Z:967bf815-9e63-4096-beb6-3a0c9b4744b4"
=======
          "1198"
        ],
        "x-ms-routing-request-id": [
          "BRAZILUS:20180907T083616Z:8757d452-7f5b-4ae7-bebd-abef89a21f99"
>>>>>>> 96e32f42
        ],
        "X-Content-Type-Options": [
          "nosniff"
        ],
        "Date": [
<<<<<<< HEAD
          "Sat, 08 Sep 2018 18:00:17 GMT"
=======
          "Fri, 07 Sep 2018 08:36:16 GMT"
>>>>>>> 96e32f42
        ]
      },
      "StatusCode": 201
    },
    {
<<<<<<< HEAD
      "RequestUri": "/subscriptions/d2ad5196-2292-4080-b209-ce4399b0a807/resourceGroups/ps3924/providers/Microsoft.Network/routeTables/ps5669?api-version=2018-08-01",
      "EncodedRequestUri": "L3N1YnNjcmlwdGlvbnMvZDJhZDUxOTYtMjI5Mi00MDgwLWIyMDktY2U0Mzk5YjBhODA3L3Jlc291cmNlR3JvdXBzL3BzMzkyNC9wcm92aWRlcnMvTWljcm9zb2Z0Lk5ldHdvcmsvcm91dGVUYWJsZXMvcHM1NjY5P2FwaS12ZXJzaW9uPTIwMTgtMDgtMDE=",
=======
      "RequestUri": "/subscriptions/947d47b4-7883-4bb9-9d85-c5e8e2f572ce/resourceGroups/ps6658/providers/Microsoft.Network/routeTables/ps3192?api-version=2018-08-01",
      "EncodedRequestUri": "L3N1YnNjcmlwdGlvbnMvOTQ3ZDQ3YjQtNzg4My00YmI5LTlkODUtYzVlOGUyZjU3MmNlL3Jlc291cmNlR3JvdXBzL3BzNjY1OC9wcm92aWRlcnMvTWljcm9zb2Z0Lk5ldHdvcmsvcm91dGVUYWJsZXMvcHMzMTkyP2FwaS12ZXJzaW9uPTIwMTgtMDgtMDE=",
>>>>>>> 96e32f42
      "RequestMethod": "PUT",
      "RequestBody": "{\r\n  \"properties\": {\r\n    \"routes\": [\r\n      {\r\n        \"properties\": {\r\n          \"addressPrefix\": \"192.168.1.0/24\",\r\n          \"nextHopType\": \"VirtualAppliance\",\r\n          \"nextHopIpAddress\": \"23.108.1.1\"\r\n        },\r\n        \"name\": \"route1\"\r\n      },\r\n      {\r\n        \"properties\": {\r\n          \"addressPrefix\": \"192.168.2.0/24\",\r\n          \"nextHopType\": \"VnetLocal\"\r\n        },\r\n        \"name\": \"route2\"\r\n      }\r\n    ],\r\n    \"disableBgpRoutePropagation\": false\r\n  },\r\n  \"location\": \"westcentralus\"\r\n}",
      "RequestHeaders": {
        "Content-Type": [
          "application/json; charset=utf-8"
        ],
        "Content-Length": [
          "509"
        ],
        "x-ms-client-request-id": [
<<<<<<< HEAD
          "4363f4b0-641f-4558-a3e1-88f7ea418d0b"
=======
          "635b5bb6-134c-4aa6-98fc-91d7ca4af486"
>>>>>>> 96e32f42
        ],
        "accept-language": [
          "en-US"
        ],
        "User-Agent": [
          "FxVersion/4.7.3132.0",
          "OSName/Windows10Enterprise",
          "OSVersion/6.3.17134",
          "Microsoft.Azure.Management.Network.NetworkManagementClient/19.3.0.0"
        ]
      },
<<<<<<< HEAD
      "ResponseBody": "{\r\n  \"name\": \"ps5669\",\r\n  \"id\": \"/subscriptions/d2ad5196-2292-4080-b209-ce4399b0a807/resourceGroups/ps3924/providers/Microsoft.Network/routeTables/ps5669\",\r\n  \"etag\": \"W/\\\"b242960e-167b-4fdf-8be4-cff3a6a0e5ed\\\"\",\r\n  \"type\": \"Microsoft.Network/routeTables\",\r\n  \"location\": \"westus\",\r\n  \"properties\": {\r\n    \"provisioningState\": \"Updating\",\r\n    \"resourceGuid\": \"39598c27-4d1a-433f-890d-83b6d771b0fe\",\r\n    \"disableBgpRoutePropagation\": false,\r\n    \"routes\": [\r\n      {\r\n        \"name\": \"route1\",\r\n        \"id\": \"/subscriptions/d2ad5196-2292-4080-b209-ce4399b0a807/resourceGroups/ps3924/providers/Microsoft.Network/routeTables/ps5669/routes/route1\",\r\n        \"etag\": \"W/\\\"b242960e-167b-4fdf-8be4-cff3a6a0e5ed\\\"\",\r\n        \"properties\": {\r\n          \"provisioningState\": \"Updating\",\r\n          \"addressPrefix\": \"192.168.1.0/24\",\r\n          \"nextHopType\": \"VirtualAppliance\",\r\n          \"nextHopIpAddress\": \"23.108.1.1\"\r\n        },\r\n        \"type\": \"Microsoft.Network/routeTables/routes\"\r\n      },\r\n      {\r\n        \"name\": \"route2\",\r\n        \"id\": \"/subscriptions/d2ad5196-2292-4080-b209-ce4399b0a807/resourceGroups/ps3924/providers/Microsoft.Network/routeTables/ps5669/routes/route2\",\r\n        \"etag\": \"W/\\\"b242960e-167b-4fdf-8be4-cff3a6a0e5ed\\\"\",\r\n        \"properties\": {\r\n          \"provisioningState\": \"Updating\",\r\n          \"addressPrefix\": \"192.168.2.0/24\",\r\n          \"nextHopType\": \"VnetLocal\"\r\n        },\r\n        \"type\": \"Microsoft.Network/routeTables/routes\"\r\n      }\r\n    ]\r\n  }\r\n}",
      "ResponseHeaders": {
        "Content-Length": [
          "1490"
=======
      "ResponseBody": "{\r\n  \"name\": \"ps3192\",\r\n  \"id\": \"/subscriptions/947d47b4-7883-4bb9-9d85-c5e8e2f572ce/resourceGroups/ps6658/providers/Microsoft.Network/routeTables/ps3192\",\r\n  \"etag\": \"W/\\\"99ffaf57-c61a-45de-b8fd-50c42acc0507\\\"\",\r\n  \"type\": \"Microsoft.Network/routeTables\",\r\n  \"location\": \"westcentralus\",\r\n  \"properties\": {\r\n    \"provisioningState\": \"Updating\",\r\n    \"resourceGuid\": \"c9eef845-b311-442c-a0d3-384a9f01eb3c\",\r\n    \"disableBgpRoutePropagation\": false,\r\n    \"routes\": [\r\n      {\r\n        \"name\": \"route1\",\r\n        \"id\": \"/subscriptions/947d47b4-7883-4bb9-9d85-c5e8e2f572ce/resourceGroups/ps6658/providers/Microsoft.Network/routeTables/ps3192/routes/route1\",\r\n        \"etag\": \"W/\\\"99ffaf57-c61a-45de-b8fd-50c42acc0507\\\"\",\r\n        \"properties\": {\r\n          \"provisioningState\": \"Updating\",\r\n          \"addressPrefix\": \"192.168.1.0/24\",\r\n          \"nextHopType\": \"VirtualAppliance\",\r\n          \"nextHopIpAddress\": \"23.108.1.1\"\r\n        },\r\n        \"type\": \"Microsoft.Network/routeTables/routes\"\r\n      },\r\n      {\r\n        \"name\": \"route2\",\r\n        \"id\": \"/subscriptions/947d47b4-7883-4bb9-9d85-c5e8e2f572ce/resourceGroups/ps6658/providers/Microsoft.Network/routeTables/ps3192/routes/route2\",\r\n        \"etag\": \"W/\\\"99ffaf57-c61a-45de-b8fd-50c42acc0507\\\"\",\r\n        \"properties\": {\r\n          \"provisioningState\": \"Updating\",\r\n          \"addressPrefix\": \"192.168.2.0/24\",\r\n          \"nextHopType\": \"VnetLocal\"\r\n        },\r\n        \"type\": \"Microsoft.Network/routeTables/routes\"\r\n      }\r\n    ]\r\n  }\r\n}",
      "ResponseHeaders": {
        "Content-Length": [
          "1497"
>>>>>>> 96e32f42
        ],
        "Content-Type": [
          "application/json; charset=utf-8"
        ],
        "Expires": [
          "-1"
        ],
        "Pragma": [
          "no-cache"
        ],
        "Retry-After": [
          "10"
        ],
        "x-ms-request-id": [
<<<<<<< HEAD
          "d9c02a80-3d6d-4101-8d97-85850ece4c87"
        ],
        "Azure-AsyncOperation": [
          "https://brazilus.management.azure.com/subscriptions/d2ad5196-2292-4080-b209-ce4399b0a807/providers/Microsoft.Network/locations/westus/operations/d9c02a80-3d6d-4101-8d97-85850ece4c87?api-version=2018-08-01"
        ],
        "x-ms-correlation-request-id": [
          "a8bb8d36-2e51-4459-ae47-b655d676aadf"
=======
          "0c07e8f0-6c48-4a92-b2f4-45f0b2eb2d9d"
        ],
        "Azure-AsyncOperation": [
          "https://brazilus.management.azure.com/subscriptions/947d47b4-7883-4bb9-9d85-c5e8e2f572ce/providers/Microsoft.Network/locations/westcentralus/operations/0c07e8f0-6c48-4a92-b2f4-45f0b2eb2d9d?api-version=2018-08-01"
        ],
        "x-ms-correlation-request-id": [
          "1d76cb06-0c90-4ed9-9075-979b1a804d6d"
>>>>>>> 96e32f42
        ],
        "Strict-Transport-Security": [
          "max-age=31536000; includeSubDomains"
        ],
        "Cache-Control": [
          "no-cache"
        ],
        "Server": [
          "Microsoft-HTTPAPI/2.0",
          "Microsoft-HTTPAPI/2.0"
        ],
        "x-ms-ratelimit-remaining-subscription-writes": [
<<<<<<< HEAD
          "1185"
        ],
        "x-ms-routing-request-id": [
          "BRAZILUS:20180908T180028Z:a8bb8d36-2e51-4459-ae47-b655d676aadf"
=======
          "1197"
        ],
        "x-ms-routing-request-id": [
          "BRAZILUS:20180907T083628Z:1d76cb06-0c90-4ed9-9075-979b1a804d6d"
>>>>>>> 96e32f42
        ],
        "X-Content-Type-Options": [
          "nosniff"
        ],
        "Date": [
<<<<<<< HEAD
          "Sat, 08 Sep 2018 18:00:28 GMT"
=======
          "Fri, 07 Sep 2018 08:36:28 GMT"
>>>>>>> 96e32f42
        ]
      },
      "StatusCode": 200
    },
    {
<<<<<<< HEAD
      "RequestUri": "/subscriptions/d2ad5196-2292-4080-b209-ce4399b0a807/resourceGroups/ps3924/providers/Microsoft.Network/routeTables/ps5669?api-version=2018-08-01",
      "EncodedRequestUri": "L3N1YnNjcmlwdGlvbnMvZDJhZDUxOTYtMjI5Mi00MDgwLWIyMDktY2U0Mzk5YjBhODA3L3Jlc291cmNlR3JvdXBzL3BzMzkyNC9wcm92aWRlcnMvTWljcm9zb2Z0Lk5ldHdvcmsvcm91dGVUYWJsZXMvcHM1NjY5P2FwaS12ZXJzaW9uPTIwMTgtMDgtMDE=",
=======
      "RequestUri": "/subscriptions/947d47b4-7883-4bb9-9d85-c5e8e2f572ce/resourceGroups/ps6658/providers/Microsoft.Network/routeTables/ps3192?api-version=2018-08-01",
      "EncodedRequestUri": "L3N1YnNjcmlwdGlvbnMvOTQ3ZDQ3YjQtNzg4My00YmI5LTlkODUtYzVlOGUyZjU3MmNlL3Jlc291cmNlR3JvdXBzL3BzNjY1OC9wcm92aWRlcnMvTWljcm9zb2Z0Lk5ldHdvcmsvcm91dGVUYWJsZXMvcHMzMTkyP2FwaS12ZXJzaW9uPTIwMTgtMDgtMDE=",
>>>>>>> 96e32f42
      "RequestMethod": "PUT",
      "RequestBody": "{\r\n  \"properties\": {\r\n    \"routes\": [\r\n      {\r\n        \"properties\": {\r\n          \"addressPrefix\": \"192.168.2.0/24\",\r\n          \"nextHopType\": \"VnetLocal\"\r\n        },\r\n        \"name\": \"route2\"\r\n      }\r\n    ],\r\n    \"disableBgpRoutePropagation\": false\r\n  },\r\n  \"location\": \"westcentralus\"\r\n}",
      "RequestHeaders": {
        "Content-Type": [
          "application/json; charset=utf-8"
        ],
        "Content-Length": [
          "291"
        ],
        "x-ms-client-request-id": [
<<<<<<< HEAD
          "af859744-8c69-45db-912c-307f5b82aa43"
=======
          "00871353-9173-4022-af87-537c35539aed"
>>>>>>> 96e32f42
        ],
        "accept-language": [
          "en-US"
        ],
        "User-Agent": [
          "FxVersion/4.7.3132.0",
          "OSName/Windows10Enterprise",
          "OSVersion/6.3.17134",
          "Microsoft.Azure.Management.Network.NetworkManagementClient/19.3.0.0"
        ]
      },
<<<<<<< HEAD
      "ResponseBody": "{\r\n  \"name\": \"ps5669\",\r\n  \"id\": \"/subscriptions/d2ad5196-2292-4080-b209-ce4399b0a807/resourceGroups/ps3924/providers/Microsoft.Network/routeTables/ps5669\",\r\n  \"etag\": \"W/\\\"a3824d7c-c499-46b7-adde-ee2c302e427f\\\"\",\r\n  \"type\": \"Microsoft.Network/routeTables\",\r\n  \"location\": \"westus\",\r\n  \"properties\": {\r\n    \"provisioningState\": \"Updating\",\r\n    \"resourceGuid\": \"39598c27-4d1a-433f-890d-83b6d771b0fe\",\r\n    \"disableBgpRoutePropagation\": false,\r\n    \"routes\": [\r\n      {\r\n        \"name\": \"route2\",\r\n        \"id\": \"/subscriptions/d2ad5196-2292-4080-b209-ce4399b0a807/resourceGroups/ps3924/providers/Microsoft.Network/routeTables/ps5669/routes/route2\",\r\n        \"etag\": \"W/\\\"a3824d7c-c499-46b7-adde-ee2c302e427f\\\"\",\r\n        \"properties\": {\r\n          \"provisioningState\": \"Updating\",\r\n          \"addressPrefix\": \"192.168.2.0/24\",\r\n          \"nextHopType\": \"VnetLocal\"\r\n        },\r\n        \"type\": \"Microsoft.Network/routeTables/routes\"\r\n      }\r\n    ]\r\n  }\r\n}",
      "ResponseHeaders": {
        "Content-Length": [
          "955"
=======
      "ResponseBody": "{\r\n  \"name\": \"ps3192\",\r\n  \"id\": \"/subscriptions/947d47b4-7883-4bb9-9d85-c5e8e2f572ce/resourceGroups/ps6658/providers/Microsoft.Network/routeTables/ps3192\",\r\n  \"etag\": \"W/\\\"d46a8ead-a3bb-4771-9e6d-4259ffd63744\\\"\",\r\n  \"type\": \"Microsoft.Network/routeTables\",\r\n  \"location\": \"westcentralus\",\r\n  \"properties\": {\r\n    \"provisioningState\": \"Updating\",\r\n    \"resourceGuid\": \"c9eef845-b311-442c-a0d3-384a9f01eb3c\",\r\n    \"disableBgpRoutePropagation\": false,\r\n    \"routes\": [\r\n      {\r\n        \"name\": \"route2\",\r\n        \"id\": \"/subscriptions/947d47b4-7883-4bb9-9d85-c5e8e2f572ce/resourceGroups/ps6658/providers/Microsoft.Network/routeTables/ps3192/routes/route2\",\r\n        \"etag\": \"W/\\\"d46a8ead-a3bb-4771-9e6d-4259ffd63744\\\"\",\r\n        \"properties\": {\r\n          \"provisioningState\": \"Updating\",\r\n          \"addressPrefix\": \"192.168.2.0/24\",\r\n          \"nextHopType\": \"VnetLocal\"\r\n        },\r\n        \"type\": \"Microsoft.Network/routeTables/routes\"\r\n      }\r\n    ]\r\n  }\r\n}",
      "ResponseHeaders": {
        "Content-Length": [
          "962"
>>>>>>> 96e32f42
        ],
        "Content-Type": [
          "application/json; charset=utf-8"
        ],
        "Expires": [
          "-1"
        ],
        "Pragma": [
          "no-cache"
        ],
        "Retry-After": [
          "10"
        ],
        "x-ms-request-id": [
<<<<<<< HEAD
          "a319dd22-d912-49ba-8113-4d31c4743f2a"
        ],
        "Azure-AsyncOperation": [
          "https://brazilus.management.azure.com/subscriptions/d2ad5196-2292-4080-b209-ce4399b0a807/providers/Microsoft.Network/locations/westus/operations/a319dd22-d912-49ba-8113-4d31c4743f2a?api-version=2018-08-01"
        ],
        "x-ms-correlation-request-id": [
          "16e7b15e-af1d-4dc2-a9d3-dd7990c621d2"
=======
          "21b28198-f07a-4639-90ae-8983780eac81"
        ],
        "Azure-AsyncOperation": [
          "https://brazilus.management.azure.com/subscriptions/947d47b4-7883-4bb9-9d85-c5e8e2f572ce/providers/Microsoft.Network/locations/westcentralus/operations/21b28198-f07a-4639-90ae-8983780eac81?api-version=2018-08-01"
        ],
        "x-ms-correlation-request-id": [
          "e4362ce1-11f2-45c9-b23b-5c96433b8e7a"
>>>>>>> 96e32f42
        ],
        "Strict-Transport-Security": [
          "max-age=31536000; includeSubDomains"
        ],
        "Cache-Control": [
          "no-cache"
        ],
        "Server": [
          "Microsoft-HTTPAPI/2.0",
          "Microsoft-HTTPAPI/2.0"
        ],
        "x-ms-ratelimit-remaining-subscription-writes": [
<<<<<<< HEAD
          "1184"
        ],
        "x-ms-routing-request-id": [
          "BRAZILUS:20180908T180039Z:16e7b15e-af1d-4dc2-a9d3-dd7990c621d2"
=======
          "1196"
        ],
        "x-ms-routing-request-id": [
          "BRAZILUS:20180907T083640Z:e4362ce1-11f2-45c9-b23b-5c96433b8e7a"
>>>>>>> 96e32f42
        ],
        "X-Content-Type-Options": [
          "nosniff"
        ],
        "Date": [
<<<<<<< HEAD
          "Sat, 08 Sep 2018 18:00:38 GMT"
=======
          "Fri, 07 Sep 2018 08:36:39 GMT"
>>>>>>> 96e32f42
        ]
      },
      "StatusCode": 200
    },
    {
<<<<<<< HEAD
      "RequestUri": "/subscriptions/d2ad5196-2292-4080-b209-ce4399b0a807/providers/Microsoft.Network/locations/westus/operations/dad00dbc-f729-4619-bf8d-04d903c65c2f?api-version=2018-08-01",
      "EncodedRequestUri": "L3N1YnNjcmlwdGlvbnMvZDJhZDUxOTYtMjI5Mi00MDgwLWIyMDktY2U0Mzk5YjBhODA3L3Byb3ZpZGVycy9NaWNyb3NvZnQuTmV0d29yay9sb2NhdGlvbnMvd2VzdHVzL29wZXJhdGlvbnMvZGFkMDBkYmMtZjcyOS00NjE5LWJmOGQtMDRkOTAzYzY1YzJmP2FwaS12ZXJzaW9uPTIwMTgtMDgtMDE=",
=======
      "RequestUri": "/subscriptions/947d47b4-7883-4bb9-9d85-c5e8e2f572ce/providers/Microsoft.Network/locations/westcentralus/operations/92eba675-97bf-4b7f-b103-61748d371dd1?api-version=2018-08-01",
      "EncodedRequestUri": "L3N1YnNjcmlwdGlvbnMvOTQ3ZDQ3YjQtNzg4My00YmI5LTlkODUtYzVlOGUyZjU3MmNlL3Byb3ZpZGVycy9NaWNyb3NvZnQuTmV0d29yay9sb2NhdGlvbnMvd2VzdGNlbnRyYWx1cy9vcGVyYXRpb25zLzkyZWJhNjc1LTk3YmYtNGI3Zi1iMTAzLTYxNzQ4ZDM3MWRkMT9hcGktdmVyc2lvbj0yMDE4LTA4LTAx",
>>>>>>> 96e32f42
      "RequestMethod": "GET",
      "RequestBody": "",
      "RequestHeaders": {
        "User-Agent": [
          "FxVersion/4.7.3132.0",
          "OSName/Windows10Enterprise",
          "OSVersion/6.3.17134",
          "Microsoft.Azure.Management.Network.NetworkManagementClient/19.3.0.0"
        ]
      },
      "ResponseBody": "{\r\n  \"status\": \"Succeeded\"\r\n}",
      "ResponseHeaders": {
        "Content-Length": [
          "29"
        ],
        "Content-Type": [
          "application/json; charset=utf-8"
        ],
        "Expires": [
          "-1"
        ],
        "Pragma": [
          "no-cache"
        ],
        "x-ms-request-id": [
<<<<<<< HEAD
          "056de13a-39b8-4801-b876-525d80beca4f"
        ],
        "x-ms-correlation-request-id": [
          "48494cee-222b-4e6d-9b58-e66098d0d1e3"
=======
          "3ac37e2f-fe3f-4eed-93aa-6e49dcf85465"
        ],
        "x-ms-correlation-request-id": [
          "ccb0e1eb-9214-47b3-9212-a2ea06493688"
>>>>>>> 96e32f42
        ],
        "Strict-Transport-Security": [
          "max-age=31536000; includeSubDomains"
        ],
        "Cache-Control": [
          "no-cache"
        ],
        "Server": [
          "Microsoft-HTTPAPI/2.0",
          "Microsoft-HTTPAPI/2.0"
        ],
        "x-ms-ratelimit-remaining-subscription-reads": [
<<<<<<< HEAD
          "11867"
        ],
        "x-ms-routing-request-id": [
          "BRAZILUS:20180908T180028Z:48494cee-222b-4e6d-9b58-e66098d0d1e3"
=======
          "11987"
        ],
        "x-ms-routing-request-id": [
          "BRAZILUS:20180907T083627Z:ccb0e1eb-9214-47b3-9212-a2ea06493688"
>>>>>>> 96e32f42
        ],
        "X-Content-Type-Options": [
          "nosniff"
        ],
        "Date": [
<<<<<<< HEAD
          "Sat, 08 Sep 2018 18:00:28 GMT"
=======
          "Fri, 07 Sep 2018 08:36:26 GMT"
>>>>>>> 96e32f42
        ]
      },
      "StatusCode": 200
    },
    {
<<<<<<< HEAD
      "RequestUri": "/subscriptions/d2ad5196-2292-4080-b209-ce4399b0a807/resourceGroups/ps3924/providers/Microsoft.Network/routeTables?api-version=2018-08-01",
      "EncodedRequestUri": "L3N1YnNjcmlwdGlvbnMvZDJhZDUxOTYtMjI5Mi00MDgwLWIyMDktY2U0Mzk5YjBhODA3L3Jlc291cmNlR3JvdXBzL3BzMzkyNC9wcm92aWRlcnMvTWljcm9zb2Z0Lk5ldHdvcmsvcm91dGVUYWJsZXM/YXBpLXZlcnNpb249MjAxOC0wOC0wMQ==",
=======
      "RequestUri": "/subscriptions/947d47b4-7883-4bb9-9d85-c5e8e2f572ce/resourceGroups/ps6658/providers/Microsoft.Network/routeTables?api-version=2018-08-01",
      "EncodedRequestUri": "L3N1YnNjcmlwdGlvbnMvOTQ3ZDQ3YjQtNzg4My00YmI5LTlkODUtYzVlOGUyZjU3MmNlL3Jlc291cmNlR3JvdXBzL3BzNjY1OC9wcm92aWRlcnMvTWljcm9zb2Z0Lk5ldHdvcmsvcm91dGVUYWJsZXM/YXBpLXZlcnNpb249MjAxOC0wOC0wMQ==",
>>>>>>> 96e32f42
      "RequestMethod": "GET",
      "RequestBody": "",
      "RequestHeaders": {
        "x-ms-client-request-id": [
<<<<<<< HEAD
          "34b1a6cc-6ebe-4455-835b-e78a1c82253e"
=======
          "8198fb71-b3fc-4283-aeca-1da4087d0f50"
>>>>>>> 96e32f42
        ],
        "accept-language": [
          "en-US"
        ],
        "User-Agent": [
          "FxVersion/4.7.3132.0",
          "OSName/Windows10Enterprise",
          "OSVersion/6.3.17134",
          "Microsoft.Azure.Management.Network.NetworkManagementClient/19.3.0.0"
        ]
      },
<<<<<<< HEAD
      "ResponseBody": "{\r\n  \"value\": [\r\n    {\r\n      \"name\": \"ps5669\",\r\n      \"id\": \"/subscriptions/d2ad5196-2292-4080-b209-ce4399b0a807/resourceGroups/ps3924/providers/Microsoft.Network/routeTables/ps5669\",\r\n      \"etag\": \"W/\\\"0904c3d1-396d-41b2-9e5b-291734e0feca\\\"\",\r\n      \"type\": \"Microsoft.Network/routeTables\",\r\n      \"location\": \"westus\",\r\n      \"properties\": {\r\n        \"provisioningState\": \"Succeeded\",\r\n        \"resourceGuid\": \"39598c27-4d1a-433f-890d-83b6d771b0fe\",\r\n        \"disableBgpRoutePropagation\": false,\r\n        \"routes\": [\r\n          {\r\n            \"name\": \"route1\",\r\n            \"id\": \"/subscriptions/d2ad5196-2292-4080-b209-ce4399b0a807/resourceGroups/ps3924/providers/Microsoft.Network/routeTables/ps5669/routes/route1\",\r\n            \"etag\": \"W/\\\"0904c3d1-396d-41b2-9e5b-291734e0feca\\\"\",\r\n            \"properties\": {\r\n              \"provisioningState\": \"Succeeded\",\r\n              \"addressPrefix\": \"192.168.1.0/24\",\r\n              \"nextHopType\": \"VirtualAppliance\",\r\n              \"nextHopIpAddress\": \"23.108.1.1\"\r\n            },\r\n            \"type\": \"Microsoft.Network/routeTables/routes\"\r\n          }\r\n        ]\r\n      }\r\n    }\r\n  ]\r\n}",
      "ResponseHeaders": {
        "Content-Length": [
          "1138"
=======
      "ResponseBody": "{\r\n  \"value\": [\r\n    {\r\n      \"name\": \"ps3192\",\r\n      \"id\": \"/subscriptions/947d47b4-7883-4bb9-9d85-c5e8e2f572ce/resourceGroups/ps6658/providers/Microsoft.Network/routeTables/ps3192\",\r\n      \"etag\": \"W/\\\"6cd9ae50-5b09-4182-8adb-0f9c8002dee9\\\"\",\r\n      \"type\": \"Microsoft.Network/routeTables\",\r\n      \"location\": \"westcentralus\",\r\n      \"properties\": {\r\n        \"provisioningState\": \"Succeeded\",\r\n        \"resourceGuid\": \"c9eef845-b311-442c-a0d3-384a9f01eb3c\",\r\n        \"disableBgpRoutePropagation\": false,\r\n        \"routes\": [\r\n          {\r\n            \"name\": \"route1\",\r\n            \"id\": \"/subscriptions/947d47b4-7883-4bb9-9d85-c5e8e2f572ce/resourceGroups/ps6658/providers/Microsoft.Network/routeTables/ps3192/routes/route1\",\r\n            \"etag\": \"W/\\\"6cd9ae50-5b09-4182-8adb-0f9c8002dee9\\\"\",\r\n            \"properties\": {\r\n              \"provisioningState\": \"Succeeded\",\r\n              \"addressPrefix\": \"192.168.1.0/24\",\r\n              \"nextHopType\": \"VirtualAppliance\",\r\n              \"nextHopIpAddress\": \"23.108.1.1\"\r\n            },\r\n            \"type\": \"Microsoft.Network/routeTables/routes\"\r\n          }\r\n        ]\r\n      }\r\n    }\r\n  ]\r\n}",
      "ResponseHeaders": {
        "Content-Length": [
          "1145"
>>>>>>> 96e32f42
        ],
        "Content-Type": [
          "application/json; charset=utf-8"
        ],
        "Expires": [
          "-1"
        ],
        "Pragma": [
          "no-cache"
        ],
        "x-ms-request-id": [
<<<<<<< HEAD
          "9135be16-0c28-40ee-ac06-81bd9995c77b"
        ],
        "x-ms-correlation-request-id": [
          "c72b87bb-42d6-4313-b711-3081731f64f1"
=======
          "ac90ce8c-2343-4e71-91d1-dfe7ab244d92"
        ],
        "x-ms-correlation-request-id": [
          "2c2b381a-8cf9-4b43-be5e-e124322da2b0"
>>>>>>> 96e32f42
        ],
        "Strict-Transport-Security": [
          "max-age=31536000; includeSubDomains"
        ],
        "Cache-Control": [
          "no-cache"
        ],
        "Server": [
          "Microsoft-HTTPAPI/2.0",
          "Microsoft-HTTPAPI/2.0"
        ],
        "x-ms-ratelimit-remaining-subscription-reads": [
<<<<<<< HEAD
          "11863"
        ],
        "x-ms-routing-request-id": [
          "BRAZILUS:20180908T180028Z:c72b87bb-42d6-4313-b711-3081731f64f1"
=======
          "11983"
        ],
        "x-ms-routing-request-id": [
          "BRAZILUS:20180907T083628Z:2c2b381a-8cf9-4b43-be5e-e124322da2b0"
>>>>>>> 96e32f42
        ],
        "X-Content-Type-Options": [
          "nosniff"
        ],
        "Date": [
<<<<<<< HEAD
          "Sat, 08 Sep 2018 18:00:28 GMT"
=======
          "Fri, 07 Sep 2018 08:36:27 GMT"
>>>>>>> 96e32f42
        ]
      },
      "StatusCode": 200
    },
    {
<<<<<<< HEAD
      "RequestUri": "/subscriptions/d2ad5196-2292-4080-b209-ce4399b0a807/resourceGroups/ps3924/providers/Microsoft.Network/routeTables?api-version=2018-08-01",
      "EncodedRequestUri": "L3N1YnNjcmlwdGlvbnMvZDJhZDUxOTYtMjI5Mi00MDgwLWIyMDktY2U0Mzk5YjBhODA3L3Jlc291cmNlR3JvdXBzL3BzMzkyNC9wcm92aWRlcnMvTWljcm9zb2Z0Lk5ldHdvcmsvcm91dGVUYWJsZXM/YXBpLXZlcnNpb249MjAxOC0wOC0wMQ==",
=======
      "RequestUri": "/subscriptions/947d47b4-7883-4bb9-9d85-c5e8e2f572ce/resourceGroups/ps6658/providers/Microsoft.Network/routeTables?api-version=2018-08-01",
      "EncodedRequestUri": "L3N1YnNjcmlwdGlvbnMvOTQ3ZDQ3YjQtNzg4My00YmI5LTlkODUtYzVlOGUyZjU3MmNlL3Jlc291cmNlR3JvdXBzL3BzNjY1OC9wcm92aWRlcnMvTWljcm9zb2Z0Lk5ldHdvcmsvcm91dGVUYWJsZXM/YXBpLXZlcnNpb249MjAxOC0wOC0wMQ==",
>>>>>>> 96e32f42
      "RequestMethod": "GET",
      "RequestBody": "",
      "RequestHeaders": {
        "x-ms-client-request-id": [
<<<<<<< HEAD
          "3ea3f5d8-71ec-4e03-ab98-e236ba9139c6"
=======
          "218a334f-4fd9-4335-80b7-808b89ad2fd2"
>>>>>>> 96e32f42
        ],
        "accept-language": [
          "en-US"
        ],
        "User-Agent": [
          "FxVersion/4.7.3132.0",
          "OSName/Windows10Enterprise",
          "OSVersion/6.3.17134",
          "Microsoft.Azure.Management.Network.NetworkManagementClient/19.3.0.0"
        ]
      },
      "ResponseBody": "{\r\n  \"value\": []\r\n}",
      "ResponseHeaders": {
        "Content-Length": [
          "19"
        ],
        "Content-Type": [
          "application/json; charset=utf-8"
        ],
        "Expires": [
          "-1"
        ],
        "Pragma": [
          "no-cache"
        ],
        "x-ms-request-id": [
<<<<<<< HEAD
          "7e962de1-1db7-43fe-8cee-02355537ed6f"
        ],
        "x-ms-correlation-request-id": [
          "a5d49c8a-656e-4455-a469-37edf619cc09"
=======
          "0e740181-c180-4ad6-b2d7-0764ef0204e3"
        ],
        "x-ms-correlation-request-id": [
          "503bc87c-0f96-4e2a-b00c-67b215b6530a"
>>>>>>> 96e32f42
        ],
        "Strict-Transport-Security": [
          "max-age=31536000; includeSubDomains"
        ],
        "Cache-Control": [
          "no-cache"
        ],
        "Server": [
          "Microsoft-HTTPAPI/2.0",
          "Microsoft-HTTPAPI/2.0"
        ],
        "x-ms-ratelimit-remaining-subscription-reads": [
<<<<<<< HEAD
          "11852"
        ],
        "x-ms-routing-request-id": [
          "BRAZILUS:20180908T180100Z:a5d49c8a-656e-4455-a469-37edf619cc09"
=======
          "11972"
        ],
        "x-ms-routing-request-id": [
          "BRAZILUS:20180907T083701Z:503bc87c-0f96-4e2a-b00c-67b215b6530a"
>>>>>>> 96e32f42
        ],
        "X-Content-Type-Options": [
          "nosniff"
        ],
        "Date": [
<<<<<<< HEAD
          "Sat, 08 Sep 2018 18:01:00 GMT"
=======
          "Fri, 07 Sep 2018 08:37:01 GMT"
>>>>>>> 96e32f42
        ]
      },
      "StatusCode": 200
    },
    {
<<<<<<< HEAD
      "RequestUri": "/subscriptions/d2ad5196-2292-4080-b209-ce4399b0a807/providers/Microsoft.Network/locations/westus/operations/d9c02a80-3d6d-4101-8d97-85850ece4c87?api-version=2018-08-01",
      "EncodedRequestUri": "L3N1YnNjcmlwdGlvbnMvZDJhZDUxOTYtMjI5Mi00MDgwLWIyMDktY2U0Mzk5YjBhODA3L3Byb3ZpZGVycy9NaWNyb3NvZnQuTmV0d29yay9sb2NhdGlvbnMvd2VzdHVzL29wZXJhdGlvbnMvZDljMDJhODAtM2Q2ZC00MTAxLThkOTctODU4NTBlY2U0Yzg3P2FwaS12ZXJzaW9uPTIwMTgtMDgtMDE=",
=======
      "RequestUri": "/subscriptions/947d47b4-7883-4bb9-9d85-c5e8e2f572ce/providers/Microsoft.Network/locations/westcentralus/operations/0c07e8f0-6c48-4a92-b2f4-45f0b2eb2d9d?api-version=2018-08-01",
      "EncodedRequestUri": "L3N1YnNjcmlwdGlvbnMvOTQ3ZDQ3YjQtNzg4My00YmI5LTlkODUtYzVlOGUyZjU3MmNlL3Byb3ZpZGVycy9NaWNyb3NvZnQuTmV0d29yay9sb2NhdGlvbnMvd2VzdGNlbnRyYWx1cy9vcGVyYXRpb25zLzBjMDdlOGYwLTZjNDgtNGE5Mi1iMmY0LTQ1ZjBiMmViMmQ5ZD9hcGktdmVyc2lvbj0yMDE4LTA4LTAx",
>>>>>>> 96e32f42
      "RequestMethod": "GET",
      "RequestBody": "",
      "RequestHeaders": {
        "User-Agent": [
          "FxVersion/4.7.3132.0",
          "OSName/Windows10Enterprise",
          "OSVersion/6.3.17134",
          "Microsoft.Azure.Management.Network.NetworkManagementClient/19.3.0.0"
        ]
      },
      "ResponseBody": "{\r\n  \"status\": \"Succeeded\"\r\n}",
      "ResponseHeaders": {
        "Content-Length": [
          "29"
        ],
        "Content-Type": [
          "application/json; charset=utf-8"
        ],
        "Expires": [
          "-1"
        ],
        "Pragma": [
          "no-cache"
        ],
        "x-ms-request-id": [
<<<<<<< HEAD
          "320cc94f-73d7-4391-b822-7ca14eb3f5a3"
        ],
        "x-ms-correlation-request-id": [
          "8df51a94-593f-440c-9171-e6b9a2ddfec8"
=======
          "301c70ec-cfde-47cd-8389-69ca9021cae9"
        ],
        "x-ms-correlation-request-id": [
          "1263eed2-7cff-405f-858b-557ce952374b"
>>>>>>> 96e32f42
        ],
        "Strict-Transport-Security": [
          "max-age=31536000; includeSubDomains"
        ],
        "Cache-Control": [
          "no-cache"
        ],
        "Server": [
          "Microsoft-HTTPAPI/2.0",
          "Microsoft-HTTPAPI/2.0"
        ],
        "x-ms-ratelimit-remaining-subscription-reads": [
<<<<<<< HEAD
          "11861"
        ],
        "x-ms-routing-request-id": [
          "BRAZILUS:20180908T180038Z:8df51a94-593f-440c-9171-e6b9a2ddfec8"
=======
          "11981"
        ],
        "x-ms-routing-request-id": [
          "BRAZILUS:20180907T083638Z:1263eed2-7cff-405f-858b-557ce952374b"
>>>>>>> 96e32f42
        ],
        "X-Content-Type-Options": [
          "nosniff"
        ],
        "Date": [
<<<<<<< HEAD
          "Sat, 08 Sep 2018 18:00:38 GMT"
=======
          "Fri, 07 Sep 2018 08:36:38 GMT"
>>>>>>> 96e32f42
        ]
      },
      "StatusCode": 200
    },
    {
<<<<<<< HEAD
      "RequestUri": "/subscriptions/d2ad5196-2292-4080-b209-ce4399b0a807/providers/Microsoft.Network/locations/westus/operations/a319dd22-d912-49ba-8113-4d31c4743f2a?api-version=2018-08-01",
      "EncodedRequestUri": "L3N1YnNjcmlwdGlvbnMvZDJhZDUxOTYtMjI5Mi00MDgwLWIyMDktY2U0Mzk5YjBhODA3L3Byb3ZpZGVycy9NaWNyb3NvZnQuTmV0d29yay9sb2NhdGlvbnMvd2VzdHVzL29wZXJhdGlvbnMvYTMxOWRkMjItZDkxMi00OWJhLTgxMTMtNGQzMWM0NzQzZjJhP2FwaS12ZXJzaW9uPTIwMTgtMDgtMDE=",
=======
      "RequestUri": "/subscriptions/947d47b4-7883-4bb9-9d85-c5e8e2f572ce/providers/Microsoft.Network/locations/westcentralus/operations/21b28198-f07a-4639-90ae-8983780eac81?api-version=2018-08-01",
      "EncodedRequestUri": "L3N1YnNjcmlwdGlvbnMvOTQ3ZDQ3YjQtNzg4My00YmI5LTlkODUtYzVlOGUyZjU3MmNlL3Byb3ZpZGVycy9NaWNyb3NvZnQuTmV0d29yay9sb2NhdGlvbnMvd2VzdGNlbnRyYWx1cy9vcGVyYXRpb25zLzIxYjI4MTk4LWYwN2EtNDYzOS05MGFlLTg5ODM3ODBlYWM4MT9hcGktdmVyc2lvbj0yMDE4LTA4LTAx",
>>>>>>> 96e32f42
      "RequestMethod": "GET",
      "RequestBody": "",
      "RequestHeaders": {
        "User-Agent": [
          "FxVersion/4.7.3132.0",
          "OSName/Windows10Enterprise",
          "OSVersion/6.3.17134",
          "Microsoft.Azure.Management.Network.NetworkManagementClient/19.3.0.0"
        ]
      },
      "ResponseBody": "{\r\n  \"status\": \"Succeeded\"\r\n}",
      "ResponseHeaders": {
        "Content-Length": [
          "29"
        ],
        "Content-Type": [
          "application/json; charset=utf-8"
        ],
        "Expires": [
          "-1"
        ],
        "Pragma": [
          "no-cache"
        ],
        "x-ms-request-id": [
<<<<<<< HEAD
          "69a96a9f-199a-4d1c-9f35-360433698989"
        ],
        "x-ms-correlation-request-id": [
          "cb0b8d94-1712-4352-a654-f0e62b45de26"
=======
          "e5cb8bae-a82b-4e77-804e-dbd2b6dd37c2"
        ],
        "x-ms-correlation-request-id": [
          "4f1f0a20-8105-4884-8f41-eb1625c4138c"
>>>>>>> 96e32f42
        ],
        "Strict-Transport-Security": [
          "max-age=31536000; includeSubDomains"
        ],
        "Cache-Control": [
          "no-cache"
        ],
        "Server": [
          "Microsoft-HTTPAPI/2.0",
          "Microsoft-HTTPAPI/2.0"
        ],
        "x-ms-ratelimit-remaining-subscription-reads": [
<<<<<<< HEAD
          "11857"
        ],
        "x-ms-routing-request-id": [
          "BRAZILUS:20180908T180049Z:cb0b8d94-1712-4352-a654-f0e62b45de26"
=======
          "11977"
        ],
        "x-ms-routing-request-id": [
          "BRAZILUS:20180907T083650Z:4f1f0a20-8105-4884-8f41-eb1625c4138c"
>>>>>>> 96e32f42
        ],
        "X-Content-Type-Options": [
          "nosniff"
        ],
        "Date": [
<<<<<<< HEAD
          "Sat, 08 Sep 2018 18:00:49 GMT"
=======
          "Fri, 07 Sep 2018 08:36:50 GMT"
>>>>>>> 96e32f42
        ]
      },
      "StatusCode": 200
    },
    {
<<<<<<< HEAD
      "RequestUri": "/subscriptions/d2ad5196-2292-4080-b209-ce4399b0a807/resourceGroups/ps3924/providers/Microsoft.Network/routeTables/ps5669?api-version=2018-08-01",
      "EncodedRequestUri": "L3N1YnNjcmlwdGlvbnMvZDJhZDUxOTYtMjI5Mi00MDgwLWIyMDktY2U0Mzk5YjBhODA3L3Jlc291cmNlR3JvdXBzL3BzMzkyNC9wcm92aWRlcnMvTWljcm9zb2Z0Lk5ldHdvcmsvcm91dGVUYWJsZXMvcHM1NjY5P2FwaS12ZXJzaW9uPTIwMTgtMDgtMDE=",
=======
      "RequestUri": "/subscriptions/947d47b4-7883-4bb9-9d85-c5e8e2f572ce/resourceGroups/ps6658/providers/Microsoft.Network/routeTables/ps3192?api-version=2018-08-01",
      "EncodedRequestUri": "L3N1YnNjcmlwdGlvbnMvOTQ3ZDQ3YjQtNzg4My00YmI5LTlkODUtYzVlOGUyZjU3MmNlL3Jlc291cmNlR3JvdXBzL3BzNjY1OC9wcm92aWRlcnMvTWljcm9zb2Z0Lk5ldHdvcmsvcm91dGVUYWJsZXMvcHMzMTkyP2FwaS12ZXJzaW9uPTIwMTgtMDgtMDE=",
>>>>>>> 96e32f42
      "RequestMethod": "DELETE",
      "RequestBody": "",
      "RequestHeaders": {
        "x-ms-client-request-id": [
<<<<<<< HEAD
          "cc8cc4a5-0a4a-4302-8d7e-b437cac3b946"
=======
          "10abaf6a-d2d2-4cdc-82b0-a7ebb70800f8"
>>>>>>> 96e32f42
        ],
        "accept-language": [
          "en-US"
        ],
        "User-Agent": [
          "FxVersion/4.7.3132.0",
          "OSName/Windows10Enterprise",
          "OSVersion/6.3.17134",
          "Microsoft.Azure.Management.Network.NetworkManagementClient/19.3.0.0"
        ]
      },
      "ResponseBody": "",
      "ResponseHeaders": {
        "Content-Length": [
          "0"
        ],
        "Expires": [
          "-1"
        ],
        "Pragma": [
          "no-cache"
        ],
        "Retry-After": [
          "10"
        ],
        "x-ms-request-id": [
<<<<<<< HEAD
          "c29f3495-3b14-4057-a02f-14628e267b5f"
        ],
        "Azure-AsyncOperation": [
          "https://brazilus.management.azure.com/subscriptions/d2ad5196-2292-4080-b209-ce4399b0a807/providers/Microsoft.Network/locations/westus/operations/c29f3495-3b14-4057-a02f-14628e267b5f?api-version=2018-08-01"
        ],
        "x-ms-correlation-request-id": [
          "acf6e974-6447-440c-b4f1-03e32fc20035"
=======
          "94241669-c0e2-4a2d-9d5b-c6b6464e5ddc"
        ],
        "Azure-AsyncOperation": [
          "https://brazilus.management.azure.com/subscriptions/947d47b4-7883-4bb9-9d85-c5e8e2f572ce/providers/Microsoft.Network/locations/westcentralus/operations/94241669-c0e2-4a2d-9d5b-c6b6464e5ddc?api-version=2018-08-01"
        ],
        "x-ms-correlation-request-id": [
          "70ba0e8e-5e06-468c-a480-e50b30f25b39"
>>>>>>> 96e32f42
        ],
        "Strict-Transport-Security": [
          "max-age=31536000; includeSubDomains"
        ],
        "Cache-Control": [
          "no-cache"
        ],
        "Location": [
<<<<<<< HEAD
          "https://brazilus.management.azure.com/subscriptions/d2ad5196-2292-4080-b209-ce4399b0a807/providers/Microsoft.Network/locations/westus/operationResults/c29f3495-3b14-4057-a02f-14628e267b5f?api-version=2018-08-01"
=======
          "https://brazilus.management.azure.com/subscriptions/947d47b4-7883-4bb9-9d85-c5e8e2f572ce/providers/Microsoft.Network/locations/westcentralus/operationResults/94241669-c0e2-4a2d-9d5b-c6b6464e5ddc?api-version=2018-08-01"
>>>>>>> 96e32f42
        ],
        "Server": [
          "Microsoft-HTTPAPI/2.0",
          "Microsoft-HTTPAPI/2.0"
        ],
        "x-ms-ratelimit-remaining-subscription-deletes": [
<<<<<<< HEAD
          "14993"
        ],
        "x-ms-routing-request-id": [
          "BRAZILUS:20180908T180050Z:acf6e974-6447-440c-b4f1-03e32fc20035"
=======
          "14997"
        ],
        "x-ms-routing-request-id": [
          "BRAZILUS:20180907T083651Z:70ba0e8e-5e06-468c-a480-e50b30f25b39"
>>>>>>> 96e32f42
        ],
        "X-Content-Type-Options": [
          "nosniff"
        ],
        "Date": [
<<<<<<< HEAD
          "Sat, 08 Sep 2018 18:00:49 GMT"
=======
          "Fri, 07 Sep 2018 08:36:51 GMT"
>>>>>>> 96e32f42
        ]
      },
      "StatusCode": 202
    },
    {
<<<<<<< HEAD
      "RequestUri": "/subscriptions/d2ad5196-2292-4080-b209-ce4399b0a807/providers/Microsoft.Network/locations/westus/operations/c29f3495-3b14-4057-a02f-14628e267b5f?api-version=2018-08-01",
      "EncodedRequestUri": "L3N1YnNjcmlwdGlvbnMvZDJhZDUxOTYtMjI5Mi00MDgwLWIyMDktY2U0Mzk5YjBhODA3L3Byb3ZpZGVycy9NaWNyb3NvZnQuTmV0d29yay9sb2NhdGlvbnMvd2VzdHVzL29wZXJhdGlvbnMvYzI5ZjM0OTUtM2IxNC00MDU3LWEwMmYtMTQ2MjhlMjY3YjVmP2FwaS12ZXJzaW9uPTIwMTgtMDgtMDE=",
=======
      "RequestUri": "/subscriptions/947d47b4-7883-4bb9-9d85-c5e8e2f572ce/providers/Microsoft.Network/locations/westcentralus/operations/94241669-c0e2-4a2d-9d5b-c6b6464e5ddc?api-version=2018-08-01",
      "EncodedRequestUri": "L3N1YnNjcmlwdGlvbnMvOTQ3ZDQ3YjQtNzg4My00YmI5LTlkODUtYzVlOGUyZjU3MmNlL3Byb3ZpZGVycy9NaWNyb3NvZnQuTmV0d29yay9sb2NhdGlvbnMvd2VzdGNlbnRyYWx1cy9vcGVyYXRpb25zLzk0MjQxNjY5LWMwZTItNGEyZC05ZDViLWM2YjY0NjRlNWRkYz9hcGktdmVyc2lvbj0yMDE4LTA4LTAx",
>>>>>>> 96e32f42
      "RequestMethod": "GET",
      "RequestBody": "",
      "RequestHeaders": {
        "User-Agent": [
          "FxVersion/4.7.3132.0",
          "OSName/Windows10Enterprise",
          "OSVersion/6.3.17134",
          "Microsoft.Azure.Management.Network.NetworkManagementClient/19.3.0.0"
        ]
      },
      "ResponseBody": "{\r\n  \"status\": \"Succeeded\"\r\n}",
      "ResponseHeaders": {
        "Content-Length": [
          "29"
        ],
        "Content-Type": [
          "application/json; charset=utf-8"
        ],
        "Expires": [
          "-1"
        ],
        "Pragma": [
          "no-cache"
        ],
        "x-ms-request-id": [
<<<<<<< HEAD
          "5b52032b-7a2f-400a-a189-1c7690ddd995"
        ],
        "x-ms-correlation-request-id": [
          "edcb67a3-359f-46b1-85e1-a5d69dc1e811"
=======
          "3d17b969-2492-4012-bbc7-0b20b020038a"
        ],
        "x-ms-correlation-request-id": [
          "6b01c355-4f29-475b-afd2-3da86c384dc8"
>>>>>>> 96e32f42
        ],
        "Strict-Transport-Security": [
          "max-age=31536000; includeSubDomains"
        ],
        "Cache-Control": [
          "no-cache"
        ],
        "Server": [
          "Microsoft-HTTPAPI/2.0",
          "Microsoft-HTTPAPI/2.0"
        ],
        "x-ms-ratelimit-remaining-subscription-reads": [
<<<<<<< HEAD
          "11854"
        ],
        "x-ms-routing-request-id": [
          "BRAZILUS:20180908T180100Z:edcb67a3-359f-46b1-85e1-a5d69dc1e811"
=======
          "11974"
        ],
        "x-ms-routing-request-id": [
          "BRAZILUS:20180907T083701Z:6b01c355-4f29-475b-afd2-3da86c384dc8"
>>>>>>> 96e32f42
        ],
        "X-Content-Type-Options": [
          "nosniff"
        ],
        "Date": [
<<<<<<< HEAD
          "Sat, 08 Sep 2018 18:01:00 GMT"
=======
          "Fri, 07 Sep 2018 08:37:01 GMT"
>>>>>>> 96e32f42
        ]
      },
      "StatusCode": 200
    },
    {
<<<<<<< HEAD
      "RequestUri": "/subscriptions/d2ad5196-2292-4080-b209-ce4399b0a807/providers/Microsoft.Network/locations/westus/operationResults/c29f3495-3b14-4057-a02f-14628e267b5f?api-version=2018-08-01",
      "EncodedRequestUri": "L3N1YnNjcmlwdGlvbnMvZDJhZDUxOTYtMjI5Mi00MDgwLWIyMDktY2U0Mzk5YjBhODA3L3Byb3ZpZGVycy9NaWNyb3NvZnQuTmV0d29yay9sb2NhdGlvbnMvd2VzdHVzL29wZXJhdGlvblJlc3VsdHMvYzI5ZjM0OTUtM2IxNC00MDU3LWEwMmYtMTQ2MjhlMjY3YjVmP2FwaS12ZXJzaW9uPTIwMTgtMDgtMDE=",
=======
      "RequestUri": "/subscriptions/947d47b4-7883-4bb9-9d85-c5e8e2f572ce/providers/Microsoft.Network/locations/westcentralus/operationResults/94241669-c0e2-4a2d-9d5b-c6b6464e5ddc?api-version=2018-08-01",
      "EncodedRequestUri": "L3N1YnNjcmlwdGlvbnMvOTQ3ZDQ3YjQtNzg4My00YmI5LTlkODUtYzVlOGUyZjU3MmNlL3Byb3ZpZGVycy9NaWNyb3NvZnQuTmV0d29yay9sb2NhdGlvbnMvd2VzdGNlbnRyYWx1cy9vcGVyYXRpb25SZXN1bHRzLzk0MjQxNjY5LWMwZTItNGEyZC05ZDViLWM2YjY0NjRlNWRkYz9hcGktdmVyc2lvbj0yMDE4LTA4LTAx",
>>>>>>> 96e32f42
      "RequestMethod": "GET",
      "RequestBody": "",
      "RequestHeaders": {
        "User-Agent": [
          "FxVersion/4.7.3132.0",
          "OSName/Windows10Enterprise",
          "OSVersion/6.3.17134",
          "Microsoft.Azure.Management.Network.NetworkManagementClient/19.3.0.0"
        ]
      },
      "ResponseBody": "",
      "ResponseHeaders": {
        "Content-Type": [
          "application/json; charset=utf-8"
        ],
        "Expires": [
          "-1"
        ],
        "Pragma": [
          "no-cache"
        ],
        "x-ms-request-id": [
<<<<<<< HEAD
          "c29f3495-3b14-4057-a02f-14628e267b5f"
        ],
        "Azure-AsyncOperation": [
          "https://brazilus.management.azure.com/subscriptions/d2ad5196-2292-4080-b209-ce4399b0a807/providers/Microsoft.Network/locations/westus/operations/c29f3495-3b14-4057-a02f-14628e267b5f?api-version=2018-08-01"
        ],
        "x-ms-correlation-request-id": [
          "acf6e974-6447-440c-b4f1-03e32fc20035"
=======
          "94241669-c0e2-4a2d-9d5b-c6b6464e5ddc"
        ],
        "Azure-AsyncOperation": [
          "https://brazilus.management.azure.com/subscriptions/947d47b4-7883-4bb9-9d85-c5e8e2f572ce/providers/Microsoft.Network/locations/westcentralus/operations/94241669-c0e2-4a2d-9d5b-c6b6464e5ddc?api-version=2018-08-01"
        ],
        "x-ms-correlation-request-id": [
          "70ba0e8e-5e06-468c-a480-e50b30f25b39"
>>>>>>> 96e32f42
        ],
        "Strict-Transport-Security": [
          "max-age=31536000; includeSubDomains"
        ],
        "Cache-Control": [
          "no-cache"
        ],
        "Location": [
<<<<<<< HEAD
          "https://brazilus.management.azure.com/subscriptions/d2ad5196-2292-4080-b209-ce4399b0a807/providers/Microsoft.Network/locations/westus/operationResults/c29f3495-3b14-4057-a02f-14628e267b5f?api-version=2018-08-01"
=======
          "https://brazilus.management.azure.com/subscriptions/947d47b4-7883-4bb9-9d85-c5e8e2f572ce/providers/Microsoft.Network/locations/westcentralus/operationResults/94241669-c0e2-4a2d-9d5b-c6b6464e5ddc?api-version=2018-08-01"
>>>>>>> 96e32f42
        ],
        "Server": [
          "Microsoft-HTTPAPI/2.0",
          "Microsoft-HTTPAPI/2.0"
        ],
        "x-ms-ratelimit-remaining-subscription-reads": [
<<<<<<< HEAD
          "11853"
        ],
        "x-ms-routing-request-id": [
          "BRAZILUS:20180908T180100Z:7c99da3f-bcbb-4f6a-ba3b-287baa343daa"
=======
          "11973"
        ],
        "x-ms-routing-request-id": [
          "BRAZILUS:20180907T083701Z:b58b7653-b40d-49f7-ab29-6084f1c54a37"
>>>>>>> 96e32f42
        ],
        "X-Content-Type-Options": [
          "nosniff"
        ],
        "Date": [
<<<<<<< HEAD
          "Sat, 08 Sep 2018 18:01:00 GMT"
=======
          "Fri, 07 Sep 2018 08:37:01 GMT"
>>>>>>> 96e32f42
        ]
      },
      "StatusCode": 204
    },
    {
<<<<<<< HEAD
      "RequestUri": "/subscriptions/d2ad5196-2292-4080-b209-ce4399b0a807/resourcegroups/ps3924?api-version=2016-09-01",
      "EncodedRequestUri": "L3N1YnNjcmlwdGlvbnMvZDJhZDUxOTYtMjI5Mi00MDgwLWIyMDktY2U0Mzk5YjBhODA3L3Jlc291cmNlZ3JvdXBzL3BzMzkyND9hcGktdmVyc2lvbj0yMDE2LTA5LTAx",
=======
      "RequestUri": "/subscriptions/947d47b4-7883-4bb9-9d85-c5e8e2f572ce/resourcegroups/ps6658?api-version=2016-09-01",
      "EncodedRequestUri": "L3N1YnNjcmlwdGlvbnMvOTQ3ZDQ3YjQtNzg4My00YmI5LTlkODUtYzVlOGUyZjU3MmNlL3Jlc291cmNlZ3JvdXBzL3BzNjY1OD9hcGktdmVyc2lvbj0yMDE2LTA5LTAx",
>>>>>>> 96e32f42
      "RequestMethod": "DELETE",
      "RequestBody": "",
      "RequestHeaders": {
        "x-ms-client-request-id": [
<<<<<<< HEAD
          "5ac4ec21-ee7a-4f59-b11b-dd9bb211c4b9"
=======
          "0ebfc258-1ea8-472f-8f18-153c4d22bf75"
>>>>>>> 96e32f42
        ],
        "accept-language": [
          "en-US"
        ],
        "User-Agent": [
          "FxVersion/4.7.3132.0",
          "OSName/Windows10Enterprise",
          "OSVersion/6.3.17134",
          "Microsoft.Azure.Management.Internal.Resources.ResourceManagementClient/4.1.0"
        ]
      },
      "ResponseBody": "",
      "ResponseHeaders": {
        "Content-Length": [
          "0"
        ],
        "Expires": [
          "-1"
        ],
        "Pragma": [
          "no-cache"
        ],
        "Retry-After": [
          "15"
        ],
        "x-ms-ratelimit-remaining-subscription-deletes": [
<<<<<<< HEAD
          "14993"
        ],
        "x-ms-request-id": [
          "6ea4b665-d1da-45cc-a350-9079af888924"
        ],
        "x-ms-correlation-request-id": [
          "6ea4b665-d1da-45cc-a350-9079af888924"
        ],
        "x-ms-routing-request-id": [
          "BRAZILUS:20180908T180101Z:6ea4b665-d1da-45cc-a350-9079af888924"
=======
          "14994"
        ],
        "x-ms-request-id": [
          "224ae3a7-0512-4f29-ae07-16eebbac5cf8"
        ],
        "x-ms-correlation-request-id": [
          "224ae3a7-0512-4f29-ae07-16eebbac5cf8"
        ],
        "x-ms-routing-request-id": [
          "BRAZILUS:20180907T083702Z:224ae3a7-0512-4f29-ae07-16eebbac5cf8"
>>>>>>> 96e32f42
        ],
        "Strict-Transport-Security": [
          "max-age=31536000; includeSubDomains"
        ],
        "X-Content-Type-Options": [
          "nosniff"
        ],
        "Cache-Control": [
          "no-cache"
        ],
        "Date": [
<<<<<<< HEAD
          "Sat, 08 Sep 2018 18:01:00 GMT"
        ],
        "Location": [
          "https://brazilus.management.azure.com/subscriptions/d2ad5196-2292-4080-b209-ce4399b0a807/operationresults/eyJqb2JJZCI6IlJFU09VUkNFR1JPVVBERUxFVElPTkpPQi1QUzM5MjQtV0VTVFVTIiwiam9iTG9jYXRpb24iOiJ3ZXN0dXMifQ?api-version=2016-09-01"
=======
          "Fri, 07 Sep 2018 08:37:02 GMT"
        ],
        "Location": [
          "https://brazilus.management.azure.com/subscriptions/947d47b4-7883-4bb9-9d85-c5e8e2f572ce/operationresults/eyJqb2JJZCI6IlJFU09VUkNFR1JPVVBERUxFVElPTkpPQi1QUzY2NTgtV0VTVENFTlRSQUxVUyIsImpvYkxvY2F0aW9uIjoid2VzdGNlbnRyYWx1cyJ9?api-version=2016-09-01"
>>>>>>> 96e32f42
        ]
      },
      "StatusCode": 202
    },
    {
<<<<<<< HEAD
      "RequestUri": "/subscriptions/d2ad5196-2292-4080-b209-ce4399b0a807/operationresults/eyJqb2JJZCI6IlJFU09VUkNFR1JPVVBERUxFVElPTkpPQi1QUzM5MjQtV0VTVFVTIiwiam9iTG9jYXRpb24iOiJ3ZXN0dXMifQ?api-version=2016-09-01",
      "EncodedRequestUri": "L3N1YnNjcmlwdGlvbnMvZDJhZDUxOTYtMjI5Mi00MDgwLWIyMDktY2U0Mzk5YjBhODA3L29wZXJhdGlvbnJlc3VsdHMvZXlKcWIySkpaQ0k2SWxKRlUwOVZVa05GUjFKUFZWQkVSVXhGVkVsUFRrcFBRaTFRVXpNNU1qUXRWMFZUVkZWVElpd2lhbTlpVEc5allYUnBiMjRpT2lKM1pYTjBkWE1pZlE/YXBpLXZlcnNpb249MjAxNi0wOS0wMQ==",
=======
      "RequestUri": "/subscriptions/947d47b4-7883-4bb9-9d85-c5e8e2f572ce/operationresults/eyJqb2JJZCI6IlJFU09VUkNFR1JPVVBERUxFVElPTkpPQi1QUzY2NTgtV0VTVENFTlRSQUxVUyIsImpvYkxvY2F0aW9uIjoid2VzdGNlbnRyYWx1cyJ9?api-version=2016-09-01",
      "EncodedRequestUri": "L3N1YnNjcmlwdGlvbnMvOTQ3ZDQ3YjQtNzg4My00YmI5LTlkODUtYzVlOGUyZjU3MmNlL29wZXJhdGlvbnJlc3VsdHMvZXlKcWIySkpaQ0k2SWxKRlUwOVZVa05GUjFKUFZWQkVSVXhGVkVsUFRrcFBRaTFRVXpZMk5UZ3RWMFZUVkVORlRsUlNRVXhWVXlJc0ltcHZZa3h2WTJGMGFXOXVJam9pZDJWemRHTmxiblJ5WVd4MWN5Sjk/YXBpLXZlcnNpb249MjAxNi0wOS0wMQ==",
>>>>>>> 96e32f42
      "RequestMethod": "GET",
      "RequestBody": "",
      "RequestHeaders": {
        "User-Agent": [
          "FxVersion/4.7.3132.0",
          "OSName/Windows10Enterprise",
          "OSVersion/6.3.17134",
          "Microsoft.Azure.Management.Internal.Resources.ResourceManagementClient/4.1.0"
        ]
      },
      "ResponseBody": "",
      "ResponseHeaders": {
        "Content-Length": [
          "0"
        ],
        "Expires": [
          "-1"
        ],
        "Pragma": [
          "no-cache"
        ],
        "Retry-After": [
          "15"
        ],
        "x-ms-ratelimit-remaining-subscription-reads": [
<<<<<<< HEAD
          "11903"
        ],
        "x-ms-request-id": [
          "f6a1b860-e66d-4140-9e71-46e0c10d9869"
        ],
        "x-ms-correlation-request-id": [
          "f6a1b860-e66d-4140-9e71-46e0c10d9869"
        ],
        "x-ms-routing-request-id": [
          "BRAZILUS:20180908T180116Z:f6a1b860-e66d-4140-9e71-46e0c10d9869"
=======
          "11902"
        ],
        "x-ms-request-id": [
          "c698f433-2a68-4904-b4da-ad5a79d9f759"
        ],
        "x-ms-correlation-request-id": [
          "c698f433-2a68-4904-b4da-ad5a79d9f759"
        ],
        "x-ms-routing-request-id": [
          "BRAZILUS:20180907T083717Z:c698f433-2a68-4904-b4da-ad5a79d9f759"
>>>>>>> 96e32f42
        ],
        "Strict-Transport-Security": [
          "max-age=31536000; includeSubDomains"
        ],
        "X-Content-Type-Options": [
          "nosniff"
        ],
        "Cache-Control": [
          "no-cache"
        ],
        "Date": [
<<<<<<< HEAD
          "Sat, 08 Sep 2018 18:01:15 GMT"
        ],
        "Location": [
          "https://brazilus.management.azure.com/subscriptions/d2ad5196-2292-4080-b209-ce4399b0a807/operationresults/eyJqb2JJZCI6IlJFU09VUkNFR1JPVVBERUxFVElPTkpPQi1QUzM5MjQtV0VTVFVTIiwiam9iTG9jYXRpb24iOiJ3ZXN0dXMifQ?api-version=2016-09-01"
=======
          "Fri, 07 Sep 2018 08:37:17 GMT"
        ],
        "Location": [
          "https://brazilus.management.azure.com/subscriptions/947d47b4-7883-4bb9-9d85-c5e8e2f572ce/operationresults/eyJqb2JJZCI6IlJFU09VUkNFR1JPVVBERUxFVElPTkpPQi1QUzY2NTgtV0VTVENFTlRSQUxVUyIsImpvYkxvY2F0aW9uIjoid2VzdGNlbnRyYWx1cyJ9?api-version=2016-09-01"
>>>>>>> 96e32f42
        ]
      },
      "StatusCode": 202
    },
    {
<<<<<<< HEAD
      "RequestUri": "/subscriptions/d2ad5196-2292-4080-b209-ce4399b0a807/operationresults/eyJqb2JJZCI6IlJFU09VUkNFR1JPVVBERUxFVElPTkpPQi1QUzM5MjQtV0VTVFVTIiwiam9iTG9jYXRpb24iOiJ3ZXN0dXMifQ?api-version=2016-09-01",
      "EncodedRequestUri": "L3N1YnNjcmlwdGlvbnMvZDJhZDUxOTYtMjI5Mi00MDgwLWIyMDktY2U0Mzk5YjBhODA3L29wZXJhdGlvbnJlc3VsdHMvZXlKcWIySkpaQ0k2SWxKRlUwOVZVa05GUjFKUFZWQkVSVXhGVkVsUFRrcFBRaTFRVXpNNU1qUXRWMFZUVkZWVElpd2lhbTlpVEc5allYUnBiMjRpT2lKM1pYTjBkWE1pZlE/YXBpLXZlcnNpb249MjAxNi0wOS0wMQ==",
=======
      "RequestUri": "/subscriptions/947d47b4-7883-4bb9-9d85-c5e8e2f572ce/operationresults/eyJqb2JJZCI6IlJFU09VUkNFR1JPVVBERUxFVElPTkpPQi1QUzY2NTgtV0VTVENFTlRSQUxVUyIsImpvYkxvY2F0aW9uIjoid2VzdGNlbnRyYWx1cyJ9?api-version=2016-09-01",
      "EncodedRequestUri": "L3N1YnNjcmlwdGlvbnMvOTQ3ZDQ3YjQtNzg4My00YmI5LTlkODUtYzVlOGUyZjU3MmNlL29wZXJhdGlvbnJlc3VsdHMvZXlKcWIySkpaQ0k2SWxKRlUwOVZVa05GUjFKUFZWQkVSVXhGVkVsUFRrcFBRaTFRVXpZMk5UZ3RWMFZUVkVORlRsUlNRVXhWVXlJc0ltcHZZa3h2WTJGMGFXOXVJam9pZDJWemRHTmxiblJ5WVd4MWN5Sjk/YXBpLXZlcnNpb249MjAxNi0wOS0wMQ==",
>>>>>>> 96e32f42
      "RequestMethod": "GET",
      "RequestBody": "",
      "RequestHeaders": {
        "User-Agent": [
          "FxVersion/4.7.3132.0",
          "OSName/Windows10Enterprise",
          "OSVersion/6.3.17134",
          "Microsoft.Azure.Management.Internal.Resources.ResourceManagementClient/4.1.0"
        ]
      },
      "ResponseBody": "",
      "ResponseHeaders": {
        "Content-Length": [
          "0"
        ],
        "Expires": [
          "-1"
        ],
        "Pragma": [
          "no-cache"
        ],
        "Retry-After": [
          "15"
        ],
        "x-ms-ratelimit-remaining-subscription-reads": [
<<<<<<< HEAD
          "11902"
        ],
        "x-ms-request-id": [
          "28c419d2-dcf5-4333-ba0d-11c03cf960dd"
        ],
        "x-ms-correlation-request-id": [
          "28c419d2-dcf5-4333-ba0d-11c03cf960dd"
        ],
        "x-ms-routing-request-id": [
          "BRAZILUS:20180908T180131Z:28c419d2-dcf5-4333-ba0d-11c03cf960dd"
=======
          "11901"
        ],
        "x-ms-request-id": [
          "1dff1d15-2e6c-495f-a0e6-b5bb96e0c76f"
        ],
        "x-ms-correlation-request-id": [
          "1dff1d15-2e6c-495f-a0e6-b5bb96e0c76f"
        ],
        "x-ms-routing-request-id": [
          "BRAZILUS:20180907T083732Z:1dff1d15-2e6c-495f-a0e6-b5bb96e0c76f"
>>>>>>> 96e32f42
        ],
        "Strict-Transport-Security": [
          "max-age=31536000; includeSubDomains"
        ],
        "X-Content-Type-Options": [
          "nosniff"
        ],
        "Cache-Control": [
          "no-cache"
        ],
        "Date": [
<<<<<<< HEAD
          "Sat, 08 Sep 2018 18:01:30 GMT"
        ],
        "Location": [
          "https://brazilus.management.azure.com/subscriptions/d2ad5196-2292-4080-b209-ce4399b0a807/operationresults/eyJqb2JJZCI6IlJFU09VUkNFR1JPVVBERUxFVElPTkpPQi1QUzM5MjQtV0VTVFVTIiwiam9iTG9jYXRpb24iOiJ3ZXN0dXMifQ?api-version=2016-09-01"
=======
          "Fri, 07 Sep 2018 08:37:32 GMT"
        ],
        "Location": [
          "https://brazilus.management.azure.com/subscriptions/947d47b4-7883-4bb9-9d85-c5e8e2f572ce/operationresults/eyJqb2JJZCI6IlJFU09VUkNFR1JPVVBERUxFVElPTkpPQi1QUzY2NTgtV0VTVENFTlRSQUxVUyIsImpvYkxvY2F0aW9uIjoid2VzdGNlbnRyYWx1cyJ9?api-version=2016-09-01"
>>>>>>> 96e32f42
        ]
      },
      "StatusCode": 202
    },
    {
<<<<<<< HEAD
      "RequestUri": "/subscriptions/d2ad5196-2292-4080-b209-ce4399b0a807/operationresults/eyJqb2JJZCI6IlJFU09VUkNFR1JPVVBERUxFVElPTkpPQi1QUzM5MjQtV0VTVFVTIiwiam9iTG9jYXRpb24iOiJ3ZXN0dXMifQ?api-version=2016-09-01",
      "EncodedRequestUri": "L3N1YnNjcmlwdGlvbnMvZDJhZDUxOTYtMjI5Mi00MDgwLWIyMDktY2U0Mzk5YjBhODA3L29wZXJhdGlvbnJlc3VsdHMvZXlKcWIySkpaQ0k2SWxKRlUwOVZVa05GUjFKUFZWQkVSVXhGVkVsUFRrcFBRaTFRVXpNNU1qUXRWMFZUVkZWVElpd2lhbTlpVEc5allYUnBiMjRpT2lKM1pYTjBkWE1pZlE/YXBpLXZlcnNpb249MjAxNi0wOS0wMQ==",
=======
      "RequestUri": "/subscriptions/947d47b4-7883-4bb9-9d85-c5e8e2f572ce/operationresults/eyJqb2JJZCI6IlJFU09VUkNFR1JPVVBERUxFVElPTkpPQi1QUzY2NTgtV0VTVENFTlRSQUxVUyIsImpvYkxvY2F0aW9uIjoid2VzdGNlbnRyYWx1cyJ9?api-version=2016-09-01",
      "EncodedRequestUri": "L3N1YnNjcmlwdGlvbnMvOTQ3ZDQ3YjQtNzg4My00YmI5LTlkODUtYzVlOGUyZjU3MmNlL29wZXJhdGlvbnJlc3VsdHMvZXlKcWIySkpaQ0k2SWxKRlUwOVZVa05GUjFKUFZWQkVSVXhGVkVsUFRrcFBRaTFRVXpZMk5UZ3RWMFZUVkVORlRsUlNRVXhWVXlJc0ltcHZZa3h2WTJGMGFXOXVJam9pZDJWemRHTmxiblJ5WVd4MWN5Sjk/YXBpLXZlcnNpb249MjAxNi0wOS0wMQ==",
>>>>>>> 96e32f42
      "RequestMethod": "GET",
      "RequestBody": "",
      "RequestHeaders": {
        "User-Agent": [
          "FxVersion/4.7.3132.0",
          "OSName/Windows10Enterprise",
          "OSVersion/6.3.17134",
          "Microsoft.Azure.Management.Internal.Resources.ResourceManagementClient/4.1.0"
        ]
      },
      "ResponseBody": "",
      "ResponseHeaders": {
        "Content-Length": [
          "0"
        ],
        "Expires": [
          "-1"
        ],
        "Pragma": [
          "no-cache"
        ],
        "x-ms-ratelimit-remaining-subscription-reads": [
<<<<<<< HEAD
          "11901"
        ],
        "x-ms-request-id": [
          "eaa31504-cbc6-40d4-9260-b0b80547ea65"
        ],
        "x-ms-correlation-request-id": [
          "eaa31504-cbc6-40d4-9260-b0b80547ea65"
        ],
        "x-ms-routing-request-id": [
          "BRAZILUS:20180908T180146Z:eaa31504-cbc6-40d4-9260-b0b80547ea65"
=======
          "11900"
        ],
        "x-ms-request-id": [
          "e66046b9-0886-4486-a8da-e9c8a022cbb0"
        ],
        "x-ms-correlation-request-id": [
          "e66046b9-0886-4486-a8da-e9c8a022cbb0"
        ],
        "x-ms-routing-request-id": [
          "BRAZILUS:20180907T083748Z:e66046b9-0886-4486-a8da-e9c8a022cbb0"
>>>>>>> 96e32f42
        ],
        "Strict-Transport-Security": [
          "max-age=31536000; includeSubDomains"
        ],
        "X-Content-Type-Options": [
          "nosniff"
        ],
        "Cache-Control": [
          "no-cache"
        ],
        "Date": [
<<<<<<< HEAD
          "Sat, 08 Sep 2018 18:01:46 GMT"
=======
          "Fri, 07 Sep 2018 08:37:47 GMT"
>>>>>>> 96e32f42
        ]
      },
      "StatusCode": 200
    },
    {
<<<<<<< HEAD
      "RequestUri": "/subscriptions/d2ad5196-2292-4080-b209-ce4399b0a807/operationresults/eyJqb2JJZCI6IlJFU09VUkNFR1JPVVBERUxFVElPTkpPQi1QUzM5MjQtV0VTVFVTIiwiam9iTG9jYXRpb24iOiJ3ZXN0dXMifQ?api-version=2016-09-01",
      "EncodedRequestUri": "L3N1YnNjcmlwdGlvbnMvZDJhZDUxOTYtMjI5Mi00MDgwLWIyMDktY2U0Mzk5YjBhODA3L29wZXJhdGlvbnJlc3VsdHMvZXlKcWIySkpaQ0k2SWxKRlUwOVZVa05GUjFKUFZWQkVSVXhGVkVsUFRrcFBRaTFRVXpNNU1qUXRWMFZUVkZWVElpd2lhbTlpVEc5allYUnBiMjRpT2lKM1pYTjBkWE1pZlE/YXBpLXZlcnNpb249MjAxNi0wOS0wMQ==",
=======
      "RequestUri": "/subscriptions/947d47b4-7883-4bb9-9d85-c5e8e2f572ce/operationresults/eyJqb2JJZCI6IlJFU09VUkNFR1JPVVBERUxFVElPTkpPQi1QUzY2NTgtV0VTVENFTlRSQUxVUyIsImpvYkxvY2F0aW9uIjoid2VzdGNlbnRyYWx1cyJ9?api-version=2016-09-01",
      "EncodedRequestUri": "L3N1YnNjcmlwdGlvbnMvOTQ3ZDQ3YjQtNzg4My00YmI5LTlkODUtYzVlOGUyZjU3MmNlL29wZXJhdGlvbnJlc3VsdHMvZXlKcWIySkpaQ0k2SWxKRlUwOVZVa05GUjFKUFZWQkVSVXhGVkVsUFRrcFBRaTFRVXpZMk5UZ3RWMFZUVkVORlRsUlNRVXhWVXlJc0ltcHZZa3h2WTJGMGFXOXVJam9pZDJWemRHTmxiblJ5WVd4MWN5Sjk/YXBpLXZlcnNpb249MjAxNi0wOS0wMQ==",
>>>>>>> 96e32f42
      "RequestMethod": "GET",
      "RequestBody": "",
      "RequestHeaders": {
        "User-Agent": [
          "FxVersion/4.7.3132.0",
          "OSName/Windows10Enterprise",
          "OSVersion/6.3.17134",
          "Microsoft.Azure.Management.Internal.Resources.ResourceManagementClient/4.1.0"
        ]
      },
      "ResponseBody": "",
      "ResponseHeaders": {
        "Content-Length": [
          "0"
        ],
        "Expires": [
          "-1"
        ],
        "Pragma": [
          "no-cache"
        ],
        "x-ms-ratelimit-remaining-subscription-reads": [
<<<<<<< HEAD
          "11900"
        ],
        "x-ms-request-id": [
          "12fb44e8-1992-4b21-b5d0-3f96917c4c5a"
        ],
        "x-ms-correlation-request-id": [
          "12fb44e8-1992-4b21-b5d0-3f96917c4c5a"
        ],
        "x-ms-routing-request-id": [
          "BRAZILUS:20180908T180146Z:12fb44e8-1992-4b21-b5d0-3f96917c4c5a"
=======
          "11899"
        ],
        "x-ms-request-id": [
          "e869304b-3bcc-4d50-bf7b-77e5627bdd78"
        ],
        "x-ms-correlation-request-id": [
          "e869304b-3bcc-4d50-bf7b-77e5627bdd78"
        ],
        "x-ms-routing-request-id": [
          "BRAZILUS:20180907T083748Z:e869304b-3bcc-4d50-bf7b-77e5627bdd78"
>>>>>>> 96e32f42
        ],
        "Strict-Transport-Security": [
          "max-age=31536000; includeSubDomains"
        ],
        "X-Content-Type-Options": [
          "nosniff"
        ],
        "Cache-Control": [
          "no-cache"
        ],
        "Date": [
<<<<<<< HEAD
          "Sat, 08 Sep 2018 18:01:46 GMT"
=======
          "Fri, 07 Sep 2018 08:37:47 GMT"
>>>>>>> 96e32f42
        ]
      },
      "StatusCode": 200
    }
  ],
  "Names": {
    "Test-RouteTableCRUD": [
<<<<<<< HEAD
      "ps3924",
      "ps5669",
      "ps1930"
=======
      "ps6658",
      "ps3192",
      "ps5914"
>>>>>>> 96e32f42
    ]
  },
  "Variables": {
    "SubscriptionId": "d2ad5196-2292-4080-b209-ce4399b0a807"
  }
}<|MERGE_RESOLUTION|>--- conflicted
+++ resolved
@@ -1,14 +1,19 @@
 {
   "Entries": [
     {
-<<<<<<< HEAD
-      "RequestUri": "/subscriptions/d2ad5196-2292-4080-b209-ce4399b0a807/providers/Microsoft.Network?api-version=2016-09-01",
-      "EncodedRequestUri": "L3N1YnNjcmlwdGlvbnMvZDJhZDUxOTYtMjI5Mi00MDgwLWIyMDktY2U0Mzk5YjBhODA3L3Byb3ZpZGVycy9NaWNyb3NvZnQuTmV0d29yaz9hcGktdmVyc2lvbj0yMDE2LTA5LTAx",
-      "RequestMethod": "GET",
-      "RequestBody": "",
-      "RequestHeaders": {
+      "RequestUri": "/subscriptions/947d47b4-7883-4bb9-9d85-c5e8e2f572ce/resourcegroups/ps6658?api-version=2016-09-01",
+      "EncodedRequestUri": "L3N1YnNjcmlwdGlvbnMvOTQ3ZDQ3YjQtNzg4My00YmI5LTlkODUtYzVlOGUyZjU3MmNlL3Jlc291cmNlZ3JvdXBzL3BzNjY1OD9hcGktdmVyc2lvbj0yMDE2LTA5LTAx",
+      "RequestMethod": "PUT",
+      "RequestBody": "{\r\n  \"location\": \"westcentralus\"\r\n}",
+      "RequestHeaders": {
+        "Content-Type": [
+          "application/json; charset=utf-8"
+        ],
+        "Content-Length": [
+          "35"
+        ],
         "x-ms-client-request-id": [
-          "58856b2f-edcd-4ec2-a9d1-2ca4bf6328ee"
+          "f9f86576-4105-4e36-a9c7-8095b0494a8d"
         ],
         "accept-language": [
           "en-US"
@@ -20,69 +25,1419 @@
           "Microsoft.Azure.Management.Internal.Resources.ResourceManagementClient/4.1.0"
         ]
       },
-      "ResponseBody": "{\r\n  \"id\": \"/subscriptions/d2ad5196-2292-4080-b209-ce4399b0a807/providers/Microsoft.Network\",\r\n  \"namespace\": \"Microsoft.Network\",\r\n  \"authorizations\": [\r\n    {\r\n      \"applicationId\": \"2cf9eb86-36b5-49dc-86ae-9a63135dfa8c\",\r\n      \"roleDefinitionId\": \"13ba9ab4-19f0-4804-adc4-14ece36cc7a1\"\r\n    },\r\n    {\r\n      \"applicationId\": \"7c33bfcb-8d33-48d6-8e60-dc6404003489\",\r\n      \"roleDefinitionId\": \"ad6261e4-fa9a-4642-aa5f-104f1b67e9e3\"\r\n    },\r\n    {\r\n      \"applicationId\": \"1e3e4475-288f-4018-a376-df66fd7fac5f\",\r\n      \"roleDefinitionId\": \"1d538b69-3d87-4e56-8ff8-25786fd48261\"\r\n    },\r\n    {\r\n      \"applicationId\": \"a0be0c72-870e-46f0-9c49-c98333a996f7\",\r\n      \"roleDefinitionId\": \"7ce22727-ffce-45a9-930c-ddb2e56fa131\"\r\n    },\r\n    {\r\n      \"applicationId\": \"486c78bf-a0f7-45f1-92fd-37215929e116\",\r\n      \"roleDefinitionId\": \"98a9e526-0a60-4c1f-a33a-ae46e1f8dc0d\"\r\n    },\r\n    {\r\n      \"applicationId\": \"19947cfd-0303-466c-ac3c-fcc19a7a1570\",\r\n      \"roleDefinitionId\": \"d813ab6c-bfb7-413e-9462-005b21f0ce09\"\r\n    },\r\n    {\r\n      \"applicationId\": \"341b7f3d-69b3-47f9-9ce7-5b7f4945fdbd\",\r\n      \"roleDefinitionId\": \"8141843c-c51c-4c1e-a5bf-0d351594b86c\"\r\n    }\r\n  ],\r\n  \"resourceTypes\": [\r\n    {\r\n      \"resourceType\": \"virtualNetworks\",\r\n      \"locations\": [\r\n        \"West US\",\r\n        \"East US\",\r\n        \"North Europe\",\r\n        \"West Europe\",\r\n        \"East Asia\",\r\n        \"Southeast Asia\",\r\n        \"North Central US\",\r\n        \"South Central US\",\r\n        \"Central US\",\r\n        \"East US 2\",\r\n        \"Japan East\",\r\n        \"Japan West\",\r\n        \"Brazil South\",\r\n        \"Australia East\",\r\n        \"Australia Southeast\",\r\n        \"Central India\",\r\n        \"South India\",\r\n        \"West India\",\r\n        \"Canada Central\",\r\n        \"Canada East\",\r\n        \"West Central US\",\r\n        \"West US 2\",\r\n        \"UK West\",\r\n        \"UK South\",\r\n        \"Korea Central\",\r\n        \"Korea South\",\r\n        \"France Central\",\r\n        \"France South\",\r\n        \"Australia Central\",\r\n        \"Australia Central 2\"\r\n      ],\r\n      \"apiVersions\": [\r\n        \"2018-08-01\",\r\n        \"2018-07-01\",\r\n        \"2018-06-01\",\r\n        \"2018-05-01\",\r\n        \"2018-04-01\",\r\n        \"2018-03-01\",\r\n        \"2018-02-01\",\r\n        \"2018-01-01\",\r\n        \"2017-11-01\",\r\n        \"2017-10-01\",\r\n        \"2017-09-01\",\r\n        \"2017-08-01\",\r\n        \"2017-06-01\",\r\n        \"2017-04-01\",\r\n        \"2017-03-01\",\r\n        \"2016-12-01\",\r\n        \"2016-11-01\",\r\n        \"2016-10-01\",\r\n        \"2016-09-01\",\r\n        \"2016-08-01\",\r\n        \"2016-07-01\",\r\n        \"2016-06-01\",\r\n        \"2016-03-30\",\r\n        \"2015-06-15\",\r\n        \"2015-05-01-preview\",\r\n        \"2014-12-01-preview\"\r\n      ],\r\n      \"capabilities\": \"CrossResourceGroupResourceMove, CrossSubscriptionResourceMove\"\r\n    },\r\n    {\r\n      \"resourceType\": \"publicIPAddresses\",\r\n      \"locations\": [\r\n        \"West US\",\r\n        \"East US\",\r\n        \"North Europe\",\r\n        \"West Europe\",\r\n        \"East Asia\",\r\n        \"Southeast Asia\",\r\n        \"North Central US\",\r\n        \"South Central US\",\r\n        \"Central US\",\r\n        \"East US 2\",\r\n        \"Japan East\",\r\n        \"Japan West\",\r\n        \"Brazil South\",\r\n        \"Australia East\",\r\n        \"Australia Southeast\",\r\n        \"Central India\",\r\n        \"South India\",\r\n        \"West India\",\r\n        \"Canada Central\",\r\n        \"Canada East\",\r\n        \"West Central US\",\r\n        \"West US 2\",\r\n        \"UK West\",\r\n        \"UK South\",\r\n        \"Korea Central\",\r\n        \"Korea South\",\r\n        \"France Central\",\r\n        \"France South\",\r\n        \"Australia Central\",\r\n        \"Australia Central 2\"\r\n      ],\r\n      \"apiVersions\": [\r\n        \"2018-08-01\",\r\n        \"2018-07-01\",\r\n        \"2018-06-01\",\r\n        \"2018-05-01\",\r\n        \"2018-04-01\",\r\n        \"2018-03-01\",\r\n        \"2018-02-01\",\r\n        \"2018-01-01\",\r\n        \"2017-11-01\",\r\n        \"2017-10-01\",\r\n        \"2017-09-01\",\r\n        \"2017-08-01\",\r\n        \"2017-06-01\",\r\n        \"2017-04-01\",\r\n        \"2017-03-01\",\r\n        \"2016-12-01\",\r\n        \"2016-11-01\",\r\n        \"2016-10-01\",\r\n        \"2016-09-01\",\r\n        \"2016-08-01\",\r\n        \"2016-07-01\",\r\n        \"2016-06-01\",\r\n        \"2016-03-30\",\r\n        \"2015-06-15\",\r\n        \"2015-05-01-preview\",\r\n        \"2014-12-01-preview\"\r\n      ],\r\n      \"zoneMappings\": [\r\n        {\r\n          \"location\": \"East US 2\",\r\n          \"zones\": [\r\n            \"1\",\r\n            \"2\",\r\n            \"3\"\r\n          ]\r\n        },\r\n        {\r\n          \"location\": \"Central US\",\r\n          \"zones\": [\r\n            \"1\",\r\n            \"2\",\r\n            \"3\"\r\n          ]\r\n        },\r\n        {\r\n          \"location\": \"West Europe\",\r\n          \"zones\": [\r\n            \"1\",\r\n            \"2\",\r\n            \"3\"\r\n          ]\r\n        },\r\n        {\r\n          \"location\": \"France Central\",\r\n          \"zones\": [\r\n            \"1\",\r\n            \"2\",\r\n            \"3\"\r\n          ]\r\n        },\r\n        {\r\n          \"location\": \"Southeast Asia\",\r\n          \"zones\": [\r\n            \"1\",\r\n            \"2\",\r\n            \"3\"\r\n          ]\r\n        },\r\n        {\r\n          \"location\": \"West US 2\",\r\n          \"zones\": [\r\n            \"1\",\r\n            \"2\",\r\n            \"3\"\r\n          ]\r\n        },\r\n        {\r\n          \"location\": \"North Europe\",\r\n          \"zones\": [\r\n            \"1\",\r\n            \"2\",\r\n            \"3\"\r\n          ]\r\n        }\r\n      ],\r\n      \"capabilities\": \"CrossResourceGroupResourceMove, CrossSubscriptionResourceMove\"\r\n    },\r\n    {\r\n      \"resourceType\": \"networkInterfaces\",\r\n      \"locations\": [\r\n        \"West US\",\r\n        \"East US\",\r\n        \"North Europe\",\r\n        \"West Europe\",\r\n        \"East Asia\",\r\n        \"Southeast Asia\",\r\n        \"North Central US\",\r\n        \"South Central US\",\r\n        \"Central US\",\r\n        \"East US 2\",\r\n        \"Japan East\",\r\n        \"Japan West\",\r\n        \"Brazil South\",\r\n        \"Australia East\",\r\n        \"Australia Southeast\",\r\n        \"Central India\",\r\n        \"South India\",\r\n        \"West India\",\r\n        \"Canada Central\",\r\n        \"Canada East\",\r\n        \"West Central US\",\r\n        \"West US 2\",\r\n        \"UK West\",\r\n        \"UK South\",\r\n        \"Korea Central\",\r\n        \"Korea South\",\r\n        \"France Central\",\r\n        \"France South\",\r\n        \"Australia Central\",\r\n        \"Australia Central 2\"\r\n      ],\r\n      \"apiVersions\": [\r\n        \"2018-08-01\",\r\n        \"2018-07-01\",\r\n        \"2018-06-01\",\r\n        \"2018-05-01\",\r\n        \"2018-04-01\",\r\n        \"2018-03-01\",\r\n        \"2018-02-01\",\r\n        \"2018-01-01\",\r\n        \"2017-11-01\",\r\n        \"2017-10-01\",\r\n        \"2017-09-01\",\r\n        \"2017-08-01\",\r\n        \"2017-06-01\",\r\n        \"2017-04-01\",\r\n        \"2017-03-01\",\r\n        \"2016-12-01\",\r\n        \"2016-11-01\",\r\n        \"2016-10-01\",\r\n        \"2016-09-01\",\r\n        \"2016-08-01\",\r\n        \"2016-07-01\",\r\n        \"2016-06-01\",\r\n        \"2016-03-30\",\r\n        \"2015-06-15\",\r\n        \"2015-05-01-preview\",\r\n        \"2014-12-01-preview\"\r\n      ],\r\n      \"capabilities\": \"CrossResourceGroupResourceMove, CrossSubscriptionResourceMove\"\r\n    },\r\n    {\r\n      \"resourceType\": \"interfaceEndpoints\",\r\n      \"locations\": [\r\n        \"West US\",\r\n        \"East US\",\r\n        \"North Europe\",\r\n        \"West Europe\",\r\n        \"East Asia\",\r\n        \"Southeast Asia\",\r\n        \"North Central US\",\r\n        \"South Central US\",\r\n        \"Central US\",\r\n        \"East US 2\",\r\n        \"Japan East\",\r\n        \"Japan West\",\r\n        \"Brazil South\",\r\n        \"Australia East\",\r\n        \"Australia Southeast\",\r\n        \"Central India\",\r\n        \"South India\",\r\n        \"West India\",\r\n        \"Canada Central\",\r\n        \"Canada East\",\r\n        \"West Central US\",\r\n        \"West US 2\",\r\n        \"UK West\",\r\n        \"UK South\",\r\n        \"Korea Central\",\r\n        \"Korea South\",\r\n        \"France Central\",\r\n        \"France South\",\r\n        \"Australia Central\",\r\n        \"Australia Central 2\"\r\n      ],\r\n      \"apiVersions\": [\r\n        \"2018-08-01\"\r\n      ],\r\n      \"capabilities\": \"None\"\r\n    },\r\n    {\r\n      \"resourceType\": \"loadBalancers\",\r\n      \"locations\": [\r\n        \"West US\",\r\n        \"East US\",\r\n        \"North Europe\",\r\n        \"West Europe\",\r\n        \"East Asia\",\r\n        \"Southeast Asia\",\r\n        \"North Central US\",\r\n        \"South Central US\",\r\n        \"Central US\",\r\n        \"East US 2\",\r\n        \"Japan East\",\r\n        \"Japan West\",\r\n        \"Brazil South\",\r\n        \"Australia East\",\r\n        \"Australia Southeast\",\r\n        \"Central India\",\r\n        \"South India\",\r\n        \"West India\",\r\n        \"Canada Central\",\r\n        \"Canada East\",\r\n        \"West Central US\",\r\n        \"West US 2\",\r\n        \"UK West\",\r\n        \"UK South\",\r\n        \"Korea Central\",\r\n        \"Korea South\",\r\n        \"France Central\",\r\n        \"France South\",\r\n        \"Australia Central\",\r\n        \"Australia Central 2\"\r\n      ],\r\n      \"apiVersions\": [\r\n        \"2018-08-01\",\r\n        \"2018-07-01\",\r\n        \"2018-06-01\",\r\n        \"2018-05-01\",\r\n        \"2018-04-01\",\r\n        \"2018-03-01\",\r\n        \"2018-02-01\",\r\n        \"2018-01-01\",\r\n        \"2017-11-01\",\r\n        \"2017-10-01\",\r\n        \"2017-09-01\",\r\n        \"2017-08-01\",\r\n        \"2017-06-01\",\r\n        \"2017-04-01\",\r\n        \"2017-03-01\",\r\n        \"2016-12-01\",\r\n        \"2016-11-01\",\r\n        \"2016-10-01\",\r\n        \"2016-09-01\",\r\n        \"2016-08-01\",\r\n        \"2016-07-01\",\r\n        \"2016-06-01\",\r\n        \"2016-03-30\",\r\n        \"2015-06-15\",\r\n        \"2015-05-01-preview\",\r\n        \"2014-12-01-preview\"\r\n      ],\r\n      \"capabilities\": \"CrossResourceGroupResourceMove, CrossSubscriptionResourceMove\"\r\n    },\r\n    {\r\n      \"resourceType\": \"networkSecurityGroups\",\r\n      \"locations\": [\r\n        \"West US\",\r\n        \"East US\",\r\n        \"North Europe\",\r\n        \"West Europe\",\r\n        \"East Asia\",\r\n        \"Southeast Asia\",\r\n        \"North Central US\",\r\n        \"South Central US\",\r\n        \"Central US\",\r\n        \"East US 2\",\r\n        \"Japan East\",\r\n        \"Japan West\",\r\n        \"Brazil South\",\r\n        \"Australia East\",\r\n        \"Australia Southeast\",\r\n        \"Central India\",\r\n        \"South India\",\r\n        \"West India\",\r\n        \"Canada Central\",\r\n        \"Canada East\",\r\n        \"West Central US\",\r\n        \"West US 2\",\r\n        \"UK West\",\r\n        \"UK South\",\r\n        \"Korea Central\",\r\n        \"Korea South\",\r\n        \"France Central\",\r\n        \"France South\",\r\n        \"Australia Central\",\r\n        \"Australia Central 2\"\r\n      ],\r\n      \"apiVersions\": [\r\n        \"2018-08-01\",\r\n        \"2018-07-01\",\r\n        \"2018-06-01\",\r\n        \"2018-05-01\",\r\n        \"2018-04-01\",\r\n        \"2018-03-01\",\r\n        \"2018-02-01\",\r\n        \"2018-01-01\",\r\n        \"2017-11-01\",\r\n        \"2017-10-01\",\r\n        \"2017-09-01\",\r\n        \"2017-08-01\",\r\n        \"2017-06-01\",\r\n        \"2017-04-01\",\r\n        \"2017-03-01\",\r\n        \"2016-12-01\",\r\n        \"2016-11-01\",\r\n        \"2016-10-01\",\r\n        \"2016-09-01\",\r\n        \"2016-08-01\",\r\n        \"2016-07-01\",\r\n        \"2016-06-01\",\r\n        \"2016-03-30\",\r\n        \"2015-06-15\",\r\n        \"2015-05-01-preview\",\r\n        \"2014-12-01-preview\"\r\n      ],\r\n      \"capabilities\": \"CrossResourceGroupResourceMove, CrossSubscriptionResourceMove\"\r\n    },\r\n    {\r\n      \"resourceType\": \"applicationSecurityGroups\",\r\n      \"locations\": [\r\n        \"West US\",\r\n        \"East US\",\r\n        \"North Europe\",\r\n        \"West Europe\",\r\n        \"East Asia\",\r\n        \"Southeast Asia\",\r\n        \"North Central US\",\r\n        \"South Central US\",\r\n        \"Central US\",\r\n        \"East US 2\",\r\n        \"Japan East\",\r\n        \"Japan West\",\r\n        \"Brazil South\",\r\n        \"Australia East\",\r\n        \"Australia Southeast\",\r\n        \"Central India\",\r\n        \"South India\",\r\n        \"West India\",\r\n        \"Canada Central\",\r\n        \"Canada East\",\r\n        \"West Central US\",\r\n        \"West US 2\",\r\n        \"UK West\",\r\n        \"UK South\",\r\n        \"Korea Central\",\r\n        \"Korea South\",\r\n        \"France Central\",\r\n        \"France South\",\r\n        \"Australia Central\",\r\n        \"Australia Central 2\"\r\n      ],\r\n      \"apiVersions\": [\r\n        \"2018-08-01\",\r\n        \"2018-07-01\",\r\n        \"2018-06-01\",\r\n        \"2018-05-01\",\r\n        \"2018-04-01\",\r\n        \"2018-03-01\",\r\n        \"2018-02-01\",\r\n        \"2018-01-01\",\r\n        \"2017-11-01\",\r\n        \"2017-10-01\",\r\n        \"2017-09-01\"\r\n      ],\r\n      \"capabilities\": \"CrossResourceGroupResourceMove, CrossSubscriptionResourceMove\"\r\n    },\r\n    {\r\n      \"resourceType\": \"networkIntentPolicies\",\r\n      \"locations\": [\r\n        \"West US\",\r\n        \"East US\",\r\n        \"North Europe\",\r\n        \"West Europe\",\r\n        \"East Asia\",\r\n        \"Southeast Asia\",\r\n        \"North Central US\",\r\n        \"South Central US\",\r\n        \"Central US\",\r\n        \"East US 2\",\r\n        \"Japan East\",\r\n        \"Japan West\",\r\n        \"Brazil South\",\r\n        \"Australia East\",\r\n        \"Australia Southeast\",\r\n        \"Central India\",\r\n        \"South India\",\r\n        \"West India\",\r\n        \"Canada Central\",\r\n        \"Canada East\",\r\n        \"West Central US\",\r\n        \"West US 2\",\r\n        \"UK West\",\r\n        \"UK South\",\r\n        \"Korea Central\",\r\n        \"Korea South\",\r\n        \"France Central\",\r\n        \"France South\",\r\n        \"Australia Central\",\r\n        \"Australia Central 2\"\r\n      ],\r\n      \"apiVersions\": [\r\n        \"2018-08-01\",\r\n        \"2018-07-01\",\r\n        \"2018-06-01\",\r\n        \"2018-05-01\",\r\n        \"2018-04-01\"\r\n      ],\r\n      \"capabilities\": \"CrossResourceGroupResourceMove, CrossSubscriptionResourceMove\"\r\n    },\r\n    {\r\n      \"resourceType\": \"routeTables\",\r\n      \"locations\": [\r\n        \"West US\",\r\n        \"East US\",\r\n        \"North Europe\",\r\n        \"West Europe\",\r\n        \"East Asia\",\r\n        \"Southeast Asia\",\r\n        \"North Central US\",\r\n        \"South Central US\",\r\n        \"Central US\",\r\n        \"East US 2\",\r\n        \"Japan East\",\r\n        \"Japan West\",\r\n        \"Brazil South\",\r\n        \"Australia East\",\r\n        \"Australia Southeast\",\r\n        \"Central India\",\r\n        \"South India\",\r\n        \"West India\",\r\n        \"Canada Central\",\r\n        \"Canada East\",\r\n        \"West Central US\",\r\n        \"West US 2\",\r\n        \"UK West\",\r\n        \"UK South\",\r\n        \"Korea Central\",\r\n        \"Korea South\",\r\n        \"France Central\",\r\n        \"France South\",\r\n        \"Australia Central\",\r\n        \"Australia Central 2\"\r\n      ],\r\n      \"apiVersions\": [\r\n        \"2018-08-01\",\r\n        \"2018-07-01\",\r\n        \"2018-06-01\",\r\n        \"2018-05-01\",\r\n        \"2018-04-01\",\r\n        \"2018-03-01\",\r\n        \"2018-02-01\",\r\n        \"2018-01-01\",\r\n        \"2017-11-01\",\r\n        \"2017-10-01\",\r\n        \"2017-09-01\",\r\n        \"2017-08-01\",\r\n        \"2017-06-01\",\r\n        \"2017-04-01\",\r\n        \"2017-03-01\",\r\n        \"2016-12-01\",\r\n        \"2016-11-01\",\r\n        \"2016-10-01\",\r\n        \"2016-09-01\",\r\n        \"2016-08-01\",\r\n        \"2016-07-01\",\r\n        \"2016-06-01\",\r\n        \"2016-03-30\",\r\n        \"2015-06-15\",\r\n        \"2015-05-01-preview\",\r\n        \"2014-12-01-preview\"\r\n      ],\r\n      \"capabilities\": \"CrossResourceGroupResourceMove, CrossSubscriptionResourceMove\"\r\n    },\r\n    {\r\n      \"resourceType\": \"publicIPPrefixes\",\r\n      \"locations\": [\r\n        \"West US\",\r\n        \"East US\",\r\n        \"North Europe\",\r\n        \"West Europe\",\r\n        \"East Asia\",\r\n        \"Southeast Asia\",\r\n        \"North Central US\",\r\n        \"South Central US\",\r\n        \"Central US\",\r\n        \"East US 2\",\r\n        \"Japan East\",\r\n        \"Japan West\",\r\n        \"Brazil South\",\r\n        \"Australia East\",\r\n        \"Australia Southeast\",\r\n        \"Central India\",\r\n        \"South India\",\r\n        \"West India\",\r\n        \"Canada Central\",\r\n        \"Canada East\",\r\n        \"West Central US\",\r\n        \"West US 2\",\r\n        \"UK West\",\r\n        \"UK South\",\r\n        \"Korea Central\",\r\n        \"Korea South\",\r\n        \"France Central\",\r\n        \"France South\",\r\n        \"Australia Central\",\r\n        \"Australia Central 2\"\r\n      ],\r\n      \"apiVersions\": [\r\n        \"2018-08-01\",\r\n        \"2018-07-01\"\r\n      ],\r\n      \"zoneMappings\": [\r\n        {\r\n          \"location\": \"East US 2\",\r\n          \"zones\": [\r\n            \"1\",\r\n            \"2\",\r\n            \"3\"\r\n          ]\r\n        },\r\n        {\r\n          \"location\": \"Central US\",\r\n          \"zones\": [\r\n            \"1\",\r\n            \"2\",\r\n            \"3\"\r\n          ]\r\n        },\r\n        {\r\n          \"location\": \"West Europe\",\r\n          \"zones\": [\r\n            \"1\",\r\n            \"2\",\r\n            \"3\"\r\n          ]\r\n        },\r\n        {\r\n          \"location\": \"France Central\",\r\n          \"zones\": [\r\n            \"1\",\r\n            \"2\",\r\n            \"3\"\r\n          ]\r\n        },\r\n        {\r\n          \"location\": \"Southeast Asia\",\r\n          \"zones\": [\r\n            \"1\",\r\n            \"2\",\r\n            \"3\"\r\n          ]\r\n        },\r\n        {\r\n          \"location\": \"West US 2\",\r\n          \"zones\": [\r\n            \"1\",\r\n            \"2\",\r\n            \"3\"\r\n          ]\r\n        },\r\n        {\r\n          \"location\": \"North Europe\",\r\n          \"zones\": [\r\n            \"1\",\r\n            \"2\",\r\n            \"3\"\r\n          ]\r\n        }\r\n      ],\r\n      \"capabilities\": \"CrossResourceGroupResourceMove, CrossSubscriptionResourceMove\"\r\n    },\r\n    {\r\n      \"resourceType\": \"networkWatchers\",\r\n      \"locations\": [\r\n        \"West US\",\r\n        \"East US\",\r\n        \"North Europe\",\r\n        \"West Europe\",\r\n        \"East Asia\",\r\n        \"Southeast Asia\",\r\n        \"North Central US\",\r\n        \"South Central US\",\r\n        \"Central US\",\r\n        \"East US 2\",\r\n        \"Japan East\",\r\n        \"Japan West\",\r\n        \"Brazil South\",\r\n        \"Australia East\",\r\n        \"Australia Southeast\",\r\n        \"Central India\",\r\n        \"South India\",\r\n        \"West India\",\r\n        \"Canada Central\",\r\n        \"Canada East\",\r\n        \"West Central US\",\r\n        \"West US 2\",\r\n        \"UK West\",\r\n        \"UK South\",\r\n        \"Korea Central\",\r\n        \"Korea South\",\r\n        \"France Central\",\r\n        \"France South\",\r\n        \"Australia Central\",\r\n        \"Australia Central 2\"\r\n      ],\r\n      \"apiVersions\": [\r\n        \"2018-08-01\",\r\n        \"2018-07-01\",\r\n        \"2018-06-01\",\r\n        \"2018-05-01\",\r\n        \"2018-04-01\",\r\n        \"2018-03-01\",\r\n        \"2018-02-01\",\r\n        \"2018-01-01\",\r\n        \"2017-11-01\",\r\n        \"2017-10-01\",\r\n        \"2017-09-01\",\r\n        \"2017-08-01\",\r\n        \"2017-06-01\",\r\n        \"2017-04-01\",\r\n        \"2017-03-01\",\r\n        \"2016-12-01\",\r\n        \"2016-11-01\",\r\n        \"2016-10-01\",\r\n        \"2016-09-01\",\r\n        \"2016-08-01\",\r\n        \"2016-07-01\",\r\n        \"2016-06-01\",\r\n        \"2016-03-30\"\r\n      ],\r\n      \"capabilities\": \"CrossResourceGroupResourceMove, CrossSubscriptionResourceMove\"\r\n    },\r\n    {\r\n      \"resourceType\": \"networkWatchers/connectionMonitors\",\r\n      \"locations\": [\r\n        \"West US\",\r\n        \"East US\",\r\n        \"North Europe\",\r\n        \"West Europe\",\r\n        \"East Asia\",\r\n        \"Southeast Asia\",\r\n        \"North Central US\",\r\n        \"South Central US\",\r\n        \"Central US\",\r\n        \"East US 2\",\r\n        \"Japan East\",\r\n        \"Japan West\",\r\n        \"Brazil South\",\r\n        \"Australia East\",\r\n        \"Australia Southeast\",\r\n        \"Central India\",\r\n        \"South India\",\r\n        \"West India\",\r\n        \"Canada Central\",\r\n        \"Canada East\",\r\n        \"West Central US\",\r\n        \"West US 2\",\r\n        \"UK West\",\r\n        \"UK South\",\r\n        \"Korea Central\",\r\n        \"Korea South\",\r\n        \"France Central\",\r\n        \"France South\",\r\n        \"Australia Central\",\r\n        \"Australia Central 2\"\r\n      ],\r\n      \"apiVersions\": [\r\n        \"2018-08-01\",\r\n        \"2018-07-01\",\r\n        \"2018-06-01\",\r\n        \"2018-05-01\",\r\n        \"2018-04-01\",\r\n        \"2018-03-01\",\r\n        \"2018-02-01\",\r\n        \"2018-01-01\",\r\n        \"2017-11-01\",\r\n        \"2017-10-01\",\r\n        \"2017-09-01\"\r\n      ],\r\n      \"capabilities\": \"CrossResourceGroupResourceMove, CrossSubscriptionResourceMove\"\r\n    },\r\n    {\r\n      \"resourceType\": \"networkWatchers/lenses\",\r\n      \"locations\": [\r\n        \"West US\",\r\n        \"East US\",\r\n        \"North Europe\",\r\n        \"West Europe\",\r\n        \"East Asia\",\r\n        \"Southeast Asia\",\r\n        \"North Central US\",\r\n        \"South Central US\",\r\n        \"Central US\",\r\n        \"East US 2\",\r\n        \"Japan East\",\r\n        \"Japan West\",\r\n        \"Brazil South\",\r\n        \"Australia East\",\r\n        \"Australia Southeast\",\r\n        \"Central India\",\r\n        \"South India\",\r\n        \"West India\",\r\n        \"Canada Central\",\r\n        \"Canada East\",\r\n        \"West Central US\",\r\n        \"West US 2\",\r\n        \"UK West\",\r\n        \"UK South\",\r\n        \"Korea Central\",\r\n        \"Korea South\",\r\n        \"France Central\",\r\n        \"France South\",\r\n        \"Australia Central\",\r\n        \"Australia Central 2\"\r\n      ],\r\n      \"apiVersions\": [\r\n        \"2018-08-01\",\r\n        \"2018-07-01\",\r\n        \"2018-06-01\",\r\n        \"2018-01-01\",\r\n        \"2017-11-01\",\r\n        \"2017-10-01\",\r\n        \"2017-09-01\"\r\n      ],\r\n      \"capabilities\": \"CrossResourceGroupResourceMove, CrossSubscriptionResourceMove\"\r\n    },\r\n    {\r\n      \"resourceType\": \"networkWatchers/pingMeshes\",\r\n      \"locations\": [\r\n        \"West US\",\r\n        \"East US\",\r\n        \"North Europe\",\r\n        \"West Europe\",\r\n        \"East Asia\",\r\n        \"Southeast Asia\",\r\n        \"North Central US\",\r\n        \"South Central US\",\r\n        \"Central US\",\r\n        \"East US 2\",\r\n        \"Japan East\",\r\n        \"Japan West\",\r\n        \"Brazil South\",\r\n        \"Australia East\",\r\n        \"Australia Southeast\",\r\n        \"Central India\",\r\n        \"South India\",\r\n        \"West India\",\r\n        \"Canada Central\",\r\n        \"Canada East\",\r\n        \"West Central US\",\r\n        \"West US 2\",\r\n        \"UK West\",\r\n        \"UK South\",\r\n        \"Korea Central\",\r\n        \"Korea South\",\r\n        \"France Central\",\r\n        \"France South\",\r\n        \"Australia Central\",\r\n        \"Australia Central 2\"\r\n      ],\r\n      \"apiVersions\": [\r\n        \"2018-08-01\",\r\n        \"2018-07-01\",\r\n        \"2018-06-01\",\r\n        \"2018-04-01\",\r\n        \"2018-03-01\",\r\n        \"2018-02-01\",\r\n        \"2018-01-01\",\r\n        \"2017-11-01\",\r\n        \"2017-10-01\",\r\n        \"2017-09-01\"\r\n      ],\r\n      \"capabilities\": \"CrossResourceGroupResourceMove, CrossSubscriptionResourceMove\"\r\n    },\r\n    {\r\n      \"resourceType\": \"virtualNetworkGateways\",\r\n      \"locations\": [\r\n        \"West US\",\r\n        \"East US\",\r\n        \"North Europe\",\r\n        \"West Europe\",\r\n        \"East Asia\",\r\n        \"Southeast Asia\",\r\n        \"North Central US\",\r\n        \"South Central US\",\r\n        \"Central US\",\r\n        \"East US 2\",\r\n        \"Japan East\",\r\n        \"Japan West\",\r\n        \"Brazil South\",\r\n        \"Australia East\",\r\n        \"Australia Southeast\",\r\n        \"Central India\",\r\n        \"South India\",\r\n        \"West India\",\r\n        \"Canada Central\",\r\n        \"Canada East\",\r\n        \"West Central US\",\r\n        \"West US 2\",\r\n        \"UK West\",\r\n        \"UK South\",\r\n        \"Korea Central\",\r\n        \"Korea South\",\r\n        \"France Central\",\r\n        \"France South\",\r\n        \"Australia Central\",\r\n        \"Australia Central 2\"\r\n      ],\r\n      \"apiVersions\": [\r\n        \"2018-08-01\",\r\n        \"2018-07-01\",\r\n        \"2018-06-01\",\r\n        \"2018-05-01\",\r\n        \"2018-04-01\",\r\n        \"2018-03-01\",\r\n        \"2018-02-01\",\r\n        \"2018-01-01\",\r\n        \"2017-11-01\",\r\n        \"2017-10-01\",\r\n        \"2017-09-01\",\r\n        \"2017-08-01\",\r\n        \"2017-06-01\",\r\n        \"2017-04-01\",\r\n        \"2017-03-01\",\r\n        \"2016-12-01\",\r\n        \"2016-11-01\",\r\n        \"2016-10-01\",\r\n        \"2016-09-01\",\r\n        \"2016-08-01\",\r\n        \"2016-07-01\",\r\n        \"2016-06-01\",\r\n        \"2016-03-30\",\r\n        \"2015-06-15\",\r\n        \"2015-05-01-preview\",\r\n        \"2014-12-01-preview\"\r\n      ],\r\n      \"capabilities\": \"CrossResourceGroupResourceMove, CrossSubscriptionResourceMove\"\r\n    },\r\n    {\r\n      \"resourceType\": \"localNetworkGateways\",\r\n      \"locations\": [\r\n        \"West US\",\r\n        \"East US\",\r\n        \"North Europe\",\r\n        \"West Europe\",\r\n        \"East Asia\",\r\n        \"Southeast Asia\",\r\n        \"North Central US\",\r\n        \"South Central US\",\r\n        \"Central US\",\r\n        \"East US 2\",\r\n        \"Japan East\",\r\n        \"Japan West\",\r\n        \"Brazil South\",\r\n        \"Australia East\",\r\n        \"Australia Southeast\",\r\n        \"Central India\",\r\n        \"South India\",\r\n        \"West India\",\r\n        \"Canada Central\",\r\n        \"Canada East\",\r\n        \"West Central US\",\r\n        \"West US 2\",\r\n        \"UK West\",\r\n        \"UK South\",\r\n        \"Korea Central\",\r\n        \"Korea South\",\r\n        \"France Central\",\r\n        \"France South\",\r\n        \"Australia Central\",\r\n        \"Australia Central 2\"\r\n      ],\r\n      \"apiVersions\": [\r\n        \"2018-08-01\",\r\n        \"2018-07-01\",\r\n        \"2018-06-01\",\r\n        \"2018-05-01\",\r\n        \"2018-04-01\",\r\n        \"2018-03-01\",\r\n        \"2018-02-01\",\r\n        \"2018-01-01\",\r\n        \"2017-11-01\",\r\n        \"2017-10-01\",\r\n        \"2017-09-01\",\r\n        \"2017-08-01\",\r\n        \"2017-06-01\",\r\n        \"2017-04-01\",\r\n        \"2017-03-01\",\r\n        \"2016-12-01\",\r\n        \"2016-11-01\",\r\n        \"2016-10-01\",\r\n        \"2016-09-01\",\r\n        \"2016-08-01\",\r\n        \"2016-07-01\",\r\n        \"2016-06-01\",\r\n        \"2016-03-30\",\r\n        \"2015-06-15\",\r\n        \"2015-05-01-preview\",\r\n        \"2014-12-01-preview\"\r\n      ],\r\n      \"capabilities\": \"CrossResourceGroupResourceMove, CrossSubscriptionResourceMove\"\r\n    },\r\n    {\r\n      \"resourceType\": \"connections\",\r\n      \"locations\": [\r\n        \"West US\",\r\n        \"East US\",\r\n        \"North Europe\",\r\n        \"West Europe\",\r\n        \"East Asia\",\r\n        \"Southeast Asia\",\r\n        \"North Central US\",\r\n        \"South Central US\",\r\n        \"Central US\",\r\n        \"East US 2\",\r\n        \"Japan East\",\r\n        \"Japan West\",\r\n        \"Brazil South\",\r\n        \"Australia East\",\r\n        \"Australia Southeast\",\r\n        \"Central India\",\r\n        \"South India\",\r\n        \"West India\",\r\n        \"Canada Central\",\r\n        \"Canada East\",\r\n        \"West Central US\",\r\n        \"West US 2\",\r\n        \"UK West\",\r\n        \"UK South\",\r\n        \"Korea Central\",\r\n        \"Korea South\",\r\n        \"France Central\",\r\n        \"France South\",\r\n        \"Australia Central\",\r\n        \"Australia Central 2\"\r\n      ],\r\n      \"apiVersions\": [\r\n        \"2018-08-01\",\r\n        \"2018-07-01\",\r\n        \"2018-06-01\",\r\n        \"2018-05-01\",\r\n        \"2018-04-01\",\r\n        \"2018-03-01\",\r\n        \"2018-02-01\",\r\n        \"2018-01-01\",\r\n        \"2017-11-01\",\r\n        \"2017-10-01\",\r\n        \"2017-09-01\",\r\n        \"2017-08-01\",\r\n        \"2017-06-01\",\r\n        \"2017-04-01\",\r\n        \"2017-03-01\",\r\n        \"2016-12-01\",\r\n        \"2016-11-01\",\r\n        \"2016-10-01\",\r\n        \"2016-09-01\",\r\n        \"2016-08-01\",\r\n        \"2016-07-01\",\r\n        \"2016-06-01\",\r\n        \"2016-03-30\",\r\n        \"2015-06-15\",\r\n        \"2015-05-01-preview\",\r\n        \"2014-12-01-preview\"\r\n      ],\r\n      \"capabilities\": \"CrossResourceGroupResourceMove, CrossSubscriptionResourceMove\"\r\n    },\r\n    {\r\n      \"resourceType\": \"applicationGateways\",\r\n      \"locations\": [\r\n        \"West US\",\r\n        \"East US\",\r\n        \"North Europe\",\r\n        \"West Europe\",\r\n        \"East Asia\",\r\n        \"Southeast Asia\",\r\n        \"North Central US\",\r\n        \"South Central US\",\r\n        \"Central US\",\r\n        \"East US 2\",\r\n        \"Japan East\",\r\n        \"Japan West\",\r\n        \"Brazil South\",\r\n        \"Australia East\",\r\n        \"Australia Southeast\",\r\n        \"Central India\",\r\n        \"South India\",\r\n        \"West India\",\r\n        \"Canada Central\",\r\n        \"Canada East\",\r\n        \"West Central US\",\r\n        \"West US 2\",\r\n        \"UK West\",\r\n        \"UK South\",\r\n        \"Korea Central\",\r\n        \"Korea South\",\r\n        \"France Central\",\r\n        \"France South\",\r\n        \"Australia Central\",\r\n        \"Australia Central 2\"\r\n      ],\r\n      \"apiVersions\": [\r\n        \"2018-08-01\",\r\n        \"2018-07-01\",\r\n        \"2018-06-01\",\r\n        \"2018-05-01\",\r\n        \"2018-04-01\",\r\n        \"2018-03-01\",\r\n        \"2018-02-01\",\r\n        \"2018-01-01\",\r\n        \"2017-11-01\",\r\n        \"2017-10-01\",\r\n        \"2017-09-01\",\r\n        \"2017-08-01\",\r\n        \"2017-06-01\",\r\n        \"2017-04-01\",\r\n        \"2017-03-01\",\r\n        \"2016-12-01\",\r\n        \"2016-11-01\",\r\n        \"2016-10-01\",\r\n        \"2016-09-01\",\r\n        \"2016-08-01\",\r\n        \"2016-07-01\",\r\n        \"2016-06-01\",\r\n        \"2016-03-30\",\r\n        \"2015-06-15\",\r\n        \"2015-05-01-preview\",\r\n        \"2014-12-01-preview\"\r\n      ],\r\n      \"zoneMappings\": [\r\n        {\r\n          \"location\": \"East US 2\",\r\n          \"zones\": [\r\n            \"1\",\r\n            \"2\",\r\n            \"3\"\r\n          ]\r\n        },\r\n        {\r\n          \"location\": \"Central US\",\r\n          \"zones\": [\r\n            \"1\",\r\n            \"2\",\r\n            \"3\"\r\n          ]\r\n        },\r\n        {\r\n          \"location\": \"West Europe\",\r\n          \"zones\": [\r\n            \"1\",\r\n            \"2\",\r\n            \"3\"\r\n          ]\r\n        },\r\n        {\r\n          \"location\": \"France Central\",\r\n          \"zones\": [\r\n            \"1\",\r\n            \"2\",\r\n            \"3\"\r\n          ]\r\n        },\r\n        {\r\n          \"location\": \"Southeast Asia\",\r\n          \"zones\": [\r\n            \"1\",\r\n            \"2\",\r\n            \"3\"\r\n          ]\r\n        },\r\n        {\r\n          \"location\": \"West US 2\",\r\n          \"zones\": [\r\n            \"1\",\r\n            \"2\",\r\n            \"3\"\r\n          ]\r\n        },\r\n        {\r\n          \"location\": \"North Europe\",\r\n          \"zones\": [\r\n            \"1\",\r\n            \"2\",\r\n            \"3\"\r\n          ]\r\n        }\r\n      ],\r\n      \"capabilities\": \"None\"\r\n    },\r\n    {\r\n      \"resourceType\": \"locations\",\r\n      \"locations\": [],\r\n      \"apiVersions\": [\r\n        \"2018-08-01\",\r\n        \"2018-07-01\",\r\n        \"2018-06-01\",\r\n        \"2018-05-01\",\r\n        \"2018-04-01\",\r\n        \"2018-03-01\",\r\n        \"2018-02-01\",\r\n        \"2018-01-01\",\r\n        \"2017-11-01\",\r\n        \"2017-10-01\",\r\n        \"2017-09-01\",\r\n        \"2017-08-01\",\r\n        \"2017-06-01\",\r\n        \"2017-04-01\",\r\n        \"2017-03-01\",\r\n        \"2016-12-01\",\r\n        \"2016-11-01\",\r\n        \"2016-10-01\",\r\n        \"2016-09-01\",\r\n        \"2016-08-01\",\r\n        \"2016-07-01\",\r\n        \"2016-06-01\",\r\n        \"2016-03-30\",\r\n        \"2015-06-15\",\r\n        \"2015-05-01-preview\",\r\n        \"2014-12-01-preview\"\r\n      ]\r\n    },\r\n    {\r\n      \"resourceType\": \"locations/operations\",\r\n      \"locations\": [],\r\n      \"apiVersions\": [\r\n        \"2018-08-01\",\r\n        \"2018-07-01\",\r\n        \"2018-06-01\",\r\n        \"2018-05-01\",\r\n        \"2018-04-01\",\r\n        \"2018-03-01\",\r\n        \"2018-02-01\",\r\n        \"2018-01-01\",\r\n        \"2017-11-01\",\r\n        \"2017-10-01\",\r\n        \"2017-09-01\",\r\n        \"2017-08-01\",\r\n        \"2017-06-01\",\r\n        \"2017-04-01\",\r\n        \"2017-03-01\",\r\n        \"2016-12-01\",\r\n        \"2016-11-01\",\r\n        \"2016-10-01\",\r\n        \"2016-09-01\",\r\n        \"2016-08-01\",\r\n        \"2016-07-01\",\r\n        \"2016-06-01\",\r\n        \"2016-03-30\",\r\n        \"2015-06-15\",\r\n        \"2015-05-01-preview\",\r\n        \"2014-12-01-preview\"\r\n      ]\r\n    },\r\n    {\r\n      \"resourceType\": \"locations/operationResults\",\r\n      \"locations\": [],\r\n      \"apiVersions\": [\r\n        \"2018-08-01\",\r\n        \"2018-07-01\",\r\n        \"2018-06-01\",\r\n        \"2018-05-01\",\r\n        \"2018-04-01\",\r\n        \"2018-03-01\",\r\n        \"2018-02-01\",\r\n        \"2018-01-01\",\r\n        \"2017-11-01\",\r\n        \"2017-10-01\",\r\n        \"2017-09-01\",\r\n        \"2017-08-01\",\r\n        \"2017-06-01\",\r\n        \"2017-04-01\",\r\n        \"2017-03-01\",\r\n        \"2016-12-01\",\r\n        \"2016-11-01\",\r\n        \"2016-10-01\",\r\n        \"2016-09-01\",\r\n        \"2016-08-01\",\r\n        \"2016-07-01\",\r\n        \"2016-06-01\",\r\n        \"2016-03-30\",\r\n        \"2015-06-15\",\r\n        \"2015-05-01-preview\",\r\n        \"2014-12-01-preview\"\r\n      ]\r\n    },\r\n    {\r\n      \"resourceType\": \"locations/CheckDnsNameAvailability\",\r\n      \"locations\": [\r\n        \"West US\",\r\n        \"East US\",\r\n        \"North Europe\",\r\n        \"West Europe\",\r\n        \"East Asia\",\r\n        \"Southeast Asia\",\r\n        \"North Central US\",\r\n        \"South Central US\",\r\n        \"Central US\",\r\n        \"East US 2\",\r\n        \"Japan East\",\r\n        \"Japan West\",\r\n        \"Brazil South\",\r\n        \"Australia East\",\r\n        \"Australia Southeast\",\r\n        \"Central India\",\r\n        \"South India\",\r\n        \"West India\",\r\n        \"Canada Central\",\r\n        \"Canada East\",\r\n        \"West Central US\",\r\n        \"West US 2\",\r\n        \"UK West\",\r\n        \"UK South\",\r\n        \"Korea Central\",\r\n        \"Korea South\",\r\n        \"France Central\",\r\n        \"France South\",\r\n        \"Australia Central\",\r\n        \"Australia Central 2\"\r\n      ],\r\n      \"apiVersions\": [\r\n        \"2018-08-01\",\r\n        \"2018-07-01\",\r\n        \"2018-06-01\",\r\n        \"2018-05-01\",\r\n        \"2018-04-01\",\r\n        \"2018-03-01\",\r\n        \"2018-02-01\",\r\n        \"2018-01-01\",\r\n        \"2017-11-01\",\r\n        \"2017-10-01\",\r\n        \"2017-09-01\",\r\n        \"2017-08-01\",\r\n        \"2017-06-01\",\r\n        \"2017-04-01\",\r\n        \"2017-03-01\",\r\n        \"2016-12-01\",\r\n        \"2016-11-01\",\r\n        \"2016-10-01\",\r\n        \"2016-09-01\",\r\n        \"2016-08-01\",\r\n        \"2016-07-01\",\r\n        \"2016-06-01\",\r\n        \"2016-03-30\",\r\n        \"2015-06-15\",\r\n        \"2015-05-01-preview\",\r\n        \"2014-12-01-preview\"\r\n      ]\r\n    },\r\n    {\r\n      \"resourceType\": \"locations/usages\",\r\n      \"locations\": [\r\n        \"West US\",\r\n        \"East US\",\r\n        \"North Europe\",\r\n        \"West Europe\",\r\n        \"East Asia\",\r\n        \"Southeast Asia\",\r\n        \"North Central US\",\r\n        \"South Central US\",\r\n        \"Central US\",\r\n        \"East US 2\",\r\n        \"Japan East\",\r\n        \"Japan West\",\r\n        \"Brazil South\",\r\n        \"Australia East\",\r\n        \"Australia Southeast\",\r\n        \"Central India\",\r\n        \"South India\",\r\n        \"West India\",\r\n        \"Canada Central\",\r\n        \"Canada East\",\r\n        \"West Central US\",\r\n        \"West US 2\",\r\n        \"UK West\",\r\n        \"UK South\",\r\n        \"Korea Central\",\r\n        \"Korea South\",\r\n        \"France Central\",\r\n        \"France South\",\r\n        \"Australia Central\",\r\n        \"Australia Central 2\"\r\n      ],\r\n      \"apiVersions\": [\r\n        \"2018-08-01\",\r\n        \"2018-07-01\",\r\n        \"2018-06-01\",\r\n        \"2018-05-01\",\r\n        \"2018-04-01\",\r\n        \"2018-03-01\",\r\n        \"2018-02-01\",\r\n        \"2018-01-01\",\r\n        \"2017-11-01\",\r\n        \"2017-10-01\",\r\n        \"2017-09-01\",\r\n        \"2017-08-01\",\r\n        \"2017-06-01\",\r\n        \"2017-04-01\",\r\n        \"2017-03-01\",\r\n        \"2016-12-01\",\r\n        \"2016-11-01\",\r\n        \"2016-10-01\",\r\n        \"2016-09-01\",\r\n        \"2016-08-01\",\r\n        \"2016-07-01\",\r\n        \"2016-06-01\",\r\n        \"2016-03-30\",\r\n        \"2015-06-15\",\r\n        \"2015-05-01-preview\",\r\n        \"2014-12-01-preview\"\r\n      ]\r\n    },\r\n    {\r\n      \"resourceType\": \"locations/virtualNetworkAvailableEndpointServices\",\r\n      \"locations\": [\r\n        \"West US\",\r\n        \"East US\",\r\n        \"North Europe\",\r\n        \"West Europe\",\r\n        \"East Asia\",\r\n        \"Southeast Asia\",\r\n        \"North Central US\",\r\n        \"South Central US\",\r\n        \"Central US\",\r\n        \"East US 2\",\r\n        \"Japan East\",\r\n        \"Japan West\",\r\n        \"Brazil South\",\r\n        \"Australia East\",\r\n        \"Australia Southeast\",\r\n        \"Central India\",\r\n        \"South India\",\r\n        \"West India\",\r\n        \"Canada Central\",\r\n        \"Canada East\",\r\n        \"West Central US\",\r\n        \"West US 2\",\r\n        \"UK West\",\r\n        \"UK South\",\r\n        \"Korea Central\",\r\n        \"Korea South\",\r\n        \"France Central\",\r\n        \"France South\",\r\n        \"Australia Central\",\r\n        \"Australia Central 2\"\r\n      ],\r\n      \"apiVersions\": [\r\n        \"2018-08-01\",\r\n        \"2018-07-01\",\r\n        \"2018-06-01\",\r\n        \"2018-05-01\",\r\n        \"2018-04-01\",\r\n        \"2018-03-01\",\r\n        \"2018-02-01\",\r\n        \"2018-01-01\",\r\n        \"2017-11-01\",\r\n        \"2017-10-01\",\r\n        \"2017-09-01\",\r\n        \"2017-08-01\",\r\n        \"2017-06-01\",\r\n        \"2017-04-01\"\r\n      ]\r\n    },\r\n    {\r\n      \"resourceType\": \"locations/availableDelegations\",\r\n      \"locations\": [\r\n        \"West US\",\r\n        \"East US\",\r\n        \"North Europe\",\r\n        \"West Europe\",\r\n        \"East Asia\",\r\n        \"Southeast Asia\",\r\n        \"North Central US\",\r\n        \"South Central US\",\r\n        \"Central US\",\r\n        \"East US 2\",\r\n        \"Japan East\",\r\n        \"Japan West\",\r\n        \"Brazil South\",\r\n        \"Australia East\",\r\n        \"Australia Southeast\",\r\n        \"Central India\",\r\n        \"South India\",\r\n        \"West India\",\r\n        \"Canada Central\",\r\n        \"Canada East\",\r\n        \"West Central US\",\r\n        \"West US 2\",\r\n        \"UK West\",\r\n        \"UK South\",\r\n        \"Korea Central\",\r\n        \"Korea South\",\r\n        \"France Central\",\r\n        \"France South\",\r\n        \"Australia Central\",\r\n        \"Australia Central 2\"\r\n      ],\r\n      \"apiVersions\": [\r\n        \"2018-08-01\",\r\n        \"2018-07-01\",\r\n        \"2018-06-01\",\r\n        \"2018-05-01\",\r\n        \"2018-04-01\"\r\n      ]\r\n    },\r\n    {\r\n      \"resourceType\": \"locations/supportedVirtualMachineSizes\",\r\n      \"locations\": [\r\n        \"West US\",\r\n        \"East US\",\r\n        \"North Europe\",\r\n        \"West Europe\",\r\n        \"East Asia\",\r\n        \"Southeast Asia\",\r\n        \"North Central US\",\r\n        \"South Central US\",\r\n        \"Central US\",\r\n        \"East US 2\",\r\n        \"Japan East\",\r\n        \"Japan West\",\r\n        \"Brazil South\",\r\n        \"Australia East\",\r\n        \"Australia Southeast\",\r\n        \"Central India\",\r\n        \"South India\",\r\n        \"West India\",\r\n        \"Canada Central\",\r\n        \"Canada East\",\r\n        \"West Central US\",\r\n        \"West US 2\",\r\n        \"UK West\",\r\n        \"UK South\",\r\n        \"Korea Central\",\r\n        \"Korea South\",\r\n        \"France Central\",\r\n        \"France South\",\r\n        \"Australia Central\",\r\n        \"Australia Central 2\"\r\n      ],\r\n      \"apiVersions\": [\r\n        \"2018-08-01\",\r\n        \"2018-07-01\",\r\n        \"2018-06-01\",\r\n        \"2018-05-01\",\r\n        \"2018-04-01\"\r\n      ]\r\n    },\r\n    {\r\n      \"resourceType\": \"locations/checkAcceleratedNetworkingSupport\",\r\n      \"locations\": [\r\n        \"West US\",\r\n        \"East US\",\r\n        \"North Europe\",\r\n        \"West Europe\",\r\n        \"East Asia\",\r\n        \"Southeast Asia\",\r\n        \"North Central US\",\r\n        \"South Central US\",\r\n        \"Central US\",\r\n        \"East US 2\",\r\n        \"Japan East\",\r\n        \"Japan West\",\r\n        \"Brazil South\",\r\n        \"Australia East\",\r\n        \"Australia Southeast\",\r\n        \"Central India\",\r\n        \"South India\",\r\n        \"West India\",\r\n        \"Canada Central\",\r\n        \"Canada East\",\r\n        \"West Central US\",\r\n        \"West US 2\",\r\n        \"UK West\",\r\n        \"UK South\",\r\n        \"Korea Central\",\r\n        \"Korea South\",\r\n        \"France Central\",\r\n        \"France South\",\r\n        \"Australia Central\",\r\n        \"Australia Central 2\"\r\n      ],\r\n      \"apiVersions\": [\r\n        \"2018-08-01\",\r\n        \"2018-07-01\",\r\n        \"2018-06-01\",\r\n        \"2018-05-01\",\r\n        \"2018-04-01\"\r\n      ]\r\n    },\r\n    {\r\n      \"resourceType\": \"locations/validateResourceOwnership\",\r\n      \"locations\": [\r\n        \"West US\",\r\n        \"East US\",\r\n        \"North Europe\",\r\n        \"West Europe\",\r\n        \"East Asia\",\r\n        \"Southeast Asia\",\r\n        \"North Central US\",\r\n        \"South Central US\",\r\n        \"Central US\",\r\n        \"East US 2\",\r\n        \"Japan East\",\r\n        \"Japan West\",\r\n        \"Brazil South\",\r\n        \"Australia East\",\r\n        \"Australia Southeast\",\r\n        \"Central India\",\r\n        \"South India\",\r\n        \"West India\",\r\n        \"Canada Central\",\r\n        \"Canada East\",\r\n        \"West Central US\",\r\n        \"West US 2\",\r\n        \"UK West\",\r\n        \"UK South\",\r\n        \"Korea Central\",\r\n        \"Korea South\",\r\n        \"France Central\",\r\n        \"France South\",\r\n        \"Australia Central\",\r\n        \"Australia Central 2\"\r\n      ],\r\n      \"apiVersions\": [\r\n        \"2018-08-01\",\r\n        \"2018-07-01\",\r\n        \"2018-06-01\",\r\n        \"2018-05-01\",\r\n        \"2018-04-01\"\r\n      ]\r\n    },\r\n    {\r\n      \"resourceType\": \"locations/setResourceOwnership\",\r\n      \"locations\": [\r\n        \"West US\",\r\n        \"East US\",\r\n        \"North Europe\",\r\n        \"West Europe\",\r\n        \"East Asia\",\r\n        \"Southeast Asia\",\r\n        \"North Central US\",\r\n        \"South Central US\",\r\n        \"Central US\",\r\n        \"East US 2\",\r\n        \"Japan East\",\r\n        \"Japan West\",\r\n        \"Brazil South\",\r\n        \"Australia East\",\r\n        \"Australia Southeast\",\r\n        \"Central India\",\r\n        \"South India\",\r\n        \"West India\",\r\n        \"Canada Central\",\r\n        \"Canada East\",\r\n        \"West Central US\",\r\n        \"West US 2\",\r\n        \"UK West\",\r\n        \"UK South\",\r\n        \"Korea Central\",\r\n        \"Korea South\",\r\n        \"France Central\",\r\n        \"France South\",\r\n        \"Australia Central\",\r\n        \"Australia Central 2\"\r\n      ],\r\n      \"apiVersions\": [\r\n        \"2018-08-01\",\r\n        \"2018-07-01\",\r\n        \"2018-06-01\",\r\n        \"2018-05-01\",\r\n        \"2018-04-01\"\r\n      ]\r\n    },\r\n    {\r\n      \"resourceType\": \"locations/effectiveResourceOwnership\",\r\n      \"locations\": [\r\n        \"West US\",\r\n        \"East US\",\r\n        \"North Europe\",\r\n        \"West Europe\",\r\n        \"East Asia\",\r\n        \"Southeast Asia\",\r\n        \"North Central US\",\r\n        \"South Central US\",\r\n        \"Central US\",\r\n        \"East US 2\",\r\n        \"Japan East\",\r\n        \"Japan West\",\r\n        \"Brazil South\",\r\n        \"Australia East\",\r\n        \"Australia Southeast\",\r\n        \"Central India\",\r\n        \"South India\",\r\n        \"West India\",\r\n        \"Canada Central\",\r\n        \"Canada East\",\r\n        \"West Central US\",\r\n        \"West US 2\",\r\n        \"UK West\",\r\n        \"UK South\",\r\n        \"Korea Central\",\r\n        \"Korea South\",\r\n        \"France Central\",\r\n        \"France South\",\r\n        \"Australia Central\",\r\n        \"Australia Central 2\"\r\n      ],\r\n      \"apiVersions\": [\r\n        \"2018-08-01\",\r\n        \"2018-07-01\",\r\n        \"2018-06-01\",\r\n        \"2018-05-01\",\r\n        \"2018-04-01\"\r\n      ]\r\n    },\r\n    {\r\n      \"resourceType\": \"operations\",\r\n      \"locations\": [],\r\n      \"apiVersions\": [\r\n        \"2018-08-01\",\r\n        \"2018-07-01\",\r\n        \"2018-06-01\",\r\n        \"2018-05-01\",\r\n        \"2018-04-01\",\r\n        \"2018-03-01\",\r\n        \"2018-02-01\",\r\n        \"2018-01-01\",\r\n        \"2017-11-01\",\r\n        \"2017-10-01\",\r\n        \"2017-09-01\",\r\n        \"2017-08-01\",\r\n        \"2017-06-01\",\r\n        \"2017-04-01\",\r\n        \"2017-03-01\",\r\n        \"2016-12-01\",\r\n        \"2016-11-01\",\r\n        \"2016-10-01\",\r\n        \"2016-09-01\",\r\n        \"2016-08-01\",\r\n        \"2016-07-01\",\r\n        \"2016-06-01\",\r\n        \"2016-03-30\",\r\n        \"2015-06-15\",\r\n        \"2015-05-01-preview\",\r\n        \"2014-12-01-preview\"\r\n      ]\r\n    },\r\n    {\r\n      \"resourceType\": \"dnszones\",\r\n      \"locations\": [\r\n        \"global\"\r\n      ],\r\n      \"apiVersions\": [\r\n        \"2018-05-01\",\r\n        \"2018-03-01-preview\",\r\n        \"2017-10-01\",\r\n        \"2017-09-15-preview\",\r\n        \"2017-09-01\",\r\n        \"2016-04-01\",\r\n        \"2015-05-04-preview\"\r\n      ],\r\n      \"capabilities\": \"CrossResourceGroupResourceMove, CrossSubscriptionResourceMove\"\r\n    },\r\n    {\r\n      \"resourceType\": \"dnsOperationResults\",\r\n      \"locations\": [\r\n        \"global\"\r\n      ],\r\n      \"apiVersions\": [\r\n        \"2018-05-01\",\r\n        \"2018-03-01-preview\",\r\n        \"2017-10-01\",\r\n        \"2017-09-15-preview\",\r\n        \"2017-09-01\",\r\n        \"2016-04-01\"\r\n      ]\r\n    },\r\n    {\r\n      \"resourceType\": \"dnsOperationStatuses\",\r\n      \"locations\": [\r\n        \"global\"\r\n      ],\r\n      \"apiVersions\": [\r\n        \"2018-05-01\",\r\n        \"2018-03-01-preview\",\r\n        \"2017-10-01\",\r\n        \"2017-09-15-preview\",\r\n        \"2017-09-01\",\r\n        \"2016-04-01\"\r\n      ]\r\n    },\r\n    {\r\n      \"resourceType\": \"getDnsResourceReference\",\r\n      \"locations\": [\r\n        \"global\"\r\n      ],\r\n      \"apiVersions\": [\r\n        \"2018-05-01\"\r\n      ]\r\n    },\r\n    {\r\n      \"resourceType\": \"internalNotify\",\r\n      \"locations\": [\r\n        \"global\"\r\n      ],\r\n      \"apiVersions\": [\r\n        \"2018-05-01\"\r\n      ]\r\n    },\r\n    {\r\n      \"resourceType\": \"dnszones/A\",\r\n      \"locations\": [\r\n        \"global\"\r\n      ],\r\n      \"apiVersions\": [\r\n        \"2018-05-01\",\r\n        \"2018-03-01-preview\",\r\n        \"2017-10-01\",\r\n        \"2017-09-15-preview\",\r\n        \"2017-09-01\",\r\n        \"2016-04-01\",\r\n        \"2015-05-04-preview\"\r\n      ]\r\n    },\r\n    {\r\n      \"resourceType\": \"dnszones/AAAA\",\r\n      \"locations\": [\r\n        \"global\"\r\n      ],\r\n      \"apiVersions\": [\r\n        \"2018-05-01\",\r\n        \"2018-03-01-preview\",\r\n        \"2017-10-01\",\r\n        \"2017-09-15-preview\",\r\n        \"2017-09-01\",\r\n        \"2016-04-01\",\r\n        \"2015-05-04-preview\"\r\n      ]\r\n    },\r\n    {\r\n      \"resourceType\": \"dnszones/CNAME\",\r\n      \"locations\": [\r\n        \"global\"\r\n      ],\r\n      \"apiVersions\": [\r\n        \"2018-05-01\",\r\n        \"2018-03-01-preview\",\r\n        \"2017-10-01\",\r\n        \"2017-09-15-preview\",\r\n        \"2017-09-01\",\r\n        \"2016-04-01\",\r\n        \"2015-05-04-preview\"\r\n      ]\r\n    },\r\n    {\r\n      \"resourceType\": \"dnszones/PTR\",\r\n      \"locations\": [\r\n        \"global\"\r\n      ],\r\n      \"apiVersions\": [\r\n        \"2018-05-01\",\r\n        \"2018-03-01-preview\",\r\n        \"2017-10-01\",\r\n        \"2017-09-15-preview\",\r\n        \"2017-09-01\",\r\n        \"2016-04-01\",\r\n        \"2015-05-04-preview\"\r\n      ]\r\n    },\r\n    {\r\n      \"resourceType\": \"dnszones/MX\",\r\n      \"locations\": [\r\n        \"global\"\r\n      ],\r\n      \"apiVersions\": [\r\n        \"2018-05-01\",\r\n        \"2018-03-01-preview\",\r\n        \"2017-10-01\",\r\n        \"2017-09-15-preview\",\r\n        \"2017-09-01\",\r\n        \"2016-04-01\",\r\n        \"2015-05-04-preview\"\r\n      ]\r\n    },\r\n    {\r\n      \"resourceType\": \"dnszones/TXT\",\r\n      \"locations\": [\r\n        \"global\"\r\n      ],\r\n      \"apiVersions\": [\r\n        \"2018-05-01\",\r\n        \"2018-03-01-preview\",\r\n        \"2017-10-01\",\r\n        \"2017-09-15-preview\",\r\n        \"2017-09-01\",\r\n        \"2016-04-01\",\r\n        \"2015-05-04-preview\"\r\n      ]\r\n    },\r\n    {\r\n      \"resourceType\": \"dnszones/SRV\",\r\n      \"locations\": [\r\n        \"global\"\r\n      ],\r\n      \"apiVersions\": [\r\n        \"2018-05-01\",\r\n        \"2018-03-01-preview\",\r\n        \"2017-10-01\",\r\n        \"2017-09-15-preview\",\r\n        \"2017-09-01\",\r\n        \"2016-04-01\",\r\n        \"2015-05-04-preview\"\r\n      ]\r\n    },\r\n    {\r\n      \"resourceType\": \"dnszones/SOA\",\r\n      \"locations\": [\r\n        \"global\"\r\n      ],\r\n      \"apiVersions\": [\r\n        \"2018-05-01\",\r\n        \"2018-03-01-preview\",\r\n        \"2017-10-01\",\r\n        \"2017-09-15-preview\",\r\n        \"2017-09-01\",\r\n        \"2016-04-01\",\r\n        \"2015-05-04-preview\"\r\n      ]\r\n    },\r\n    {\r\n      \"resourceType\": \"dnszones/NS\",\r\n      \"locations\": [\r\n        \"global\"\r\n      ],\r\n      \"apiVersions\": [\r\n        \"2018-05-01\",\r\n        \"2018-03-01-preview\",\r\n        \"2017-10-01\",\r\n        \"2017-09-15-preview\",\r\n        \"2017-09-01\",\r\n        \"2016-04-01\",\r\n        \"2015-05-04-preview\"\r\n      ]\r\n    },\r\n    {\r\n      \"resourceType\": \"dnszones/CAA\",\r\n      \"locations\": [\r\n        \"global\"\r\n      ],\r\n      \"apiVersions\": [\r\n        \"2018-05-01\",\r\n        \"2018-03-01-preview\",\r\n        \"2017-10-01\",\r\n        \"2017-09-15-preview\",\r\n        \"2017-09-01\"\r\n      ]\r\n    },\r\n    {\r\n      \"resourceType\": \"dnszones/recordsets\",\r\n      \"locations\": [\r\n        \"global\"\r\n      ],\r\n      \"apiVersions\": [\r\n        \"2018-05-01\",\r\n        \"2018-03-01-preview\",\r\n        \"2017-10-01\",\r\n        \"2017-09-15-preview\",\r\n        \"2017-09-01\",\r\n        \"2016-04-01\",\r\n        \"2015-05-04-preview\"\r\n      ]\r\n    },\r\n    {\r\n      \"resourceType\": \"dnszones/all\",\r\n      \"locations\": [\r\n        \"global\"\r\n      ],\r\n      \"apiVersions\": [\r\n        \"2018-05-01\",\r\n        \"2018-03-01-preview\",\r\n        \"2017-10-01\",\r\n        \"2017-09-15-preview\",\r\n        \"2017-09-01\",\r\n        \"2016-04-01\",\r\n        \"2015-05-04-preview\"\r\n      ]\r\n    },\r\n    {\r\n      \"resourceType\": \"trafficmanagerprofiles\",\r\n      \"locations\": [\r\n        \"global\"\r\n      ],\r\n      \"apiVersions\": [\r\n        \"2018-04-01\",\r\n        \"2018-03-01\",\r\n        \"2018-02-01\",\r\n        \"2017-05-01\",\r\n        \"2017-03-01\",\r\n        \"2015-11-01\",\r\n        \"2015-04-28-preview\"\r\n      ],\r\n      \"capabilities\": \"CrossResourceGroupResourceMove, CrossSubscriptionResourceMove\"\r\n    },\r\n    {\r\n      \"resourceType\": \"trafficmanagerprofiles/heatMaps\",\r\n      \"locations\": [\r\n        \"global\"\r\n      ],\r\n      \"apiVersions\": [\r\n        \"2018-04-01\",\r\n        \"2018-03-01\",\r\n        \"2018-02-01\",\r\n        \"2017-09-01-preview\"\r\n      ]\r\n    },\r\n    {\r\n      \"resourceType\": \"checkTrafficManagerNameAvailability\",\r\n      \"locations\": [\r\n        \"global\"\r\n      ],\r\n      \"apiVersions\": [\r\n        \"2018-04-01\",\r\n        \"2018-03-01\",\r\n        \"2018-02-01\",\r\n        \"2017-05-01\",\r\n        \"2017-03-01\",\r\n        \"2015-11-01\",\r\n        \"2015-04-28-preview\"\r\n      ]\r\n    },\r\n    {\r\n      \"resourceType\": \"trafficManagerUserMetricsKeys\",\r\n      \"locations\": [\r\n        \"global\"\r\n      ],\r\n      \"apiVersions\": [\r\n        \"2018-04-01\",\r\n        \"2017-09-01-preview\"\r\n      ]\r\n    },\r\n    {\r\n      \"resourceType\": \"trafficManagerGeographicHierarchies\",\r\n      \"locations\": [\r\n        \"global\"\r\n      ],\r\n      \"apiVersions\": [\r\n        \"2018-04-01\",\r\n        \"2018-03-01\",\r\n        \"2018-02-01\",\r\n        \"2017-05-01\",\r\n        \"2017-03-01\"\r\n      ]\r\n    },\r\n    {\r\n      \"resourceType\": \"expressRouteCircuits\",\r\n      \"locations\": [\r\n        \"West US\",\r\n        \"East US\",\r\n        \"North Europe\",\r\n        \"West Europe\",\r\n        \"East Asia\",\r\n        \"Southeast Asia\",\r\n        \"North Central US\",\r\n        \"South Central US\",\r\n        \"Central US\",\r\n        \"East US 2\",\r\n        \"Japan East\",\r\n        \"Japan West\",\r\n        \"Brazil South\",\r\n        \"Australia East\",\r\n        \"Australia Southeast\",\r\n        \"Central India\",\r\n        \"South India\",\r\n        \"West India\",\r\n        \"Canada Central\",\r\n        \"Canada East\",\r\n        \"West Central US\",\r\n        \"West US 2\",\r\n        \"UK West\",\r\n        \"UK South\",\r\n        \"Korea Central\",\r\n        \"Korea South\",\r\n        \"France Central\",\r\n        \"France South\",\r\n        \"Australia Central\",\r\n        \"Australia Central 2\"\r\n      ],\r\n      \"apiVersions\": [\r\n        \"2018-08-01\",\r\n        \"2018-07-01\",\r\n        \"2018-06-01\",\r\n        \"2018-05-01\",\r\n        \"2018-04-01\",\r\n        \"2018-03-01\",\r\n        \"2018-02-01\",\r\n        \"2018-01-01\",\r\n        \"2017-11-01\",\r\n        \"2017-10-01\",\r\n        \"2017-09-01\",\r\n        \"2017-08-01\",\r\n        \"2017-06-01\",\r\n        \"2017-04-01\",\r\n        \"2017-03-01\",\r\n        \"2016-12-01\",\r\n        \"2016-11-01\",\r\n        \"2016-10-01\",\r\n        \"2016-09-01\",\r\n        \"2016-08-01\",\r\n        \"2016-07-01\",\r\n        \"2016-06-01\",\r\n        \"2016-03-30\",\r\n        \"2015-06-15\",\r\n        \"2015-05-01-preview\",\r\n        \"2014-12-01-preview\"\r\n      ],\r\n      \"capabilities\": \"None\"\r\n    },\r\n    {\r\n      \"resourceType\": \"expressRouteServiceProviders\",\r\n      \"locations\": [],\r\n      \"apiVersions\": [\r\n        \"2018-08-01\",\r\n        \"2018-07-01\",\r\n        \"2018-06-01\",\r\n        \"2018-05-01\",\r\n        \"2018-04-01\",\r\n        \"2018-03-01\",\r\n        \"2018-02-01\",\r\n        \"2018-01-01\",\r\n        \"2017-11-01\",\r\n        \"2017-10-01\",\r\n        \"2017-09-01\",\r\n        \"2017-08-01\",\r\n        \"2017-06-01\",\r\n        \"2017-04-01\",\r\n        \"2017-03-01\",\r\n        \"2016-12-01\",\r\n        \"2016-11-01\",\r\n        \"2016-10-01\",\r\n        \"2016-09-01\",\r\n        \"2016-08-01\",\r\n        \"2016-07-01\",\r\n        \"2016-06-01\",\r\n        \"2016-03-30\",\r\n        \"2015-06-15\",\r\n        \"2015-05-01-preview\",\r\n        \"2014-12-01-preview\"\r\n      ]\r\n    },\r\n    {\r\n      \"resourceType\": \"applicationGatewayAvailableWafRuleSets\",\r\n      \"locations\": [],\r\n      \"apiVersions\": [\r\n        \"2018-08-01\",\r\n        \"2018-07-01\",\r\n        \"2018-06-01\",\r\n        \"2018-05-01\",\r\n        \"2018-04-01\",\r\n        \"2018-03-01\",\r\n        \"2018-02-01\",\r\n        \"2018-01-01\",\r\n        \"2017-11-01\",\r\n        \"2017-10-01\",\r\n        \"2017-09-01\",\r\n        \"2017-08-01\",\r\n        \"2017-06-01\",\r\n        \"2017-04-01\",\r\n        \"2017-03-01\"\r\n      ]\r\n    },\r\n    {\r\n      \"resourceType\": \"applicationGatewayAvailableSslOptions\",\r\n      \"locations\": [],\r\n      \"apiVersions\": [\r\n        \"2018-08-01\",\r\n        \"2018-07-01\",\r\n        \"2018-06-01\",\r\n        \"2018-05-01\",\r\n        \"2018-04-01\",\r\n        \"2018-03-01\",\r\n        \"2018-02-01\",\r\n        \"2018-01-01\",\r\n        \"2017-11-01\",\r\n        \"2017-10-01\",\r\n        \"2017-09-01\",\r\n        \"2017-08-01\",\r\n        \"2017-06-01\"\r\n      ]\r\n    },\r\n    {\r\n      \"resourceType\": \"routeFilters\",\r\n      \"locations\": [\r\n        \"West US\",\r\n        \"East US\",\r\n        \"North Europe\",\r\n        \"West Europe\",\r\n        \"East Asia\",\r\n        \"Southeast Asia\",\r\n        \"North Central US\",\r\n        \"South Central US\",\r\n        \"Central US\",\r\n        \"East US 2\",\r\n        \"Japan East\",\r\n        \"Japan West\",\r\n        \"Brazil South\",\r\n        \"Australia East\",\r\n        \"Australia Southeast\",\r\n        \"Central India\",\r\n        \"South India\",\r\n        \"West India\",\r\n        \"Canada Central\",\r\n        \"Canada East\",\r\n        \"West Central US\",\r\n        \"West US 2\",\r\n        \"UK West\",\r\n        \"UK South\",\r\n        \"Korea Central\",\r\n        \"Korea South\",\r\n        \"France Central\",\r\n        \"France South\",\r\n        \"Australia Central\",\r\n        \"Australia Central 2\"\r\n      ],\r\n      \"apiVersions\": [\r\n        \"2018-08-01\",\r\n        \"2018-07-01\",\r\n        \"2018-06-01\",\r\n        \"2018-05-01\",\r\n        \"2018-04-01\",\r\n        \"2018-03-01\",\r\n        \"2018-02-01\",\r\n        \"2018-01-01\",\r\n        \"2017-11-01\",\r\n        \"2017-10-01\",\r\n        \"2017-09-01\",\r\n        \"2017-08-01\",\r\n        \"2017-06-01\",\r\n        \"2017-04-01\",\r\n        \"2017-03-01\",\r\n        \"2016-12-01\"\r\n      ],\r\n      \"capabilities\": \"None\"\r\n    },\r\n    {\r\n      \"resourceType\": \"bgpServiceCommunities\",\r\n      \"locations\": [],\r\n      \"apiVersions\": [\r\n        \"2018-08-01\",\r\n        \"2018-07-01\",\r\n        \"2018-06-01\",\r\n        \"2018-05-01\",\r\n        \"2018-04-01\",\r\n        \"2018-03-01\",\r\n        \"2018-02-01\",\r\n        \"2018-01-01\",\r\n        \"2017-11-01\",\r\n        \"2017-10-01\",\r\n        \"2017-09-01\",\r\n        \"2017-08-01\",\r\n        \"2017-06-01\",\r\n        \"2017-04-01\",\r\n        \"2017-03-01\",\r\n        \"2016-12-01\"\r\n      ]\r\n    },\r\n    {\r\n      \"resourceType\": \"expressRoutePortsLocations\",\r\n      \"locations\": [],\r\n      \"apiVersions\": [\r\n        \"2018-08-01\"\r\n      ]\r\n    },\r\n    {\r\n      \"resourceType\": \"expressRoutePorts\",\r\n      \"locations\": [\r\n        \"West US\",\r\n        \"East US\",\r\n        \"North Europe\",\r\n        \"West Europe\",\r\n        \"East Asia\",\r\n        \"Southeast Asia\",\r\n        \"North Central US\",\r\n        \"South Central US\",\r\n        \"Central US\",\r\n        \"East US 2\",\r\n        \"Japan East\",\r\n        \"Japan West\",\r\n        \"Brazil South\",\r\n        \"Australia East\",\r\n        \"Australia Southeast\",\r\n        \"Central India\",\r\n        \"South India\",\r\n        \"West India\",\r\n        \"Canada Central\",\r\n        \"Canada East\",\r\n        \"West Central US\",\r\n        \"West US 2\",\r\n        \"UK West\",\r\n        \"UK South\",\r\n        \"Korea Central\",\r\n        \"Korea South\",\r\n        \"France Central\",\r\n        \"France South\",\r\n        \"Australia Central\",\r\n        \"Australia Central 2\"\r\n      ],\r\n      \"apiVersions\": [\r\n        \"2018-08-01\",\r\n        \"2018-07-01\"\r\n      ],\r\n      \"capabilities\": \"None\"\r\n    },\r\n    {\r\n      \"resourceType\": \"azureFirewalls\",\r\n      \"locations\": [\r\n        \"West US\",\r\n        \"East US\",\r\n        \"North Europe\",\r\n        \"West Europe\",\r\n        \"East Asia\",\r\n        \"Southeast Asia\",\r\n        \"North Central US\",\r\n        \"South Central US\",\r\n        \"Central US\",\r\n        \"East US 2\",\r\n        \"Brazil South\",\r\n        \"Australia East\",\r\n        \"Australia Southeast\",\r\n        \"Central India\",\r\n        \"South India\",\r\n        \"West India\",\r\n        \"Canada Central\",\r\n        \"Canada East\",\r\n        \"West Central US\",\r\n        \"West US 2\",\r\n        \"UK West\",\r\n        \"UK South\",\r\n        \"France Central\",\r\n        \"France South\",\r\n        \"Australia Central\",\r\n        \"Australia Central 2\"\r\n      ],\r\n      \"apiVersions\": [\r\n        \"2018-08-01\",\r\n        \"2018-07-01\",\r\n        \"2018-06-01\",\r\n        \"2018-05-01\",\r\n        \"2018-04-01\"\r\n      ],\r\n      \"capabilities\": \"CrossResourceGroupResourceMove, CrossSubscriptionResourceMove\"\r\n    },\r\n    {\r\n      \"resourceType\": \"azureFirewallFqdnTags\",\r\n      \"locations\": [],\r\n      \"apiVersions\": [\r\n        \"2018-08-01\"\r\n      ]\r\n    },\r\n    {\r\n      \"resourceType\": \"virtualNetworkTaps\",\r\n      \"locations\": [\r\n        \"West US\",\r\n        \"East US\",\r\n        \"North Europe\",\r\n        \"West Europe\",\r\n        \"East Asia\",\r\n        \"Southeast Asia\",\r\n        \"North Central US\",\r\n        \"South Central US\",\r\n        \"Central US\",\r\n        \"East US 2\",\r\n        \"Japan East\",\r\n        \"Japan West\",\r\n        \"Brazil South\",\r\n        \"Australia East\",\r\n        \"Australia Southeast\",\r\n        \"Central India\",\r\n        \"South India\",\r\n        \"West India\",\r\n        \"Canada Central\",\r\n        \"Canada East\",\r\n        \"West Central US\",\r\n        \"West US 2\",\r\n        \"UK West\",\r\n        \"UK South\",\r\n        \"Korea Central\",\r\n        \"Korea South\",\r\n        \"France Central\",\r\n        \"France South\",\r\n        \"Australia Central\",\r\n        \"Australia Central 2\"\r\n      ],\r\n      \"apiVersions\": [\r\n        \"2018-08-01\"\r\n      ],\r\n      \"capabilities\": \"None\"\r\n    },\r\n    {\r\n      \"resourceType\": \"ddosProtectionPlans\",\r\n      \"locations\": [\r\n        \"West US\",\r\n        \"East US\",\r\n        \"North Europe\",\r\n        \"West Europe\",\r\n        \"East Asia\",\r\n        \"Southeast Asia\",\r\n        \"North Central US\",\r\n        \"South Central US\",\r\n        \"Central US\",\r\n        \"East US 2\",\r\n        \"Japan East\",\r\n        \"Japan West\",\r\n        \"Brazil South\",\r\n        \"Australia East\",\r\n        \"Australia Southeast\",\r\n        \"Central India\",\r\n        \"South India\",\r\n        \"West India\",\r\n        \"Canada Central\",\r\n        \"Canada East\",\r\n        \"West Central US\",\r\n        \"West US 2\",\r\n        \"UK West\",\r\n        \"UK South\",\r\n        \"Korea Central\",\r\n        \"Korea South\",\r\n        \"France Central\",\r\n        \"France South\",\r\n        \"Australia Central\",\r\n        \"Australia Central 2\"\r\n      ],\r\n      \"apiVersions\": [\r\n        \"2018-08-01\",\r\n        \"2018-07-01\",\r\n        \"2018-06-01\",\r\n        \"2018-05-01\",\r\n        \"2018-04-01\",\r\n        \"2018-03-01\",\r\n        \"2018-02-01\"\r\n      ],\r\n      \"capabilities\": \"None\"\r\n    },\r\n    {\r\n      \"resourceType\": \"networkProfiles\",\r\n      \"locations\": [\r\n        \"West US\",\r\n        \"East US\",\r\n        \"North Europe\",\r\n        \"West Europe\",\r\n        \"East Asia\",\r\n        \"Southeast Asia\",\r\n        \"North Central US\",\r\n        \"South Central US\",\r\n        \"Central US\",\r\n        \"East US 2\",\r\n        \"Japan East\",\r\n        \"Japan West\",\r\n        \"Brazil South\",\r\n        \"Australia East\",\r\n        \"Australia Southeast\",\r\n        \"Central India\",\r\n        \"South India\",\r\n        \"West India\",\r\n        \"Canada Central\",\r\n        \"Canada East\",\r\n        \"West Central US\",\r\n        \"West US 2\",\r\n        \"UK West\",\r\n        \"UK South\",\r\n        \"Korea Central\",\r\n        \"Korea South\",\r\n        \"France Central\",\r\n        \"France South\",\r\n        \"Australia Central\",\r\n        \"Australia Central 2\"\r\n      ],\r\n      \"apiVersions\": [\r\n        \"2018-08-01\",\r\n        \"2018-07-01\",\r\n        \"2018-06-01\",\r\n        \"2018-05-01\"\r\n      ],\r\n      \"capabilities\": \"None\"\r\n    },\r\n    {\r\n      \"resourceType\": \"checkFrontdoorNameAvailability\",\r\n      \"locations\": [\r\n        \"global\",\r\n        \"Central US\",\r\n        \"East US\",\r\n        \"East US 2\",\r\n        \"North Central US\",\r\n        \"South Central US\",\r\n        \"West US\",\r\n        \"North Europe\",\r\n        \"West Europe\",\r\n        \"East Asia\",\r\n        \"Southeast Asia\",\r\n        \"Japan East\",\r\n        \"Japan West\",\r\n        \"Brazil South\",\r\n        \"Australia East\",\r\n        \"Australia Southeast\"\r\n      ],\r\n      \"apiVersions\": [\r\n        \"2018-08-01\"\r\n      ]\r\n    },\r\n    {\r\n      \"resourceType\": \"locations/bareMetalTenants\",\r\n      \"locations\": [\r\n        \"West Central US\"\r\n      ],\r\n      \"apiVersions\": [\r\n        \"2018-08-01\",\r\n        \"2018-07-01\"\r\n      ]\r\n    },\r\n    {\r\n      \"resourceType\": \"secureGateways\",\r\n      \"locations\": [\r\n        \"West US\",\r\n        \"East US\",\r\n        \"North Europe\",\r\n        \"West Europe\",\r\n        \"North Central US\",\r\n        \"South Central US\",\r\n        \"Central US\",\r\n        \"East US 2\",\r\n        \"West Central US\",\r\n        \"West US 2\",\r\n        \"UK West\",\r\n        \"UK South\",\r\n        \"Central US EUAP\",\r\n        \"East US 2 EUAP\"\r\n      ],\r\n      \"apiVersions\": [\r\n        \"2018-08-01\",\r\n        \"2018-07-01\",\r\n        \"2018-06-01\",\r\n        \"2018-05-01\",\r\n        \"2018-04-01\",\r\n        \"2018-03-01\",\r\n        \"2018-02-01\",\r\n        \"2018-01-01\"\r\n      ],\r\n      \"capabilities\": \"CrossResourceGroupResourceMove, CrossSubscriptionResourceMove\"\r\n    }\r\n  ],\r\n  \"registrationState\": \"Registered\"\r\n}",
-      "ResponseHeaders": {
-        "Content-Length": [
-          "35728"
-        ],
-        "Content-Type": [
-          "application/json; charset=utf-8"
-        ],
-        "Expires": [
-          "-1"
-        ],
-        "Pragma": [
-          "no-cache"
-        ],
-        "x-ms-ratelimit-remaining-subscription-reads": [
-          "11904"
-        ],
-        "x-ms-request-id": [
-          "c365fabb-1430-42cc-a056-8f3755a3aa72"
-        ],
-        "x-ms-correlation-request-id": [
-          "c365fabb-1430-42cc-a056-8f3755a3aa72"
-        ],
-        "x-ms-routing-request-id": [
-          "BRAZILUS:20180908T180015Z:c365fabb-1430-42cc-a056-8f3755a3aa72"
-        ],
-        "Strict-Transport-Security": [
-          "max-age=31536000; includeSubDomains"
-        ],
-        "X-Content-Type-Options": [
-          "nosniff"
-        ],
-        "Cache-Control": [
-          "no-cache"
-        ],
-        "Date": [
-          "Sat, 08 Sep 2018 18:00:15 GMT"
-        ]
-      },
-      "StatusCode": 200
-    },
-    {
-      "RequestUri": "/subscriptions/d2ad5196-2292-4080-b209-ce4399b0a807/resourcegroups/ps3924?api-version=2016-09-01",
-      "EncodedRequestUri": "L3N1YnNjcmlwdGlvbnMvZDJhZDUxOTYtMjI5Mi00MDgwLWIyMDktY2U0Mzk5YjBhODA3L3Jlc291cmNlZ3JvdXBzL3BzMzkyND9hcGktdmVyc2lvbj0yMDE2LTA5LTAx",
-=======
+      "ResponseBody": "{\r\n  \"id\": \"/subscriptions/947d47b4-7883-4bb9-9d85-c5e8e2f572ce/resourceGroups/ps6658\",\r\n  \"name\": \"ps6658\",\r\n  \"location\": \"westcentralus\",\r\n  \"properties\": {\r\n    \"provisioningState\": \"Succeeded\"\r\n  }\r\n}",
+      "ResponseHeaders": {
+        "Content-Length": [
+          "172"
+        ],
+        "Content-Type": [
+          "application/json; charset=utf-8"
+        ],
+        "Expires": [
+          "-1"
+        ],
+        "Pragma": [
+          "no-cache"
+        ],
+        "x-ms-ratelimit-remaining-subscription-writes": [
+          "1179"
+        ],
+        "x-ms-request-id": [
+          "397b946d-93ac-49b7-b9c0-740a5bf88b01"
+        ],
+        "x-ms-correlation-request-id": [
+          "397b946d-93ac-49b7-b9c0-740a5bf88b01"
+        ],
+        "x-ms-routing-request-id": [
+          "BRAZILUS:20180907T083614Z:397b946d-93ac-49b7-b9c0-740a5bf88b01"
+        ],
+        "Strict-Transport-Security": [
+          "max-age=31536000; includeSubDomains"
+        ],
+        "X-Content-Type-Options": [
+          "nosniff"
+        ],
+        "Cache-Control": [
+          "no-cache"
+        ],
+        "Date": [
+          "Fri, 07 Sep 2018 08:36:14 GMT"
+        ]
+      },
+      "StatusCode": 201
+    },
+    {
+      "RequestUri": "/subscriptions/947d47b4-7883-4bb9-9d85-c5e8e2f572ce/resourceGroups/ps6658/providers/Microsoft.Network/routeTables/ps3192?api-version=2018-08-01",
+      "EncodedRequestUri": "L3N1YnNjcmlwdGlvbnMvOTQ3ZDQ3YjQtNzg4My00YmI5LTlkODUtYzVlOGUyZjU3MmNlL3Jlc291cmNlR3JvdXBzL3BzNjY1OC9wcm92aWRlcnMvTWljcm9zb2Z0Lk5ldHdvcmsvcm91dGVUYWJsZXMvcHMzMTkyP2FwaS12ZXJzaW9uPTIwMTgtMDgtMDE=",
+      "RequestMethod": "GET",
+      "RequestBody": "",
+      "RequestHeaders": {
+        "x-ms-client-request-id": [
+          "79499147-1b98-4a43-b44d-351ca1a5490c"
+        ],
+        "accept-language": [
+          "en-US"
+        ],
+        "User-Agent": [
+          "FxVersion/4.7.3132.0",
+          "OSName/Windows10Enterprise",
+          "OSVersion/6.3.17134",
+          "Microsoft.Azure.Management.Network.NetworkManagementClient/20.0.0.0"
+        ]
+      },
+      "ResponseBody": "{\r\n  \"error\": {\r\n    \"code\": \"ResourceNotFound\",\r\n    \"message\": \"The Resource 'Microsoft.Network/routeTables/ps3192' under resource group 'ps6658' was not found.\"\r\n  }\r\n}",
+      "ResponseHeaders": {
+        "Content-Length": [
+          "146"
+        ],
+        "Content-Type": [
+          "application/json; charset=utf-8"
+        ],
+        "Expires": [
+          "-1"
+        ],
+        "Pragma": [
+          "no-cache"
+        ],
+        "x-ms-failure-cause": [
+          "gateway"
+        ],
+        "x-ms-request-id": [
+          "e6923885-75fb-4ff4-9c76-fcf7c09e522a"
+        ],
+        "x-ms-correlation-request-id": [
+          "e6923885-75fb-4ff4-9c76-fcf7c09e522a"
+        ],
+        "x-ms-routing-request-id": [
+          "BRAZILUS:20180907T083615Z:e6923885-75fb-4ff4-9c76-fcf7c09e522a"
+        ],
+        "Strict-Transport-Security": [
+          "max-age=31536000; includeSubDomains"
+        ],
+        "X-Content-Type-Options": [
+          "nosniff"
+        ],
+        "Cache-Control": [
+          "no-cache"
+        ],
+        "Date": [
+          "Fri, 07 Sep 2018 08:36:14 GMT"
+        ]
+      },
+      "StatusCode": 404
+    },
+    {
+      "RequestUri": "/subscriptions/947d47b4-7883-4bb9-9d85-c5e8e2f572ce/resourceGroups/ps6658/providers/Microsoft.Network/routeTables/ps3192?api-version=2018-08-01",
+      "EncodedRequestUri": "L3N1YnNjcmlwdGlvbnMvOTQ3ZDQ3YjQtNzg4My00YmI5LTlkODUtYzVlOGUyZjU3MmNlL3Jlc291cmNlR3JvdXBzL3BzNjY1OC9wcm92aWRlcnMvTWljcm9zb2Z0Lk5ldHdvcmsvcm91dGVUYWJsZXMvcHMzMTkyP2FwaS12ZXJzaW9uPTIwMTgtMDgtMDE=",
+      "RequestMethod": "GET",
+      "RequestBody": "",
+      "RequestHeaders": {
+        "User-Agent": [
+          "FxVersion/4.7.3132.0",
+          "OSName/Windows10Enterprise",
+          "OSVersion/6.3.17134",
+          "Microsoft.Azure.Management.Network.NetworkManagementClient/20.0.0.0"
+        ]
+      },
+      "ResponseBody": "{\r\n  \"name\": \"ps3192\",\r\n  \"id\": \"/subscriptions/947d47b4-7883-4bb9-9d85-c5e8e2f572ce/resourceGroups/ps6658/providers/Microsoft.Network/routeTables/ps3192\",\r\n  \"etag\": \"W/\\\"6cd9ae50-5b09-4182-8adb-0f9c8002dee9\\\"\",\r\n  \"type\": \"Microsoft.Network/routeTables\",\r\n  \"location\": \"westcentralus\",\r\n  \"properties\": {\r\n    \"provisioningState\": \"Succeeded\",\r\n    \"resourceGuid\": \"c9eef845-b311-442c-a0d3-384a9f01eb3c\",\r\n    \"disableBgpRoutePropagation\": false,\r\n    \"routes\": [\r\n      {\r\n        \"name\": \"route1\",\r\n        \"id\": \"/subscriptions/947d47b4-7883-4bb9-9d85-c5e8e2f572ce/resourceGroups/ps6658/providers/Microsoft.Network/routeTables/ps3192/routes/route1\",\r\n        \"etag\": \"W/\\\"6cd9ae50-5b09-4182-8adb-0f9c8002dee9\\\"\",\r\n        \"properties\": {\r\n          \"provisioningState\": \"Succeeded\",\r\n          \"addressPrefix\": \"192.168.1.0/24\",\r\n          \"nextHopType\": \"VirtualAppliance\",\r\n          \"nextHopIpAddress\": \"23.108.1.1\"\r\n        },\r\n        \"type\": \"Microsoft.Network/routeTables/routes\"\r\n      }\r\n    ]\r\n  }\r\n}",
+      "ResponseHeaders": {
+        "Content-Length": [
+          "1016"
+        ],
+        "Content-Type": [
+          "application/json; charset=utf-8"
+        ],
+        "Expires": [
+          "-1"
+        ],
+        "Pragma": [
+          "no-cache"
+        ],
+        "x-ms-request-id": [
+          "ab9933f1-d287-4bcf-90ac-44f244ec760c"
+        ],
+        "x-ms-correlation-request-id": [
+          "96fcfd21-012c-471d-bb6f-f8fd0869d626"
+        ],
+        "Strict-Transport-Security": [
+          "max-age=31536000; includeSubDomains"
+        ],
+        "Cache-Control": [
+          "no-cache"
+        ],
+        "ETag": [
+          "W/\"6cd9ae50-5b09-4182-8adb-0f9c8002dee9\""
+        ],
+        "Server": [
+          "Microsoft-HTTPAPI/2.0",
+          "Microsoft-HTTPAPI/2.0"
+        ],
+        "x-ms-ratelimit-remaining-subscription-reads": [
+          "11986"
+        ],
+        "x-ms-routing-request-id": [
+          "BRAZILUS:20180907T083627Z:96fcfd21-012c-471d-bb6f-f8fd0869d626"
+        ],
+        "X-Content-Type-Options": [
+          "nosniff"
+        ],
+        "Date": [
+          "Fri, 07 Sep 2018 08:36:27 GMT"
+        ]
+      },
+      "StatusCode": 200
+    },
+    {
+      "RequestUri": "/subscriptions/947d47b4-7883-4bb9-9d85-c5e8e2f572ce/resourceGroups/ps6658/providers/Microsoft.Network/routeTables/ps3192?api-version=2018-08-01",
+      "EncodedRequestUri": "L3N1YnNjcmlwdGlvbnMvOTQ3ZDQ3YjQtNzg4My00YmI5LTlkODUtYzVlOGUyZjU3MmNlL3Jlc291cmNlR3JvdXBzL3BzNjY1OC9wcm92aWRlcnMvTWljcm9zb2Z0Lk5ldHdvcmsvcm91dGVUYWJsZXMvcHMzMTkyP2FwaS12ZXJzaW9uPTIwMTgtMDgtMDE=",
+      "RequestMethod": "GET",
+      "RequestBody": "",
+      "RequestHeaders": {
+        "x-ms-client-request-id": [
+          "a2043ebc-c984-4c80-a6d2-dc11db94c31d"
+        ],
+        "accept-language": [
+          "en-US"
+        ],
+        "User-Agent": [
+          "FxVersion/4.7.3132.0",
+          "OSName/Windows10Enterprise",
+          "OSVersion/6.3.17134",
+          "Microsoft.Azure.Management.Network.NetworkManagementClient/20.0.0.0"
+        ]
+      },
+      "ResponseBody": "{\r\n  \"name\": \"ps3192\",\r\n  \"id\": \"/subscriptions/947d47b4-7883-4bb9-9d85-c5e8e2f572ce/resourceGroups/ps6658/providers/Microsoft.Network/routeTables/ps3192\",\r\n  \"etag\": \"W/\\\"6cd9ae50-5b09-4182-8adb-0f9c8002dee9\\\"\",\r\n  \"type\": \"Microsoft.Network/routeTables\",\r\n  \"location\": \"westcentralus\",\r\n  \"properties\": {\r\n    \"provisioningState\": \"Succeeded\",\r\n    \"resourceGuid\": \"c9eef845-b311-442c-a0d3-384a9f01eb3c\",\r\n    \"disableBgpRoutePropagation\": false,\r\n    \"routes\": [\r\n      {\r\n        \"name\": \"route1\",\r\n        \"id\": \"/subscriptions/947d47b4-7883-4bb9-9d85-c5e8e2f572ce/resourceGroups/ps6658/providers/Microsoft.Network/routeTables/ps3192/routes/route1\",\r\n        \"etag\": \"W/\\\"6cd9ae50-5b09-4182-8adb-0f9c8002dee9\\\"\",\r\n        \"properties\": {\r\n          \"provisioningState\": \"Succeeded\",\r\n          \"addressPrefix\": \"192.168.1.0/24\",\r\n          \"nextHopType\": \"VirtualAppliance\",\r\n          \"nextHopIpAddress\": \"23.108.1.1\"\r\n        },\r\n        \"type\": \"Microsoft.Network/routeTables/routes\"\r\n      }\r\n    ]\r\n  }\r\n}",
+      "ResponseHeaders": {
+        "Content-Length": [
+          "1016"
+        ],
+        "Content-Type": [
+          "application/json; charset=utf-8"
+        ],
+        "Expires": [
+          "-1"
+        ],
+        "Pragma": [
+          "no-cache"
+        ],
+        "x-ms-request-id": [
+          "a0ff526c-a6c8-4266-a9d4-cf372c4803fb"
+        ],
+        "x-ms-correlation-request-id": [
+          "e0479d14-4b06-45b2-862b-0e1c262f05c6"
+        ],
+        "Strict-Transport-Security": [
+          "max-age=31536000; includeSubDomains"
+        ],
+        "Cache-Control": [
+          "no-cache"
+        ],
+        "ETag": [
+          "W/\"6cd9ae50-5b09-4182-8adb-0f9c8002dee9\""
+        ],
+        "Server": [
+          "Microsoft-HTTPAPI/2.0",
+          "Microsoft-HTTPAPI/2.0"
+        ],
+        "x-ms-ratelimit-remaining-subscription-reads": [
+          "11985"
+        ],
+        "x-ms-routing-request-id": [
+          "BRAZILUS:20180907T083627Z:e0479d14-4b06-45b2-862b-0e1c262f05c6"
+        ],
+        "X-Content-Type-Options": [
+          "nosniff"
+        ],
+        "Date": [
+          "Fri, 07 Sep 2018 08:36:27 GMT"
+        ]
+      },
+      "StatusCode": 200
+    },
+    {
+      "RequestUri": "/subscriptions/947d47b4-7883-4bb9-9d85-c5e8e2f572ce/resourceGroups/ps6658/providers/Microsoft.Network/routeTables/ps3192?api-version=2018-08-01",
+      "EncodedRequestUri": "L3N1YnNjcmlwdGlvbnMvOTQ3ZDQ3YjQtNzg4My00YmI5LTlkODUtYzVlOGUyZjU3MmNlL3Jlc291cmNlR3JvdXBzL3BzNjY1OC9wcm92aWRlcnMvTWljcm9zb2Z0Lk5ldHdvcmsvcm91dGVUYWJsZXMvcHMzMTkyP2FwaS12ZXJzaW9uPTIwMTgtMDgtMDE=",
+      "RequestMethod": "GET",
+      "RequestBody": "",
+      "RequestHeaders": {
+        "x-ms-client-request-id": [
+          "157a8887-a36b-4e1e-8329-d3489855d836"
+        ],
+        "accept-language": [
+          "en-US"
+        ],
+        "User-Agent": [
+          "FxVersion/4.7.3132.0",
+          "OSName/Windows10Enterprise",
+          "OSVersion/6.3.17134",
+          "Microsoft.Azure.Management.Network.NetworkManagementClient/20.0.0.0"
+        ]
+      },
+      "ResponseBody": "{\r\n  \"name\": \"ps3192\",\r\n  \"id\": \"/subscriptions/947d47b4-7883-4bb9-9d85-c5e8e2f572ce/resourceGroups/ps6658/providers/Microsoft.Network/routeTables/ps3192\",\r\n  \"etag\": \"W/\\\"6cd9ae50-5b09-4182-8adb-0f9c8002dee9\\\"\",\r\n  \"type\": \"Microsoft.Network/routeTables\",\r\n  \"location\": \"westcentralus\",\r\n  \"properties\": {\r\n    \"provisioningState\": \"Succeeded\",\r\n    \"resourceGuid\": \"c9eef845-b311-442c-a0d3-384a9f01eb3c\",\r\n    \"disableBgpRoutePropagation\": false,\r\n    \"routes\": [\r\n      {\r\n        \"name\": \"route1\",\r\n        \"id\": \"/subscriptions/947d47b4-7883-4bb9-9d85-c5e8e2f572ce/resourceGroups/ps6658/providers/Microsoft.Network/routeTables/ps3192/routes/route1\",\r\n        \"etag\": \"W/\\\"6cd9ae50-5b09-4182-8adb-0f9c8002dee9\\\"\",\r\n        \"properties\": {\r\n          \"provisioningState\": \"Succeeded\",\r\n          \"addressPrefix\": \"192.168.1.0/24\",\r\n          \"nextHopType\": \"VirtualAppliance\",\r\n          \"nextHopIpAddress\": \"23.108.1.1\"\r\n        },\r\n        \"type\": \"Microsoft.Network/routeTables/routes\"\r\n      }\r\n    ]\r\n  }\r\n}",
+      "ResponseHeaders": {
+        "Content-Length": [
+          "1016"
+        ],
+        "Content-Type": [
+          "application/json; charset=utf-8"
+        ],
+        "Expires": [
+          "-1"
+        ],
+        "Pragma": [
+          "no-cache"
+        ],
+        "x-ms-request-id": [
+          "38b569e2-09fb-467a-a798-29cd8a35a378"
+        ],
+        "x-ms-correlation-request-id": [
+          "9d0ac2f0-5f1b-4c4e-9d38-fe53f4700342"
+        ],
+        "Strict-Transport-Security": [
+          "max-age=31536000; includeSubDomains"
+        ],
+        "Cache-Control": [
+          "no-cache"
+        ],
+        "ETag": [
+          "W/\"6cd9ae50-5b09-4182-8adb-0f9c8002dee9\""
+        ],
+        "Server": [
+          "Microsoft-HTTPAPI/2.0",
+          "Microsoft-HTTPAPI/2.0"
+        ],
+        "x-ms-ratelimit-remaining-subscription-reads": [
+          "11984"
+        ],
+        "x-ms-routing-request-id": [
+          "BRAZILUS:20180907T083627Z:9d0ac2f0-5f1b-4c4e-9d38-fe53f4700342"
+        ],
+        "X-Content-Type-Options": [
+          "nosniff"
+        ],
+        "Date": [
+          "Fri, 07 Sep 2018 08:36:27 GMT"
+        ]
+      },
+      "StatusCode": 200
+    },
+    {
+      "RequestUri": "/subscriptions/947d47b4-7883-4bb9-9d85-c5e8e2f572ce/resourceGroups/ps6658/providers/Microsoft.Network/routeTables/ps3192?api-version=2018-08-01",
+      "EncodedRequestUri": "L3N1YnNjcmlwdGlvbnMvOTQ3ZDQ3YjQtNzg4My00YmI5LTlkODUtYzVlOGUyZjU3MmNlL3Jlc291cmNlR3JvdXBzL3BzNjY1OC9wcm92aWRlcnMvTWljcm9zb2Z0Lk5ldHdvcmsvcm91dGVUYWJsZXMvcHMzMTkyP2FwaS12ZXJzaW9uPTIwMTgtMDgtMDE=",
+      "RequestMethod": "GET",
+      "RequestBody": "",
+      "RequestHeaders": {
+        "x-ms-client-request-id": [
+          "8e2c627e-f930-4aad-bf1e-b09187c91df2"
+        ],
+        "accept-language": [
+          "en-US"
+        ],
+        "User-Agent": [
+          "FxVersion/4.7.3132.0",
+          "OSName/Windows10Enterprise",
+          "OSVersion/6.3.17134",
+          "Microsoft.Azure.Management.Network.NetworkManagementClient/20.0.0.0"
+        ]
+      },
+      "ResponseBody": "{\r\n  \"name\": \"ps3192\",\r\n  \"id\": \"/subscriptions/947d47b4-7883-4bb9-9d85-c5e8e2f572ce/resourceGroups/ps6658/providers/Microsoft.Network/routeTables/ps3192\",\r\n  \"etag\": \"W/\\\"6cd9ae50-5b09-4182-8adb-0f9c8002dee9\\\"\",\r\n  \"type\": \"Microsoft.Network/routeTables\",\r\n  \"location\": \"westcentralus\",\r\n  \"properties\": {\r\n    \"provisioningState\": \"Succeeded\",\r\n    \"resourceGuid\": \"c9eef845-b311-442c-a0d3-384a9f01eb3c\",\r\n    \"disableBgpRoutePropagation\": false,\r\n    \"routes\": [\r\n      {\r\n        \"name\": \"route1\",\r\n        \"id\": \"/subscriptions/947d47b4-7883-4bb9-9d85-c5e8e2f572ce/resourceGroups/ps6658/providers/Microsoft.Network/routeTables/ps3192/routes/route1\",\r\n        \"etag\": \"W/\\\"6cd9ae50-5b09-4182-8adb-0f9c8002dee9\\\"\",\r\n        \"properties\": {\r\n          \"provisioningState\": \"Succeeded\",\r\n          \"addressPrefix\": \"192.168.1.0/24\",\r\n          \"nextHopType\": \"VirtualAppliance\",\r\n          \"nextHopIpAddress\": \"23.108.1.1\"\r\n        },\r\n        \"type\": \"Microsoft.Network/routeTables/routes\"\r\n      }\r\n    ]\r\n  }\r\n}",
+      "ResponseHeaders": {
+        "Content-Length": [
+          "1016"
+        ],
+        "Content-Type": [
+          "application/json; charset=utf-8"
+        ],
+        "Expires": [
+          "-1"
+        ],
+        "Pragma": [
+          "no-cache"
+        ],
+        "x-ms-request-id": [
+          "e1bb4077-7485-4e61-aa61-a5f11c8a9051"
+        ],
+        "x-ms-correlation-request-id": [
+          "9f3e4f08-98ed-496f-b16d-2c3e24855065"
+        ],
+        "Strict-Transport-Security": [
+          "max-age=31536000; includeSubDomains"
+        ],
+        "Cache-Control": [
+          "no-cache"
+        ],
+        "ETag": [
+          "W/\"6cd9ae50-5b09-4182-8adb-0f9c8002dee9\""
+        ],
+        "Server": [
+          "Microsoft-HTTPAPI/2.0",
+          "Microsoft-HTTPAPI/2.0"
+        ],
+        "x-ms-ratelimit-remaining-subscription-reads": [
+          "11982"
+        ],
+        "x-ms-routing-request-id": [
+          "BRAZILUS:20180907T083628Z:9f3e4f08-98ed-496f-b16d-2c3e24855065"
+        ],
+        "X-Content-Type-Options": [
+          "nosniff"
+        ],
+        "Date": [
+          "Fri, 07 Sep 2018 08:36:27 GMT"
+        ]
+      },
+      "StatusCode": 200
+    },
+    {
+      "RequestUri": "/subscriptions/947d47b4-7883-4bb9-9d85-c5e8e2f572ce/resourceGroups/ps6658/providers/Microsoft.Network/routeTables/ps3192?api-version=2018-08-01",
+      "EncodedRequestUri": "L3N1YnNjcmlwdGlvbnMvOTQ3ZDQ3YjQtNzg4My00YmI5LTlkODUtYzVlOGUyZjU3MmNlL3Jlc291cmNlR3JvdXBzL3BzNjY1OC9wcm92aWRlcnMvTWljcm9zb2Z0Lk5ldHdvcmsvcm91dGVUYWJsZXMvcHMzMTkyP2FwaS12ZXJzaW9uPTIwMTgtMDgtMDE=",
+      "RequestMethod": "GET",
+      "RequestBody": "",
+      "RequestHeaders": {
+        "User-Agent": [
+          "FxVersion/4.7.3132.0",
+          "OSName/Windows10Enterprise",
+          "OSVersion/6.3.17134",
+          "Microsoft.Azure.Management.Network.NetworkManagementClient/20.0.0.0"
+        ]
+      },
+      "ResponseBody": "{\r\n  \"name\": \"ps3192\",\r\n  \"id\": \"/subscriptions/947d47b4-7883-4bb9-9d85-c5e8e2f572ce/resourceGroups/ps6658/providers/Microsoft.Network/routeTables/ps3192\",\r\n  \"etag\": \"W/\\\"0bdc4657-d562-45e0-a165-78c708eedbed\\\"\",\r\n  \"type\": \"Microsoft.Network/routeTables\",\r\n  \"location\": \"westcentralus\",\r\n  \"properties\": {\r\n    \"provisioningState\": \"Succeeded\",\r\n    \"resourceGuid\": \"c9eef845-b311-442c-a0d3-384a9f01eb3c\",\r\n    \"disableBgpRoutePropagation\": false,\r\n    \"routes\": [\r\n      {\r\n        \"name\": \"route1\",\r\n        \"id\": \"/subscriptions/947d47b4-7883-4bb9-9d85-c5e8e2f572ce/resourceGroups/ps6658/providers/Microsoft.Network/routeTables/ps3192/routes/route1\",\r\n        \"etag\": \"W/\\\"0bdc4657-d562-45e0-a165-78c708eedbed\\\"\",\r\n        \"properties\": {\r\n          \"provisioningState\": \"Succeeded\",\r\n          \"addressPrefix\": \"192.168.1.0/24\",\r\n          \"nextHopType\": \"VirtualAppliance\",\r\n          \"nextHopIpAddress\": \"23.108.1.1\"\r\n        },\r\n        \"type\": \"Microsoft.Network/routeTables/routes\"\r\n      },\r\n      {\r\n        \"name\": \"route2\",\r\n        \"id\": \"/subscriptions/947d47b4-7883-4bb9-9d85-c5e8e2f572ce/resourceGroups/ps6658/providers/Microsoft.Network/routeTables/ps3192/routes/route2\",\r\n        \"etag\": \"W/\\\"0bdc4657-d562-45e0-a165-78c708eedbed\\\"\",\r\n        \"properties\": {\r\n          \"provisioningState\": \"Succeeded\",\r\n          \"addressPrefix\": \"192.168.2.0/24\",\r\n          \"nextHopType\": \"VnetLocal\"\r\n        },\r\n        \"type\": \"Microsoft.Network/routeTables/routes\"\r\n      }\r\n    ]\r\n  }\r\n}",
+      "ResponseHeaders": {
+        "Content-Length": [
+          "1500"
+        ],
+        "Content-Type": [
+          "application/json; charset=utf-8"
+        ],
+        "Expires": [
+          "-1"
+        ],
+        "Pragma": [
+          "no-cache"
+        ],
+        "x-ms-request-id": [
+          "ded3bb4a-88c9-4b0a-96d5-4c3aeb7834de"
+        ],
+        "x-ms-correlation-request-id": [
+          "64d1b50e-512d-4e5f-8574-85c6e220dde4"
+        ],
+        "Strict-Transport-Security": [
+          "max-age=31536000; includeSubDomains"
+        ],
+        "Cache-Control": [
+          "no-cache"
+        ],
+        "ETag": [
+          "W/\"0bdc4657-d562-45e0-a165-78c708eedbed\""
+        ],
+        "Server": [
+          "Microsoft-HTTPAPI/2.0",
+          "Microsoft-HTTPAPI/2.0"
+        ],
+        "x-ms-ratelimit-remaining-subscription-reads": [
+          "11980"
+        ],
+        "x-ms-routing-request-id": [
+          "BRAZILUS:20180907T083639Z:64d1b50e-512d-4e5f-8574-85c6e220dde4"
+        ],
+        "X-Content-Type-Options": [
+          "nosniff"
+        ],
+        "Date": [
+          "Fri, 07 Sep 2018 08:36:38 GMT"
+        ]
+      },
+      "StatusCode": 200
+    },
+    {
+      "RequestUri": "/subscriptions/947d47b4-7883-4bb9-9d85-c5e8e2f572ce/resourceGroups/ps6658/providers/Microsoft.Network/routeTables/ps3192?api-version=2018-08-01",
+      "EncodedRequestUri": "L3N1YnNjcmlwdGlvbnMvOTQ3ZDQ3YjQtNzg4My00YmI5LTlkODUtYzVlOGUyZjU3MmNlL3Jlc291cmNlR3JvdXBzL3BzNjY1OC9wcm92aWRlcnMvTWljcm9zb2Z0Lk5ldHdvcmsvcm91dGVUYWJsZXMvcHMzMTkyP2FwaS12ZXJzaW9uPTIwMTgtMDgtMDE=",
+      "RequestMethod": "GET",
+      "RequestBody": "",
+      "RequestHeaders": {
+        "x-ms-client-request-id": [
+          "cdee6458-d365-4ce3-a30f-6b1ed37a2a13"
+        ],
+        "accept-language": [
+          "en-US"
+        ],
+        "User-Agent": [
+          "FxVersion/4.7.3132.0",
+          "OSName/Windows10Enterprise",
+          "OSVersion/6.3.17134",
+          "Microsoft.Azure.Management.Network.NetworkManagementClient/20.0.0.0"
+        ]
+      },
+      "ResponseBody": "{\r\n  \"name\": \"ps3192\",\r\n  \"id\": \"/subscriptions/947d47b4-7883-4bb9-9d85-c5e8e2f572ce/resourceGroups/ps6658/providers/Microsoft.Network/routeTables/ps3192\",\r\n  \"etag\": \"W/\\\"0bdc4657-d562-45e0-a165-78c708eedbed\\\"\",\r\n  \"type\": \"Microsoft.Network/routeTables\",\r\n  \"location\": \"westcentralus\",\r\n  \"properties\": {\r\n    \"provisioningState\": \"Succeeded\",\r\n    \"resourceGuid\": \"c9eef845-b311-442c-a0d3-384a9f01eb3c\",\r\n    \"disableBgpRoutePropagation\": false,\r\n    \"routes\": [\r\n      {\r\n        \"name\": \"route1\",\r\n        \"id\": \"/subscriptions/947d47b4-7883-4bb9-9d85-c5e8e2f572ce/resourceGroups/ps6658/providers/Microsoft.Network/routeTables/ps3192/routes/route1\",\r\n        \"etag\": \"W/\\\"0bdc4657-d562-45e0-a165-78c708eedbed\\\"\",\r\n        \"properties\": {\r\n          \"provisioningState\": \"Succeeded\",\r\n          \"addressPrefix\": \"192.168.1.0/24\",\r\n          \"nextHopType\": \"VirtualAppliance\",\r\n          \"nextHopIpAddress\": \"23.108.1.1\"\r\n        },\r\n        \"type\": \"Microsoft.Network/routeTables/routes\"\r\n      },\r\n      {\r\n        \"name\": \"route2\",\r\n        \"id\": \"/subscriptions/947d47b4-7883-4bb9-9d85-c5e8e2f572ce/resourceGroups/ps6658/providers/Microsoft.Network/routeTables/ps3192/routes/route2\",\r\n        \"etag\": \"W/\\\"0bdc4657-d562-45e0-a165-78c708eedbed\\\"\",\r\n        \"properties\": {\r\n          \"provisioningState\": \"Succeeded\",\r\n          \"addressPrefix\": \"192.168.2.0/24\",\r\n          \"nextHopType\": \"VnetLocal\"\r\n        },\r\n        \"type\": \"Microsoft.Network/routeTables/routes\"\r\n      }\r\n    ]\r\n  }\r\n}",
+      "ResponseHeaders": {
+        "Content-Length": [
+          "1500"
+        ],
+        "Content-Type": [
+          "application/json; charset=utf-8"
+        ],
+        "Expires": [
+          "-1"
+        ],
+        "Pragma": [
+          "no-cache"
+        ],
+        "x-ms-request-id": [
+          "663e651d-b891-42e0-977e-5979e2452072"
+        ],
+        "x-ms-correlation-request-id": [
+          "b00774a2-7515-4227-bac1-c6059640df90"
+        ],
+        "Strict-Transport-Security": [
+          "max-age=31536000; includeSubDomains"
+        ],
+        "Cache-Control": [
+          "no-cache"
+        ],
+        "ETag": [
+          "W/\"0bdc4657-d562-45e0-a165-78c708eedbed\""
+        ],
+        "Server": [
+          "Microsoft-HTTPAPI/2.0",
+          "Microsoft-HTTPAPI/2.0"
+        ],
+        "x-ms-ratelimit-remaining-subscription-reads": [
+          "11979"
+        ],
+        "x-ms-routing-request-id": [
+          "BRAZILUS:20180907T083639Z:b00774a2-7515-4227-bac1-c6059640df90"
+        ],
+        "X-Content-Type-Options": [
+          "nosniff"
+        ],
+        "Date": [
+          "Fri, 07 Sep 2018 08:36:38 GMT"
+        ]
+      },
+      "StatusCode": 200
+    },
+    {
+      "RequestUri": "/subscriptions/947d47b4-7883-4bb9-9d85-c5e8e2f572ce/resourceGroups/ps6658/providers/Microsoft.Network/routeTables/ps3192?api-version=2018-08-01",
+      "EncodedRequestUri": "L3N1YnNjcmlwdGlvbnMvOTQ3ZDQ3YjQtNzg4My00YmI5LTlkODUtYzVlOGUyZjU3MmNlL3Jlc291cmNlR3JvdXBzL3BzNjY1OC9wcm92aWRlcnMvTWljcm9zb2Z0Lk5ldHdvcmsvcm91dGVUYWJsZXMvcHMzMTkyP2FwaS12ZXJzaW9uPTIwMTgtMDgtMDE=",
+      "RequestMethod": "GET",
+      "RequestBody": "",
+      "RequestHeaders": {
+        "x-ms-client-request-id": [
+          "242aaea5-1bc7-478c-9c2e-60de46c9d76a"
+        ],
+        "accept-language": [
+          "en-US"
+        ],
+        "User-Agent": [
+          "FxVersion/4.7.3132.0",
+          "OSName/Windows10Enterprise",
+          "OSVersion/6.3.17134",
+          "Microsoft.Azure.Management.Network.NetworkManagementClient/20.0.0.0"
+        ]
+      },
+      "ResponseBody": "{\r\n  \"name\": \"ps3192\",\r\n  \"id\": \"/subscriptions/947d47b4-7883-4bb9-9d85-c5e8e2f572ce/resourceGroups/ps6658/providers/Microsoft.Network/routeTables/ps3192\",\r\n  \"etag\": \"W/\\\"0bdc4657-d562-45e0-a165-78c708eedbed\\\"\",\r\n  \"type\": \"Microsoft.Network/routeTables\",\r\n  \"location\": \"westcentralus\",\r\n  \"properties\": {\r\n    \"provisioningState\": \"Succeeded\",\r\n    \"resourceGuid\": \"c9eef845-b311-442c-a0d3-384a9f01eb3c\",\r\n    \"disableBgpRoutePropagation\": false,\r\n    \"routes\": [\r\n      {\r\n        \"name\": \"route1\",\r\n        \"id\": \"/subscriptions/947d47b4-7883-4bb9-9d85-c5e8e2f572ce/resourceGroups/ps6658/providers/Microsoft.Network/routeTables/ps3192/routes/route1\",\r\n        \"etag\": \"W/\\\"0bdc4657-d562-45e0-a165-78c708eedbed\\\"\",\r\n        \"properties\": {\r\n          \"provisioningState\": \"Succeeded\",\r\n          \"addressPrefix\": \"192.168.1.0/24\",\r\n          \"nextHopType\": \"VirtualAppliance\",\r\n          \"nextHopIpAddress\": \"23.108.1.1\"\r\n        },\r\n        \"type\": \"Microsoft.Network/routeTables/routes\"\r\n      },\r\n      {\r\n        \"name\": \"route2\",\r\n        \"id\": \"/subscriptions/947d47b4-7883-4bb9-9d85-c5e8e2f572ce/resourceGroups/ps6658/providers/Microsoft.Network/routeTables/ps3192/routes/route2\",\r\n        \"etag\": \"W/\\\"0bdc4657-d562-45e0-a165-78c708eedbed\\\"\",\r\n        \"properties\": {\r\n          \"provisioningState\": \"Succeeded\",\r\n          \"addressPrefix\": \"192.168.2.0/24\",\r\n          \"nextHopType\": \"VnetLocal\"\r\n        },\r\n        \"type\": \"Microsoft.Network/routeTables/routes\"\r\n      }\r\n    ]\r\n  }\r\n}",
+      "ResponseHeaders": {
+        "Content-Length": [
+          "1500"
+        ],
+        "Content-Type": [
+          "application/json; charset=utf-8"
+        ],
+        "Expires": [
+          "-1"
+        ],
+        "Pragma": [
+          "no-cache"
+        ],
+        "x-ms-request-id": [
+          "db7d1f6d-a4a5-422c-8ec2-58856358a694"
+        ],
+        "x-ms-correlation-request-id": [
+          "bdf1167a-0678-41e3-8c03-b16aaa4c5e9a"
+        ],
+        "Strict-Transport-Security": [
+          "max-age=31536000; includeSubDomains"
+        ],
+        "Cache-Control": [
+          "no-cache"
+        ],
+        "ETag": [
+          "W/\"0bdc4657-d562-45e0-a165-78c708eedbed\""
+        ],
+        "Server": [
+          "Microsoft-HTTPAPI/2.0",
+          "Microsoft-HTTPAPI/2.0"
+        ],
+        "x-ms-ratelimit-remaining-subscription-reads": [
+          "11978"
+        ],
+        "x-ms-routing-request-id": [
+          "BRAZILUS:20180907T083639Z:bdf1167a-0678-41e3-8c03-b16aaa4c5e9a"
+        ],
+        "X-Content-Type-Options": [
+          "nosniff"
+        ],
+        "Date": [
+          "Fri, 07 Sep 2018 08:36:38 GMT"
+        ]
+      },
+      "StatusCode": 200
+    },
+    {
+      "RequestUri": "/subscriptions/947d47b4-7883-4bb9-9d85-c5e8e2f572ce/resourceGroups/ps6658/providers/Microsoft.Network/routeTables/ps3192?api-version=2018-08-01",
+      "EncodedRequestUri": "L3N1YnNjcmlwdGlvbnMvOTQ3ZDQ3YjQtNzg4My00YmI5LTlkODUtYzVlOGUyZjU3MmNlL3Jlc291cmNlR3JvdXBzL3BzNjY1OC9wcm92aWRlcnMvTWljcm9zb2Z0Lk5ldHdvcmsvcm91dGVUYWJsZXMvcHMzMTkyP2FwaS12ZXJzaW9uPTIwMTgtMDgtMDE=",
+      "RequestMethod": "GET",
+      "RequestBody": "",
+      "RequestHeaders": {
+        "User-Agent": [
+          "FxVersion/4.7.3132.0",
+          "OSName/Windows10Enterprise",
+          "OSVersion/6.3.17134",
+          "Microsoft.Azure.Management.Network.NetworkManagementClient/20.0.0.0"
+        ]
+      },
+      "ResponseBody": "{\r\n  \"name\": \"ps3192\",\r\n  \"id\": \"/subscriptions/947d47b4-7883-4bb9-9d85-c5e8e2f572ce/resourceGroups/ps6658/providers/Microsoft.Network/routeTables/ps3192\",\r\n  \"etag\": \"W/\\\"a56178c3-e4fa-484e-a95e-a5e237324e8c\\\"\",\r\n  \"type\": \"Microsoft.Network/routeTables\",\r\n  \"location\": \"westcentralus\",\r\n  \"properties\": {\r\n    \"provisioningState\": \"Succeeded\",\r\n    \"resourceGuid\": \"c9eef845-b311-442c-a0d3-384a9f01eb3c\",\r\n    \"disableBgpRoutePropagation\": false,\r\n    \"routes\": [\r\n      {\r\n        \"name\": \"route2\",\r\n        \"id\": \"/subscriptions/947d47b4-7883-4bb9-9d85-c5e8e2f572ce/resourceGroups/ps6658/providers/Microsoft.Network/routeTables/ps3192/routes/route2\",\r\n        \"etag\": \"W/\\\"a56178c3-e4fa-484e-a95e-a5e237324e8c\\\"\",\r\n        \"properties\": {\r\n          \"provisioningState\": \"Succeeded\",\r\n          \"addressPrefix\": \"192.168.2.0/24\",\r\n          \"nextHopType\": \"VnetLocal\"\r\n        },\r\n        \"type\": \"Microsoft.Network/routeTables/routes\"\r\n      }\r\n    ]\r\n  }\r\n}",
+      "ResponseHeaders": {
+        "Content-Length": [
+          "964"
+        ],
+        "Content-Type": [
+          "application/json; charset=utf-8"
+        ],
+        "Expires": [
+          "-1"
+        ],
+        "Pragma": [
+          "no-cache"
+        ],
+        "x-ms-request-id": [
+          "e52ae593-7a47-41a0-a5ff-d0677f2c2597"
+        ],
+        "x-ms-correlation-request-id": [
+          "fbe06774-15f1-4274-a493-99e54a64fa0d"
+        ],
+        "Strict-Transport-Security": [
+          "max-age=31536000; includeSubDomains"
+        ],
+        "Cache-Control": [
+          "no-cache"
+        ],
+        "ETag": [
+          "W/\"a56178c3-e4fa-484e-a95e-a5e237324e8c\""
+        ],
+        "Server": [
+          "Microsoft-HTTPAPI/2.0",
+          "Microsoft-HTTPAPI/2.0"
+        ],
+        "x-ms-ratelimit-remaining-subscription-reads": [
+          "11976"
+        ],
+        "x-ms-routing-request-id": [
+          "BRAZILUS:20180907T083650Z:fbe06774-15f1-4274-a493-99e54a64fa0d"
+        ],
+        "X-Content-Type-Options": [
+          "nosniff"
+        ],
+        "Date": [
+          "Fri, 07 Sep 2018 08:36:50 GMT"
+        ]
+      },
+      "StatusCode": 200
+    },
+    {
+      "RequestUri": "/subscriptions/947d47b4-7883-4bb9-9d85-c5e8e2f572ce/resourceGroups/ps6658/providers/Microsoft.Network/routeTables/ps3192?api-version=2018-08-01",
+      "EncodedRequestUri": "L3N1YnNjcmlwdGlvbnMvOTQ3ZDQ3YjQtNzg4My00YmI5LTlkODUtYzVlOGUyZjU3MmNlL3Jlc291cmNlR3JvdXBzL3BzNjY1OC9wcm92aWRlcnMvTWljcm9zb2Z0Lk5ldHdvcmsvcm91dGVUYWJsZXMvcHMzMTkyP2FwaS12ZXJzaW9uPTIwMTgtMDgtMDE=",
+      "RequestMethod": "GET",
+      "RequestBody": "",
+      "RequestHeaders": {
+        "x-ms-client-request-id": [
+          "6ed44bd8-894f-4dc9-848d-129e6cf4f24d"
+        ],
+        "accept-language": [
+          "en-US"
+        ],
+        "User-Agent": [
+          "FxVersion/4.7.3132.0",
+          "OSName/Windows10Enterprise",
+          "OSVersion/6.3.17134",
+          "Microsoft.Azure.Management.Network.NetworkManagementClient/20.0.0.0"
+        ]
+      },
+      "ResponseBody": "{\r\n  \"name\": \"ps3192\",\r\n  \"id\": \"/subscriptions/947d47b4-7883-4bb9-9d85-c5e8e2f572ce/resourceGroups/ps6658/providers/Microsoft.Network/routeTables/ps3192\",\r\n  \"etag\": \"W/\\\"a56178c3-e4fa-484e-a95e-a5e237324e8c\\\"\",\r\n  \"type\": \"Microsoft.Network/routeTables\",\r\n  \"location\": \"westcentralus\",\r\n  \"properties\": {\r\n    \"provisioningState\": \"Succeeded\",\r\n    \"resourceGuid\": \"c9eef845-b311-442c-a0d3-384a9f01eb3c\",\r\n    \"disableBgpRoutePropagation\": false,\r\n    \"routes\": [\r\n      {\r\n        \"name\": \"route2\",\r\n        \"id\": \"/subscriptions/947d47b4-7883-4bb9-9d85-c5e8e2f572ce/resourceGroups/ps6658/providers/Microsoft.Network/routeTables/ps3192/routes/route2\",\r\n        \"etag\": \"W/\\\"a56178c3-e4fa-484e-a95e-a5e237324e8c\\\"\",\r\n        \"properties\": {\r\n          \"provisioningState\": \"Succeeded\",\r\n          \"addressPrefix\": \"192.168.2.0/24\",\r\n          \"nextHopType\": \"VnetLocal\"\r\n        },\r\n        \"type\": \"Microsoft.Network/routeTables/routes\"\r\n      }\r\n    ]\r\n  }\r\n}",
+      "ResponseHeaders": {
+        "Content-Length": [
+          "964"
+        ],
+        "Content-Type": [
+          "application/json; charset=utf-8"
+        ],
+        "Expires": [
+          "-1"
+        ],
+        "Pragma": [
+          "no-cache"
+        ],
+        "x-ms-request-id": [
+          "eb4c9a76-4fa7-4233-939d-8599508b74a6"
+        ],
+        "x-ms-correlation-request-id": [
+          "9dc112ab-31d6-4f57-bf47-c3deb139687c"
+        ],
+        "Strict-Transport-Security": [
+          "max-age=31536000; includeSubDomains"
+        ],
+        "Cache-Control": [
+          "no-cache"
+        ],
+        "ETag": [
+          "W/\"a56178c3-e4fa-484e-a95e-a5e237324e8c\""
+        ],
+        "Server": [
+          "Microsoft-HTTPAPI/2.0",
+          "Microsoft-HTTPAPI/2.0"
+        ],
+        "x-ms-ratelimit-remaining-subscription-reads": [
+          "11975"
+        ],
+        "x-ms-routing-request-id": [
+          "BRAZILUS:20180907T083650Z:9dc112ab-31d6-4f57-bf47-c3deb139687c"
+        ],
+        "X-Content-Type-Options": [
+          "nosniff"
+        ],
+        "Date": [
+          "Fri, 07 Sep 2018 08:36:50 GMT"
+        ]
+      },
+      "StatusCode": 200
+    },
+    {
+      "RequestUri": "/subscriptions/947d47b4-7883-4bb9-9d85-c5e8e2f572ce/resourceGroups/ps6658/providers/Microsoft.Network/routeTables/ps3192?api-version=2018-08-01",
+      "EncodedRequestUri": "L3N1YnNjcmlwdGlvbnMvOTQ3ZDQ3YjQtNzg4My00YmI5LTlkODUtYzVlOGUyZjU3MmNlL3Jlc291cmNlR3JvdXBzL3BzNjY1OC9wcm92aWRlcnMvTWljcm9zb2Z0Lk5ldHdvcmsvcm91dGVUYWJsZXMvcHMzMTkyP2FwaS12ZXJzaW9uPTIwMTgtMDgtMDE=",
+      "RequestMethod": "PUT",
+      "RequestBody": "{\r\n  \"properties\": {\r\n    \"routes\": [\r\n      {\r\n        \"properties\": {\r\n          \"addressPrefix\": \"192.168.1.0/24\",\r\n          \"nextHopType\": \"VirtualAppliance\",\r\n          \"nextHopIpAddress\": \"23.108.1.1\"\r\n        },\r\n        \"name\": \"route1\"\r\n      }\r\n    ],\r\n    \"disableBgpRoutePropagation\": false\r\n  },\r\n  \"location\": \"westcentralus\"\r\n}",
+      "RequestHeaders": {
+        "Content-Type": [
+          "application/json; charset=utf-8"
+        ],
+        "Content-Length": [
+          "343"
+        ],
+        "x-ms-client-request-id": [
+          "6022a2f9-291d-4464-8109-4900d722dacc"
+        ],
+        "accept-language": [
+          "en-US"
+        ],
+        "User-Agent": [
+          "FxVersion/4.7.3132.0",
+          "OSName/Windows10Enterprise",
+          "OSVersion/6.3.17134",
+          "Microsoft.Azure.Management.Network.NetworkManagementClient/20.0.0.0"
+        ]
+      },
+      "ResponseBody": "{\r\n  \"name\": \"ps3192\",\r\n  \"id\": \"/subscriptions/947d47b4-7883-4bb9-9d85-c5e8e2f572ce/resourceGroups/ps6658/providers/Microsoft.Network/routeTables/ps3192\",\r\n  \"etag\": \"W/\\\"5105c274-acb6-4f2a-8bfc-8832de8f6a76\\\"\",\r\n  \"type\": \"Microsoft.Network/routeTables\",\r\n  \"location\": \"westcentralus\",\r\n  \"properties\": {\r\n    \"provisioningState\": \"Updating\",\r\n    \"resourceGuid\": \"c9eef845-b311-442c-a0d3-384a9f01eb3c\",\r\n    \"disableBgpRoutePropagation\": false,\r\n    \"routes\": [\r\n      {\r\n        \"name\": \"route1\",\r\n        \"id\": \"/subscriptions/947d47b4-7883-4bb9-9d85-c5e8e2f572ce/resourceGroups/ps6658/providers/Microsoft.Network/routeTables/ps3192/routes/route1\",\r\n        \"etag\": \"W/\\\"5105c274-acb6-4f2a-8bfc-8832de8f6a76\\\"\",\r\n        \"properties\": {\r\n          \"provisioningState\": \"Updating\",\r\n          \"addressPrefix\": \"192.168.1.0/24\",\r\n          \"nextHopType\": \"VirtualAppliance\",\r\n          \"nextHopIpAddress\": \"23.108.1.1\"\r\n        },\r\n        \"type\": \"Microsoft.Network/routeTables/routes\"\r\n      }\r\n    ]\r\n  }\r\n}",
+      "ResponseHeaders": {
+        "Content-Length": [
+          "1014"
+        ],
+        "Content-Type": [
+          "application/json; charset=utf-8"
+        ],
+        "Expires": [
+          "-1"
+        ],
+        "Pragma": [
+          "no-cache"
+        ],
+        "Retry-After": [
+          "10"
+        ],
+        "x-ms-request-id": [
+          "92eba675-97bf-4b7f-b103-61748d371dd1"
+        ],
+        "Azure-AsyncOperation": [
+          "https://brazilus.management.azure.com/subscriptions/947d47b4-7883-4bb9-9d85-c5e8e2f572ce/providers/Microsoft.Network/locations/westcentralus/operations/92eba675-97bf-4b7f-b103-61748d371dd1?api-version=2018-08-01"
+        ],
+        "x-ms-correlation-request-id": [
+          "8757d452-7f5b-4ae7-bebd-abef89a21f99"
+        ],
+        "Strict-Transport-Security": [
+          "max-age=31536000; includeSubDomains"
+        ],
+        "Cache-Control": [
+          "no-cache"
+        ],
+        "Server": [
+          "Microsoft-HTTPAPI/2.0",
+          "Microsoft-HTTPAPI/2.0"
+        ],
+        "x-ms-ratelimit-remaining-subscription-writes": [
+          "1198"
+        ],
+        "x-ms-routing-request-id": [
+          "BRAZILUS:20180907T083616Z:8757d452-7f5b-4ae7-bebd-abef89a21f99"
+        ],
+        "X-Content-Type-Options": [
+          "nosniff"
+        ],
+        "Date": [
+          "Fri, 07 Sep 2018 08:36:16 GMT"
+        ]
+      },
+      "StatusCode": 201
+    },
+    {
+      "RequestUri": "/subscriptions/947d47b4-7883-4bb9-9d85-c5e8e2f572ce/resourceGroups/ps6658/providers/Microsoft.Network/routeTables/ps3192?api-version=2018-08-01",
+      "EncodedRequestUri": "L3N1YnNjcmlwdGlvbnMvOTQ3ZDQ3YjQtNzg4My00YmI5LTlkODUtYzVlOGUyZjU3MmNlL3Jlc291cmNlR3JvdXBzL3BzNjY1OC9wcm92aWRlcnMvTWljcm9zb2Z0Lk5ldHdvcmsvcm91dGVUYWJsZXMvcHMzMTkyP2FwaS12ZXJzaW9uPTIwMTgtMDgtMDE=",
+      "RequestMethod": "PUT",
+      "RequestBody": "{\r\n  \"properties\": {\r\n    \"routes\": [\r\n      {\r\n        \"properties\": {\r\n          \"addressPrefix\": \"192.168.1.0/24\",\r\n          \"nextHopType\": \"VirtualAppliance\",\r\n          \"nextHopIpAddress\": \"23.108.1.1\"\r\n        },\r\n        \"name\": \"route1\"\r\n      },\r\n      {\r\n        \"properties\": {\r\n          \"addressPrefix\": \"192.168.2.0/24\",\r\n          \"nextHopType\": \"VnetLocal\"\r\n        },\r\n        \"name\": \"route2\"\r\n      }\r\n    ],\r\n    \"disableBgpRoutePropagation\": false\r\n  },\r\n  \"location\": \"westcentralus\"\r\n}",
+      "RequestHeaders": {
+        "Content-Type": [
+          "application/json; charset=utf-8"
+        ],
+        "Content-Length": [
+          "509"
+        ],
+        "x-ms-client-request-id": [
+          "635b5bb6-134c-4aa6-98fc-91d7ca4af486"
+        ],
+        "accept-language": [
+          "en-US"
+        ],
+        "User-Agent": [
+          "FxVersion/4.7.3132.0",
+          "OSName/Windows10Enterprise",
+          "OSVersion/6.3.17134",
+          "Microsoft.Azure.Management.Network.NetworkManagementClient/20.0.0.0"
+        ]
+      },
+      "ResponseBody": "{\r\n  \"name\": \"ps3192\",\r\n  \"id\": \"/subscriptions/947d47b4-7883-4bb9-9d85-c5e8e2f572ce/resourceGroups/ps6658/providers/Microsoft.Network/routeTables/ps3192\",\r\n  \"etag\": \"W/\\\"99ffaf57-c61a-45de-b8fd-50c42acc0507\\\"\",\r\n  \"type\": \"Microsoft.Network/routeTables\",\r\n  \"location\": \"westcentralus\",\r\n  \"properties\": {\r\n    \"provisioningState\": \"Updating\",\r\n    \"resourceGuid\": \"c9eef845-b311-442c-a0d3-384a9f01eb3c\",\r\n    \"disableBgpRoutePropagation\": false,\r\n    \"routes\": [\r\n      {\r\n        \"name\": \"route1\",\r\n        \"id\": \"/subscriptions/947d47b4-7883-4bb9-9d85-c5e8e2f572ce/resourceGroups/ps6658/providers/Microsoft.Network/routeTables/ps3192/routes/route1\",\r\n        \"etag\": \"W/\\\"99ffaf57-c61a-45de-b8fd-50c42acc0507\\\"\",\r\n        \"properties\": {\r\n          \"provisioningState\": \"Updating\",\r\n          \"addressPrefix\": \"192.168.1.0/24\",\r\n          \"nextHopType\": \"VirtualAppliance\",\r\n          \"nextHopIpAddress\": \"23.108.1.1\"\r\n        },\r\n        \"type\": \"Microsoft.Network/routeTables/routes\"\r\n      },\r\n      {\r\n        \"name\": \"route2\",\r\n        \"id\": \"/subscriptions/947d47b4-7883-4bb9-9d85-c5e8e2f572ce/resourceGroups/ps6658/providers/Microsoft.Network/routeTables/ps3192/routes/route2\",\r\n        \"etag\": \"W/\\\"99ffaf57-c61a-45de-b8fd-50c42acc0507\\\"\",\r\n        \"properties\": {\r\n          \"provisioningState\": \"Updating\",\r\n          \"addressPrefix\": \"192.168.2.0/24\",\r\n          \"nextHopType\": \"VnetLocal\"\r\n        },\r\n        \"type\": \"Microsoft.Network/routeTables/routes\"\r\n      }\r\n    ]\r\n  }\r\n}",
+      "ResponseHeaders": {
+        "Content-Length": [
+          "1497"
+        ],
+        "Content-Type": [
+          "application/json; charset=utf-8"
+        ],
+        "Expires": [
+          "-1"
+        ],
+        "Pragma": [
+          "no-cache"
+        ],
+        "Retry-After": [
+          "10"
+        ],
+        "x-ms-request-id": [
+          "0c07e8f0-6c48-4a92-b2f4-45f0b2eb2d9d"
+        ],
+        "Azure-AsyncOperation": [
+          "https://brazilus.management.azure.com/subscriptions/947d47b4-7883-4bb9-9d85-c5e8e2f572ce/providers/Microsoft.Network/locations/westcentralus/operations/0c07e8f0-6c48-4a92-b2f4-45f0b2eb2d9d?api-version=2018-08-01"
+        ],
+        "x-ms-correlation-request-id": [
+          "1d76cb06-0c90-4ed9-9075-979b1a804d6d"
+        ],
+        "Strict-Transport-Security": [
+          "max-age=31536000; includeSubDomains"
+        ],
+        "Cache-Control": [
+          "no-cache"
+        ],
+        "Server": [
+          "Microsoft-HTTPAPI/2.0",
+          "Microsoft-HTTPAPI/2.0"
+        ],
+        "x-ms-ratelimit-remaining-subscription-writes": [
+          "1197"
+        ],
+        "x-ms-routing-request-id": [
+          "BRAZILUS:20180907T083628Z:1d76cb06-0c90-4ed9-9075-979b1a804d6d"
+        ],
+        "X-Content-Type-Options": [
+          "nosniff"
+        ],
+        "Date": [
+          "Fri, 07 Sep 2018 08:36:28 GMT"
+        ]
+      },
+      "StatusCode": 200
+    },
+    {
+      "RequestUri": "/subscriptions/947d47b4-7883-4bb9-9d85-c5e8e2f572ce/resourceGroups/ps6658/providers/Microsoft.Network/routeTables/ps3192?api-version=2018-08-01",
+      "EncodedRequestUri": "L3N1YnNjcmlwdGlvbnMvOTQ3ZDQ3YjQtNzg4My00YmI5LTlkODUtYzVlOGUyZjU3MmNlL3Jlc291cmNlR3JvdXBzL3BzNjY1OC9wcm92aWRlcnMvTWljcm9zb2Z0Lk5ldHdvcmsvcm91dGVUYWJsZXMvcHMzMTkyP2FwaS12ZXJzaW9uPTIwMTgtMDgtMDE=",
+      "RequestMethod": "PUT",
+      "RequestBody": "{\r\n  \"properties\": {\r\n    \"routes\": [\r\n      {\r\n        \"properties\": {\r\n          \"addressPrefix\": \"192.168.2.0/24\",\r\n          \"nextHopType\": \"VnetLocal\"\r\n        },\r\n        \"name\": \"route2\"\r\n      }\r\n    ],\r\n    \"disableBgpRoutePropagation\": false\r\n  },\r\n  \"location\": \"westcentralus\"\r\n}",
+      "RequestHeaders": {
+        "Content-Type": [
+          "application/json; charset=utf-8"
+        ],
+        "Content-Length": [
+          "291"
+        ],
+        "x-ms-client-request-id": [
+          "00871353-9173-4022-af87-537c35539aed"
+        ],
+        "accept-language": [
+          "en-US"
+        ],
+        "User-Agent": [
+          "FxVersion/4.7.3132.0",
+          "OSName/Windows10Enterprise",
+          "OSVersion/6.3.17134",
+          "Microsoft.Azure.Management.Network.NetworkManagementClient/20.0.0.0"
+        ]
+      },
+      "ResponseBody": "{\r\n  \"name\": \"ps3192\",\r\n  \"id\": \"/subscriptions/947d47b4-7883-4bb9-9d85-c5e8e2f572ce/resourceGroups/ps6658/providers/Microsoft.Network/routeTables/ps3192\",\r\n  \"etag\": \"W/\\\"d46a8ead-a3bb-4771-9e6d-4259ffd63744\\\"\",\r\n  \"type\": \"Microsoft.Network/routeTables\",\r\n  \"location\": \"westcentralus\",\r\n  \"properties\": {\r\n    \"provisioningState\": \"Updating\",\r\n    \"resourceGuid\": \"c9eef845-b311-442c-a0d3-384a9f01eb3c\",\r\n    \"disableBgpRoutePropagation\": false,\r\n    \"routes\": [\r\n      {\r\n        \"name\": \"route2\",\r\n        \"id\": \"/subscriptions/947d47b4-7883-4bb9-9d85-c5e8e2f572ce/resourceGroups/ps6658/providers/Microsoft.Network/routeTables/ps3192/routes/route2\",\r\n        \"etag\": \"W/\\\"d46a8ead-a3bb-4771-9e6d-4259ffd63744\\\"\",\r\n        \"properties\": {\r\n          \"provisioningState\": \"Updating\",\r\n          \"addressPrefix\": \"192.168.2.0/24\",\r\n          \"nextHopType\": \"VnetLocal\"\r\n        },\r\n        \"type\": \"Microsoft.Network/routeTables/routes\"\r\n      }\r\n    ]\r\n  }\r\n}",
+      "ResponseHeaders": {
+        "Content-Length": [
+          "962"
+        ],
+        "Content-Type": [
+          "application/json; charset=utf-8"
+        ],
+        "Expires": [
+          "-1"
+        ],
+        "Pragma": [
+          "no-cache"
+        ],
+        "Retry-After": [
+          "10"
+        ],
+        "x-ms-request-id": [
+          "21b28198-f07a-4639-90ae-8983780eac81"
+        ],
+        "Azure-AsyncOperation": [
+          "https://brazilus.management.azure.com/subscriptions/947d47b4-7883-4bb9-9d85-c5e8e2f572ce/providers/Microsoft.Network/locations/westcentralus/operations/21b28198-f07a-4639-90ae-8983780eac81?api-version=2018-08-01"
+        ],
+        "x-ms-correlation-request-id": [
+          "e4362ce1-11f2-45c9-b23b-5c96433b8e7a"
+        ],
+        "Strict-Transport-Security": [
+          "max-age=31536000; includeSubDomains"
+        ],
+        "Cache-Control": [
+          "no-cache"
+        ],
+        "Server": [
+          "Microsoft-HTTPAPI/2.0",
+          "Microsoft-HTTPAPI/2.0"
+        ],
+        "x-ms-ratelimit-remaining-subscription-writes": [
+          "1196"
+        ],
+        "x-ms-routing-request-id": [
+          "BRAZILUS:20180907T083640Z:e4362ce1-11f2-45c9-b23b-5c96433b8e7a"
+        ],
+        "X-Content-Type-Options": [
+          "nosniff"
+        ],
+        "Date": [
+          "Fri, 07 Sep 2018 08:36:39 GMT"
+        ]
+      },
+      "StatusCode": 200
+    },
+    {
+      "RequestUri": "/subscriptions/947d47b4-7883-4bb9-9d85-c5e8e2f572ce/providers/Microsoft.Network/locations/westcentralus/operations/92eba675-97bf-4b7f-b103-61748d371dd1?api-version=2018-08-01",
+      "EncodedRequestUri": "L3N1YnNjcmlwdGlvbnMvOTQ3ZDQ3YjQtNzg4My00YmI5LTlkODUtYzVlOGUyZjU3MmNlL3Byb3ZpZGVycy9NaWNyb3NvZnQuTmV0d29yay9sb2NhdGlvbnMvd2VzdGNlbnRyYWx1cy9vcGVyYXRpb25zLzkyZWJhNjc1LTk3YmYtNGI3Zi1iMTAzLTYxNzQ4ZDM3MWRkMT9hcGktdmVyc2lvbj0yMDE4LTA4LTAx",
+      "RequestMethod": "GET",
+      "RequestBody": "",
+      "RequestHeaders": {
+        "User-Agent": [
+          "FxVersion/4.7.3132.0",
+          "OSName/Windows10Enterprise",
+          "OSVersion/6.3.17134",
+          "Microsoft.Azure.Management.Network.NetworkManagementClient/20.0.0.0"
+        ]
+      },
+      "ResponseBody": "{\r\n  \"status\": \"Succeeded\"\r\n}",
+      "ResponseHeaders": {
+        "Content-Length": [
+          "29"
+        ],
+        "Content-Type": [
+          "application/json; charset=utf-8"
+        ],
+        "Expires": [
+          "-1"
+        ],
+        "Pragma": [
+          "no-cache"
+        ],
+        "x-ms-request-id": [
+          "3ac37e2f-fe3f-4eed-93aa-6e49dcf85465"
+        ],
+        "x-ms-correlation-request-id": [
+          "ccb0e1eb-9214-47b3-9212-a2ea06493688"
+        ],
+        "Strict-Transport-Security": [
+          "max-age=31536000; includeSubDomains"
+        ],
+        "Cache-Control": [
+          "no-cache"
+        ],
+        "Server": [
+          "Microsoft-HTTPAPI/2.0",
+          "Microsoft-HTTPAPI/2.0"
+        ],
+        "x-ms-ratelimit-remaining-subscription-reads": [
+          "11987"
+        ],
+        "x-ms-routing-request-id": [
+          "BRAZILUS:20180907T083627Z:ccb0e1eb-9214-47b3-9212-a2ea06493688"
+        ],
+        "X-Content-Type-Options": [
+          "nosniff"
+        ],
+        "Date": [
+          "Fri, 07 Sep 2018 08:36:26 GMT"
+        ]
+      },
+      "StatusCode": 200
+    },
+    {
+      "RequestUri": "/subscriptions/947d47b4-7883-4bb9-9d85-c5e8e2f572ce/resourceGroups/ps6658/providers/Microsoft.Network/routeTables?api-version=2018-08-01",
+      "EncodedRequestUri": "L3N1YnNjcmlwdGlvbnMvOTQ3ZDQ3YjQtNzg4My00YmI5LTlkODUtYzVlOGUyZjU3MmNlL3Jlc291cmNlR3JvdXBzL3BzNjY1OC9wcm92aWRlcnMvTWljcm9zb2Z0Lk5ldHdvcmsvcm91dGVUYWJsZXM/YXBpLXZlcnNpb249MjAxOC0wOC0wMQ==",
+      "RequestMethod": "GET",
+      "RequestBody": "",
+      "RequestHeaders": {
+        "x-ms-client-request-id": [
+          "8198fb71-b3fc-4283-aeca-1da4087d0f50"
+        ],
+        "accept-language": [
+          "en-US"
+        ],
+        "User-Agent": [
+          "FxVersion/4.7.3132.0",
+          "OSName/Windows10Enterprise",
+          "OSVersion/6.3.17134",
+          "Microsoft.Azure.Management.Network.NetworkManagementClient/20.0.0.0"
+        ]
+      },
+      "ResponseBody": "{\r\n  \"value\": [\r\n    {\r\n      \"name\": \"ps3192\",\r\n      \"id\": \"/subscriptions/947d47b4-7883-4bb9-9d85-c5e8e2f572ce/resourceGroups/ps6658/providers/Microsoft.Network/routeTables/ps3192\",\r\n      \"etag\": \"W/\\\"6cd9ae50-5b09-4182-8adb-0f9c8002dee9\\\"\",\r\n      \"type\": \"Microsoft.Network/routeTables\",\r\n      \"location\": \"westcentralus\",\r\n      \"properties\": {\r\n        \"provisioningState\": \"Succeeded\",\r\n        \"resourceGuid\": \"c9eef845-b311-442c-a0d3-384a9f01eb3c\",\r\n        \"disableBgpRoutePropagation\": false,\r\n        \"routes\": [\r\n          {\r\n            \"name\": \"route1\",\r\n            \"id\": \"/subscriptions/947d47b4-7883-4bb9-9d85-c5e8e2f572ce/resourceGroups/ps6658/providers/Microsoft.Network/routeTables/ps3192/routes/route1\",\r\n            \"etag\": \"W/\\\"6cd9ae50-5b09-4182-8adb-0f9c8002dee9\\\"\",\r\n            \"properties\": {\r\n              \"provisioningState\": \"Succeeded\",\r\n              \"addressPrefix\": \"192.168.1.0/24\",\r\n              \"nextHopType\": \"VirtualAppliance\",\r\n              \"nextHopIpAddress\": \"23.108.1.1\"\r\n            },\r\n            \"type\": \"Microsoft.Network/routeTables/routes\"\r\n          }\r\n        ]\r\n      }\r\n    }\r\n  ]\r\n}",
+      "ResponseHeaders": {
+        "Content-Length": [
+          "1145"
+        ],
+        "Content-Type": [
+          "application/json; charset=utf-8"
+        ],
+        "Expires": [
+          "-1"
+        ],
+        "Pragma": [
+          "no-cache"
+        ],
+        "x-ms-request-id": [
+          "ac90ce8c-2343-4e71-91d1-dfe7ab244d92"
+        ],
+        "x-ms-correlation-request-id": [
+          "2c2b381a-8cf9-4b43-be5e-e124322da2b0"
+        ],
+        "Strict-Transport-Security": [
+          "max-age=31536000; includeSubDomains"
+        ],
+        "Cache-Control": [
+          "no-cache"
+        ],
+        "Server": [
+          "Microsoft-HTTPAPI/2.0",
+          "Microsoft-HTTPAPI/2.0"
+        ],
+        "x-ms-ratelimit-remaining-subscription-reads": [
+          "11983"
+        ],
+        "x-ms-routing-request-id": [
+          "BRAZILUS:20180907T083628Z:2c2b381a-8cf9-4b43-be5e-e124322da2b0"
+        ],
+        "X-Content-Type-Options": [
+          "nosniff"
+        ],
+        "Date": [
+          "Fri, 07 Sep 2018 08:36:27 GMT"
+        ]
+      },
+      "StatusCode": 200
+    },
+    {
+      "RequestUri": "/subscriptions/947d47b4-7883-4bb9-9d85-c5e8e2f572ce/resourceGroups/ps6658/providers/Microsoft.Network/routeTables?api-version=2018-08-01",
+      "EncodedRequestUri": "L3N1YnNjcmlwdGlvbnMvOTQ3ZDQ3YjQtNzg4My00YmI5LTlkODUtYzVlOGUyZjU3MmNlL3Jlc291cmNlR3JvdXBzL3BzNjY1OC9wcm92aWRlcnMvTWljcm9zb2Z0Lk5ldHdvcmsvcm91dGVUYWJsZXM/YXBpLXZlcnNpb249MjAxOC0wOC0wMQ==",
+      "RequestMethod": "GET",
+      "RequestBody": "",
+      "RequestHeaders": {
+        "x-ms-client-request-id": [
+          "218a334f-4fd9-4335-80b7-808b89ad2fd2"
+        ],
+        "accept-language": [
+          "en-US"
+        ],
+        "User-Agent": [
+          "FxVersion/4.7.3132.0",
+          "OSName/Windows10Enterprise",
+          "OSVersion/6.3.17134",
+          "Microsoft.Azure.Management.Network.NetworkManagementClient/20.0.0.0"
+        ]
+      },
+      "ResponseBody": "{\r\n  \"value\": []\r\n}",
+      "ResponseHeaders": {
+        "Content-Length": [
+          "19"
+        ],
+        "Content-Type": [
+          "application/json; charset=utf-8"
+        ],
+        "Expires": [
+          "-1"
+        ],
+        "Pragma": [
+          "no-cache"
+        ],
+        "x-ms-request-id": [
+          "0e740181-c180-4ad6-b2d7-0764ef0204e3"
+        ],
+        "x-ms-correlation-request-id": [
+          "503bc87c-0f96-4e2a-b00c-67b215b6530a"
+        ],
+        "Strict-Transport-Security": [
+          "max-age=31536000; includeSubDomains"
+        ],
+        "Cache-Control": [
+          "no-cache"
+        ],
+        "Server": [
+          "Microsoft-HTTPAPI/2.0",
+          "Microsoft-HTTPAPI/2.0"
+        ],
+        "x-ms-ratelimit-remaining-subscription-reads": [
+          "11972"
+        ],
+        "x-ms-routing-request-id": [
+          "BRAZILUS:20180907T083701Z:503bc87c-0f96-4e2a-b00c-67b215b6530a"
+        ],
+        "X-Content-Type-Options": [
+          "nosniff"
+        ],
+        "Date": [
+          "Fri, 07 Sep 2018 08:37:01 GMT"
+        ]
+      },
+      "StatusCode": 200
+    },
+    {
+      "RequestUri": "/subscriptions/947d47b4-7883-4bb9-9d85-c5e8e2f572ce/providers/Microsoft.Network/locations/westcentralus/operations/0c07e8f0-6c48-4a92-b2f4-45f0b2eb2d9d?api-version=2018-08-01",
+      "EncodedRequestUri": "L3N1YnNjcmlwdGlvbnMvOTQ3ZDQ3YjQtNzg4My00YmI5LTlkODUtYzVlOGUyZjU3MmNlL3Byb3ZpZGVycy9NaWNyb3NvZnQuTmV0d29yay9sb2NhdGlvbnMvd2VzdGNlbnRyYWx1cy9vcGVyYXRpb25zLzBjMDdlOGYwLTZjNDgtNGE5Mi1iMmY0LTQ1ZjBiMmViMmQ5ZD9hcGktdmVyc2lvbj0yMDE4LTA4LTAx",
+      "RequestMethod": "GET",
+      "RequestBody": "",
+      "RequestHeaders": {
+        "User-Agent": [
+          "FxVersion/4.7.3132.0",
+          "OSName/Windows10Enterprise",
+          "OSVersion/6.3.17134",
+          "Microsoft.Azure.Management.Network.NetworkManagementClient/20.0.0.0"
+        ]
+      },
+      "ResponseBody": "{\r\n  \"status\": \"Succeeded\"\r\n}",
+      "ResponseHeaders": {
+        "Content-Length": [
+          "29"
+        ],
+        "Content-Type": [
+          "application/json; charset=utf-8"
+        ],
+        "Expires": [
+          "-1"
+        ],
+        "Pragma": [
+          "no-cache"
+        ],
+        "x-ms-request-id": [
+          "301c70ec-cfde-47cd-8389-69ca9021cae9"
+        ],
+        "x-ms-correlation-request-id": [
+          "1263eed2-7cff-405f-858b-557ce952374b"
+        ],
+        "Strict-Transport-Security": [
+          "max-age=31536000; includeSubDomains"
+        ],
+        "Cache-Control": [
+          "no-cache"
+        ],
+        "Server": [
+          "Microsoft-HTTPAPI/2.0",
+          "Microsoft-HTTPAPI/2.0"
+        ],
+        "x-ms-ratelimit-remaining-subscription-reads": [
+          "11981"
+        ],
+        "x-ms-routing-request-id": [
+          "BRAZILUS:20180907T083638Z:1263eed2-7cff-405f-858b-557ce952374b"
+        ],
+        "X-Content-Type-Options": [
+          "nosniff"
+        ],
+        "Date": [
+          "Fri, 07 Sep 2018 08:36:38 GMT"
+        ]
+      },
+      "StatusCode": 200
+    },
+    {
+      "RequestUri": "/subscriptions/947d47b4-7883-4bb9-9d85-c5e8e2f572ce/providers/Microsoft.Network/locations/westcentralus/operations/21b28198-f07a-4639-90ae-8983780eac81?api-version=2018-08-01",
+      "EncodedRequestUri": "L3N1YnNjcmlwdGlvbnMvOTQ3ZDQ3YjQtNzg4My00YmI5LTlkODUtYzVlOGUyZjU3MmNlL3Byb3ZpZGVycy9NaWNyb3NvZnQuTmV0d29yay9sb2NhdGlvbnMvd2VzdGNlbnRyYWx1cy9vcGVyYXRpb25zLzIxYjI4MTk4LWYwN2EtNDYzOS05MGFlLTg5ODM3ODBlYWM4MT9hcGktdmVyc2lvbj0yMDE4LTA4LTAx",
+      "RequestMethod": "GET",
+      "RequestBody": "",
+      "RequestHeaders": {
+        "User-Agent": [
+          "FxVersion/4.7.3132.0",
+          "OSName/Windows10Enterprise",
+          "OSVersion/6.3.17134",
+          "Microsoft.Azure.Management.Network.NetworkManagementClient/20.0.0.0"
+        ]
+      },
+      "ResponseBody": "{\r\n  \"status\": \"Succeeded\"\r\n}",
+      "ResponseHeaders": {
+        "Content-Length": [
+          "29"
+        ],
+        "Content-Type": [
+          "application/json; charset=utf-8"
+        ],
+        "Expires": [
+          "-1"
+        ],
+        "Pragma": [
+          "no-cache"
+        ],
+        "x-ms-request-id": [
+          "e5cb8bae-a82b-4e77-804e-dbd2b6dd37c2"
+        ],
+        "x-ms-correlation-request-id": [
+          "4f1f0a20-8105-4884-8f41-eb1625c4138c"
+        ],
+        "Strict-Transport-Security": [
+          "max-age=31536000; includeSubDomains"
+        ],
+        "Cache-Control": [
+          "no-cache"
+        ],
+        "Server": [
+          "Microsoft-HTTPAPI/2.0",
+          "Microsoft-HTTPAPI/2.0"
+        ],
+        "x-ms-ratelimit-remaining-subscription-reads": [
+          "11977"
+        ],
+        "x-ms-routing-request-id": [
+          "BRAZILUS:20180907T083650Z:4f1f0a20-8105-4884-8f41-eb1625c4138c"
+        ],
+        "X-Content-Type-Options": [
+          "nosniff"
+        ],
+        "Date": [
+          "Fri, 07 Sep 2018 08:36:50 GMT"
+        ]
+      },
+      "StatusCode": 200
+    },
+    {
+      "RequestUri": "/subscriptions/947d47b4-7883-4bb9-9d85-c5e8e2f572ce/resourceGroups/ps6658/providers/Microsoft.Network/routeTables/ps3192?api-version=2018-08-01",
+      "EncodedRequestUri": "L3N1YnNjcmlwdGlvbnMvOTQ3ZDQ3YjQtNzg4My00YmI5LTlkODUtYzVlOGUyZjU3MmNlL3Jlc291cmNlR3JvdXBzL3BzNjY1OC9wcm92aWRlcnMvTWljcm9zb2Z0Lk5ldHdvcmsvcm91dGVUYWJsZXMvcHMzMTkyP2FwaS12ZXJzaW9uPTIwMTgtMDgtMDE=",
+      "RequestMethod": "DELETE",
+      "RequestBody": "",
+      "RequestHeaders": {
+        "x-ms-client-request-id": [
+          "10abaf6a-d2d2-4cdc-82b0-a7ebb70800f8"
+        ],
+        "accept-language": [
+          "en-US"
+        ],
+        "User-Agent": [
+          "FxVersion/4.7.3132.0",
+          "OSName/Windows10Enterprise",
+          "OSVersion/6.3.17134",
+          "Microsoft.Azure.Management.Network.NetworkManagementClient/20.0.0.0"
+        ]
+      },
+      "ResponseBody": "",
+      "ResponseHeaders": {
+        "Content-Length": [
+          "0"
+        ],
+        "Expires": [
+          "-1"
+        ],
+        "Pragma": [
+          "no-cache"
+        ],
+        "Retry-After": [
+          "10"
+        ],
+        "x-ms-request-id": [
+          "94241669-c0e2-4a2d-9d5b-c6b6464e5ddc"
+        ],
+        "Azure-AsyncOperation": [
+          "https://brazilus.management.azure.com/subscriptions/947d47b4-7883-4bb9-9d85-c5e8e2f572ce/providers/Microsoft.Network/locations/westcentralus/operations/94241669-c0e2-4a2d-9d5b-c6b6464e5ddc?api-version=2018-08-01"
+        ],
+        "x-ms-correlation-request-id": [
+          "70ba0e8e-5e06-468c-a480-e50b30f25b39"
+        ],
+        "Strict-Transport-Security": [
+          "max-age=31536000; includeSubDomains"
+        ],
+        "Cache-Control": [
+          "no-cache"
+        ],
+        "Location": [
+          "https://brazilus.management.azure.com/subscriptions/947d47b4-7883-4bb9-9d85-c5e8e2f572ce/providers/Microsoft.Network/locations/westcentralus/operationResults/94241669-c0e2-4a2d-9d5b-c6b6464e5ddc?api-version=2018-08-01"
+        ],
+        "Server": [
+          "Microsoft-HTTPAPI/2.0",
+          "Microsoft-HTTPAPI/2.0"
+        ],
+        "x-ms-ratelimit-remaining-subscription-deletes": [
+          "14997"
+        ],
+        "x-ms-routing-request-id": [
+          "BRAZILUS:20180907T083651Z:70ba0e8e-5e06-468c-a480-e50b30f25b39"
+        ],
+        "X-Content-Type-Options": [
+          "nosniff"
+        ],
+        "Date": [
+          "Fri, 07 Sep 2018 08:36:51 GMT"
+        ]
+      },
+      "StatusCode": 202
+    },
+    {
+      "RequestUri": "/subscriptions/947d47b4-7883-4bb9-9d85-c5e8e2f572ce/providers/Microsoft.Network/locations/westcentralus/operations/94241669-c0e2-4a2d-9d5b-c6b6464e5ddc?api-version=2018-08-01",
+      "EncodedRequestUri": "L3N1YnNjcmlwdGlvbnMvOTQ3ZDQ3YjQtNzg4My00YmI5LTlkODUtYzVlOGUyZjU3MmNlL3Byb3ZpZGVycy9NaWNyb3NvZnQuTmV0d29yay9sb2NhdGlvbnMvd2VzdGNlbnRyYWx1cy9vcGVyYXRpb25zLzk0MjQxNjY5LWMwZTItNGEyZC05ZDViLWM2YjY0NjRlNWRkYz9hcGktdmVyc2lvbj0yMDE4LTA4LTAx",
+      "RequestMethod": "GET",
+      "RequestBody": "",
+      "RequestHeaders": {
+        "User-Agent": [
+          "FxVersion/4.7.3132.0",
+          "OSName/Windows10Enterprise",
+          "OSVersion/6.3.17134",
+          "Microsoft.Azure.Management.Network.NetworkManagementClient/20.0.0.0"
+        ]
+      },
+      "ResponseBody": "{\r\n  \"status\": \"Succeeded\"\r\n}",
+      "ResponseHeaders": {
+        "Content-Length": [
+          "29"
+        ],
+        "Content-Type": [
+          "application/json; charset=utf-8"
+        ],
+        "Expires": [
+          "-1"
+        ],
+        "Pragma": [
+          "no-cache"
+        ],
+        "x-ms-request-id": [
+          "3d17b969-2492-4012-bbc7-0b20b020038a"
+        ],
+        "x-ms-correlation-request-id": [
+          "6b01c355-4f29-475b-afd2-3da86c384dc8"
+        ],
+        "Strict-Transport-Security": [
+          "max-age=31536000; includeSubDomains"
+        ],
+        "Cache-Control": [
+          "no-cache"
+        ],
+        "Server": [
+          "Microsoft-HTTPAPI/2.0",
+          "Microsoft-HTTPAPI/2.0"
+        ],
+        "x-ms-ratelimit-remaining-subscription-reads": [
+          "11974"
+        ],
+        "x-ms-routing-request-id": [
+          "BRAZILUS:20180907T083701Z:6b01c355-4f29-475b-afd2-3da86c384dc8"
+        ],
+        "X-Content-Type-Options": [
+          "nosniff"
+        ],
+        "Date": [
+          "Fri, 07 Sep 2018 08:37:01 GMT"
+        ]
+      },
+      "StatusCode": 200
+    },
+    {
+      "RequestUri": "/subscriptions/947d47b4-7883-4bb9-9d85-c5e8e2f572ce/providers/Microsoft.Network/locations/westcentralus/operationResults/94241669-c0e2-4a2d-9d5b-c6b6464e5ddc?api-version=2018-08-01",
+      "EncodedRequestUri": "L3N1YnNjcmlwdGlvbnMvOTQ3ZDQ3YjQtNzg4My00YmI5LTlkODUtYzVlOGUyZjU3MmNlL3Byb3ZpZGVycy9NaWNyb3NvZnQuTmV0d29yay9sb2NhdGlvbnMvd2VzdGNlbnRyYWx1cy9vcGVyYXRpb25SZXN1bHRzLzk0MjQxNjY5LWMwZTItNGEyZC05ZDViLWM2YjY0NjRlNWRkYz9hcGktdmVyc2lvbj0yMDE4LTA4LTAx",
+      "RequestMethod": "GET",
+      "RequestBody": "",
+      "RequestHeaders": {
+        "User-Agent": [
+          "FxVersion/4.7.3132.0",
+          "OSName/Windows10Enterprise",
+          "OSVersion/6.3.17134",
+          "Microsoft.Azure.Management.Network.NetworkManagementClient/20.0.0.0"
+        ]
+      },
+      "ResponseBody": "",
+      "ResponseHeaders": {
+        "Content-Type": [
+          "application/json; charset=utf-8"
+        ],
+        "Expires": [
+          "-1"
+        ],
+        "Pragma": [
+          "no-cache"
+        ],
+        "x-ms-request-id": [
+          "94241669-c0e2-4a2d-9d5b-c6b6464e5ddc"
+        ],
+        "Azure-AsyncOperation": [
+          "https://brazilus.management.azure.com/subscriptions/947d47b4-7883-4bb9-9d85-c5e8e2f572ce/providers/Microsoft.Network/locations/westcentralus/operations/94241669-c0e2-4a2d-9d5b-c6b6464e5ddc?api-version=2018-08-01"
+        ],
+        "x-ms-correlation-request-id": [
+          "70ba0e8e-5e06-468c-a480-e50b30f25b39"
+        ],
+        "Strict-Transport-Security": [
+          "max-age=31536000; includeSubDomains"
+        ],
+        "Cache-Control": [
+          "no-cache"
+        ],
+        "Location": [
+          "https://brazilus.management.azure.com/subscriptions/947d47b4-7883-4bb9-9d85-c5e8e2f572ce/providers/Microsoft.Network/locations/westcentralus/operationResults/94241669-c0e2-4a2d-9d5b-c6b6464e5ddc?api-version=2018-08-01"
+        ],
+        "Server": [
+          "Microsoft-HTTPAPI/2.0",
+          "Microsoft-HTTPAPI/2.0"
+        ],
+        "x-ms-ratelimit-remaining-subscription-reads": [
+          "11973"
+        ],
+        "x-ms-routing-request-id": [
+          "BRAZILUS:20180907T083701Z:b58b7653-b40d-49f7-ab29-6084f1c54a37"
+        ],
+        "X-Content-Type-Options": [
+          "nosniff"
+        ],
+        "Date": [
+          "Fri, 07 Sep 2018 08:37:01 GMT"
+        ]
+      },
+      "StatusCode": 204
+    },
+    {
       "RequestUri": "/subscriptions/947d47b4-7883-4bb9-9d85-c5e8e2f572ce/resourcegroups/ps6658?api-version=2016-09-01",
       "EncodedRequestUri": "L3N1YnNjcmlwdGlvbnMvOTQ3ZDQ3YjQtNzg4My00YmI5LTlkODUtYzVlOGUyZjU3MmNlL3Jlc291cmNlZ3JvdXBzL3BzNjY1OD9hcGktdmVyc2lvbj0yMDE2LTA5LTAx",
->>>>>>> 96e32f42
-      "RequestMethod": "PUT",
-      "RequestBody": "{\r\n  \"location\": \"westcentralus\"\r\n}",
-      "RequestHeaders": {
-        "Content-Type": [
-          "application/json; charset=utf-8"
-        ],
-        "Content-Length": [
-          "35"
-        ],
+      "RequestMethod": "DELETE",
+      "RequestBody": "",
+      "RequestHeaders": {
         "x-ms-client-request-id": [
-<<<<<<< HEAD
-          "64d4a2e1-5f67-4dc1-986c-c63674f574f9"
-=======
-          "f9f86576-4105-4e36-a9c7-8095b0494a8d"
->>>>>>> 96e32f42
+          "0ebfc258-1ea8-472f-8f18-153c4d22bf75"
         ],
         "accept-language": [
           "en-US"
@@ -94,2145 +1449,6 @@
           "Microsoft.Azure.Management.Internal.Resources.ResourceManagementClient/4.1.0"
         ]
       },
-<<<<<<< HEAD
-      "ResponseBody": "{\r\n  \"id\": \"/subscriptions/d2ad5196-2292-4080-b209-ce4399b0a807/resourceGroups/ps3924\",\r\n  \"name\": \"ps3924\",\r\n  \"location\": \"westus\",\r\n  \"properties\": {\r\n    \"provisioningState\": \"Succeeded\"\r\n  }\r\n}",
-=======
-      "ResponseBody": "{\r\n  \"id\": \"/subscriptions/947d47b4-7883-4bb9-9d85-c5e8e2f572ce/resourceGroups/ps6658\",\r\n  \"name\": \"ps6658\",\r\n  \"location\": \"westcentralus\",\r\n  \"properties\": {\r\n    \"provisioningState\": \"Succeeded\"\r\n  }\r\n}",
->>>>>>> 96e32f42
-      "ResponseHeaders": {
-        "Content-Length": [
-          "172"
-        ],
-        "Content-Type": [
-          "application/json; charset=utf-8"
-        ],
-        "Expires": [
-          "-1"
-        ],
-        "Pragma": [
-          "no-cache"
-        ],
-        "x-ms-ratelimit-remaining-subscription-writes": [
-<<<<<<< HEAD
-          "1189"
-        ],
-        "x-ms-request-id": [
-          "65d8588d-fec2-4f98-80db-225dd12aa51b"
-        ],
-        "x-ms-correlation-request-id": [
-          "65d8588d-fec2-4f98-80db-225dd12aa51b"
-        ],
-        "x-ms-routing-request-id": [
-          "BRAZILUS:20180908T180016Z:65d8588d-fec2-4f98-80db-225dd12aa51b"
-=======
-          "1179"
-        ],
-        "x-ms-request-id": [
-          "397b946d-93ac-49b7-b9c0-740a5bf88b01"
-        ],
-        "x-ms-correlation-request-id": [
-          "397b946d-93ac-49b7-b9c0-740a5bf88b01"
-        ],
-        "x-ms-routing-request-id": [
-          "BRAZILUS:20180907T083614Z:397b946d-93ac-49b7-b9c0-740a5bf88b01"
->>>>>>> 96e32f42
-        ],
-        "Strict-Transport-Security": [
-          "max-age=31536000; includeSubDomains"
-        ],
-        "X-Content-Type-Options": [
-          "nosniff"
-        ],
-        "Cache-Control": [
-          "no-cache"
-        ],
-        "Date": [
-<<<<<<< HEAD
-          "Sat, 08 Sep 2018 18:00:15 GMT"
-=======
-          "Fri, 07 Sep 2018 08:36:14 GMT"
->>>>>>> 96e32f42
-        ]
-      },
-      "StatusCode": 201
-    },
-    {
-<<<<<<< HEAD
-      "RequestUri": "/subscriptions/d2ad5196-2292-4080-b209-ce4399b0a807/resourceGroups/ps3924/providers/Microsoft.Network/routeTables/ps5669?api-version=2018-08-01",
-      "EncodedRequestUri": "L3N1YnNjcmlwdGlvbnMvZDJhZDUxOTYtMjI5Mi00MDgwLWIyMDktY2U0Mzk5YjBhODA3L3Jlc291cmNlR3JvdXBzL3BzMzkyNC9wcm92aWRlcnMvTWljcm9zb2Z0Lk5ldHdvcmsvcm91dGVUYWJsZXMvcHM1NjY5P2FwaS12ZXJzaW9uPTIwMTgtMDgtMDE=",
-=======
-      "RequestUri": "/subscriptions/947d47b4-7883-4bb9-9d85-c5e8e2f572ce/resourceGroups/ps6658/providers/Microsoft.Network/routeTables/ps3192?api-version=2018-08-01",
-      "EncodedRequestUri": "L3N1YnNjcmlwdGlvbnMvOTQ3ZDQ3YjQtNzg4My00YmI5LTlkODUtYzVlOGUyZjU3MmNlL3Jlc291cmNlR3JvdXBzL3BzNjY1OC9wcm92aWRlcnMvTWljcm9zb2Z0Lk5ldHdvcmsvcm91dGVUYWJsZXMvcHMzMTkyP2FwaS12ZXJzaW9uPTIwMTgtMDgtMDE=",
->>>>>>> 96e32f42
-      "RequestMethod": "GET",
-      "RequestBody": "",
-      "RequestHeaders": {
-        "x-ms-client-request-id": [
-<<<<<<< HEAD
-          "256b43c8-b9a0-4125-bd31-a24755d32236"
-=======
-          "79499147-1b98-4a43-b44d-351ca1a5490c"
->>>>>>> 96e32f42
-        ],
-        "accept-language": [
-          "en-US"
-        ],
-        "User-Agent": [
-          "FxVersion/4.7.3132.0",
-          "OSName/Windows10Enterprise",
-          "OSVersion/6.3.17134",
-          "Microsoft.Azure.Management.Network.NetworkManagementClient/19.3.0.0"
-        ]
-      },
-<<<<<<< HEAD
-      "ResponseBody": "{\r\n  \"error\": {\r\n    \"code\": \"ResourceNotFound\",\r\n    \"message\": \"The Resource 'Microsoft.Network/routeTables/ps5669' under resource group 'ps3924' was not found.\"\r\n  }\r\n}",
-=======
-      "ResponseBody": "{\r\n  \"error\": {\r\n    \"code\": \"ResourceNotFound\",\r\n    \"message\": \"The Resource 'Microsoft.Network/routeTables/ps3192' under resource group 'ps6658' was not found.\"\r\n  }\r\n}",
->>>>>>> 96e32f42
-      "ResponseHeaders": {
-        "Content-Length": [
-          "146"
-        ],
-        "Content-Type": [
-          "application/json; charset=utf-8"
-        ],
-        "Expires": [
-          "-1"
-        ],
-        "Pragma": [
-          "no-cache"
-        ],
-        "x-ms-failure-cause": [
-          "gateway"
-        ],
-        "x-ms-request-id": [
-<<<<<<< HEAD
-          "3a7a58e4-a8f5-4fc8-b383-206b5639a034"
-        ],
-        "x-ms-correlation-request-id": [
-          "3a7a58e4-a8f5-4fc8-b383-206b5639a034"
-        ],
-        "x-ms-routing-request-id": [
-          "BRAZILUS:20180908T180016Z:3a7a58e4-a8f5-4fc8-b383-206b5639a034"
-=======
-          "e6923885-75fb-4ff4-9c76-fcf7c09e522a"
-        ],
-        "x-ms-correlation-request-id": [
-          "e6923885-75fb-4ff4-9c76-fcf7c09e522a"
-        ],
-        "x-ms-routing-request-id": [
-          "BRAZILUS:20180907T083615Z:e6923885-75fb-4ff4-9c76-fcf7c09e522a"
->>>>>>> 96e32f42
-        ],
-        "Strict-Transport-Security": [
-          "max-age=31536000; includeSubDomains"
-        ],
-        "X-Content-Type-Options": [
-          "nosniff"
-        ],
-        "Cache-Control": [
-          "no-cache"
-        ],
-        "Date": [
-<<<<<<< HEAD
-          "Sat, 08 Sep 2018 18:00:16 GMT"
-=======
-          "Fri, 07 Sep 2018 08:36:14 GMT"
->>>>>>> 96e32f42
-        ]
-      },
-      "StatusCode": 404
-    },
-    {
-<<<<<<< HEAD
-      "RequestUri": "/subscriptions/d2ad5196-2292-4080-b209-ce4399b0a807/resourceGroups/ps3924/providers/Microsoft.Network/routeTables/ps5669?api-version=2018-08-01",
-      "EncodedRequestUri": "L3N1YnNjcmlwdGlvbnMvZDJhZDUxOTYtMjI5Mi00MDgwLWIyMDktY2U0Mzk5YjBhODA3L3Jlc291cmNlR3JvdXBzL3BzMzkyNC9wcm92aWRlcnMvTWljcm9zb2Z0Lk5ldHdvcmsvcm91dGVUYWJsZXMvcHM1NjY5P2FwaS12ZXJzaW9uPTIwMTgtMDgtMDE=",
-=======
-      "RequestUri": "/subscriptions/947d47b4-7883-4bb9-9d85-c5e8e2f572ce/resourceGroups/ps6658/providers/Microsoft.Network/routeTables/ps3192?api-version=2018-08-01",
-      "EncodedRequestUri": "L3N1YnNjcmlwdGlvbnMvOTQ3ZDQ3YjQtNzg4My00YmI5LTlkODUtYzVlOGUyZjU3MmNlL3Jlc291cmNlR3JvdXBzL3BzNjY1OC9wcm92aWRlcnMvTWljcm9zb2Z0Lk5ldHdvcmsvcm91dGVUYWJsZXMvcHMzMTkyP2FwaS12ZXJzaW9uPTIwMTgtMDgtMDE=",
->>>>>>> 96e32f42
-      "RequestMethod": "GET",
-      "RequestBody": "",
-      "RequestHeaders": {
-        "User-Agent": [
-          "FxVersion/4.7.3132.0",
-          "OSName/Windows10Enterprise",
-          "OSVersion/6.3.17134",
-          "Microsoft.Azure.Management.Network.NetworkManagementClient/19.3.0.0"
-        ]
-      },
-<<<<<<< HEAD
-      "ResponseBody": "{\r\n  \"name\": \"ps5669\",\r\n  \"id\": \"/subscriptions/d2ad5196-2292-4080-b209-ce4399b0a807/resourceGroups/ps3924/providers/Microsoft.Network/routeTables/ps5669\",\r\n  \"etag\": \"W/\\\"0904c3d1-396d-41b2-9e5b-291734e0feca\\\"\",\r\n  \"type\": \"Microsoft.Network/routeTables\",\r\n  \"location\": \"westus\",\r\n  \"properties\": {\r\n    \"provisioningState\": \"Succeeded\",\r\n    \"resourceGuid\": \"39598c27-4d1a-433f-890d-83b6d771b0fe\",\r\n    \"disableBgpRoutePropagation\": false,\r\n    \"routes\": [\r\n      {\r\n        \"name\": \"route1\",\r\n        \"id\": \"/subscriptions/d2ad5196-2292-4080-b209-ce4399b0a807/resourceGroups/ps3924/providers/Microsoft.Network/routeTables/ps5669/routes/route1\",\r\n        \"etag\": \"W/\\\"0904c3d1-396d-41b2-9e5b-291734e0feca\\\"\",\r\n        \"properties\": {\r\n          \"provisioningState\": \"Succeeded\",\r\n          \"addressPrefix\": \"192.168.1.0/24\",\r\n          \"nextHopType\": \"VirtualAppliance\",\r\n          \"nextHopIpAddress\": \"23.108.1.1\"\r\n        },\r\n        \"type\": \"Microsoft.Network/routeTables/routes\"\r\n      }\r\n    ]\r\n  }\r\n}",
-      "ResponseHeaders": {
-        "Content-Length": [
-          "1009"
-=======
-      "ResponseBody": "{\r\n  \"name\": \"ps3192\",\r\n  \"id\": \"/subscriptions/947d47b4-7883-4bb9-9d85-c5e8e2f572ce/resourceGroups/ps6658/providers/Microsoft.Network/routeTables/ps3192\",\r\n  \"etag\": \"W/\\\"6cd9ae50-5b09-4182-8adb-0f9c8002dee9\\\"\",\r\n  \"type\": \"Microsoft.Network/routeTables\",\r\n  \"location\": \"westcentralus\",\r\n  \"properties\": {\r\n    \"provisioningState\": \"Succeeded\",\r\n    \"resourceGuid\": \"c9eef845-b311-442c-a0d3-384a9f01eb3c\",\r\n    \"disableBgpRoutePropagation\": false,\r\n    \"routes\": [\r\n      {\r\n        \"name\": \"route1\",\r\n        \"id\": \"/subscriptions/947d47b4-7883-4bb9-9d85-c5e8e2f572ce/resourceGroups/ps6658/providers/Microsoft.Network/routeTables/ps3192/routes/route1\",\r\n        \"etag\": \"W/\\\"6cd9ae50-5b09-4182-8adb-0f9c8002dee9\\\"\",\r\n        \"properties\": {\r\n          \"provisioningState\": \"Succeeded\",\r\n          \"addressPrefix\": \"192.168.1.0/24\",\r\n          \"nextHopType\": \"VirtualAppliance\",\r\n          \"nextHopIpAddress\": \"23.108.1.1\"\r\n        },\r\n        \"type\": \"Microsoft.Network/routeTables/routes\"\r\n      }\r\n    ]\r\n  }\r\n}",
-      "ResponseHeaders": {
-        "Content-Length": [
-          "1016"
->>>>>>> 96e32f42
-        ],
-        "Content-Type": [
-          "application/json; charset=utf-8"
-        ],
-        "Expires": [
-          "-1"
-        ],
-        "Pragma": [
-          "no-cache"
-        ],
-        "x-ms-request-id": [
-<<<<<<< HEAD
-          "5353f317-7607-4c8d-bc3d-d24e8df9a2b5"
-        ],
-        "x-ms-correlation-request-id": [
-          "eb30a2b4-f56e-48ca-8df0-57c60152c46c"
-=======
-          "ab9933f1-d287-4bcf-90ac-44f244ec760c"
-        ],
-        "x-ms-correlation-request-id": [
-          "96fcfd21-012c-471d-bb6f-f8fd0869d626"
->>>>>>> 96e32f42
-        ],
-        "Strict-Transport-Security": [
-          "max-age=31536000; includeSubDomains"
-        ],
-        "Cache-Control": [
-          "no-cache"
-        ],
-        "ETag": [
-<<<<<<< HEAD
-          "W/\"0904c3d1-396d-41b2-9e5b-291734e0feca\""
-=======
-          "W/\"6cd9ae50-5b09-4182-8adb-0f9c8002dee9\""
->>>>>>> 96e32f42
-        ],
-        "Server": [
-          "Microsoft-HTTPAPI/2.0",
-          "Microsoft-HTTPAPI/2.0"
-        ],
-        "x-ms-ratelimit-remaining-subscription-reads": [
-<<<<<<< HEAD
-          "11866"
-        ],
-        "x-ms-routing-request-id": [
-          "BRAZILUS:20180908T180028Z:eb30a2b4-f56e-48ca-8df0-57c60152c46c"
-=======
-          "11986"
-        ],
-        "x-ms-routing-request-id": [
-          "BRAZILUS:20180907T083627Z:96fcfd21-012c-471d-bb6f-f8fd0869d626"
->>>>>>> 96e32f42
-        ],
-        "X-Content-Type-Options": [
-          "nosniff"
-        ],
-        "Date": [
-<<<<<<< HEAD
-          "Sat, 08 Sep 2018 18:00:28 GMT"
-=======
-          "Fri, 07 Sep 2018 08:36:27 GMT"
->>>>>>> 96e32f42
-        ]
-      },
-      "StatusCode": 200
-    },
-    {
-<<<<<<< HEAD
-      "RequestUri": "/subscriptions/d2ad5196-2292-4080-b209-ce4399b0a807/resourceGroups/ps3924/providers/Microsoft.Network/routeTables/ps5669?api-version=2018-08-01",
-      "EncodedRequestUri": "L3N1YnNjcmlwdGlvbnMvZDJhZDUxOTYtMjI5Mi00MDgwLWIyMDktY2U0Mzk5YjBhODA3L3Jlc291cmNlR3JvdXBzL3BzMzkyNC9wcm92aWRlcnMvTWljcm9zb2Z0Lk5ldHdvcmsvcm91dGVUYWJsZXMvcHM1NjY5P2FwaS12ZXJzaW9uPTIwMTgtMDgtMDE=",
-=======
-      "RequestUri": "/subscriptions/947d47b4-7883-4bb9-9d85-c5e8e2f572ce/resourceGroups/ps6658/providers/Microsoft.Network/routeTables/ps3192?api-version=2018-08-01",
-      "EncodedRequestUri": "L3N1YnNjcmlwdGlvbnMvOTQ3ZDQ3YjQtNzg4My00YmI5LTlkODUtYzVlOGUyZjU3MmNlL3Jlc291cmNlR3JvdXBzL3BzNjY1OC9wcm92aWRlcnMvTWljcm9zb2Z0Lk5ldHdvcmsvcm91dGVUYWJsZXMvcHMzMTkyP2FwaS12ZXJzaW9uPTIwMTgtMDgtMDE=",
->>>>>>> 96e32f42
-      "RequestMethod": "GET",
-      "RequestBody": "",
-      "RequestHeaders": {
-        "x-ms-client-request-id": [
-<<<<<<< HEAD
-          "2daa529a-094b-4025-b70b-c5c15b75fe50"
-=======
-          "a2043ebc-c984-4c80-a6d2-dc11db94c31d"
->>>>>>> 96e32f42
-        ],
-        "accept-language": [
-          "en-US"
-        ],
-        "User-Agent": [
-          "FxVersion/4.7.3132.0",
-          "OSName/Windows10Enterprise",
-          "OSVersion/6.3.17134",
-          "Microsoft.Azure.Management.Network.NetworkManagementClient/19.3.0.0"
-        ]
-      },
-<<<<<<< HEAD
-      "ResponseBody": "{\r\n  \"name\": \"ps5669\",\r\n  \"id\": \"/subscriptions/d2ad5196-2292-4080-b209-ce4399b0a807/resourceGroups/ps3924/providers/Microsoft.Network/routeTables/ps5669\",\r\n  \"etag\": \"W/\\\"0904c3d1-396d-41b2-9e5b-291734e0feca\\\"\",\r\n  \"type\": \"Microsoft.Network/routeTables\",\r\n  \"location\": \"westus\",\r\n  \"properties\": {\r\n    \"provisioningState\": \"Succeeded\",\r\n    \"resourceGuid\": \"39598c27-4d1a-433f-890d-83b6d771b0fe\",\r\n    \"disableBgpRoutePropagation\": false,\r\n    \"routes\": [\r\n      {\r\n        \"name\": \"route1\",\r\n        \"id\": \"/subscriptions/d2ad5196-2292-4080-b209-ce4399b0a807/resourceGroups/ps3924/providers/Microsoft.Network/routeTables/ps5669/routes/route1\",\r\n        \"etag\": \"W/\\\"0904c3d1-396d-41b2-9e5b-291734e0feca\\\"\",\r\n        \"properties\": {\r\n          \"provisioningState\": \"Succeeded\",\r\n          \"addressPrefix\": \"192.168.1.0/24\",\r\n          \"nextHopType\": \"VirtualAppliance\",\r\n          \"nextHopIpAddress\": \"23.108.1.1\"\r\n        },\r\n        \"type\": \"Microsoft.Network/routeTables/routes\"\r\n      }\r\n    ]\r\n  }\r\n}",
-      "ResponseHeaders": {
-        "Content-Length": [
-          "1009"
-=======
-      "ResponseBody": "{\r\n  \"name\": \"ps3192\",\r\n  \"id\": \"/subscriptions/947d47b4-7883-4bb9-9d85-c5e8e2f572ce/resourceGroups/ps6658/providers/Microsoft.Network/routeTables/ps3192\",\r\n  \"etag\": \"W/\\\"6cd9ae50-5b09-4182-8adb-0f9c8002dee9\\\"\",\r\n  \"type\": \"Microsoft.Network/routeTables\",\r\n  \"location\": \"westcentralus\",\r\n  \"properties\": {\r\n    \"provisioningState\": \"Succeeded\",\r\n    \"resourceGuid\": \"c9eef845-b311-442c-a0d3-384a9f01eb3c\",\r\n    \"disableBgpRoutePropagation\": false,\r\n    \"routes\": [\r\n      {\r\n        \"name\": \"route1\",\r\n        \"id\": \"/subscriptions/947d47b4-7883-4bb9-9d85-c5e8e2f572ce/resourceGroups/ps6658/providers/Microsoft.Network/routeTables/ps3192/routes/route1\",\r\n        \"etag\": \"W/\\\"6cd9ae50-5b09-4182-8adb-0f9c8002dee9\\\"\",\r\n        \"properties\": {\r\n          \"provisioningState\": \"Succeeded\",\r\n          \"addressPrefix\": \"192.168.1.0/24\",\r\n          \"nextHopType\": \"VirtualAppliance\",\r\n          \"nextHopIpAddress\": \"23.108.1.1\"\r\n        },\r\n        \"type\": \"Microsoft.Network/routeTables/routes\"\r\n      }\r\n    ]\r\n  }\r\n}",
-      "ResponseHeaders": {
-        "Content-Length": [
-          "1016"
->>>>>>> 96e32f42
-        ],
-        "Content-Type": [
-          "application/json; charset=utf-8"
-        ],
-        "Expires": [
-          "-1"
-        ],
-        "Pragma": [
-          "no-cache"
-        ],
-        "x-ms-request-id": [
-<<<<<<< HEAD
-          "ae9b0db9-5796-4220-aa8d-0cded01b9cda"
-        ],
-        "x-ms-correlation-request-id": [
-          "0045771b-3c7f-4334-8f00-dda1efb9c0e5"
-=======
-          "a0ff526c-a6c8-4266-a9d4-cf372c4803fb"
-        ],
-        "x-ms-correlation-request-id": [
-          "e0479d14-4b06-45b2-862b-0e1c262f05c6"
->>>>>>> 96e32f42
-        ],
-        "Strict-Transport-Security": [
-          "max-age=31536000; includeSubDomains"
-        ],
-        "Cache-Control": [
-          "no-cache"
-        ],
-        "ETag": [
-<<<<<<< HEAD
-          "W/\"0904c3d1-396d-41b2-9e5b-291734e0feca\""
-=======
-          "W/\"6cd9ae50-5b09-4182-8adb-0f9c8002dee9\""
->>>>>>> 96e32f42
-        ],
-        "Server": [
-          "Microsoft-HTTPAPI/2.0",
-          "Microsoft-HTTPAPI/2.0"
-        ],
-        "x-ms-ratelimit-remaining-subscription-reads": [
-<<<<<<< HEAD
-          "11865"
-        ],
-        "x-ms-routing-request-id": [
-          "BRAZILUS:20180908T180028Z:0045771b-3c7f-4334-8f00-dda1efb9c0e5"
-=======
-          "11985"
-        ],
-        "x-ms-routing-request-id": [
-          "BRAZILUS:20180907T083627Z:e0479d14-4b06-45b2-862b-0e1c262f05c6"
->>>>>>> 96e32f42
-        ],
-        "X-Content-Type-Options": [
-          "nosniff"
-        ],
-        "Date": [
-<<<<<<< HEAD
-          "Sat, 08 Sep 2018 18:00:28 GMT"
-=======
-          "Fri, 07 Sep 2018 08:36:27 GMT"
->>>>>>> 96e32f42
-        ]
-      },
-      "StatusCode": 200
-    },
-    {
-<<<<<<< HEAD
-      "RequestUri": "/subscriptions/d2ad5196-2292-4080-b209-ce4399b0a807/resourceGroups/ps3924/providers/Microsoft.Network/routeTables/ps5669?api-version=2018-08-01",
-      "EncodedRequestUri": "L3N1YnNjcmlwdGlvbnMvZDJhZDUxOTYtMjI5Mi00MDgwLWIyMDktY2U0Mzk5YjBhODA3L3Jlc291cmNlR3JvdXBzL3BzMzkyNC9wcm92aWRlcnMvTWljcm9zb2Z0Lk5ldHdvcmsvcm91dGVUYWJsZXMvcHM1NjY5P2FwaS12ZXJzaW9uPTIwMTgtMDgtMDE=",
-=======
-      "RequestUri": "/subscriptions/947d47b4-7883-4bb9-9d85-c5e8e2f572ce/resourceGroups/ps6658/providers/Microsoft.Network/routeTables/ps3192?api-version=2018-08-01",
-      "EncodedRequestUri": "L3N1YnNjcmlwdGlvbnMvOTQ3ZDQ3YjQtNzg4My00YmI5LTlkODUtYzVlOGUyZjU3MmNlL3Jlc291cmNlR3JvdXBzL3BzNjY1OC9wcm92aWRlcnMvTWljcm9zb2Z0Lk5ldHdvcmsvcm91dGVUYWJsZXMvcHMzMTkyP2FwaS12ZXJzaW9uPTIwMTgtMDgtMDE=",
->>>>>>> 96e32f42
-      "RequestMethod": "GET",
-      "RequestBody": "",
-      "RequestHeaders": {
-        "x-ms-client-request-id": [
-<<<<<<< HEAD
-          "4a1d746c-610c-4653-8f8a-ebd1610b41c6"
-=======
-          "157a8887-a36b-4e1e-8329-d3489855d836"
->>>>>>> 96e32f42
-        ],
-        "accept-language": [
-          "en-US"
-        ],
-        "User-Agent": [
-          "FxVersion/4.7.3132.0",
-          "OSName/Windows10Enterprise",
-          "OSVersion/6.3.17134",
-          "Microsoft.Azure.Management.Network.NetworkManagementClient/19.3.0.0"
-        ]
-      },
-<<<<<<< HEAD
-      "ResponseBody": "{\r\n  \"name\": \"ps5669\",\r\n  \"id\": \"/subscriptions/d2ad5196-2292-4080-b209-ce4399b0a807/resourceGroups/ps3924/providers/Microsoft.Network/routeTables/ps5669\",\r\n  \"etag\": \"W/\\\"0904c3d1-396d-41b2-9e5b-291734e0feca\\\"\",\r\n  \"type\": \"Microsoft.Network/routeTables\",\r\n  \"location\": \"westus\",\r\n  \"properties\": {\r\n    \"provisioningState\": \"Succeeded\",\r\n    \"resourceGuid\": \"39598c27-4d1a-433f-890d-83b6d771b0fe\",\r\n    \"disableBgpRoutePropagation\": false,\r\n    \"routes\": [\r\n      {\r\n        \"name\": \"route1\",\r\n        \"id\": \"/subscriptions/d2ad5196-2292-4080-b209-ce4399b0a807/resourceGroups/ps3924/providers/Microsoft.Network/routeTables/ps5669/routes/route1\",\r\n        \"etag\": \"W/\\\"0904c3d1-396d-41b2-9e5b-291734e0feca\\\"\",\r\n        \"properties\": {\r\n          \"provisioningState\": \"Succeeded\",\r\n          \"addressPrefix\": \"192.168.1.0/24\",\r\n          \"nextHopType\": \"VirtualAppliance\",\r\n          \"nextHopIpAddress\": \"23.108.1.1\"\r\n        },\r\n        \"type\": \"Microsoft.Network/routeTables/routes\"\r\n      }\r\n    ]\r\n  }\r\n}",
-      "ResponseHeaders": {
-        "Content-Length": [
-          "1009"
-=======
-      "ResponseBody": "{\r\n  \"name\": \"ps3192\",\r\n  \"id\": \"/subscriptions/947d47b4-7883-4bb9-9d85-c5e8e2f572ce/resourceGroups/ps6658/providers/Microsoft.Network/routeTables/ps3192\",\r\n  \"etag\": \"W/\\\"6cd9ae50-5b09-4182-8adb-0f9c8002dee9\\\"\",\r\n  \"type\": \"Microsoft.Network/routeTables\",\r\n  \"location\": \"westcentralus\",\r\n  \"properties\": {\r\n    \"provisioningState\": \"Succeeded\",\r\n    \"resourceGuid\": \"c9eef845-b311-442c-a0d3-384a9f01eb3c\",\r\n    \"disableBgpRoutePropagation\": false,\r\n    \"routes\": [\r\n      {\r\n        \"name\": \"route1\",\r\n        \"id\": \"/subscriptions/947d47b4-7883-4bb9-9d85-c5e8e2f572ce/resourceGroups/ps6658/providers/Microsoft.Network/routeTables/ps3192/routes/route1\",\r\n        \"etag\": \"W/\\\"6cd9ae50-5b09-4182-8adb-0f9c8002dee9\\\"\",\r\n        \"properties\": {\r\n          \"provisioningState\": \"Succeeded\",\r\n          \"addressPrefix\": \"192.168.1.0/24\",\r\n          \"nextHopType\": \"VirtualAppliance\",\r\n          \"nextHopIpAddress\": \"23.108.1.1\"\r\n        },\r\n        \"type\": \"Microsoft.Network/routeTables/routes\"\r\n      }\r\n    ]\r\n  }\r\n}",
-      "ResponseHeaders": {
-        "Content-Length": [
-          "1016"
->>>>>>> 96e32f42
-        ],
-        "Content-Type": [
-          "application/json; charset=utf-8"
-        ],
-        "Expires": [
-          "-1"
-        ],
-        "Pragma": [
-          "no-cache"
-        ],
-        "x-ms-request-id": [
-<<<<<<< HEAD
-          "9e1e9847-a230-42b2-a12d-a0cb765e5ef7"
-        ],
-        "x-ms-correlation-request-id": [
-          "5ee58b14-7006-4232-a7b1-e2126adbb69c"
-=======
-          "38b569e2-09fb-467a-a798-29cd8a35a378"
-        ],
-        "x-ms-correlation-request-id": [
-          "9d0ac2f0-5f1b-4c4e-9d38-fe53f4700342"
->>>>>>> 96e32f42
-        ],
-        "Strict-Transport-Security": [
-          "max-age=31536000; includeSubDomains"
-        ],
-        "Cache-Control": [
-          "no-cache"
-        ],
-        "ETag": [
-<<<<<<< HEAD
-          "W/\"0904c3d1-396d-41b2-9e5b-291734e0feca\""
-=======
-          "W/\"6cd9ae50-5b09-4182-8adb-0f9c8002dee9\""
->>>>>>> 96e32f42
-        ],
-        "Server": [
-          "Microsoft-HTTPAPI/2.0",
-          "Microsoft-HTTPAPI/2.0"
-        ],
-        "x-ms-ratelimit-remaining-subscription-reads": [
-<<<<<<< HEAD
-          "11864"
-        ],
-        "x-ms-routing-request-id": [
-          "BRAZILUS:20180908T180028Z:5ee58b14-7006-4232-a7b1-e2126adbb69c"
-=======
-          "11984"
-        ],
-        "x-ms-routing-request-id": [
-          "BRAZILUS:20180907T083627Z:9d0ac2f0-5f1b-4c4e-9d38-fe53f4700342"
->>>>>>> 96e32f42
-        ],
-        "X-Content-Type-Options": [
-          "nosniff"
-        ],
-        "Date": [
-<<<<<<< HEAD
-          "Sat, 08 Sep 2018 18:00:28 GMT"
-=======
-          "Fri, 07 Sep 2018 08:36:27 GMT"
->>>>>>> 96e32f42
-        ]
-      },
-      "StatusCode": 200
-    },
-    {
-<<<<<<< HEAD
-      "RequestUri": "/subscriptions/d2ad5196-2292-4080-b209-ce4399b0a807/resourceGroups/ps3924/providers/Microsoft.Network/routeTables/ps5669?api-version=2018-08-01",
-      "EncodedRequestUri": "L3N1YnNjcmlwdGlvbnMvZDJhZDUxOTYtMjI5Mi00MDgwLWIyMDktY2U0Mzk5YjBhODA3L3Jlc291cmNlR3JvdXBzL3BzMzkyNC9wcm92aWRlcnMvTWljcm9zb2Z0Lk5ldHdvcmsvcm91dGVUYWJsZXMvcHM1NjY5P2FwaS12ZXJzaW9uPTIwMTgtMDgtMDE=",
-=======
-      "RequestUri": "/subscriptions/947d47b4-7883-4bb9-9d85-c5e8e2f572ce/resourceGroups/ps6658/providers/Microsoft.Network/routeTables/ps3192?api-version=2018-08-01",
-      "EncodedRequestUri": "L3N1YnNjcmlwdGlvbnMvOTQ3ZDQ3YjQtNzg4My00YmI5LTlkODUtYzVlOGUyZjU3MmNlL3Jlc291cmNlR3JvdXBzL3BzNjY1OC9wcm92aWRlcnMvTWljcm9zb2Z0Lk5ldHdvcmsvcm91dGVUYWJsZXMvcHMzMTkyP2FwaS12ZXJzaW9uPTIwMTgtMDgtMDE=",
->>>>>>> 96e32f42
-      "RequestMethod": "GET",
-      "RequestBody": "",
-      "RequestHeaders": {
-        "x-ms-client-request-id": [
-<<<<<<< HEAD
-          "b197e872-f6fd-4750-9922-b93d90200f0c"
-=======
-          "8e2c627e-f930-4aad-bf1e-b09187c91df2"
->>>>>>> 96e32f42
-        ],
-        "accept-language": [
-          "en-US"
-        ],
-        "User-Agent": [
-          "FxVersion/4.7.3132.0",
-          "OSName/Windows10Enterprise",
-          "OSVersion/6.3.17134",
-          "Microsoft.Azure.Management.Network.NetworkManagementClient/19.3.0.0"
-        ]
-      },
-<<<<<<< HEAD
-      "ResponseBody": "{\r\n  \"name\": \"ps5669\",\r\n  \"id\": \"/subscriptions/d2ad5196-2292-4080-b209-ce4399b0a807/resourceGroups/ps3924/providers/Microsoft.Network/routeTables/ps5669\",\r\n  \"etag\": \"W/\\\"0904c3d1-396d-41b2-9e5b-291734e0feca\\\"\",\r\n  \"type\": \"Microsoft.Network/routeTables\",\r\n  \"location\": \"westus\",\r\n  \"properties\": {\r\n    \"provisioningState\": \"Succeeded\",\r\n    \"resourceGuid\": \"39598c27-4d1a-433f-890d-83b6d771b0fe\",\r\n    \"disableBgpRoutePropagation\": false,\r\n    \"routes\": [\r\n      {\r\n        \"name\": \"route1\",\r\n        \"id\": \"/subscriptions/d2ad5196-2292-4080-b209-ce4399b0a807/resourceGroups/ps3924/providers/Microsoft.Network/routeTables/ps5669/routes/route1\",\r\n        \"etag\": \"W/\\\"0904c3d1-396d-41b2-9e5b-291734e0feca\\\"\",\r\n        \"properties\": {\r\n          \"provisioningState\": \"Succeeded\",\r\n          \"addressPrefix\": \"192.168.1.0/24\",\r\n          \"nextHopType\": \"VirtualAppliance\",\r\n          \"nextHopIpAddress\": \"23.108.1.1\"\r\n        },\r\n        \"type\": \"Microsoft.Network/routeTables/routes\"\r\n      }\r\n    ]\r\n  }\r\n}",
-      "ResponseHeaders": {
-        "Content-Length": [
-          "1009"
-=======
-      "ResponseBody": "{\r\n  \"name\": \"ps3192\",\r\n  \"id\": \"/subscriptions/947d47b4-7883-4bb9-9d85-c5e8e2f572ce/resourceGroups/ps6658/providers/Microsoft.Network/routeTables/ps3192\",\r\n  \"etag\": \"W/\\\"6cd9ae50-5b09-4182-8adb-0f9c8002dee9\\\"\",\r\n  \"type\": \"Microsoft.Network/routeTables\",\r\n  \"location\": \"westcentralus\",\r\n  \"properties\": {\r\n    \"provisioningState\": \"Succeeded\",\r\n    \"resourceGuid\": \"c9eef845-b311-442c-a0d3-384a9f01eb3c\",\r\n    \"disableBgpRoutePropagation\": false,\r\n    \"routes\": [\r\n      {\r\n        \"name\": \"route1\",\r\n        \"id\": \"/subscriptions/947d47b4-7883-4bb9-9d85-c5e8e2f572ce/resourceGroups/ps6658/providers/Microsoft.Network/routeTables/ps3192/routes/route1\",\r\n        \"etag\": \"W/\\\"6cd9ae50-5b09-4182-8adb-0f9c8002dee9\\\"\",\r\n        \"properties\": {\r\n          \"provisioningState\": \"Succeeded\",\r\n          \"addressPrefix\": \"192.168.1.0/24\",\r\n          \"nextHopType\": \"VirtualAppliance\",\r\n          \"nextHopIpAddress\": \"23.108.1.1\"\r\n        },\r\n        \"type\": \"Microsoft.Network/routeTables/routes\"\r\n      }\r\n    ]\r\n  }\r\n}",
-      "ResponseHeaders": {
-        "Content-Length": [
-          "1016"
->>>>>>> 96e32f42
-        ],
-        "Content-Type": [
-          "application/json; charset=utf-8"
-        ],
-        "Expires": [
-          "-1"
-        ],
-        "Pragma": [
-          "no-cache"
-        ],
-        "x-ms-request-id": [
-<<<<<<< HEAD
-          "844e82f2-b344-4c51-8a21-04ae9a543e4d"
-        ],
-        "x-ms-correlation-request-id": [
-          "f3971eea-6391-4e44-8e07-dedbad9e0ddc"
-=======
-          "e1bb4077-7485-4e61-aa61-a5f11c8a9051"
-        ],
-        "x-ms-correlation-request-id": [
-          "9f3e4f08-98ed-496f-b16d-2c3e24855065"
->>>>>>> 96e32f42
-        ],
-        "Strict-Transport-Security": [
-          "max-age=31536000; includeSubDomains"
-        ],
-        "Cache-Control": [
-          "no-cache"
-        ],
-        "ETag": [
-<<<<<<< HEAD
-          "W/\"0904c3d1-396d-41b2-9e5b-291734e0feca\""
-=======
-          "W/\"6cd9ae50-5b09-4182-8adb-0f9c8002dee9\""
->>>>>>> 96e32f42
-        ],
-        "Server": [
-          "Microsoft-HTTPAPI/2.0",
-          "Microsoft-HTTPAPI/2.0"
-        ],
-        "x-ms-ratelimit-remaining-subscription-reads": [
-<<<<<<< HEAD
-          "11862"
-        ],
-        "x-ms-routing-request-id": [
-          "BRAZILUS:20180908T180028Z:f3971eea-6391-4e44-8e07-dedbad9e0ddc"
-=======
-          "11982"
-        ],
-        "x-ms-routing-request-id": [
-          "BRAZILUS:20180907T083628Z:9f3e4f08-98ed-496f-b16d-2c3e24855065"
->>>>>>> 96e32f42
-        ],
-        "X-Content-Type-Options": [
-          "nosniff"
-        ],
-        "Date": [
-<<<<<<< HEAD
-          "Sat, 08 Sep 2018 18:00:28 GMT"
-=======
-          "Fri, 07 Sep 2018 08:36:27 GMT"
->>>>>>> 96e32f42
-        ]
-      },
-      "StatusCode": 200
-    },
-    {
-<<<<<<< HEAD
-      "RequestUri": "/subscriptions/d2ad5196-2292-4080-b209-ce4399b0a807/resourceGroups/ps3924/providers/Microsoft.Network/routeTables/ps5669?api-version=2018-08-01",
-      "EncodedRequestUri": "L3N1YnNjcmlwdGlvbnMvZDJhZDUxOTYtMjI5Mi00MDgwLWIyMDktY2U0Mzk5YjBhODA3L3Jlc291cmNlR3JvdXBzL3BzMzkyNC9wcm92aWRlcnMvTWljcm9zb2Z0Lk5ldHdvcmsvcm91dGVUYWJsZXMvcHM1NjY5P2FwaS12ZXJzaW9uPTIwMTgtMDgtMDE=",
-=======
-      "RequestUri": "/subscriptions/947d47b4-7883-4bb9-9d85-c5e8e2f572ce/resourceGroups/ps6658/providers/Microsoft.Network/routeTables/ps3192?api-version=2018-08-01",
-      "EncodedRequestUri": "L3N1YnNjcmlwdGlvbnMvOTQ3ZDQ3YjQtNzg4My00YmI5LTlkODUtYzVlOGUyZjU3MmNlL3Jlc291cmNlR3JvdXBzL3BzNjY1OC9wcm92aWRlcnMvTWljcm9zb2Z0Lk5ldHdvcmsvcm91dGVUYWJsZXMvcHMzMTkyP2FwaS12ZXJzaW9uPTIwMTgtMDgtMDE=",
->>>>>>> 96e32f42
-      "RequestMethod": "GET",
-      "RequestBody": "",
-      "RequestHeaders": {
-        "User-Agent": [
-          "FxVersion/4.7.3132.0",
-          "OSName/Windows10Enterprise",
-          "OSVersion/6.3.17134",
-          "Microsoft.Azure.Management.Network.NetworkManagementClient/19.3.0.0"
-        ]
-      },
-<<<<<<< HEAD
-      "ResponseBody": "{\r\n  \"name\": \"ps5669\",\r\n  \"id\": \"/subscriptions/d2ad5196-2292-4080-b209-ce4399b0a807/resourceGroups/ps3924/providers/Microsoft.Network/routeTables/ps5669\",\r\n  \"etag\": \"W/\\\"477adb44-5e57-4d53-a621-a8ad44c18a4f\\\"\",\r\n  \"type\": \"Microsoft.Network/routeTables\",\r\n  \"location\": \"westus\",\r\n  \"properties\": {\r\n    \"provisioningState\": \"Succeeded\",\r\n    \"resourceGuid\": \"39598c27-4d1a-433f-890d-83b6d771b0fe\",\r\n    \"disableBgpRoutePropagation\": false,\r\n    \"routes\": [\r\n      {\r\n        \"name\": \"route1\",\r\n        \"id\": \"/subscriptions/d2ad5196-2292-4080-b209-ce4399b0a807/resourceGroups/ps3924/providers/Microsoft.Network/routeTables/ps5669/routes/route1\",\r\n        \"etag\": \"W/\\\"477adb44-5e57-4d53-a621-a8ad44c18a4f\\\"\",\r\n        \"properties\": {\r\n          \"provisioningState\": \"Succeeded\",\r\n          \"addressPrefix\": \"192.168.1.0/24\",\r\n          \"nextHopType\": \"VirtualAppliance\",\r\n          \"nextHopIpAddress\": \"23.108.1.1\"\r\n        },\r\n        \"type\": \"Microsoft.Network/routeTables/routes\"\r\n      },\r\n      {\r\n        \"name\": \"route2\",\r\n        \"id\": \"/subscriptions/d2ad5196-2292-4080-b209-ce4399b0a807/resourceGroups/ps3924/providers/Microsoft.Network/routeTables/ps5669/routes/route2\",\r\n        \"etag\": \"W/\\\"477adb44-5e57-4d53-a621-a8ad44c18a4f\\\"\",\r\n        \"properties\": {\r\n          \"provisioningState\": \"Succeeded\",\r\n          \"addressPrefix\": \"192.168.2.0/24\",\r\n          \"nextHopType\": \"VnetLocal\"\r\n        },\r\n        \"type\": \"Microsoft.Network/routeTables/routes\"\r\n      }\r\n    ]\r\n  }\r\n}",
-      "ResponseHeaders": {
-        "Content-Length": [
-          "1493"
-=======
-      "ResponseBody": "{\r\n  \"name\": \"ps3192\",\r\n  \"id\": \"/subscriptions/947d47b4-7883-4bb9-9d85-c5e8e2f572ce/resourceGroups/ps6658/providers/Microsoft.Network/routeTables/ps3192\",\r\n  \"etag\": \"W/\\\"0bdc4657-d562-45e0-a165-78c708eedbed\\\"\",\r\n  \"type\": \"Microsoft.Network/routeTables\",\r\n  \"location\": \"westcentralus\",\r\n  \"properties\": {\r\n    \"provisioningState\": \"Succeeded\",\r\n    \"resourceGuid\": \"c9eef845-b311-442c-a0d3-384a9f01eb3c\",\r\n    \"disableBgpRoutePropagation\": false,\r\n    \"routes\": [\r\n      {\r\n        \"name\": \"route1\",\r\n        \"id\": \"/subscriptions/947d47b4-7883-4bb9-9d85-c5e8e2f572ce/resourceGroups/ps6658/providers/Microsoft.Network/routeTables/ps3192/routes/route1\",\r\n        \"etag\": \"W/\\\"0bdc4657-d562-45e0-a165-78c708eedbed\\\"\",\r\n        \"properties\": {\r\n          \"provisioningState\": \"Succeeded\",\r\n          \"addressPrefix\": \"192.168.1.0/24\",\r\n          \"nextHopType\": \"VirtualAppliance\",\r\n          \"nextHopIpAddress\": \"23.108.1.1\"\r\n        },\r\n        \"type\": \"Microsoft.Network/routeTables/routes\"\r\n      },\r\n      {\r\n        \"name\": \"route2\",\r\n        \"id\": \"/subscriptions/947d47b4-7883-4bb9-9d85-c5e8e2f572ce/resourceGroups/ps6658/providers/Microsoft.Network/routeTables/ps3192/routes/route2\",\r\n        \"etag\": \"W/\\\"0bdc4657-d562-45e0-a165-78c708eedbed\\\"\",\r\n        \"properties\": {\r\n          \"provisioningState\": \"Succeeded\",\r\n          \"addressPrefix\": \"192.168.2.0/24\",\r\n          \"nextHopType\": \"VnetLocal\"\r\n        },\r\n        \"type\": \"Microsoft.Network/routeTables/routes\"\r\n      }\r\n    ]\r\n  }\r\n}",
-      "ResponseHeaders": {
-        "Content-Length": [
-          "1500"
->>>>>>> 96e32f42
-        ],
-        "Content-Type": [
-          "application/json; charset=utf-8"
-        ],
-        "Expires": [
-          "-1"
-        ],
-        "Pragma": [
-          "no-cache"
-        ],
-        "x-ms-request-id": [
-<<<<<<< HEAD
-          "932f3542-c91e-4765-8128-f4080fcd36f3"
-        ],
-        "x-ms-correlation-request-id": [
-          "a3ad64c6-436f-40d8-8c55-386c6a8e59b3"
-=======
-          "ded3bb4a-88c9-4b0a-96d5-4c3aeb7834de"
-        ],
-        "x-ms-correlation-request-id": [
-          "64d1b50e-512d-4e5f-8574-85c6e220dde4"
->>>>>>> 96e32f42
-        ],
-        "Strict-Transport-Security": [
-          "max-age=31536000; includeSubDomains"
-        ],
-        "Cache-Control": [
-          "no-cache"
-        ],
-        "ETag": [
-<<<<<<< HEAD
-          "W/\"477adb44-5e57-4d53-a621-a8ad44c18a4f\""
-=======
-          "W/\"0bdc4657-d562-45e0-a165-78c708eedbed\""
->>>>>>> 96e32f42
-        ],
-        "Server": [
-          "Microsoft-HTTPAPI/2.0",
-          "Microsoft-HTTPAPI/2.0"
-        ],
-        "x-ms-ratelimit-remaining-subscription-reads": [
-<<<<<<< HEAD
-          "11860"
-        ],
-        "x-ms-routing-request-id": [
-          "BRAZILUS:20180908T180039Z:a3ad64c6-436f-40d8-8c55-386c6a8e59b3"
-=======
-          "11980"
-        ],
-        "x-ms-routing-request-id": [
-          "BRAZILUS:20180907T083639Z:64d1b50e-512d-4e5f-8574-85c6e220dde4"
->>>>>>> 96e32f42
-        ],
-        "X-Content-Type-Options": [
-          "nosniff"
-        ],
-        "Date": [
-<<<<<<< HEAD
-          "Sat, 08 Sep 2018 18:00:38 GMT"
-=======
-          "Fri, 07 Sep 2018 08:36:38 GMT"
->>>>>>> 96e32f42
-        ]
-      },
-      "StatusCode": 200
-    },
-    {
-<<<<<<< HEAD
-      "RequestUri": "/subscriptions/d2ad5196-2292-4080-b209-ce4399b0a807/resourceGroups/ps3924/providers/Microsoft.Network/routeTables/ps5669?api-version=2018-08-01",
-      "EncodedRequestUri": "L3N1YnNjcmlwdGlvbnMvZDJhZDUxOTYtMjI5Mi00MDgwLWIyMDktY2U0Mzk5YjBhODA3L3Jlc291cmNlR3JvdXBzL3BzMzkyNC9wcm92aWRlcnMvTWljcm9zb2Z0Lk5ldHdvcmsvcm91dGVUYWJsZXMvcHM1NjY5P2FwaS12ZXJzaW9uPTIwMTgtMDgtMDE=",
-=======
-      "RequestUri": "/subscriptions/947d47b4-7883-4bb9-9d85-c5e8e2f572ce/resourceGroups/ps6658/providers/Microsoft.Network/routeTables/ps3192?api-version=2018-08-01",
-      "EncodedRequestUri": "L3N1YnNjcmlwdGlvbnMvOTQ3ZDQ3YjQtNzg4My00YmI5LTlkODUtYzVlOGUyZjU3MmNlL3Jlc291cmNlR3JvdXBzL3BzNjY1OC9wcm92aWRlcnMvTWljcm9zb2Z0Lk5ldHdvcmsvcm91dGVUYWJsZXMvcHMzMTkyP2FwaS12ZXJzaW9uPTIwMTgtMDgtMDE=",
->>>>>>> 96e32f42
-      "RequestMethod": "GET",
-      "RequestBody": "",
-      "RequestHeaders": {
-        "x-ms-client-request-id": [
-<<<<<<< HEAD
-          "4ff32a46-1f78-4f1d-99f7-98135694b6f5"
-=======
-          "cdee6458-d365-4ce3-a30f-6b1ed37a2a13"
->>>>>>> 96e32f42
-        ],
-        "accept-language": [
-          "en-US"
-        ],
-        "User-Agent": [
-          "FxVersion/4.7.3132.0",
-          "OSName/Windows10Enterprise",
-          "OSVersion/6.3.17134",
-          "Microsoft.Azure.Management.Network.NetworkManagementClient/19.3.0.0"
-        ]
-      },
-<<<<<<< HEAD
-      "ResponseBody": "{\r\n  \"name\": \"ps5669\",\r\n  \"id\": \"/subscriptions/d2ad5196-2292-4080-b209-ce4399b0a807/resourceGroups/ps3924/providers/Microsoft.Network/routeTables/ps5669\",\r\n  \"etag\": \"W/\\\"477adb44-5e57-4d53-a621-a8ad44c18a4f\\\"\",\r\n  \"type\": \"Microsoft.Network/routeTables\",\r\n  \"location\": \"westus\",\r\n  \"properties\": {\r\n    \"provisioningState\": \"Succeeded\",\r\n    \"resourceGuid\": \"39598c27-4d1a-433f-890d-83b6d771b0fe\",\r\n    \"disableBgpRoutePropagation\": false,\r\n    \"routes\": [\r\n      {\r\n        \"name\": \"route1\",\r\n        \"id\": \"/subscriptions/d2ad5196-2292-4080-b209-ce4399b0a807/resourceGroups/ps3924/providers/Microsoft.Network/routeTables/ps5669/routes/route1\",\r\n        \"etag\": \"W/\\\"477adb44-5e57-4d53-a621-a8ad44c18a4f\\\"\",\r\n        \"properties\": {\r\n          \"provisioningState\": \"Succeeded\",\r\n          \"addressPrefix\": \"192.168.1.0/24\",\r\n          \"nextHopType\": \"VirtualAppliance\",\r\n          \"nextHopIpAddress\": \"23.108.1.1\"\r\n        },\r\n        \"type\": \"Microsoft.Network/routeTables/routes\"\r\n      },\r\n      {\r\n        \"name\": \"route2\",\r\n        \"id\": \"/subscriptions/d2ad5196-2292-4080-b209-ce4399b0a807/resourceGroups/ps3924/providers/Microsoft.Network/routeTables/ps5669/routes/route2\",\r\n        \"etag\": \"W/\\\"477adb44-5e57-4d53-a621-a8ad44c18a4f\\\"\",\r\n        \"properties\": {\r\n          \"provisioningState\": \"Succeeded\",\r\n          \"addressPrefix\": \"192.168.2.0/24\",\r\n          \"nextHopType\": \"VnetLocal\"\r\n        },\r\n        \"type\": \"Microsoft.Network/routeTables/routes\"\r\n      }\r\n    ]\r\n  }\r\n}",
-      "ResponseHeaders": {
-        "Content-Length": [
-          "1493"
-=======
-      "ResponseBody": "{\r\n  \"name\": \"ps3192\",\r\n  \"id\": \"/subscriptions/947d47b4-7883-4bb9-9d85-c5e8e2f572ce/resourceGroups/ps6658/providers/Microsoft.Network/routeTables/ps3192\",\r\n  \"etag\": \"W/\\\"0bdc4657-d562-45e0-a165-78c708eedbed\\\"\",\r\n  \"type\": \"Microsoft.Network/routeTables\",\r\n  \"location\": \"westcentralus\",\r\n  \"properties\": {\r\n    \"provisioningState\": \"Succeeded\",\r\n    \"resourceGuid\": \"c9eef845-b311-442c-a0d3-384a9f01eb3c\",\r\n    \"disableBgpRoutePropagation\": false,\r\n    \"routes\": [\r\n      {\r\n        \"name\": \"route1\",\r\n        \"id\": \"/subscriptions/947d47b4-7883-4bb9-9d85-c5e8e2f572ce/resourceGroups/ps6658/providers/Microsoft.Network/routeTables/ps3192/routes/route1\",\r\n        \"etag\": \"W/\\\"0bdc4657-d562-45e0-a165-78c708eedbed\\\"\",\r\n        \"properties\": {\r\n          \"provisioningState\": \"Succeeded\",\r\n          \"addressPrefix\": \"192.168.1.0/24\",\r\n          \"nextHopType\": \"VirtualAppliance\",\r\n          \"nextHopIpAddress\": \"23.108.1.1\"\r\n        },\r\n        \"type\": \"Microsoft.Network/routeTables/routes\"\r\n      },\r\n      {\r\n        \"name\": \"route2\",\r\n        \"id\": \"/subscriptions/947d47b4-7883-4bb9-9d85-c5e8e2f572ce/resourceGroups/ps6658/providers/Microsoft.Network/routeTables/ps3192/routes/route2\",\r\n        \"etag\": \"W/\\\"0bdc4657-d562-45e0-a165-78c708eedbed\\\"\",\r\n        \"properties\": {\r\n          \"provisioningState\": \"Succeeded\",\r\n          \"addressPrefix\": \"192.168.2.0/24\",\r\n          \"nextHopType\": \"VnetLocal\"\r\n        },\r\n        \"type\": \"Microsoft.Network/routeTables/routes\"\r\n      }\r\n    ]\r\n  }\r\n}",
-      "ResponseHeaders": {
-        "Content-Length": [
-          "1500"
->>>>>>> 96e32f42
-        ],
-        "Content-Type": [
-          "application/json; charset=utf-8"
-        ],
-        "Expires": [
-          "-1"
-        ],
-        "Pragma": [
-          "no-cache"
-        ],
-        "x-ms-request-id": [
-<<<<<<< HEAD
-          "db480f4e-e48a-4b68-b0bb-4c813284862b"
-        ],
-        "x-ms-correlation-request-id": [
-          "142d441f-5d48-4702-8804-9101cff392a6"
-=======
-          "663e651d-b891-42e0-977e-5979e2452072"
-        ],
-        "x-ms-correlation-request-id": [
-          "b00774a2-7515-4227-bac1-c6059640df90"
->>>>>>> 96e32f42
-        ],
-        "Strict-Transport-Security": [
-          "max-age=31536000; includeSubDomains"
-        ],
-        "Cache-Control": [
-          "no-cache"
-        ],
-        "ETag": [
-<<<<<<< HEAD
-          "W/\"477adb44-5e57-4d53-a621-a8ad44c18a4f\""
-=======
-          "W/\"0bdc4657-d562-45e0-a165-78c708eedbed\""
->>>>>>> 96e32f42
-        ],
-        "Server": [
-          "Microsoft-HTTPAPI/2.0",
-          "Microsoft-HTTPAPI/2.0"
-        ],
-        "x-ms-ratelimit-remaining-subscription-reads": [
-<<<<<<< HEAD
-          "11859"
-        ],
-        "x-ms-routing-request-id": [
-          "BRAZILUS:20180908T180039Z:142d441f-5d48-4702-8804-9101cff392a6"
-=======
-          "11979"
-        ],
-        "x-ms-routing-request-id": [
-          "BRAZILUS:20180907T083639Z:b00774a2-7515-4227-bac1-c6059640df90"
->>>>>>> 96e32f42
-        ],
-        "X-Content-Type-Options": [
-          "nosniff"
-        ],
-        "Date": [
-<<<<<<< HEAD
-          "Sat, 08 Sep 2018 18:00:38 GMT"
-=======
-          "Fri, 07 Sep 2018 08:36:38 GMT"
->>>>>>> 96e32f42
-        ]
-      },
-      "StatusCode": 200
-    },
-    {
-<<<<<<< HEAD
-      "RequestUri": "/subscriptions/d2ad5196-2292-4080-b209-ce4399b0a807/resourceGroups/ps3924/providers/Microsoft.Network/routeTables/ps5669?api-version=2018-08-01",
-      "EncodedRequestUri": "L3N1YnNjcmlwdGlvbnMvZDJhZDUxOTYtMjI5Mi00MDgwLWIyMDktY2U0Mzk5YjBhODA3L3Jlc291cmNlR3JvdXBzL3BzMzkyNC9wcm92aWRlcnMvTWljcm9zb2Z0Lk5ldHdvcmsvcm91dGVUYWJsZXMvcHM1NjY5P2FwaS12ZXJzaW9uPTIwMTgtMDgtMDE=",
-=======
-      "RequestUri": "/subscriptions/947d47b4-7883-4bb9-9d85-c5e8e2f572ce/resourceGroups/ps6658/providers/Microsoft.Network/routeTables/ps3192?api-version=2018-08-01",
-      "EncodedRequestUri": "L3N1YnNjcmlwdGlvbnMvOTQ3ZDQ3YjQtNzg4My00YmI5LTlkODUtYzVlOGUyZjU3MmNlL3Jlc291cmNlR3JvdXBzL3BzNjY1OC9wcm92aWRlcnMvTWljcm9zb2Z0Lk5ldHdvcmsvcm91dGVUYWJsZXMvcHMzMTkyP2FwaS12ZXJzaW9uPTIwMTgtMDgtMDE=",
->>>>>>> 96e32f42
-      "RequestMethod": "GET",
-      "RequestBody": "",
-      "RequestHeaders": {
-        "x-ms-client-request-id": [
-<<<<<<< HEAD
-          "49b8e7a8-3e71-4bd3-93d3-c376d265046a"
-=======
-          "242aaea5-1bc7-478c-9c2e-60de46c9d76a"
->>>>>>> 96e32f42
-        ],
-        "accept-language": [
-          "en-US"
-        ],
-        "User-Agent": [
-          "FxVersion/4.7.3132.0",
-          "OSName/Windows10Enterprise",
-          "OSVersion/6.3.17134",
-          "Microsoft.Azure.Management.Network.NetworkManagementClient/19.3.0.0"
-        ]
-      },
-<<<<<<< HEAD
-      "ResponseBody": "{\r\n  \"name\": \"ps5669\",\r\n  \"id\": \"/subscriptions/d2ad5196-2292-4080-b209-ce4399b0a807/resourceGroups/ps3924/providers/Microsoft.Network/routeTables/ps5669\",\r\n  \"etag\": \"W/\\\"477adb44-5e57-4d53-a621-a8ad44c18a4f\\\"\",\r\n  \"type\": \"Microsoft.Network/routeTables\",\r\n  \"location\": \"westus\",\r\n  \"properties\": {\r\n    \"provisioningState\": \"Succeeded\",\r\n    \"resourceGuid\": \"39598c27-4d1a-433f-890d-83b6d771b0fe\",\r\n    \"disableBgpRoutePropagation\": false,\r\n    \"routes\": [\r\n      {\r\n        \"name\": \"route1\",\r\n        \"id\": \"/subscriptions/d2ad5196-2292-4080-b209-ce4399b0a807/resourceGroups/ps3924/providers/Microsoft.Network/routeTables/ps5669/routes/route1\",\r\n        \"etag\": \"W/\\\"477adb44-5e57-4d53-a621-a8ad44c18a4f\\\"\",\r\n        \"properties\": {\r\n          \"provisioningState\": \"Succeeded\",\r\n          \"addressPrefix\": \"192.168.1.0/24\",\r\n          \"nextHopType\": \"VirtualAppliance\",\r\n          \"nextHopIpAddress\": \"23.108.1.1\"\r\n        },\r\n        \"type\": \"Microsoft.Network/routeTables/routes\"\r\n      },\r\n      {\r\n        \"name\": \"route2\",\r\n        \"id\": \"/subscriptions/d2ad5196-2292-4080-b209-ce4399b0a807/resourceGroups/ps3924/providers/Microsoft.Network/routeTables/ps5669/routes/route2\",\r\n        \"etag\": \"W/\\\"477adb44-5e57-4d53-a621-a8ad44c18a4f\\\"\",\r\n        \"properties\": {\r\n          \"provisioningState\": \"Succeeded\",\r\n          \"addressPrefix\": \"192.168.2.0/24\",\r\n          \"nextHopType\": \"VnetLocal\"\r\n        },\r\n        \"type\": \"Microsoft.Network/routeTables/routes\"\r\n      }\r\n    ]\r\n  }\r\n}",
-      "ResponseHeaders": {
-        "Content-Length": [
-          "1493"
-=======
-      "ResponseBody": "{\r\n  \"name\": \"ps3192\",\r\n  \"id\": \"/subscriptions/947d47b4-7883-4bb9-9d85-c5e8e2f572ce/resourceGroups/ps6658/providers/Microsoft.Network/routeTables/ps3192\",\r\n  \"etag\": \"W/\\\"0bdc4657-d562-45e0-a165-78c708eedbed\\\"\",\r\n  \"type\": \"Microsoft.Network/routeTables\",\r\n  \"location\": \"westcentralus\",\r\n  \"properties\": {\r\n    \"provisioningState\": \"Succeeded\",\r\n    \"resourceGuid\": \"c9eef845-b311-442c-a0d3-384a9f01eb3c\",\r\n    \"disableBgpRoutePropagation\": false,\r\n    \"routes\": [\r\n      {\r\n        \"name\": \"route1\",\r\n        \"id\": \"/subscriptions/947d47b4-7883-4bb9-9d85-c5e8e2f572ce/resourceGroups/ps6658/providers/Microsoft.Network/routeTables/ps3192/routes/route1\",\r\n        \"etag\": \"W/\\\"0bdc4657-d562-45e0-a165-78c708eedbed\\\"\",\r\n        \"properties\": {\r\n          \"provisioningState\": \"Succeeded\",\r\n          \"addressPrefix\": \"192.168.1.0/24\",\r\n          \"nextHopType\": \"VirtualAppliance\",\r\n          \"nextHopIpAddress\": \"23.108.1.1\"\r\n        },\r\n        \"type\": \"Microsoft.Network/routeTables/routes\"\r\n      },\r\n      {\r\n        \"name\": \"route2\",\r\n        \"id\": \"/subscriptions/947d47b4-7883-4bb9-9d85-c5e8e2f572ce/resourceGroups/ps6658/providers/Microsoft.Network/routeTables/ps3192/routes/route2\",\r\n        \"etag\": \"W/\\\"0bdc4657-d562-45e0-a165-78c708eedbed\\\"\",\r\n        \"properties\": {\r\n          \"provisioningState\": \"Succeeded\",\r\n          \"addressPrefix\": \"192.168.2.0/24\",\r\n          \"nextHopType\": \"VnetLocal\"\r\n        },\r\n        \"type\": \"Microsoft.Network/routeTables/routes\"\r\n      }\r\n    ]\r\n  }\r\n}",
-      "ResponseHeaders": {
-        "Content-Length": [
-          "1500"
->>>>>>> 96e32f42
-        ],
-        "Content-Type": [
-          "application/json; charset=utf-8"
-        ],
-        "Expires": [
-          "-1"
-        ],
-        "Pragma": [
-          "no-cache"
-        ],
-        "x-ms-request-id": [
-<<<<<<< HEAD
-          "5aeca6fc-b805-4759-8562-a6a8449704c7"
-        ],
-        "x-ms-correlation-request-id": [
-          "6d1d05cb-a19e-4fa0-bde0-4093ab078da7"
-=======
-          "db7d1f6d-a4a5-422c-8ec2-58856358a694"
-        ],
-        "x-ms-correlation-request-id": [
-          "bdf1167a-0678-41e3-8c03-b16aaa4c5e9a"
->>>>>>> 96e32f42
-        ],
-        "Strict-Transport-Security": [
-          "max-age=31536000; includeSubDomains"
-        ],
-        "Cache-Control": [
-          "no-cache"
-        ],
-        "ETag": [
-<<<<<<< HEAD
-          "W/\"477adb44-5e57-4d53-a621-a8ad44c18a4f\""
-=======
-          "W/\"0bdc4657-d562-45e0-a165-78c708eedbed\""
->>>>>>> 96e32f42
-        ],
-        "Server": [
-          "Microsoft-HTTPAPI/2.0",
-          "Microsoft-HTTPAPI/2.0"
-        ],
-        "x-ms-ratelimit-remaining-subscription-reads": [
-<<<<<<< HEAD
-          "11858"
-        ],
-        "x-ms-routing-request-id": [
-          "BRAZILUS:20180908T180039Z:6d1d05cb-a19e-4fa0-bde0-4093ab078da7"
-=======
-          "11978"
-        ],
-        "x-ms-routing-request-id": [
-          "BRAZILUS:20180907T083639Z:bdf1167a-0678-41e3-8c03-b16aaa4c5e9a"
->>>>>>> 96e32f42
-        ],
-        "X-Content-Type-Options": [
-          "nosniff"
-        ],
-        "Date": [
-<<<<<<< HEAD
-          "Sat, 08 Sep 2018 18:00:38 GMT"
-=======
-          "Fri, 07 Sep 2018 08:36:38 GMT"
->>>>>>> 96e32f42
-        ]
-      },
-      "StatusCode": 200
-    },
-    {
-<<<<<<< HEAD
-      "RequestUri": "/subscriptions/d2ad5196-2292-4080-b209-ce4399b0a807/resourceGroups/ps3924/providers/Microsoft.Network/routeTables/ps5669?api-version=2018-08-01",
-      "EncodedRequestUri": "L3N1YnNjcmlwdGlvbnMvZDJhZDUxOTYtMjI5Mi00MDgwLWIyMDktY2U0Mzk5YjBhODA3L3Jlc291cmNlR3JvdXBzL3BzMzkyNC9wcm92aWRlcnMvTWljcm9zb2Z0Lk5ldHdvcmsvcm91dGVUYWJsZXMvcHM1NjY5P2FwaS12ZXJzaW9uPTIwMTgtMDgtMDE=",
-=======
-      "RequestUri": "/subscriptions/947d47b4-7883-4bb9-9d85-c5e8e2f572ce/resourceGroups/ps6658/providers/Microsoft.Network/routeTables/ps3192?api-version=2018-08-01",
-      "EncodedRequestUri": "L3N1YnNjcmlwdGlvbnMvOTQ3ZDQ3YjQtNzg4My00YmI5LTlkODUtYzVlOGUyZjU3MmNlL3Jlc291cmNlR3JvdXBzL3BzNjY1OC9wcm92aWRlcnMvTWljcm9zb2Z0Lk5ldHdvcmsvcm91dGVUYWJsZXMvcHMzMTkyP2FwaS12ZXJzaW9uPTIwMTgtMDgtMDE=",
->>>>>>> 96e32f42
-      "RequestMethod": "GET",
-      "RequestBody": "",
-      "RequestHeaders": {
-        "User-Agent": [
-          "FxVersion/4.7.3132.0",
-          "OSName/Windows10Enterprise",
-          "OSVersion/6.3.17134",
-          "Microsoft.Azure.Management.Network.NetworkManagementClient/19.3.0.0"
-        ]
-      },
-<<<<<<< HEAD
-      "ResponseBody": "{\r\n  \"name\": \"ps5669\",\r\n  \"id\": \"/subscriptions/d2ad5196-2292-4080-b209-ce4399b0a807/resourceGroups/ps3924/providers/Microsoft.Network/routeTables/ps5669\",\r\n  \"etag\": \"W/\\\"31d1ae54-b1eb-40ec-a978-62a67d6dfc8d\\\"\",\r\n  \"type\": \"Microsoft.Network/routeTables\",\r\n  \"location\": \"westus\",\r\n  \"properties\": {\r\n    \"provisioningState\": \"Succeeded\",\r\n    \"resourceGuid\": \"39598c27-4d1a-433f-890d-83b6d771b0fe\",\r\n    \"disableBgpRoutePropagation\": false,\r\n    \"routes\": [\r\n      {\r\n        \"name\": \"route2\",\r\n        \"id\": \"/subscriptions/d2ad5196-2292-4080-b209-ce4399b0a807/resourceGroups/ps3924/providers/Microsoft.Network/routeTables/ps5669/routes/route2\",\r\n        \"etag\": \"W/\\\"31d1ae54-b1eb-40ec-a978-62a67d6dfc8d\\\"\",\r\n        \"properties\": {\r\n          \"provisioningState\": \"Succeeded\",\r\n          \"addressPrefix\": \"192.168.2.0/24\",\r\n          \"nextHopType\": \"VnetLocal\"\r\n        },\r\n        \"type\": \"Microsoft.Network/routeTables/routes\"\r\n      }\r\n    ]\r\n  }\r\n}",
-      "ResponseHeaders": {
-        "Content-Length": [
-          "957"
-=======
-      "ResponseBody": "{\r\n  \"name\": \"ps3192\",\r\n  \"id\": \"/subscriptions/947d47b4-7883-4bb9-9d85-c5e8e2f572ce/resourceGroups/ps6658/providers/Microsoft.Network/routeTables/ps3192\",\r\n  \"etag\": \"W/\\\"a56178c3-e4fa-484e-a95e-a5e237324e8c\\\"\",\r\n  \"type\": \"Microsoft.Network/routeTables\",\r\n  \"location\": \"westcentralus\",\r\n  \"properties\": {\r\n    \"provisioningState\": \"Succeeded\",\r\n    \"resourceGuid\": \"c9eef845-b311-442c-a0d3-384a9f01eb3c\",\r\n    \"disableBgpRoutePropagation\": false,\r\n    \"routes\": [\r\n      {\r\n        \"name\": \"route2\",\r\n        \"id\": \"/subscriptions/947d47b4-7883-4bb9-9d85-c5e8e2f572ce/resourceGroups/ps6658/providers/Microsoft.Network/routeTables/ps3192/routes/route2\",\r\n        \"etag\": \"W/\\\"a56178c3-e4fa-484e-a95e-a5e237324e8c\\\"\",\r\n        \"properties\": {\r\n          \"provisioningState\": \"Succeeded\",\r\n          \"addressPrefix\": \"192.168.2.0/24\",\r\n          \"nextHopType\": \"VnetLocal\"\r\n        },\r\n        \"type\": \"Microsoft.Network/routeTables/routes\"\r\n      }\r\n    ]\r\n  }\r\n}",
-      "ResponseHeaders": {
-        "Content-Length": [
-          "964"
->>>>>>> 96e32f42
-        ],
-        "Content-Type": [
-          "application/json; charset=utf-8"
-        ],
-        "Expires": [
-          "-1"
-        ],
-        "Pragma": [
-          "no-cache"
-        ],
-        "x-ms-request-id": [
-<<<<<<< HEAD
-          "775f0350-abf2-4e2b-83ef-4010f377d819"
-        ],
-        "x-ms-correlation-request-id": [
-          "a932e81a-6536-40fb-bf14-93728999dbbc"
-=======
-          "e52ae593-7a47-41a0-a5ff-d0677f2c2597"
-        ],
-        "x-ms-correlation-request-id": [
-          "fbe06774-15f1-4274-a493-99e54a64fa0d"
->>>>>>> 96e32f42
-        ],
-        "Strict-Transport-Security": [
-          "max-age=31536000; includeSubDomains"
-        ],
-        "Cache-Control": [
-          "no-cache"
-        ],
-        "ETag": [
-<<<<<<< HEAD
-          "W/\"31d1ae54-b1eb-40ec-a978-62a67d6dfc8d\""
-=======
-          "W/\"a56178c3-e4fa-484e-a95e-a5e237324e8c\""
->>>>>>> 96e32f42
-        ],
-        "Server": [
-          "Microsoft-HTTPAPI/2.0",
-          "Microsoft-HTTPAPI/2.0"
-        ],
-        "x-ms-ratelimit-remaining-subscription-reads": [
-<<<<<<< HEAD
-          "11856"
-        ],
-        "x-ms-routing-request-id": [
-          "BRAZILUS:20180908T180049Z:a932e81a-6536-40fb-bf14-93728999dbbc"
-=======
-          "11976"
-        ],
-        "x-ms-routing-request-id": [
-          "BRAZILUS:20180907T083650Z:fbe06774-15f1-4274-a493-99e54a64fa0d"
->>>>>>> 96e32f42
-        ],
-        "X-Content-Type-Options": [
-          "nosniff"
-        ],
-        "Date": [
-<<<<<<< HEAD
-          "Sat, 08 Sep 2018 18:00:49 GMT"
-=======
-          "Fri, 07 Sep 2018 08:36:50 GMT"
->>>>>>> 96e32f42
-        ]
-      },
-      "StatusCode": 200
-    },
-    {
-<<<<<<< HEAD
-      "RequestUri": "/subscriptions/d2ad5196-2292-4080-b209-ce4399b0a807/resourceGroups/ps3924/providers/Microsoft.Network/routeTables/ps5669?api-version=2018-08-01",
-      "EncodedRequestUri": "L3N1YnNjcmlwdGlvbnMvZDJhZDUxOTYtMjI5Mi00MDgwLWIyMDktY2U0Mzk5YjBhODA3L3Jlc291cmNlR3JvdXBzL3BzMzkyNC9wcm92aWRlcnMvTWljcm9zb2Z0Lk5ldHdvcmsvcm91dGVUYWJsZXMvcHM1NjY5P2FwaS12ZXJzaW9uPTIwMTgtMDgtMDE=",
-=======
-      "RequestUri": "/subscriptions/947d47b4-7883-4bb9-9d85-c5e8e2f572ce/resourceGroups/ps6658/providers/Microsoft.Network/routeTables/ps3192?api-version=2018-08-01",
-      "EncodedRequestUri": "L3N1YnNjcmlwdGlvbnMvOTQ3ZDQ3YjQtNzg4My00YmI5LTlkODUtYzVlOGUyZjU3MmNlL3Jlc291cmNlR3JvdXBzL3BzNjY1OC9wcm92aWRlcnMvTWljcm9zb2Z0Lk5ldHdvcmsvcm91dGVUYWJsZXMvcHMzMTkyP2FwaS12ZXJzaW9uPTIwMTgtMDgtMDE=",
->>>>>>> 96e32f42
-      "RequestMethod": "GET",
-      "RequestBody": "",
-      "RequestHeaders": {
-        "x-ms-client-request-id": [
-<<<<<<< HEAD
-          "f97a6221-a381-44d6-952f-3ebfb680dc90"
-=======
-          "6ed44bd8-894f-4dc9-848d-129e6cf4f24d"
->>>>>>> 96e32f42
-        ],
-        "accept-language": [
-          "en-US"
-        ],
-        "User-Agent": [
-          "FxVersion/4.7.3132.0",
-          "OSName/Windows10Enterprise",
-          "OSVersion/6.3.17134",
-          "Microsoft.Azure.Management.Network.NetworkManagementClient/19.3.0.0"
-        ]
-      },
-<<<<<<< HEAD
-      "ResponseBody": "{\r\n  \"name\": \"ps5669\",\r\n  \"id\": \"/subscriptions/d2ad5196-2292-4080-b209-ce4399b0a807/resourceGroups/ps3924/providers/Microsoft.Network/routeTables/ps5669\",\r\n  \"etag\": \"W/\\\"31d1ae54-b1eb-40ec-a978-62a67d6dfc8d\\\"\",\r\n  \"type\": \"Microsoft.Network/routeTables\",\r\n  \"location\": \"westus\",\r\n  \"properties\": {\r\n    \"provisioningState\": \"Succeeded\",\r\n    \"resourceGuid\": \"39598c27-4d1a-433f-890d-83b6d771b0fe\",\r\n    \"disableBgpRoutePropagation\": false,\r\n    \"routes\": [\r\n      {\r\n        \"name\": \"route2\",\r\n        \"id\": \"/subscriptions/d2ad5196-2292-4080-b209-ce4399b0a807/resourceGroups/ps3924/providers/Microsoft.Network/routeTables/ps5669/routes/route2\",\r\n        \"etag\": \"W/\\\"31d1ae54-b1eb-40ec-a978-62a67d6dfc8d\\\"\",\r\n        \"properties\": {\r\n          \"provisioningState\": \"Succeeded\",\r\n          \"addressPrefix\": \"192.168.2.0/24\",\r\n          \"nextHopType\": \"VnetLocal\"\r\n        },\r\n        \"type\": \"Microsoft.Network/routeTables/routes\"\r\n      }\r\n    ]\r\n  }\r\n}",
-      "ResponseHeaders": {
-        "Content-Length": [
-          "957"
-=======
-      "ResponseBody": "{\r\n  \"name\": \"ps3192\",\r\n  \"id\": \"/subscriptions/947d47b4-7883-4bb9-9d85-c5e8e2f572ce/resourceGroups/ps6658/providers/Microsoft.Network/routeTables/ps3192\",\r\n  \"etag\": \"W/\\\"a56178c3-e4fa-484e-a95e-a5e237324e8c\\\"\",\r\n  \"type\": \"Microsoft.Network/routeTables\",\r\n  \"location\": \"westcentralus\",\r\n  \"properties\": {\r\n    \"provisioningState\": \"Succeeded\",\r\n    \"resourceGuid\": \"c9eef845-b311-442c-a0d3-384a9f01eb3c\",\r\n    \"disableBgpRoutePropagation\": false,\r\n    \"routes\": [\r\n      {\r\n        \"name\": \"route2\",\r\n        \"id\": \"/subscriptions/947d47b4-7883-4bb9-9d85-c5e8e2f572ce/resourceGroups/ps6658/providers/Microsoft.Network/routeTables/ps3192/routes/route2\",\r\n        \"etag\": \"W/\\\"a56178c3-e4fa-484e-a95e-a5e237324e8c\\\"\",\r\n        \"properties\": {\r\n          \"provisioningState\": \"Succeeded\",\r\n          \"addressPrefix\": \"192.168.2.0/24\",\r\n          \"nextHopType\": \"VnetLocal\"\r\n        },\r\n        \"type\": \"Microsoft.Network/routeTables/routes\"\r\n      }\r\n    ]\r\n  }\r\n}",
-      "ResponseHeaders": {
-        "Content-Length": [
-          "964"
->>>>>>> 96e32f42
-        ],
-        "Content-Type": [
-          "application/json; charset=utf-8"
-        ],
-        "Expires": [
-          "-1"
-        ],
-        "Pragma": [
-          "no-cache"
-        ],
-        "x-ms-request-id": [
-<<<<<<< HEAD
-          "68a06160-fa2a-4bf1-b888-9867bbcc50f4"
-        ],
-        "x-ms-correlation-request-id": [
-          "a23e2124-2483-4796-a5ed-ff46b122890b"
-=======
-          "eb4c9a76-4fa7-4233-939d-8599508b74a6"
-        ],
-        "x-ms-correlation-request-id": [
-          "9dc112ab-31d6-4f57-bf47-c3deb139687c"
->>>>>>> 96e32f42
-        ],
-        "Strict-Transport-Security": [
-          "max-age=31536000; includeSubDomains"
-        ],
-        "Cache-Control": [
-          "no-cache"
-        ],
-        "ETag": [
-<<<<<<< HEAD
-          "W/\"31d1ae54-b1eb-40ec-a978-62a67d6dfc8d\""
-=======
-          "W/\"a56178c3-e4fa-484e-a95e-a5e237324e8c\""
->>>>>>> 96e32f42
-        ],
-        "Server": [
-          "Microsoft-HTTPAPI/2.0",
-          "Microsoft-HTTPAPI/2.0"
-        ],
-        "x-ms-ratelimit-remaining-subscription-reads": [
-<<<<<<< HEAD
-          "11855"
-        ],
-        "x-ms-routing-request-id": [
-          "BRAZILUS:20180908T180049Z:a23e2124-2483-4796-a5ed-ff46b122890b"
-=======
-          "11975"
-        ],
-        "x-ms-routing-request-id": [
-          "BRAZILUS:20180907T083650Z:9dc112ab-31d6-4f57-bf47-c3deb139687c"
->>>>>>> 96e32f42
-        ],
-        "X-Content-Type-Options": [
-          "nosniff"
-        ],
-        "Date": [
-<<<<<<< HEAD
-          "Sat, 08 Sep 2018 18:00:49 GMT"
-=======
-          "Fri, 07 Sep 2018 08:36:50 GMT"
->>>>>>> 96e32f42
-        ]
-      },
-      "StatusCode": 200
-    },
-    {
-<<<<<<< HEAD
-      "RequestUri": "/subscriptions/d2ad5196-2292-4080-b209-ce4399b0a807/resourceGroups/ps3924/providers/Microsoft.Network/routeTables/ps5669?api-version=2018-08-01",
-      "EncodedRequestUri": "L3N1YnNjcmlwdGlvbnMvZDJhZDUxOTYtMjI5Mi00MDgwLWIyMDktY2U0Mzk5YjBhODA3L3Jlc291cmNlR3JvdXBzL3BzMzkyNC9wcm92aWRlcnMvTWljcm9zb2Z0Lk5ldHdvcmsvcm91dGVUYWJsZXMvcHM1NjY5P2FwaS12ZXJzaW9uPTIwMTgtMDgtMDE=",
-=======
-      "RequestUri": "/subscriptions/947d47b4-7883-4bb9-9d85-c5e8e2f572ce/resourceGroups/ps6658/providers/Microsoft.Network/routeTables/ps3192?api-version=2018-08-01",
-      "EncodedRequestUri": "L3N1YnNjcmlwdGlvbnMvOTQ3ZDQ3YjQtNzg4My00YmI5LTlkODUtYzVlOGUyZjU3MmNlL3Jlc291cmNlR3JvdXBzL3BzNjY1OC9wcm92aWRlcnMvTWljcm9zb2Z0Lk5ldHdvcmsvcm91dGVUYWJsZXMvcHMzMTkyP2FwaS12ZXJzaW9uPTIwMTgtMDgtMDE=",
->>>>>>> 96e32f42
-      "RequestMethod": "PUT",
-      "RequestBody": "{\r\n  \"properties\": {\r\n    \"routes\": [\r\n      {\r\n        \"properties\": {\r\n          \"addressPrefix\": \"192.168.1.0/24\",\r\n          \"nextHopType\": \"VirtualAppliance\",\r\n          \"nextHopIpAddress\": \"23.108.1.1\"\r\n        },\r\n        \"name\": \"route1\"\r\n      }\r\n    ],\r\n    \"disableBgpRoutePropagation\": false\r\n  },\r\n  \"location\": \"westcentralus\"\r\n}",
-      "RequestHeaders": {
-        "Content-Type": [
-          "application/json; charset=utf-8"
-        ],
-        "Content-Length": [
-          "343"
-        ],
-        "x-ms-client-request-id": [
-<<<<<<< HEAD
-          "82d15c77-6ad1-45db-ba47-9dc7ed5ca92a"
-=======
-          "6022a2f9-291d-4464-8109-4900d722dacc"
->>>>>>> 96e32f42
-        ],
-        "accept-language": [
-          "en-US"
-        ],
-        "User-Agent": [
-          "FxVersion/4.7.3132.0",
-          "OSName/Windows10Enterprise",
-          "OSVersion/6.3.17134",
-          "Microsoft.Azure.Management.Network.NetworkManagementClient/19.3.0.0"
-        ]
-      },
-<<<<<<< HEAD
-      "ResponseBody": "{\r\n  \"name\": \"ps5669\",\r\n  \"id\": \"/subscriptions/d2ad5196-2292-4080-b209-ce4399b0a807/resourceGroups/ps3924/providers/Microsoft.Network/routeTables/ps5669\",\r\n  \"etag\": \"W/\\\"bbc22e50-d89e-43ff-b5b6-dae14a833672\\\"\",\r\n  \"type\": \"Microsoft.Network/routeTables\",\r\n  \"location\": \"westus\",\r\n  \"properties\": {\r\n    \"provisioningState\": \"Updating\",\r\n    \"resourceGuid\": \"39598c27-4d1a-433f-890d-83b6d771b0fe\",\r\n    \"disableBgpRoutePropagation\": false,\r\n    \"routes\": [\r\n      {\r\n        \"name\": \"route1\",\r\n        \"id\": \"/subscriptions/d2ad5196-2292-4080-b209-ce4399b0a807/resourceGroups/ps3924/providers/Microsoft.Network/routeTables/ps5669/routes/route1\",\r\n        \"etag\": \"W/\\\"bbc22e50-d89e-43ff-b5b6-dae14a833672\\\"\",\r\n        \"properties\": {\r\n          \"provisioningState\": \"Updating\",\r\n          \"addressPrefix\": \"192.168.1.0/24\",\r\n          \"nextHopType\": \"VirtualAppliance\",\r\n          \"nextHopIpAddress\": \"23.108.1.1\"\r\n        },\r\n        \"type\": \"Microsoft.Network/routeTables/routes\"\r\n      }\r\n    ]\r\n  }\r\n}",
-      "ResponseHeaders": {
-        "Content-Length": [
-          "1007"
-=======
-      "ResponseBody": "{\r\n  \"name\": \"ps3192\",\r\n  \"id\": \"/subscriptions/947d47b4-7883-4bb9-9d85-c5e8e2f572ce/resourceGroups/ps6658/providers/Microsoft.Network/routeTables/ps3192\",\r\n  \"etag\": \"W/\\\"5105c274-acb6-4f2a-8bfc-8832de8f6a76\\\"\",\r\n  \"type\": \"Microsoft.Network/routeTables\",\r\n  \"location\": \"westcentralus\",\r\n  \"properties\": {\r\n    \"provisioningState\": \"Updating\",\r\n    \"resourceGuid\": \"c9eef845-b311-442c-a0d3-384a9f01eb3c\",\r\n    \"disableBgpRoutePropagation\": false,\r\n    \"routes\": [\r\n      {\r\n        \"name\": \"route1\",\r\n        \"id\": \"/subscriptions/947d47b4-7883-4bb9-9d85-c5e8e2f572ce/resourceGroups/ps6658/providers/Microsoft.Network/routeTables/ps3192/routes/route1\",\r\n        \"etag\": \"W/\\\"5105c274-acb6-4f2a-8bfc-8832de8f6a76\\\"\",\r\n        \"properties\": {\r\n          \"provisioningState\": \"Updating\",\r\n          \"addressPrefix\": \"192.168.1.0/24\",\r\n          \"nextHopType\": \"VirtualAppliance\",\r\n          \"nextHopIpAddress\": \"23.108.1.1\"\r\n        },\r\n        \"type\": \"Microsoft.Network/routeTables/routes\"\r\n      }\r\n    ]\r\n  }\r\n}",
-      "ResponseHeaders": {
-        "Content-Length": [
-          "1014"
->>>>>>> 96e32f42
-        ],
-        "Content-Type": [
-          "application/json; charset=utf-8"
-        ],
-        "Expires": [
-          "-1"
-        ],
-        "Pragma": [
-          "no-cache"
-        ],
-        "Retry-After": [
-          "10"
-        ],
-        "x-ms-request-id": [
-<<<<<<< HEAD
-          "dad00dbc-f729-4619-bf8d-04d903c65c2f"
-        ],
-        "Azure-AsyncOperation": [
-          "https://brazilus.management.azure.com/subscriptions/d2ad5196-2292-4080-b209-ce4399b0a807/providers/Microsoft.Network/locations/westus/operations/dad00dbc-f729-4619-bf8d-04d903c65c2f?api-version=2018-08-01"
-        ],
-        "x-ms-correlation-request-id": [
-          "967bf815-9e63-4096-beb6-3a0c9b4744b4"
-=======
-          "92eba675-97bf-4b7f-b103-61748d371dd1"
-        ],
-        "Azure-AsyncOperation": [
-          "https://brazilus.management.azure.com/subscriptions/947d47b4-7883-4bb9-9d85-c5e8e2f572ce/providers/Microsoft.Network/locations/westcentralus/operations/92eba675-97bf-4b7f-b103-61748d371dd1?api-version=2018-08-01"
-        ],
-        "x-ms-correlation-request-id": [
-          "8757d452-7f5b-4ae7-bebd-abef89a21f99"
->>>>>>> 96e32f42
-        ],
-        "Strict-Transport-Security": [
-          "max-age=31536000; includeSubDomains"
-        ],
-        "Cache-Control": [
-          "no-cache"
-        ],
-        "Server": [
-          "Microsoft-HTTPAPI/2.0",
-          "Microsoft-HTTPAPI/2.0"
-        ],
-        "x-ms-ratelimit-remaining-subscription-writes": [
-<<<<<<< HEAD
-          "1186"
-        ],
-        "x-ms-routing-request-id": [
-          "BRAZILUS:20180908T180017Z:967bf815-9e63-4096-beb6-3a0c9b4744b4"
-=======
-          "1198"
-        ],
-        "x-ms-routing-request-id": [
-          "BRAZILUS:20180907T083616Z:8757d452-7f5b-4ae7-bebd-abef89a21f99"
->>>>>>> 96e32f42
-        ],
-        "X-Content-Type-Options": [
-          "nosniff"
-        ],
-        "Date": [
-<<<<<<< HEAD
-          "Sat, 08 Sep 2018 18:00:17 GMT"
-=======
-          "Fri, 07 Sep 2018 08:36:16 GMT"
->>>>>>> 96e32f42
-        ]
-      },
-      "StatusCode": 201
-    },
-    {
-<<<<<<< HEAD
-      "RequestUri": "/subscriptions/d2ad5196-2292-4080-b209-ce4399b0a807/resourceGroups/ps3924/providers/Microsoft.Network/routeTables/ps5669?api-version=2018-08-01",
-      "EncodedRequestUri": "L3N1YnNjcmlwdGlvbnMvZDJhZDUxOTYtMjI5Mi00MDgwLWIyMDktY2U0Mzk5YjBhODA3L3Jlc291cmNlR3JvdXBzL3BzMzkyNC9wcm92aWRlcnMvTWljcm9zb2Z0Lk5ldHdvcmsvcm91dGVUYWJsZXMvcHM1NjY5P2FwaS12ZXJzaW9uPTIwMTgtMDgtMDE=",
-=======
-      "RequestUri": "/subscriptions/947d47b4-7883-4bb9-9d85-c5e8e2f572ce/resourceGroups/ps6658/providers/Microsoft.Network/routeTables/ps3192?api-version=2018-08-01",
-      "EncodedRequestUri": "L3N1YnNjcmlwdGlvbnMvOTQ3ZDQ3YjQtNzg4My00YmI5LTlkODUtYzVlOGUyZjU3MmNlL3Jlc291cmNlR3JvdXBzL3BzNjY1OC9wcm92aWRlcnMvTWljcm9zb2Z0Lk5ldHdvcmsvcm91dGVUYWJsZXMvcHMzMTkyP2FwaS12ZXJzaW9uPTIwMTgtMDgtMDE=",
->>>>>>> 96e32f42
-      "RequestMethod": "PUT",
-      "RequestBody": "{\r\n  \"properties\": {\r\n    \"routes\": [\r\n      {\r\n        \"properties\": {\r\n          \"addressPrefix\": \"192.168.1.0/24\",\r\n          \"nextHopType\": \"VirtualAppliance\",\r\n          \"nextHopIpAddress\": \"23.108.1.1\"\r\n        },\r\n        \"name\": \"route1\"\r\n      },\r\n      {\r\n        \"properties\": {\r\n          \"addressPrefix\": \"192.168.2.0/24\",\r\n          \"nextHopType\": \"VnetLocal\"\r\n        },\r\n        \"name\": \"route2\"\r\n      }\r\n    ],\r\n    \"disableBgpRoutePropagation\": false\r\n  },\r\n  \"location\": \"westcentralus\"\r\n}",
-      "RequestHeaders": {
-        "Content-Type": [
-          "application/json; charset=utf-8"
-        ],
-        "Content-Length": [
-          "509"
-        ],
-        "x-ms-client-request-id": [
-<<<<<<< HEAD
-          "4363f4b0-641f-4558-a3e1-88f7ea418d0b"
-=======
-          "635b5bb6-134c-4aa6-98fc-91d7ca4af486"
->>>>>>> 96e32f42
-        ],
-        "accept-language": [
-          "en-US"
-        ],
-        "User-Agent": [
-          "FxVersion/4.7.3132.0",
-          "OSName/Windows10Enterprise",
-          "OSVersion/6.3.17134",
-          "Microsoft.Azure.Management.Network.NetworkManagementClient/19.3.0.0"
-        ]
-      },
-<<<<<<< HEAD
-      "ResponseBody": "{\r\n  \"name\": \"ps5669\",\r\n  \"id\": \"/subscriptions/d2ad5196-2292-4080-b209-ce4399b0a807/resourceGroups/ps3924/providers/Microsoft.Network/routeTables/ps5669\",\r\n  \"etag\": \"W/\\\"b242960e-167b-4fdf-8be4-cff3a6a0e5ed\\\"\",\r\n  \"type\": \"Microsoft.Network/routeTables\",\r\n  \"location\": \"westus\",\r\n  \"properties\": {\r\n    \"provisioningState\": \"Updating\",\r\n    \"resourceGuid\": \"39598c27-4d1a-433f-890d-83b6d771b0fe\",\r\n    \"disableBgpRoutePropagation\": false,\r\n    \"routes\": [\r\n      {\r\n        \"name\": \"route1\",\r\n        \"id\": \"/subscriptions/d2ad5196-2292-4080-b209-ce4399b0a807/resourceGroups/ps3924/providers/Microsoft.Network/routeTables/ps5669/routes/route1\",\r\n        \"etag\": \"W/\\\"b242960e-167b-4fdf-8be4-cff3a6a0e5ed\\\"\",\r\n        \"properties\": {\r\n          \"provisioningState\": \"Updating\",\r\n          \"addressPrefix\": \"192.168.1.0/24\",\r\n          \"nextHopType\": \"VirtualAppliance\",\r\n          \"nextHopIpAddress\": \"23.108.1.1\"\r\n        },\r\n        \"type\": \"Microsoft.Network/routeTables/routes\"\r\n      },\r\n      {\r\n        \"name\": \"route2\",\r\n        \"id\": \"/subscriptions/d2ad5196-2292-4080-b209-ce4399b0a807/resourceGroups/ps3924/providers/Microsoft.Network/routeTables/ps5669/routes/route2\",\r\n        \"etag\": \"W/\\\"b242960e-167b-4fdf-8be4-cff3a6a0e5ed\\\"\",\r\n        \"properties\": {\r\n          \"provisioningState\": \"Updating\",\r\n          \"addressPrefix\": \"192.168.2.0/24\",\r\n          \"nextHopType\": \"VnetLocal\"\r\n        },\r\n        \"type\": \"Microsoft.Network/routeTables/routes\"\r\n      }\r\n    ]\r\n  }\r\n}",
-      "ResponseHeaders": {
-        "Content-Length": [
-          "1490"
-=======
-      "ResponseBody": "{\r\n  \"name\": \"ps3192\",\r\n  \"id\": \"/subscriptions/947d47b4-7883-4bb9-9d85-c5e8e2f572ce/resourceGroups/ps6658/providers/Microsoft.Network/routeTables/ps3192\",\r\n  \"etag\": \"W/\\\"99ffaf57-c61a-45de-b8fd-50c42acc0507\\\"\",\r\n  \"type\": \"Microsoft.Network/routeTables\",\r\n  \"location\": \"westcentralus\",\r\n  \"properties\": {\r\n    \"provisioningState\": \"Updating\",\r\n    \"resourceGuid\": \"c9eef845-b311-442c-a0d3-384a9f01eb3c\",\r\n    \"disableBgpRoutePropagation\": false,\r\n    \"routes\": [\r\n      {\r\n        \"name\": \"route1\",\r\n        \"id\": \"/subscriptions/947d47b4-7883-4bb9-9d85-c5e8e2f572ce/resourceGroups/ps6658/providers/Microsoft.Network/routeTables/ps3192/routes/route1\",\r\n        \"etag\": \"W/\\\"99ffaf57-c61a-45de-b8fd-50c42acc0507\\\"\",\r\n        \"properties\": {\r\n          \"provisioningState\": \"Updating\",\r\n          \"addressPrefix\": \"192.168.1.0/24\",\r\n          \"nextHopType\": \"VirtualAppliance\",\r\n          \"nextHopIpAddress\": \"23.108.1.1\"\r\n        },\r\n        \"type\": \"Microsoft.Network/routeTables/routes\"\r\n      },\r\n      {\r\n        \"name\": \"route2\",\r\n        \"id\": \"/subscriptions/947d47b4-7883-4bb9-9d85-c5e8e2f572ce/resourceGroups/ps6658/providers/Microsoft.Network/routeTables/ps3192/routes/route2\",\r\n        \"etag\": \"W/\\\"99ffaf57-c61a-45de-b8fd-50c42acc0507\\\"\",\r\n        \"properties\": {\r\n          \"provisioningState\": \"Updating\",\r\n          \"addressPrefix\": \"192.168.2.0/24\",\r\n          \"nextHopType\": \"VnetLocal\"\r\n        },\r\n        \"type\": \"Microsoft.Network/routeTables/routes\"\r\n      }\r\n    ]\r\n  }\r\n}",
-      "ResponseHeaders": {
-        "Content-Length": [
-          "1497"
->>>>>>> 96e32f42
-        ],
-        "Content-Type": [
-          "application/json; charset=utf-8"
-        ],
-        "Expires": [
-          "-1"
-        ],
-        "Pragma": [
-          "no-cache"
-        ],
-        "Retry-After": [
-          "10"
-        ],
-        "x-ms-request-id": [
-<<<<<<< HEAD
-          "d9c02a80-3d6d-4101-8d97-85850ece4c87"
-        ],
-        "Azure-AsyncOperation": [
-          "https://brazilus.management.azure.com/subscriptions/d2ad5196-2292-4080-b209-ce4399b0a807/providers/Microsoft.Network/locations/westus/operations/d9c02a80-3d6d-4101-8d97-85850ece4c87?api-version=2018-08-01"
-        ],
-        "x-ms-correlation-request-id": [
-          "a8bb8d36-2e51-4459-ae47-b655d676aadf"
-=======
-          "0c07e8f0-6c48-4a92-b2f4-45f0b2eb2d9d"
-        ],
-        "Azure-AsyncOperation": [
-          "https://brazilus.management.azure.com/subscriptions/947d47b4-7883-4bb9-9d85-c5e8e2f572ce/providers/Microsoft.Network/locations/westcentralus/operations/0c07e8f0-6c48-4a92-b2f4-45f0b2eb2d9d?api-version=2018-08-01"
-        ],
-        "x-ms-correlation-request-id": [
-          "1d76cb06-0c90-4ed9-9075-979b1a804d6d"
->>>>>>> 96e32f42
-        ],
-        "Strict-Transport-Security": [
-          "max-age=31536000; includeSubDomains"
-        ],
-        "Cache-Control": [
-          "no-cache"
-        ],
-        "Server": [
-          "Microsoft-HTTPAPI/2.0",
-          "Microsoft-HTTPAPI/2.0"
-        ],
-        "x-ms-ratelimit-remaining-subscription-writes": [
-<<<<<<< HEAD
-          "1185"
-        ],
-        "x-ms-routing-request-id": [
-          "BRAZILUS:20180908T180028Z:a8bb8d36-2e51-4459-ae47-b655d676aadf"
-=======
-          "1197"
-        ],
-        "x-ms-routing-request-id": [
-          "BRAZILUS:20180907T083628Z:1d76cb06-0c90-4ed9-9075-979b1a804d6d"
->>>>>>> 96e32f42
-        ],
-        "X-Content-Type-Options": [
-          "nosniff"
-        ],
-        "Date": [
-<<<<<<< HEAD
-          "Sat, 08 Sep 2018 18:00:28 GMT"
-=======
-          "Fri, 07 Sep 2018 08:36:28 GMT"
->>>>>>> 96e32f42
-        ]
-      },
-      "StatusCode": 200
-    },
-    {
-<<<<<<< HEAD
-      "RequestUri": "/subscriptions/d2ad5196-2292-4080-b209-ce4399b0a807/resourceGroups/ps3924/providers/Microsoft.Network/routeTables/ps5669?api-version=2018-08-01",
-      "EncodedRequestUri": "L3N1YnNjcmlwdGlvbnMvZDJhZDUxOTYtMjI5Mi00MDgwLWIyMDktY2U0Mzk5YjBhODA3L3Jlc291cmNlR3JvdXBzL3BzMzkyNC9wcm92aWRlcnMvTWljcm9zb2Z0Lk5ldHdvcmsvcm91dGVUYWJsZXMvcHM1NjY5P2FwaS12ZXJzaW9uPTIwMTgtMDgtMDE=",
-=======
-      "RequestUri": "/subscriptions/947d47b4-7883-4bb9-9d85-c5e8e2f572ce/resourceGroups/ps6658/providers/Microsoft.Network/routeTables/ps3192?api-version=2018-08-01",
-      "EncodedRequestUri": "L3N1YnNjcmlwdGlvbnMvOTQ3ZDQ3YjQtNzg4My00YmI5LTlkODUtYzVlOGUyZjU3MmNlL3Jlc291cmNlR3JvdXBzL3BzNjY1OC9wcm92aWRlcnMvTWljcm9zb2Z0Lk5ldHdvcmsvcm91dGVUYWJsZXMvcHMzMTkyP2FwaS12ZXJzaW9uPTIwMTgtMDgtMDE=",
->>>>>>> 96e32f42
-      "RequestMethod": "PUT",
-      "RequestBody": "{\r\n  \"properties\": {\r\n    \"routes\": [\r\n      {\r\n        \"properties\": {\r\n          \"addressPrefix\": \"192.168.2.0/24\",\r\n          \"nextHopType\": \"VnetLocal\"\r\n        },\r\n        \"name\": \"route2\"\r\n      }\r\n    ],\r\n    \"disableBgpRoutePropagation\": false\r\n  },\r\n  \"location\": \"westcentralus\"\r\n}",
-      "RequestHeaders": {
-        "Content-Type": [
-          "application/json; charset=utf-8"
-        ],
-        "Content-Length": [
-          "291"
-        ],
-        "x-ms-client-request-id": [
-<<<<<<< HEAD
-          "af859744-8c69-45db-912c-307f5b82aa43"
-=======
-          "00871353-9173-4022-af87-537c35539aed"
->>>>>>> 96e32f42
-        ],
-        "accept-language": [
-          "en-US"
-        ],
-        "User-Agent": [
-          "FxVersion/4.7.3132.0",
-          "OSName/Windows10Enterprise",
-          "OSVersion/6.3.17134",
-          "Microsoft.Azure.Management.Network.NetworkManagementClient/19.3.0.0"
-        ]
-      },
-<<<<<<< HEAD
-      "ResponseBody": "{\r\n  \"name\": \"ps5669\",\r\n  \"id\": \"/subscriptions/d2ad5196-2292-4080-b209-ce4399b0a807/resourceGroups/ps3924/providers/Microsoft.Network/routeTables/ps5669\",\r\n  \"etag\": \"W/\\\"a3824d7c-c499-46b7-adde-ee2c302e427f\\\"\",\r\n  \"type\": \"Microsoft.Network/routeTables\",\r\n  \"location\": \"westus\",\r\n  \"properties\": {\r\n    \"provisioningState\": \"Updating\",\r\n    \"resourceGuid\": \"39598c27-4d1a-433f-890d-83b6d771b0fe\",\r\n    \"disableBgpRoutePropagation\": false,\r\n    \"routes\": [\r\n      {\r\n        \"name\": \"route2\",\r\n        \"id\": \"/subscriptions/d2ad5196-2292-4080-b209-ce4399b0a807/resourceGroups/ps3924/providers/Microsoft.Network/routeTables/ps5669/routes/route2\",\r\n        \"etag\": \"W/\\\"a3824d7c-c499-46b7-adde-ee2c302e427f\\\"\",\r\n        \"properties\": {\r\n          \"provisioningState\": \"Updating\",\r\n          \"addressPrefix\": \"192.168.2.0/24\",\r\n          \"nextHopType\": \"VnetLocal\"\r\n        },\r\n        \"type\": \"Microsoft.Network/routeTables/routes\"\r\n      }\r\n    ]\r\n  }\r\n}",
-      "ResponseHeaders": {
-        "Content-Length": [
-          "955"
-=======
-      "ResponseBody": "{\r\n  \"name\": \"ps3192\",\r\n  \"id\": \"/subscriptions/947d47b4-7883-4bb9-9d85-c5e8e2f572ce/resourceGroups/ps6658/providers/Microsoft.Network/routeTables/ps3192\",\r\n  \"etag\": \"W/\\\"d46a8ead-a3bb-4771-9e6d-4259ffd63744\\\"\",\r\n  \"type\": \"Microsoft.Network/routeTables\",\r\n  \"location\": \"westcentralus\",\r\n  \"properties\": {\r\n    \"provisioningState\": \"Updating\",\r\n    \"resourceGuid\": \"c9eef845-b311-442c-a0d3-384a9f01eb3c\",\r\n    \"disableBgpRoutePropagation\": false,\r\n    \"routes\": [\r\n      {\r\n        \"name\": \"route2\",\r\n        \"id\": \"/subscriptions/947d47b4-7883-4bb9-9d85-c5e8e2f572ce/resourceGroups/ps6658/providers/Microsoft.Network/routeTables/ps3192/routes/route2\",\r\n        \"etag\": \"W/\\\"d46a8ead-a3bb-4771-9e6d-4259ffd63744\\\"\",\r\n        \"properties\": {\r\n          \"provisioningState\": \"Updating\",\r\n          \"addressPrefix\": \"192.168.2.0/24\",\r\n          \"nextHopType\": \"VnetLocal\"\r\n        },\r\n        \"type\": \"Microsoft.Network/routeTables/routes\"\r\n      }\r\n    ]\r\n  }\r\n}",
-      "ResponseHeaders": {
-        "Content-Length": [
-          "962"
->>>>>>> 96e32f42
-        ],
-        "Content-Type": [
-          "application/json; charset=utf-8"
-        ],
-        "Expires": [
-          "-1"
-        ],
-        "Pragma": [
-          "no-cache"
-        ],
-        "Retry-After": [
-          "10"
-        ],
-        "x-ms-request-id": [
-<<<<<<< HEAD
-          "a319dd22-d912-49ba-8113-4d31c4743f2a"
-        ],
-        "Azure-AsyncOperation": [
-          "https://brazilus.management.azure.com/subscriptions/d2ad5196-2292-4080-b209-ce4399b0a807/providers/Microsoft.Network/locations/westus/operations/a319dd22-d912-49ba-8113-4d31c4743f2a?api-version=2018-08-01"
-        ],
-        "x-ms-correlation-request-id": [
-          "16e7b15e-af1d-4dc2-a9d3-dd7990c621d2"
-=======
-          "21b28198-f07a-4639-90ae-8983780eac81"
-        ],
-        "Azure-AsyncOperation": [
-          "https://brazilus.management.azure.com/subscriptions/947d47b4-7883-4bb9-9d85-c5e8e2f572ce/providers/Microsoft.Network/locations/westcentralus/operations/21b28198-f07a-4639-90ae-8983780eac81?api-version=2018-08-01"
-        ],
-        "x-ms-correlation-request-id": [
-          "e4362ce1-11f2-45c9-b23b-5c96433b8e7a"
->>>>>>> 96e32f42
-        ],
-        "Strict-Transport-Security": [
-          "max-age=31536000; includeSubDomains"
-        ],
-        "Cache-Control": [
-          "no-cache"
-        ],
-        "Server": [
-          "Microsoft-HTTPAPI/2.0",
-          "Microsoft-HTTPAPI/2.0"
-        ],
-        "x-ms-ratelimit-remaining-subscription-writes": [
-<<<<<<< HEAD
-          "1184"
-        ],
-        "x-ms-routing-request-id": [
-          "BRAZILUS:20180908T180039Z:16e7b15e-af1d-4dc2-a9d3-dd7990c621d2"
-=======
-          "1196"
-        ],
-        "x-ms-routing-request-id": [
-          "BRAZILUS:20180907T083640Z:e4362ce1-11f2-45c9-b23b-5c96433b8e7a"
->>>>>>> 96e32f42
-        ],
-        "X-Content-Type-Options": [
-          "nosniff"
-        ],
-        "Date": [
-<<<<<<< HEAD
-          "Sat, 08 Sep 2018 18:00:38 GMT"
-=======
-          "Fri, 07 Sep 2018 08:36:39 GMT"
->>>>>>> 96e32f42
-        ]
-      },
-      "StatusCode": 200
-    },
-    {
-<<<<<<< HEAD
-      "RequestUri": "/subscriptions/d2ad5196-2292-4080-b209-ce4399b0a807/providers/Microsoft.Network/locations/westus/operations/dad00dbc-f729-4619-bf8d-04d903c65c2f?api-version=2018-08-01",
-      "EncodedRequestUri": "L3N1YnNjcmlwdGlvbnMvZDJhZDUxOTYtMjI5Mi00MDgwLWIyMDktY2U0Mzk5YjBhODA3L3Byb3ZpZGVycy9NaWNyb3NvZnQuTmV0d29yay9sb2NhdGlvbnMvd2VzdHVzL29wZXJhdGlvbnMvZGFkMDBkYmMtZjcyOS00NjE5LWJmOGQtMDRkOTAzYzY1YzJmP2FwaS12ZXJzaW9uPTIwMTgtMDgtMDE=",
-=======
-      "RequestUri": "/subscriptions/947d47b4-7883-4bb9-9d85-c5e8e2f572ce/providers/Microsoft.Network/locations/westcentralus/operations/92eba675-97bf-4b7f-b103-61748d371dd1?api-version=2018-08-01",
-      "EncodedRequestUri": "L3N1YnNjcmlwdGlvbnMvOTQ3ZDQ3YjQtNzg4My00YmI5LTlkODUtYzVlOGUyZjU3MmNlL3Byb3ZpZGVycy9NaWNyb3NvZnQuTmV0d29yay9sb2NhdGlvbnMvd2VzdGNlbnRyYWx1cy9vcGVyYXRpb25zLzkyZWJhNjc1LTk3YmYtNGI3Zi1iMTAzLTYxNzQ4ZDM3MWRkMT9hcGktdmVyc2lvbj0yMDE4LTA4LTAx",
->>>>>>> 96e32f42
-      "RequestMethod": "GET",
-      "RequestBody": "",
-      "RequestHeaders": {
-        "User-Agent": [
-          "FxVersion/4.7.3132.0",
-          "OSName/Windows10Enterprise",
-          "OSVersion/6.3.17134",
-          "Microsoft.Azure.Management.Network.NetworkManagementClient/19.3.0.0"
-        ]
-      },
-      "ResponseBody": "{\r\n  \"status\": \"Succeeded\"\r\n}",
-      "ResponseHeaders": {
-        "Content-Length": [
-          "29"
-        ],
-        "Content-Type": [
-          "application/json; charset=utf-8"
-        ],
-        "Expires": [
-          "-1"
-        ],
-        "Pragma": [
-          "no-cache"
-        ],
-        "x-ms-request-id": [
-<<<<<<< HEAD
-          "056de13a-39b8-4801-b876-525d80beca4f"
-        ],
-        "x-ms-correlation-request-id": [
-          "48494cee-222b-4e6d-9b58-e66098d0d1e3"
-=======
-          "3ac37e2f-fe3f-4eed-93aa-6e49dcf85465"
-        ],
-        "x-ms-correlation-request-id": [
-          "ccb0e1eb-9214-47b3-9212-a2ea06493688"
->>>>>>> 96e32f42
-        ],
-        "Strict-Transport-Security": [
-          "max-age=31536000; includeSubDomains"
-        ],
-        "Cache-Control": [
-          "no-cache"
-        ],
-        "Server": [
-          "Microsoft-HTTPAPI/2.0",
-          "Microsoft-HTTPAPI/2.0"
-        ],
-        "x-ms-ratelimit-remaining-subscription-reads": [
-<<<<<<< HEAD
-          "11867"
-        ],
-        "x-ms-routing-request-id": [
-          "BRAZILUS:20180908T180028Z:48494cee-222b-4e6d-9b58-e66098d0d1e3"
-=======
-          "11987"
-        ],
-        "x-ms-routing-request-id": [
-          "BRAZILUS:20180907T083627Z:ccb0e1eb-9214-47b3-9212-a2ea06493688"
->>>>>>> 96e32f42
-        ],
-        "X-Content-Type-Options": [
-          "nosniff"
-        ],
-        "Date": [
-<<<<<<< HEAD
-          "Sat, 08 Sep 2018 18:00:28 GMT"
-=======
-          "Fri, 07 Sep 2018 08:36:26 GMT"
->>>>>>> 96e32f42
-        ]
-      },
-      "StatusCode": 200
-    },
-    {
-<<<<<<< HEAD
-      "RequestUri": "/subscriptions/d2ad5196-2292-4080-b209-ce4399b0a807/resourceGroups/ps3924/providers/Microsoft.Network/routeTables?api-version=2018-08-01",
-      "EncodedRequestUri": "L3N1YnNjcmlwdGlvbnMvZDJhZDUxOTYtMjI5Mi00MDgwLWIyMDktY2U0Mzk5YjBhODA3L3Jlc291cmNlR3JvdXBzL3BzMzkyNC9wcm92aWRlcnMvTWljcm9zb2Z0Lk5ldHdvcmsvcm91dGVUYWJsZXM/YXBpLXZlcnNpb249MjAxOC0wOC0wMQ==",
-=======
-      "RequestUri": "/subscriptions/947d47b4-7883-4bb9-9d85-c5e8e2f572ce/resourceGroups/ps6658/providers/Microsoft.Network/routeTables?api-version=2018-08-01",
-      "EncodedRequestUri": "L3N1YnNjcmlwdGlvbnMvOTQ3ZDQ3YjQtNzg4My00YmI5LTlkODUtYzVlOGUyZjU3MmNlL3Jlc291cmNlR3JvdXBzL3BzNjY1OC9wcm92aWRlcnMvTWljcm9zb2Z0Lk5ldHdvcmsvcm91dGVUYWJsZXM/YXBpLXZlcnNpb249MjAxOC0wOC0wMQ==",
->>>>>>> 96e32f42
-      "RequestMethod": "GET",
-      "RequestBody": "",
-      "RequestHeaders": {
-        "x-ms-client-request-id": [
-<<<<<<< HEAD
-          "34b1a6cc-6ebe-4455-835b-e78a1c82253e"
-=======
-          "8198fb71-b3fc-4283-aeca-1da4087d0f50"
->>>>>>> 96e32f42
-        ],
-        "accept-language": [
-          "en-US"
-        ],
-        "User-Agent": [
-          "FxVersion/4.7.3132.0",
-          "OSName/Windows10Enterprise",
-          "OSVersion/6.3.17134",
-          "Microsoft.Azure.Management.Network.NetworkManagementClient/19.3.0.0"
-        ]
-      },
-<<<<<<< HEAD
-      "ResponseBody": "{\r\n  \"value\": [\r\n    {\r\n      \"name\": \"ps5669\",\r\n      \"id\": \"/subscriptions/d2ad5196-2292-4080-b209-ce4399b0a807/resourceGroups/ps3924/providers/Microsoft.Network/routeTables/ps5669\",\r\n      \"etag\": \"W/\\\"0904c3d1-396d-41b2-9e5b-291734e0feca\\\"\",\r\n      \"type\": \"Microsoft.Network/routeTables\",\r\n      \"location\": \"westus\",\r\n      \"properties\": {\r\n        \"provisioningState\": \"Succeeded\",\r\n        \"resourceGuid\": \"39598c27-4d1a-433f-890d-83b6d771b0fe\",\r\n        \"disableBgpRoutePropagation\": false,\r\n        \"routes\": [\r\n          {\r\n            \"name\": \"route1\",\r\n            \"id\": \"/subscriptions/d2ad5196-2292-4080-b209-ce4399b0a807/resourceGroups/ps3924/providers/Microsoft.Network/routeTables/ps5669/routes/route1\",\r\n            \"etag\": \"W/\\\"0904c3d1-396d-41b2-9e5b-291734e0feca\\\"\",\r\n            \"properties\": {\r\n              \"provisioningState\": \"Succeeded\",\r\n              \"addressPrefix\": \"192.168.1.0/24\",\r\n              \"nextHopType\": \"VirtualAppliance\",\r\n              \"nextHopIpAddress\": \"23.108.1.1\"\r\n            },\r\n            \"type\": \"Microsoft.Network/routeTables/routes\"\r\n          }\r\n        ]\r\n      }\r\n    }\r\n  ]\r\n}",
-      "ResponseHeaders": {
-        "Content-Length": [
-          "1138"
-=======
-      "ResponseBody": "{\r\n  \"value\": [\r\n    {\r\n      \"name\": \"ps3192\",\r\n      \"id\": \"/subscriptions/947d47b4-7883-4bb9-9d85-c5e8e2f572ce/resourceGroups/ps6658/providers/Microsoft.Network/routeTables/ps3192\",\r\n      \"etag\": \"W/\\\"6cd9ae50-5b09-4182-8adb-0f9c8002dee9\\\"\",\r\n      \"type\": \"Microsoft.Network/routeTables\",\r\n      \"location\": \"westcentralus\",\r\n      \"properties\": {\r\n        \"provisioningState\": \"Succeeded\",\r\n        \"resourceGuid\": \"c9eef845-b311-442c-a0d3-384a9f01eb3c\",\r\n        \"disableBgpRoutePropagation\": false,\r\n        \"routes\": [\r\n          {\r\n            \"name\": \"route1\",\r\n            \"id\": \"/subscriptions/947d47b4-7883-4bb9-9d85-c5e8e2f572ce/resourceGroups/ps6658/providers/Microsoft.Network/routeTables/ps3192/routes/route1\",\r\n            \"etag\": \"W/\\\"6cd9ae50-5b09-4182-8adb-0f9c8002dee9\\\"\",\r\n            \"properties\": {\r\n              \"provisioningState\": \"Succeeded\",\r\n              \"addressPrefix\": \"192.168.1.0/24\",\r\n              \"nextHopType\": \"VirtualAppliance\",\r\n              \"nextHopIpAddress\": \"23.108.1.1\"\r\n            },\r\n            \"type\": \"Microsoft.Network/routeTables/routes\"\r\n          }\r\n        ]\r\n      }\r\n    }\r\n  ]\r\n}",
-      "ResponseHeaders": {
-        "Content-Length": [
-          "1145"
->>>>>>> 96e32f42
-        ],
-        "Content-Type": [
-          "application/json; charset=utf-8"
-        ],
-        "Expires": [
-          "-1"
-        ],
-        "Pragma": [
-          "no-cache"
-        ],
-        "x-ms-request-id": [
-<<<<<<< HEAD
-          "9135be16-0c28-40ee-ac06-81bd9995c77b"
-        ],
-        "x-ms-correlation-request-id": [
-          "c72b87bb-42d6-4313-b711-3081731f64f1"
-=======
-          "ac90ce8c-2343-4e71-91d1-dfe7ab244d92"
-        ],
-        "x-ms-correlation-request-id": [
-          "2c2b381a-8cf9-4b43-be5e-e124322da2b0"
->>>>>>> 96e32f42
-        ],
-        "Strict-Transport-Security": [
-          "max-age=31536000; includeSubDomains"
-        ],
-        "Cache-Control": [
-          "no-cache"
-        ],
-        "Server": [
-          "Microsoft-HTTPAPI/2.0",
-          "Microsoft-HTTPAPI/2.0"
-        ],
-        "x-ms-ratelimit-remaining-subscription-reads": [
-<<<<<<< HEAD
-          "11863"
-        ],
-        "x-ms-routing-request-id": [
-          "BRAZILUS:20180908T180028Z:c72b87bb-42d6-4313-b711-3081731f64f1"
-=======
-          "11983"
-        ],
-        "x-ms-routing-request-id": [
-          "BRAZILUS:20180907T083628Z:2c2b381a-8cf9-4b43-be5e-e124322da2b0"
->>>>>>> 96e32f42
-        ],
-        "X-Content-Type-Options": [
-          "nosniff"
-        ],
-        "Date": [
-<<<<<<< HEAD
-          "Sat, 08 Sep 2018 18:00:28 GMT"
-=======
-          "Fri, 07 Sep 2018 08:36:27 GMT"
->>>>>>> 96e32f42
-        ]
-      },
-      "StatusCode": 200
-    },
-    {
-<<<<<<< HEAD
-      "RequestUri": "/subscriptions/d2ad5196-2292-4080-b209-ce4399b0a807/resourceGroups/ps3924/providers/Microsoft.Network/routeTables?api-version=2018-08-01",
-      "EncodedRequestUri": "L3N1YnNjcmlwdGlvbnMvZDJhZDUxOTYtMjI5Mi00MDgwLWIyMDktY2U0Mzk5YjBhODA3L3Jlc291cmNlR3JvdXBzL3BzMzkyNC9wcm92aWRlcnMvTWljcm9zb2Z0Lk5ldHdvcmsvcm91dGVUYWJsZXM/YXBpLXZlcnNpb249MjAxOC0wOC0wMQ==",
-=======
-      "RequestUri": "/subscriptions/947d47b4-7883-4bb9-9d85-c5e8e2f572ce/resourceGroups/ps6658/providers/Microsoft.Network/routeTables?api-version=2018-08-01",
-      "EncodedRequestUri": "L3N1YnNjcmlwdGlvbnMvOTQ3ZDQ3YjQtNzg4My00YmI5LTlkODUtYzVlOGUyZjU3MmNlL3Jlc291cmNlR3JvdXBzL3BzNjY1OC9wcm92aWRlcnMvTWljcm9zb2Z0Lk5ldHdvcmsvcm91dGVUYWJsZXM/YXBpLXZlcnNpb249MjAxOC0wOC0wMQ==",
->>>>>>> 96e32f42
-      "RequestMethod": "GET",
-      "RequestBody": "",
-      "RequestHeaders": {
-        "x-ms-client-request-id": [
-<<<<<<< HEAD
-          "3ea3f5d8-71ec-4e03-ab98-e236ba9139c6"
-=======
-          "218a334f-4fd9-4335-80b7-808b89ad2fd2"
->>>>>>> 96e32f42
-        ],
-        "accept-language": [
-          "en-US"
-        ],
-        "User-Agent": [
-          "FxVersion/4.7.3132.0",
-          "OSName/Windows10Enterprise",
-          "OSVersion/6.3.17134",
-          "Microsoft.Azure.Management.Network.NetworkManagementClient/19.3.0.0"
-        ]
-      },
-      "ResponseBody": "{\r\n  \"value\": []\r\n}",
-      "ResponseHeaders": {
-        "Content-Length": [
-          "19"
-        ],
-        "Content-Type": [
-          "application/json; charset=utf-8"
-        ],
-        "Expires": [
-          "-1"
-        ],
-        "Pragma": [
-          "no-cache"
-        ],
-        "x-ms-request-id": [
-<<<<<<< HEAD
-          "7e962de1-1db7-43fe-8cee-02355537ed6f"
-        ],
-        "x-ms-correlation-request-id": [
-          "a5d49c8a-656e-4455-a469-37edf619cc09"
-=======
-          "0e740181-c180-4ad6-b2d7-0764ef0204e3"
-        ],
-        "x-ms-correlation-request-id": [
-          "503bc87c-0f96-4e2a-b00c-67b215b6530a"
->>>>>>> 96e32f42
-        ],
-        "Strict-Transport-Security": [
-          "max-age=31536000; includeSubDomains"
-        ],
-        "Cache-Control": [
-          "no-cache"
-        ],
-        "Server": [
-          "Microsoft-HTTPAPI/2.0",
-          "Microsoft-HTTPAPI/2.0"
-        ],
-        "x-ms-ratelimit-remaining-subscription-reads": [
-<<<<<<< HEAD
-          "11852"
-        ],
-        "x-ms-routing-request-id": [
-          "BRAZILUS:20180908T180100Z:a5d49c8a-656e-4455-a469-37edf619cc09"
-=======
-          "11972"
-        ],
-        "x-ms-routing-request-id": [
-          "BRAZILUS:20180907T083701Z:503bc87c-0f96-4e2a-b00c-67b215b6530a"
->>>>>>> 96e32f42
-        ],
-        "X-Content-Type-Options": [
-          "nosniff"
-        ],
-        "Date": [
-<<<<<<< HEAD
-          "Sat, 08 Sep 2018 18:01:00 GMT"
-=======
-          "Fri, 07 Sep 2018 08:37:01 GMT"
->>>>>>> 96e32f42
-        ]
-      },
-      "StatusCode": 200
-    },
-    {
-<<<<<<< HEAD
-      "RequestUri": "/subscriptions/d2ad5196-2292-4080-b209-ce4399b0a807/providers/Microsoft.Network/locations/westus/operations/d9c02a80-3d6d-4101-8d97-85850ece4c87?api-version=2018-08-01",
-      "EncodedRequestUri": "L3N1YnNjcmlwdGlvbnMvZDJhZDUxOTYtMjI5Mi00MDgwLWIyMDktY2U0Mzk5YjBhODA3L3Byb3ZpZGVycy9NaWNyb3NvZnQuTmV0d29yay9sb2NhdGlvbnMvd2VzdHVzL29wZXJhdGlvbnMvZDljMDJhODAtM2Q2ZC00MTAxLThkOTctODU4NTBlY2U0Yzg3P2FwaS12ZXJzaW9uPTIwMTgtMDgtMDE=",
-=======
-      "RequestUri": "/subscriptions/947d47b4-7883-4bb9-9d85-c5e8e2f572ce/providers/Microsoft.Network/locations/westcentralus/operations/0c07e8f0-6c48-4a92-b2f4-45f0b2eb2d9d?api-version=2018-08-01",
-      "EncodedRequestUri": "L3N1YnNjcmlwdGlvbnMvOTQ3ZDQ3YjQtNzg4My00YmI5LTlkODUtYzVlOGUyZjU3MmNlL3Byb3ZpZGVycy9NaWNyb3NvZnQuTmV0d29yay9sb2NhdGlvbnMvd2VzdGNlbnRyYWx1cy9vcGVyYXRpb25zLzBjMDdlOGYwLTZjNDgtNGE5Mi1iMmY0LTQ1ZjBiMmViMmQ5ZD9hcGktdmVyc2lvbj0yMDE4LTA4LTAx",
->>>>>>> 96e32f42
-      "RequestMethod": "GET",
-      "RequestBody": "",
-      "RequestHeaders": {
-        "User-Agent": [
-          "FxVersion/4.7.3132.0",
-          "OSName/Windows10Enterprise",
-          "OSVersion/6.3.17134",
-          "Microsoft.Azure.Management.Network.NetworkManagementClient/19.3.0.0"
-        ]
-      },
-      "ResponseBody": "{\r\n  \"status\": \"Succeeded\"\r\n}",
-      "ResponseHeaders": {
-        "Content-Length": [
-          "29"
-        ],
-        "Content-Type": [
-          "application/json; charset=utf-8"
-        ],
-        "Expires": [
-          "-1"
-        ],
-        "Pragma": [
-          "no-cache"
-        ],
-        "x-ms-request-id": [
-<<<<<<< HEAD
-          "320cc94f-73d7-4391-b822-7ca14eb3f5a3"
-        ],
-        "x-ms-correlation-request-id": [
-          "8df51a94-593f-440c-9171-e6b9a2ddfec8"
-=======
-          "301c70ec-cfde-47cd-8389-69ca9021cae9"
-        ],
-        "x-ms-correlation-request-id": [
-          "1263eed2-7cff-405f-858b-557ce952374b"
->>>>>>> 96e32f42
-        ],
-        "Strict-Transport-Security": [
-          "max-age=31536000; includeSubDomains"
-        ],
-        "Cache-Control": [
-          "no-cache"
-        ],
-        "Server": [
-          "Microsoft-HTTPAPI/2.0",
-          "Microsoft-HTTPAPI/2.0"
-        ],
-        "x-ms-ratelimit-remaining-subscription-reads": [
-<<<<<<< HEAD
-          "11861"
-        ],
-        "x-ms-routing-request-id": [
-          "BRAZILUS:20180908T180038Z:8df51a94-593f-440c-9171-e6b9a2ddfec8"
-=======
-          "11981"
-        ],
-        "x-ms-routing-request-id": [
-          "BRAZILUS:20180907T083638Z:1263eed2-7cff-405f-858b-557ce952374b"
->>>>>>> 96e32f42
-        ],
-        "X-Content-Type-Options": [
-          "nosniff"
-        ],
-        "Date": [
-<<<<<<< HEAD
-          "Sat, 08 Sep 2018 18:00:38 GMT"
-=======
-          "Fri, 07 Sep 2018 08:36:38 GMT"
->>>>>>> 96e32f42
-        ]
-      },
-      "StatusCode": 200
-    },
-    {
-<<<<<<< HEAD
-      "RequestUri": "/subscriptions/d2ad5196-2292-4080-b209-ce4399b0a807/providers/Microsoft.Network/locations/westus/operations/a319dd22-d912-49ba-8113-4d31c4743f2a?api-version=2018-08-01",
-      "EncodedRequestUri": "L3N1YnNjcmlwdGlvbnMvZDJhZDUxOTYtMjI5Mi00MDgwLWIyMDktY2U0Mzk5YjBhODA3L3Byb3ZpZGVycy9NaWNyb3NvZnQuTmV0d29yay9sb2NhdGlvbnMvd2VzdHVzL29wZXJhdGlvbnMvYTMxOWRkMjItZDkxMi00OWJhLTgxMTMtNGQzMWM0NzQzZjJhP2FwaS12ZXJzaW9uPTIwMTgtMDgtMDE=",
-=======
-      "RequestUri": "/subscriptions/947d47b4-7883-4bb9-9d85-c5e8e2f572ce/providers/Microsoft.Network/locations/westcentralus/operations/21b28198-f07a-4639-90ae-8983780eac81?api-version=2018-08-01",
-      "EncodedRequestUri": "L3N1YnNjcmlwdGlvbnMvOTQ3ZDQ3YjQtNzg4My00YmI5LTlkODUtYzVlOGUyZjU3MmNlL3Byb3ZpZGVycy9NaWNyb3NvZnQuTmV0d29yay9sb2NhdGlvbnMvd2VzdGNlbnRyYWx1cy9vcGVyYXRpb25zLzIxYjI4MTk4LWYwN2EtNDYzOS05MGFlLTg5ODM3ODBlYWM4MT9hcGktdmVyc2lvbj0yMDE4LTA4LTAx",
->>>>>>> 96e32f42
-      "RequestMethod": "GET",
-      "RequestBody": "",
-      "RequestHeaders": {
-        "User-Agent": [
-          "FxVersion/4.7.3132.0",
-          "OSName/Windows10Enterprise",
-          "OSVersion/6.3.17134",
-          "Microsoft.Azure.Management.Network.NetworkManagementClient/19.3.0.0"
-        ]
-      },
-      "ResponseBody": "{\r\n  \"status\": \"Succeeded\"\r\n}",
-      "ResponseHeaders": {
-        "Content-Length": [
-          "29"
-        ],
-        "Content-Type": [
-          "application/json; charset=utf-8"
-        ],
-        "Expires": [
-          "-1"
-        ],
-        "Pragma": [
-          "no-cache"
-        ],
-        "x-ms-request-id": [
-<<<<<<< HEAD
-          "69a96a9f-199a-4d1c-9f35-360433698989"
-        ],
-        "x-ms-correlation-request-id": [
-          "cb0b8d94-1712-4352-a654-f0e62b45de26"
-=======
-          "e5cb8bae-a82b-4e77-804e-dbd2b6dd37c2"
-        ],
-        "x-ms-correlation-request-id": [
-          "4f1f0a20-8105-4884-8f41-eb1625c4138c"
->>>>>>> 96e32f42
-        ],
-        "Strict-Transport-Security": [
-          "max-age=31536000; includeSubDomains"
-        ],
-        "Cache-Control": [
-          "no-cache"
-        ],
-        "Server": [
-          "Microsoft-HTTPAPI/2.0",
-          "Microsoft-HTTPAPI/2.0"
-        ],
-        "x-ms-ratelimit-remaining-subscription-reads": [
-<<<<<<< HEAD
-          "11857"
-        ],
-        "x-ms-routing-request-id": [
-          "BRAZILUS:20180908T180049Z:cb0b8d94-1712-4352-a654-f0e62b45de26"
-=======
-          "11977"
-        ],
-        "x-ms-routing-request-id": [
-          "BRAZILUS:20180907T083650Z:4f1f0a20-8105-4884-8f41-eb1625c4138c"
->>>>>>> 96e32f42
-        ],
-        "X-Content-Type-Options": [
-          "nosniff"
-        ],
-        "Date": [
-<<<<<<< HEAD
-          "Sat, 08 Sep 2018 18:00:49 GMT"
-=======
-          "Fri, 07 Sep 2018 08:36:50 GMT"
->>>>>>> 96e32f42
-        ]
-      },
-      "StatusCode": 200
-    },
-    {
-<<<<<<< HEAD
-      "RequestUri": "/subscriptions/d2ad5196-2292-4080-b209-ce4399b0a807/resourceGroups/ps3924/providers/Microsoft.Network/routeTables/ps5669?api-version=2018-08-01",
-      "EncodedRequestUri": "L3N1YnNjcmlwdGlvbnMvZDJhZDUxOTYtMjI5Mi00MDgwLWIyMDktY2U0Mzk5YjBhODA3L3Jlc291cmNlR3JvdXBzL3BzMzkyNC9wcm92aWRlcnMvTWljcm9zb2Z0Lk5ldHdvcmsvcm91dGVUYWJsZXMvcHM1NjY5P2FwaS12ZXJzaW9uPTIwMTgtMDgtMDE=",
-=======
-      "RequestUri": "/subscriptions/947d47b4-7883-4bb9-9d85-c5e8e2f572ce/resourceGroups/ps6658/providers/Microsoft.Network/routeTables/ps3192?api-version=2018-08-01",
-      "EncodedRequestUri": "L3N1YnNjcmlwdGlvbnMvOTQ3ZDQ3YjQtNzg4My00YmI5LTlkODUtYzVlOGUyZjU3MmNlL3Jlc291cmNlR3JvdXBzL3BzNjY1OC9wcm92aWRlcnMvTWljcm9zb2Z0Lk5ldHdvcmsvcm91dGVUYWJsZXMvcHMzMTkyP2FwaS12ZXJzaW9uPTIwMTgtMDgtMDE=",
->>>>>>> 96e32f42
-      "RequestMethod": "DELETE",
-      "RequestBody": "",
-      "RequestHeaders": {
-        "x-ms-client-request-id": [
-<<<<<<< HEAD
-          "cc8cc4a5-0a4a-4302-8d7e-b437cac3b946"
-=======
-          "10abaf6a-d2d2-4cdc-82b0-a7ebb70800f8"
->>>>>>> 96e32f42
-        ],
-        "accept-language": [
-          "en-US"
-        ],
-        "User-Agent": [
-          "FxVersion/4.7.3132.0",
-          "OSName/Windows10Enterprise",
-          "OSVersion/6.3.17134",
-          "Microsoft.Azure.Management.Network.NetworkManagementClient/19.3.0.0"
-        ]
-      },
-      "ResponseBody": "",
-      "ResponseHeaders": {
-        "Content-Length": [
-          "0"
-        ],
-        "Expires": [
-          "-1"
-        ],
-        "Pragma": [
-          "no-cache"
-        ],
-        "Retry-After": [
-          "10"
-        ],
-        "x-ms-request-id": [
-<<<<<<< HEAD
-          "c29f3495-3b14-4057-a02f-14628e267b5f"
-        ],
-        "Azure-AsyncOperation": [
-          "https://brazilus.management.azure.com/subscriptions/d2ad5196-2292-4080-b209-ce4399b0a807/providers/Microsoft.Network/locations/westus/operations/c29f3495-3b14-4057-a02f-14628e267b5f?api-version=2018-08-01"
-        ],
-        "x-ms-correlation-request-id": [
-          "acf6e974-6447-440c-b4f1-03e32fc20035"
-=======
-          "94241669-c0e2-4a2d-9d5b-c6b6464e5ddc"
-        ],
-        "Azure-AsyncOperation": [
-          "https://brazilus.management.azure.com/subscriptions/947d47b4-7883-4bb9-9d85-c5e8e2f572ce/providers/Microsoft.Network/locations/westcentralus/operations/94241669-c0e2-4a2d-9d5b-c6b6464e5ddc?api-version=2018-08-01"
-        ],
-        "x-ms-correlation-request-id": [
-          "70ba0e8e-5e06-468c-a480-e50b30f25b39"
->>>>>>> 96e32f42
-        ],
-        "Strict-Transport-Security": [
-          "max-age=31536000; includeSubDomains"
-        ],
-        "Cache-Control": [
-          "no-cache"
-        ],
-        "Location": [
-<<<<<<< HEAD
-          "https://brazilus.management.azure.com/subscriptions/d2ad5196-2292-4080-b209-ce4399b0a807/providers/Microsoft.Network/locations/westus/operationResults/c29f3495-3b14-4057-a02f-14628e267b5f?api-version=2018-08-01"
-=======
-          "https://brazilus.management.azure.com/subscriptions/947d47b4-7883-4bb9-9d85-c5e8e2f572ce/providers/Microsoft.Network/locations/westcentralus/operationResults/94241669-c0e2-4a2d-9d5b-c6b6464e5ddc?api-version=2018-08-01"
->>>>>>> 96e32f42
-        ],
-        "Server": [
-          "Microsoft-HTTPAPI/2.0",
-          "Microsoft-HTTPAPI/2.0"
-        ],
-        "x-ms-ratelimit-remaining-subscription-deletes": [
-<<<<<<< HEAD
-          "14993"
-        ],
-        "x-ms-routing-request-id": [
-          "BRAZILUS:20180908T180050Z:acf6e974-6447-440c-b4f1-03e32fc20035"
-=======
-          "14997"
-        ],
-        "x-ms-routing-request-id": [
-          "BRAZILUS:20180907T083651Z:70ba0e8e-5e06-468c-a480-e50b30f25b39"
->>>>>>> 96e32f42
-        ],
-        "X-Content-Type-Options": [
-          "nosniff"
-        ],
-        "Date": [
-<<<<<<< HEAD
-          "Sat, 08 Sep 2018 18:00:49 GMT"
-=======
-          "Fri, 07 Sep 2018 08:36:51 GMT"
->>>>>>> 96e32f42
-        ]
-      },
-      "StatusCode": 202
-    },
-    {
-<<<<<<< HEAD
-      "RequestUri": "/subscriptions/d2ad5196-2292-4080-b209-ce4399b0a807/providers/Microsoft.Network/locations/westus/operations/c29f3495-3b14-4057-a02f-14628e267b5f?api-version=2018-08-01",
-      "EncodedRequestUri": "L3N1YnNjcmlwdGlvbnMvZDJhZDUxOTYtMjI5Mi00MDgwLWIyMDktY2U0Mzk5YjBhODA3L3Byb3ZpZGVycy9NaWNyb3NvZnQuTmV0d29yay9sb2NhdGlvbnMvd2VzdHVzL29wZXJhdGlvbnMvYzI5ZjM0OTUtM2IxNC00MDU3LWEwMmYtMTQ2MjhlMjY3YjVmP2FwaS12ZXJzaW9uPTIwMTgtMDgtMDE=",
-=======
-      "RequestUri": "/subscriptions/947d47b4-7883-4bb9-9d85-c5e8e2f572ce/providers/Microsoft.Network/locations/westcentralus/operations/94241669-c0e2-4a2d-9d5b-c6b6464e5ddc?api-version=2018-08-01",
-      "EncodedRequestUri": "L3N1YnNjcmlwdGlvbnMvOTQ3ZDQ3YjQtNzg4My00YmI5LTlkODUtYzVlOGUyZjU3MmNlL3Byb3ZpZGVycy9NaWNyb3NvZnQuTmV0d29yay9sb2NhdGlvbnMvd2VzdGNlbnRyYWx1cy9vcGVyYXRpb25zLzk0MjQxNjY5LWMwZTItNGEyZC05ZDViLWM2YjY0NjRlNWRkYz9hcGktdmVyc2lvbj0yMDE4LTA4LTAx",
->>>>>>> 96e32f42
-      "RequestMethod": "GET",
-      "RequestBody": "",
-      "RequestHeaders": {
-        "User-Agent": [
-          "FxVersion/4.7.3132.0",
-          "OSName/Windows10Enterprise",
-          "OSVersion/6.3.17134",
-          "Microsoft.Azure.Management.Network.NetworkManagementClient/19.3.0.0"
-        ]
-      },
-      "ResponseBody": "{\r\n  \"status\": \"Succeeded\"\r\n}",
-      "ResponseHeaders": {
-        "Content-Length": [
-          "29"
-        ],
-        "Content-Type": [
-          "application/json; charset=utf-8"
-        ],
-        "Expires": [
-          "-1"
-        ],
-        "Pragma": [
-          "no-cache"
-        ],
-        "x-ms-request-id": [
-<<<<<<< HEAD
-          "5b52032b-7a2f-400a-a189-1c7690ddd995"
-        ],
-        "x-ms-correlation-request-id": [
-          "edcb67a3-359f-46b1-85e1-a5d69dc1e811"
-=======
-          "3d17b969-2492-4012-bbc7-0b20b020038a"
-        ],
-        "x-ms-correlation-request-id": [
-          "6b01c355-4f29-475b-afd2-3da86c384dc8"
->>>>>>> 96e32f42
-        ],
-        "Strict-Transport-Security": [
-          "max-age=31536000; includeSubDomains"
-        ],
-        "Cache-Control": [
-          "no-cache"
-        ],
-        "Server": [
-          "Microsoft-HTTPAPI/2.0",
-          "Microsoft-HTTPAPI/2.0"
-        ],
-        "x-ms-ratelimit-remaining-subscription-reads": [
-<<<<<<< HEAD
-          "11854"
-        ],
-        "x-ms-routing-request-id": [
-          "BRAZILUS:20180908T180100Z:edcb67a3-359f-46b1-85e1-a5d69dc1e811"
-=======
-          "11974"
-        ],
-        "x-ms-routing-request-id": [
-          "BRAZILUS:20180907T083701Z:6b01c355-4f29-475b-afd2-3da86c384dc8"
->>>>>>> 96e32f42
-        ],
-        "X-Content-Type-Options": [
-          "nosniff"
-        ],
-        "Date": [
-<<<<<<< HEAD
-          "Sat, 08 Sep 2018 18:01:00 GMT"
-=======
-          "Fri, 07 Sep 2018 08:37:01 GMT"
->>>>>>> 96e32f42
-        ]
-      },
-      "StatusCode": 200
-    },
-    {
-<<<<<<< HEAD
-      "RequestUri": "/subscriptions/d2ad5196-2292-4080-b209-ce4399b0a807/providers/Microsoft.Network/locations/westus/operationResults/c29f3495-3b14-4057-a02f-14628e267b5f?api-version=2018-08-01",
-      "EncodedRequestUri": "L3N1YnNjcmlwdGlvbnMvZDJhZDUxOTYtMjI5Mi00MDgwLWIyMDktY2U0Mzk5YjBhODA3L3Byb3ZpZGVycy9NaWNyb3NvZnQuTmV0d29yay9sb2NhdGlvbnMvd2VzdHVzL29wZXJhdGlvblJlc3VsdHMvYzI5ZjM0OTUtM2IxNC00MDU3LWEwMmYtMTQ2MjhlMjY3YjVmP2FwaS12ZXJzaW9uPTIwMTgtMDgtMDE=",
-=======
-      "RequestUri": "/subscriptions/947d47b4-7883-4bb9-9d85-c5e8e2f572ce/providers/Microsoft.Network/locations/westcentralus/operationResults/94241669-c0e2-4a2d-9d5b-c6b6464e5ddc?api-version=2018-08-01",
-      "EncodedRequestUri": "L3N1YnNjcmlwdGlvbnMvOTQ3ZDQ3YjQtNzg4My00YmI5LTlkODUtYzVlOGUyZjU3MmNlL3Byb3ZpZGVycy9NaWNyb3NvZnQuTmV0d29yay9sb2NhdGlvbnMvd2VzdGNlbnRyYWx1cy9vcGVyYXRpb25SZXN1bHRzLzk0MjQxNjY5LWMwZTItNGEyZC05ZDViLWM2YjY0NjRlNWRkYz9hcGktdmVyc2lvbj0yMDE4LTA4LTAx",
->>>>>>> 96e32f42
-      "RequestMethod": "GET",
-      "RequestBody": "",
-      "RequestHeaders": {
-        "User-Agent": [
-          "FxVersion/4.7.3132.0",
-          "OSName/Windows10Enterprise",
-          "OSVersion/6.3.17134",
-          "Microsoft.Azure.Management.Network.NetworkManagementClient/19.3.0.0"
-        ]
-      },
-      "ResponseBody": "",
-      "ResponseHeaders": {
-        "Content-Type": [
-          "application/json; charset=utf-8"
-        ],
-        "Expires": [
-          "-1"
-        ],
-        "Pragma": [
-          "no-cache"
-        ],
-        "x-ms-request-id": [
-<<<<<<< HEAD
-          "c29f3495-3b14-4057-a02f-14628e267b5f"
-        ],
-        "Azure-AsyncOperation": [
-          "https://brazilus.management.azure.com/subscriptions/d2ad5196-2292-4080-b209-ce4399b0a807/providers/Microsoft.Network/locations/westus/operations/c29f3495-3b14-4057-a02f-14628e267b5f?api-version=2018-08-01"
-        ],
-        "x-ms-correlation-request-id": [
-          "acf6e974-6447-440c-b4f1-03e32fc20035"
-=======
-          "94241669-c0e2-4a2d-9d5b-c6b6464e5ddc"
-        ],
-        "Azure-AsyncOperation": [
-          "https://brazilus.management.azure.com/subscriptions/947d47b4-7883-4bb9-9d85-c5e8e2f572ce/providers/Microsoft.Network/locations/westcentralus/operations/94241669-c0e2-4a2d-9d5b-c6b6464e5ddc?api-version=2018-08-01"
-        ],
-        "x-ms-correlation-request-id": [
-          "70ba0e8e-5e06-468c-a480-e50b30f25b39"
->>>>>>> 96e32f42
-        ],
-        "Strict-Transport-Security": [
-          "max-age=31536000; includeSubDomains"
-        ],
-        "Cache-Control": [
-          "no-cache"
-        ],
-        "Location": [
-<<<<<<< HEAD
-          "https://brazilus.management.azure.com/subscriptions/d2ad5196-2292-4080-b209-ce4399b0a807/providers/Microsoft.Network/locations/westus/operationResults/c29f3495-3b14-4057-a02f-14628e267b5f?api-version=2018-08-01"
-=======
-          "https://brazilus.management.azure.com/subscriptions/947d47b4-7883-4bb9-9d85-c5e8e2f572ce/providers/Microsoft.Network/locations/westcentralus/operationResults/94241669-c0e2-4a2d-9d5b-c6b6464e5ddc?api-version=2018-08-01"
->>>>>>> 96e32f42
-        ],
-        "Server": [
-          "Microsoft-HTTPAPI/2.0",
-          "Microsoft-HTTPAPI/2.0"
-        ],
-        "x-ms-ratelimit-remaining-subscription-reads": [
-<<<<<<< HEAD
-          "11853"
-        ],
-        "x-ms-routing-request-id": [
-          "BRAZILUS:20180908T180100Z:7c99da3f-bcbb-4f6a-ba3b-287baa343daa"
-=======
-          "11973"
-        ],
-        "x-ms-routing-request-id": [
-          "BRAZILUS:20180907T083701Z:b58b7653-b40d-49f7-ab29-6084f1c54a37"
->>>>>>> 96e32f42
-        ],
-        "X-Content-Type-Options": [
-          "nosniff"
-        ],
-        "Date": [
-<<<<<<< HEAD
-          "Sat, 08 Sep 2018 18:01:00 GMT"
-=======
-          "Fri, 07 Sep 2018 08:37:01 GMT"
->>>>>>> 96e32f42
-        ]
-      },
-      "StatusCode": 204
-    },
-    {
-<<<<<<< HEAD
-      "RequestUri": "/subscriptions/d2ad5196-2292-4080-b209-ce4399b0a807/resourcegroups/ps3924?api-version=2016-09-01",
-      "EncodedRequestUri": "L3N1YnNjcmlwdGlvbnMvZDJhZDUxOTYtMjI5Mi00MDgwLWIyMDktY2U0Mzk5YjBhODA3L3Jlc291cmNlZ3JvdXBzL3BzMzkyND9hcGktdmVyc2lvbj0yMDE2LTA5LTAx",
-=======
-      "RequestUri": "/subscriptions/947d47b4-7883-4bb9-9d85-c5e8e2f572ce/resourcegroups/ps6658?api-version=2016-09-01",
-      "EncodedRequestUri": "L3N1YnNjcmlwdGlvbnMvOTQ3ZDQ3YjQtNzg4My00YmI5LTlkODUtYzVlOGUyZjU3MmNlL3Jlc291cmNlZ3JvdXBzL3BzNjY1OD9hcGktdmVyc2lvbj0yMDE2LTA5LTAx",
->>>>>>> 96e32f42
-      "RequestMethod": "DELETE",
-      "RequestBody": "",
-      "RequestHeaders": {
-        "x-ms-client-request-id": [
-<<<<<<< HEAD
-          "5ac4ec21-ee7a-4f59-b11b-dd9bb211c4b9"
-=======
-          "0ebfc258-1ea8-472f-8f18-153c4d22bf75"
->>>>>>> 96e32f42
-        ],
-        "accept-language": [
-          "en-US"
-        ],
-        "User-Agent": [
-          "FxVersion/4.7.3132.0",
-          "OSName/Windows10Enterprise",
-          "OSVersion/6.3.17134",
-          "Microsoft.Azure.Management.Internal.Resources.ResourceManagementClient/4.1.0"
-        ]
-      },
       "ResponseBody": "",
       "ResponseHeaders": {
         "Content-Length": [
@@ -2248,18 +1464,6 @@
           "15"
         ],
         "x-ms-ratelimit-remaining-subscription-deletes": [
-<<<<<<< HEAD
-          "14993"
-        ],
-        "x-ms-request-id": [
-          "6ea4b665-d1da-45cc-a350-9079af888924"
-        ],
-        "x-ms-correlation-request-id": [
-          "6ea4b665-d1da-45cc-a350-9079af888924"
-        ],
-        "x-ms-routing-request-id": [
-          "BRAZILUS:20180908T180101Z:6ea4b665-d1da-45cc-a350-9079af888924"
-=======
           "14994"
         ],
         "x-ms-request-id": [
@@ -2270,41 +1474,28 @@
         ],
         "x-ms-routing-request-id": [
           "BRAZILUS:20180907T083702Z:224ae3a7-0512-4f29-ae07-16eebbac5cf8"
->>>>>>> 96e32f42
-        ],
-        "Strict-Transport-Security": [
-          "max-age=31536000; includeSubDomains"
-        ],
-        "X-Content-Type-Options": [
-          "nosniff"
-        ],
-        "Cache-Control": [
-          "no-cache"
-        ],
-        "Date": [
-<<<<<<< HEAD
-          "Sat, 08 Sep 2018 18:01:00 GMT"
-        ],
-        "Location": [
-          "https://brazilus.management.azure.com/subscriptions/d2ad5196-2292-4080-b209-ce4399b0a807/operationresults/eyJqb2JJZCI6IlJFU09VUkNFR1JPVVBERUxFVElPTkpPQi1QUzM5MjQtV0VTVFVTIiwiam9iTG9jYXRpb24iOiJ3ZXN0dXMifQ?api-version=2016-09-01"
-=======
+        ],
+        "Strict-Transport-Security": [
+          "max-age=31536000; includeSubDomains"
+        ],
+        "X-Content-Type-Options": [
+          "nosniff"
+        ],
+        "Cache-Control": [
+          "no-cache"
+        ],
+        "Date": [
           "Fri, 07 Sep 2018 08:37:02 GMT"
         ],
         "Location": [
           "https://brazilus.management.azure.com/subscriptions/947d47b4-7883-4bb9-9d85-c5e8e2f572ce/operationresults/eyJqb2JJZCI6IlJFU09VUkNFR1JPVVBERUxFVElPTkpPQi1QUzY2NTgtV0VTVENFTlRSQUxVUyIsImpvYkxvY2F0aW9uIjoid2VzdGNlbnRyYWx1cyJ9?api-version=2016-09-01"
->>>>>>> 96e32f42
         ]
       },
       "StatusCode": 202
     },
     {
-<<<<<<< HEAD
-      "RequestUri": "/subscriptions/d2ad5196-2292-4080-b209-ce4399b0a807/operationresults/eyJqb2JJZCI6IlJFU09VUkNFR1JPVVBERUxFVElPTkpPQi1QUzM5MjQtV0VTVFVTIiwiam9iTG9jYXRpb24iOiJ3ZXN0dXMifQ?api-version=2016-09-01",
-      "EncodedRequestUri": "L3N1YnNjcmlwdGlvbnMvZDJhZDUxOTYtMjI5Mi00MDgwLWIyMDktY2U0Mzk5YjBhODA3L29wZXJhdGlvbnJlc3VsdHMvZXlKcWIySkpaQ0k2SWxKRlUwOVZVa05GUjFKUFZWQkVSVXhGVkVsUFRrcFBRaTFRVXpNNU1qUXRWMFZUVkZWVElpd2lhbTlpVEc5allYUnBiMjRpT2lKM1pYTjBkWE1pZlE/YXBpLXZlcnNpb249MjAxNi0wOS0wMQ==",
-=======
       "RequestUri": "/subscriptions/947d47b4-7883-4bb9-9d85-c5e8e2f572ce/operationresults/eyJqb2JJZCI6IlJFU09VUkNFR1JPVVBERUxFVElPTkpPQi1QUzY2NTgtV0VTVENFTlRSQUxVUyIsImpvYkxvY2F0aW9uIjoid2VzdGNlbnRyYWx1cyJ9?api-version=2016-09-01",
       "EncodedRequestUri": "L3N1YnNjcmlwdGlvbnMvOTQ3ZDQ3YjQtNzg4My00YmI5LTlkODUtYzVlOGUyZjU3MmNlL29wZXJhdGlvbnJlc3VsdHMvZXlKcWIySkpaQ0k2SWxKRlUwOVZVa05GUjFKUFZWQkVSVXhGVkVsUFRrcFBRaTFRVXpZMk5UZ3RWMFZUVkVORlRsUlNRVXhWVXlJc0ltcHZZa3h2WTJGMGFXOXVJam9pZDJWemRHTmxiblJ5WVd4MWN5Sjk/YXBpLXZlcnNpb249MjAxNi0wOS0wMQ==",
->>>>>>> 96e32f42
       "RequestMethod": "GET",
       "RequestBody": "",
       "RequestHeaders": {
@@ -2330,18 +1521,6 @@
           "15"
         ],
         "x-ms-ratelimit-remaining-subscription-reads": [
-<<<<<<< HEAD
-          "11903"
-        ],
-        "x-ms-request-id": [
-          "f6a1b860-e66d-4140-9e71-46e0c10d9869"
-        ],
-        "x-ms-correlation-request-id": [
-          "f6a1b860-e66d-4140-9e71-46e0c10d9869"
-        ],
-        "x-ms-routing-request-id": [
-          "BRAZILUS:20180908T180116Z:f6a1b860-e66d-4140-9e71-46e0c10d9869"
-=======
           "11902"
         ],
         "x-ms-request-id": [
@@ -2352,41 +1531,28 @@
         ],
         "x-ms-routing-request-id": [
           "BRAZILUS:20180907T083717Z:c698f433-2a68-4904-b4da-ad5a79d9f759"
->>>>>>> 96e32f42
-        ],
-        "Strict-Transport-Security": [
-          "max-age=31536000; includeSubDomains"
-        ],
-        "X-Content-Type-Options": [
-          "nosniff"
-        ],
-        "Cache-Control": [
-          "no-cache"
-        ],
-        "Date": [
-<<<<<<< HEAD
-          "Sat, 08 Sep 2018 18:01:15 GMT"
-        ],
-        "Location": [
-          "https://brazilus.management.azure.com/subscriptions/d2ad5196-2292-4080-b209-ce4399b0a807/operationresults/eyJqb2JJZCI6IlJFU09VUkNFR1JPVVBERUxFVElPTkpPQi1QUzM5MjQtV0VTVFVTIiwiam9iTG9jYXRpb24iOiJ3ZXN0dXMifQ?api-version=2016-09-01"
-=======
+        ],
+        "Strict-Transport-Security": [
+          "max-age=31536000; includeSubDomains"
+        ],
+        "X-Content-Type-Options": [
+          "nosniff"
+        ],
+        "Cache-Control": [
+          "no-cache"
+        ],
+        "Date": [
           "Fri, 07 Sep 2018 08:37:17 GMT"
         ],
         "Location": [
           "https://brazilus.management.azure.com/subscriptions/947d47b4-7883-4bb9-9d85-c5e8e2f572ce/operationresults/eyJqb2JJZCI6IlJFU09VUkNFR1JPVVBERUxFVElPTkpPQi1QUzY2NTgtV0VTVENFTlRSQUxVUyIsImpvYkxvY2F0aW9uIjoid2VzdGNlbnRyYWx1cyJ9?api-version=2016-09-01"
->>>>>>> 96e32f42
         ]
       },
       "StatusCode": 202
     },
     {
-<<<<<<< HEAD
-      "RequestUri": "/subscriptions/d2ad5196-2292-4080-b209-ce4399b0a807/operationresults/eyJqb2JJZCI6IlJFU09VUkNFR1JPVVBERUxFVElPTkpPQi1QUzM5MjQtV0VTVFVTIiwiam9iTG9jYXRpb24iOiJ3ZXN0dXMifQ?api-version=2016-09-01",
-      "EncodedRequestUri": "L3N1YnNjcmlwdGlvbnMvZDJhZDUxOTYtMjI5Mi00MDgwLWIyMDktY2U0Mzk5YjBhODA3L29wZXJhdGlvbnJlc3VsdHMvZXlKcWIySkpaQ0k2SWxKRlUwOVZVa05GUjFKUFZWQkVSVXhGVkVsUFRrcFBRaTFRVXpNNU1qUXRWMFZUVkZWVElpd2lhbTlpVEc5allYUnBiMjRpT2lKM1pYTjBkWE1pZlE/YXBpLXZlcnNpb249MjAxNi0wOS0wMQ==",
-=======
       "RequestUri": "/subscriptions/947d47b4-7883-4bb9-9d85-c5e8e2f572ce/operationresults/eyJqb2JJZCI6IlJFU09VUkNFR1JPVVBERUxFVElPTkpPQi1QUzY2NTgtV0VTVENFTlRSQUxVUyIsImpvYkxvY2F0aW9uIjoid2VzdGNlbnRyYWx1cyJ9?api-version=2016-09-01",
       "EncodedRequestUri": "L3N1YnNjcmlwdGlvbnMvOTQ3ZDQ3YjQtNzg4My00YmI5LTlkODUtYzVlOGUyZjU3MmNlL29wZXJhdGlvbnJlc3VsdHMvZXlKcWIySkpaQ0k2SWxKRlUwOVZVa05GUjFKUFZWQkVSVXhGVkVsUFRrcFBRaTFRVXpZMk5UZ3RWMFZUVkVORlRsUlNRVXhWVXlJc0ltcHZZa3h2WTJGMGFXOXVJam9pZDJWemRHTmxiblJ5WVd4MWN5Sjk/YXBpLXZlcnNpb249MjAxNi0wOS0wMQ==",
->>>>>>> 96e32f42
       "RequestMethod": "GET",
       "RequestBody": "",
       "RequestHeaders": {
@@ -2412,18 +1578,6 @@
           "15"
         ],
         "x-ms-ratelimit-remaining-subscription-reads": [
-<<<<<<< HEAD
-          "11902"
-        ],
-        "x-ms-request-id": [
-          "28c419d2-dcf5-4333-ba0d-11c03cf960dd"
-        ],
-        "x-ms-correlation-request-id": [
-          "28c419d2-dcf5-4333-ba0d-11c03cf960dd"
-        ],
-        "x-ms-routing-request-id": [
-          "BRAZILUS:20180908T180131Z:28c419d2-dcf5-4333-ba0d-11c03cf960dd"
-=======
           "11901"
         ],
         "x-ms-request-id": [
@@ -2434,41 +1588,28 @@
         ],
         "x-ms-routing-request-id": [
           "BRAZILUS:20180907T083732Z:1dff1d15-2e6c-495f-a0e6-b5bb96e0c76f"
->>>>>>> 96e32f42
-        ],
-        "Strict-Transport-Security": [
-          "max-age=31536000; includeSubDomains"
-        ],
-        "X-Content-Type-Options": [
-          "nosniff"
-        ],
-        "Cache-Control": [
-          "no-cache"
-        ],
-        "Date": [
-<<<<<<< HEAD
-          "Sat, 08 Sep 2018 18:01:30 GMT"
-        ],
-        "Location": [
-          "https://brazilus.management.azure.com/subscriptions/d2ad5196-2292-4080-b209-ce4399b0a807/operationresults/eyJqb2JJZCI6IlJFU09VUkNFR1JPVVBERUxFVElPTkpPQi1QUzM5MjQtV0VTVFVTIiwiam9iTG9jYXRpb24iOiJ3ZXN0dXMifQ?api-version=2016-09-01"
-=======
+        ],
+        "Strict-Transport-Security": [
+          "max-age=31536000; includeSubDomains"
+        ],
+        "X-Content-Type-Options": [
+          "nosniff"
+        ],
+        "Cache-Control": [
+          "no-cache"
+        ],
+        "Date": [
           "Fri, 07 Sep 2018 08:37:32 GMT"
         ],
         "Location": [
           "https://brazilus.management.azure.com/subscriptions/947d47b4-7883-4bb9-9d85-c5e8e2f572ce/operationresults/eyJqb2JJZCI6IlJFU09VUkNFR1JPVVBERUxFVElPTkpPQi1QUzY2NTgtV0VTVENFTlRSQUxVUyIsImpvYkxvY2F0aW9uIjoid2VzdGNlbnRyYWx1cyJ9?api-version=2016-09-01"
->>>>>>> 96e32f42
         ]
       },
       "StatusCode": 202
     },
     {
-<<<<<<< HEAD
-      "RequestUri": "/subscriptions/d2ad5196-2292-4080-b209-ce4399b0a807/operationresults/eyJqb2JJZCI6IlJFU09VUkNFR1JPVVBERUxFVElPTkpPQi1QUzM5MjQtV0VTVFVTIiwiam9iTG9jYXRpb24iOiJ3ZXN0dXMifQ?api-version=2016-09-01",
-      "EncodedRequestUri": "L3N1YnNjcmlwdGlvbnMvZDJhZDUxOTYtMjI5Mi00MDgwLWIyMDktY2U0Mzk5YjBhODA3L29wZXJhdGlvbnJlc3VsdHMvZXlKcWIySkpaQ0k2SWxKRlUwOVZVa05GUjFKUFZWQkVSVXhGVkVsUFRrcFBRaTFRVXpNNU1qUXRWMFZUVkZWVElpd2lhbTlpVEc5allYUnBiMjRpT2lKM1pYTjBkWE1pZlE/YXBpLXZlcnNpb249MjAxNi0wOS0wMQ==",
-=======
       "RequestUri": "/subscriptions/947d47b4-7883-4bb9-9d85-c5e8e2f572ce/operationresults/eyJqb2JJZCI6IlJFU09VUkNFR1JPVVBERUxFVElPTkpPQi1QUzY2NTgtV0VTVENFTlRSQUxVUyIsImpvYkxvY2F0aW9uIjoid2VzdGNlbnRyYWx1cyJ9?api-version=2016-09-01",
       "EncodedRequestUri": "L3N1YnNjcmlwdGlvbnMvOTQ3ZDQ3YjQtNzg4My00YmI5LTlkODUtYzVlOGUyZjU3MmNlL29wZXJhdGlvbnJlc3VsdHMvZXlKcWIySkpaQ0k2SWxKRlUwOVZVa05GUjFKUFZWQkVSVXhGVkVsUFRrcFBRaTFRVXpZMk5UZ3RWMFZUVkVORlRsUlNRVXhWVXlJc0ltcHZZa3h2WTJGMGFXOXVJam9pZDJWemRHTmxiblJ5WVd4MWN5Sjk/YXBpLXZlcnNpb249MjAxNi0wOS0wMQ==",
->>>>>>> 96e32f42
       "RequestMethod": "GET",
       "RequestBody": "",
       "RequestHeaders": {
@@ -2491,18 +1632,6 @@
           "no-cache"
         ],
         "x-ms-ratelimit-remaining-subscription-reads": [
-<<<<<<< HEAD
-          "11901"
-        ],
-        "x-ms-request-id": [
-          "eaa31504-cbc6-40d4-9260-b0b80547ea65"
-        ],
-        "x-ms-correlation-request-id": [
-          "eaa31504-cbc6-40d4-9260-b0b80547ea65"
-        ],
-        "x-ms-routing-request-id": [
-          "BRAZILUS:20180908T180146Z:eaa31504-cbc6-40d4-9260-b0b80547ea65"
-=======
           "11900"
         ],
         "x-ms-request-id": [
@@ -2513,35 +1642,25 @@
         ],
         "x-ms-routing-request-id": [
           "BRAZILUS:20180907T083748Z:e66046b9-0886-4486-a8da-e9c8a022cbb0"
->>>>>>> 96e32f42
-        ],
-        "Strict-Transport-Security": [
-          "max-age=31536000; includeSubDomains"
-        ],
-        "X-Content-Type-Options": [
-          "nosniff"
-        ],
-        "Cache-Control": [
-          "no-cache"
-        ],
-        "Date": [
-<<<<<<< HEAD
-          "Sat, 08 Sep 2018 18:01:46 GMT"
-=======
+        ],
+        "Strict-Transport-Security": [
+          "max-age=31536000; includeSubDomains"
+        ],
+        "X-Content-Type-Options": [
+          "nosniff"
+        ],
+        "Cache-Control": [
+          "no-cache"
+        ],
+        "Date": [
           "Fri, 07 Sep 2018 08:37:47 GMT"
->>>>>>> 96e32f42
-        ]
-      },
-      "StatusCode": 200
-    },
-    {
-<<<<<<< HEAD
-      "RequestUri": "/subscriptions/d2ad5196-2292-4080-b209-ce4399b0a807/operationresults/eyJqb2JJZCI6IlJFU09VUkNFR1JPVVBERUxFVElPTkpPQi1QUzM5MjQtV0VTVFVTIiwiam9iTG9jYXRpb24iOiJ3ZXN0dXMifQ?api-version=2016-09-01",
-      "EncodedRequestUri": "L3N1YnNjcmlwdGlvbnMvZDJhZDUxOTYtMjI5Mi00MDgwLWIyMDktY2U0Mzk5YjBhODA3L29wZXJhdGlvbnJlc3VsdHMvZXlKcWIySkpaQ0k2SWxKRlUwOVZVa05GUjFKUFZWQkVSVXhGVkVsUFRrcFBRaTFRVXpNNU1qUXRWMFZUVkZWVElpd2lhbTlpVEc5allYUnBiMjRpT2lKM1pYTjBkWE1pZlE/YXBpLXZlcnNpb249MjAxNi0wOS0wMQ==",
-=======
+        ]
+      },
+      "StatusCode": 200
+    },
+    {
       "RequestUri": "/subscriptions/947d47b4-7883-4bb9-9d85-c5e8e2f572ce/operationresults/eyJqb2JJZCI6IlJFU09VUkNFR1JPVVBERUxFVElPTkpPQi1QUzY2NTgtV0VTVENFTlRSQUxVUyIsImpvYkxvY2F0aW9uIjoid2VzdGNlbnRyYWx1cyJ9?api-version=2016-09-01",
       "EncodedRequestUri": "L3N1YnNjcmlwdGlvbnMvOTQ3ZDQ3YjQtNzg4My00YmI5LTlkODUtYzVlOGUyZjU3MmNlL29wZXJhdGlvbnJlc3VsdHMvZXlKcWIySkpaQ0k2SWxKRlUwOVZVa05GUjFKUFZWQkVSVXhGVkVsUFRrcFBRaTFRVXpZMk5UZ3RWMFZUVkVORlRsUlNRVXhWVXlJc0ltcHZZa3h2WTJGMGFXOXVJam9pZDJWemRHTmxiblJ5WVd4MWN5Sjk/YXBpLXZlcnNpb249MjAxNi0wOS0wMQ==",
->>>>>>> 96e32f42
       "RequestMethod": "GET",
       "RequestBody": "",
       "RequestHeaders": {
@@ -2564,18 +1683,6 @@
           "no-cache"
         ],
         "x-ms-ratelimit-remaining-subscription-reads": [
-<<<<<<< HEAD
-          "11900"
-        ],
-        "x-ms-request-id": [
-          "12fb44e8-1992-4b21-b5d0-3f96917c4c5a"
-        ],
-        "x-ms-correlation-request-id": [
-          "12fb44e8-1992-4b21-b5d0-3f96917c4c5a"
-        ],
-        "x-ms-routing-request-id": [
-          "BRAZILUS:20180908T180146Z:12fb44e8-1992-4b21-b5d0-3f96917c4c5a"
-=======
           "11899"
         ],
         "x-ms-request-id": [
@@ -2586,23 +1693,18 @@
         ],
         "x-ms-routing-request-id": [
           "BRAZILUS:20180907T083748Z:e869304b-3bcc-4d50-bf7b-77e5627bdd78"
->>>>>>> 96e32f42
-        ],
-        "Strict-Transport-Security": [
-          "max-age=31536000; includeSubDomains"
-        ],
-        "X-Content-Type-Options": [
-          "nosniff"
-        ],
-        "Cache-Control": [
-          "no-cache"
-        ],
-        "Date": [
-<<<<<<< HEAD
-          "Sat, 08 Sep 2018 18:01:46 GMT"
-=======
+        ],
+        "Strict-Transport-Security": [
+          "max-age=31536000; includeSubDomains"
+        ],
+        "X-Content-Type-Options": [
+          "nosniff"
+        ],
+        "Cache-Control": [
+          "no-cache"
+        ],
+        "Date": [
           "Fri, 07 Sep 2018 08:37:47 GMT"
->>>>>>> 96e32f42
         ]
       },
       "StatusCode": 200
@@ -2610,18 +1712,12 @@
   ],
   "Names": {
     "Test-RouteTableCRUD": [
-<<<<<<< HEAD
-      "ps3924",
-      "ps5669",
-      "ps1930"
-=======
       "ps6658",
       "ps3192",
       "ps5914"
->>>>>>> 96e32f42
     ]
   },
   "Variables": {
-    "SubscriptionId": "d2ad5196-2292-4080-b209-ce4399b0a807"
+    "SubscriptionId": "947d47b4-7883-4bb9-9d85-c5e8e2f572ce"
   }
 }