{
  "Entries": [
    {
<<<<<<< HEAD
      "RequestUri": "/subscriptions/d2ad5196-2292-4080-b209-ce4399b0a807/providers/Microsoft.Network?api-version=2016-09-01",
      "EncodedRequestUri": "L3N1YnNjcmlwdGlvbnMvZDJhZDUxOTYtMjI5Mi00MDgwLWIyMDktY2U0Mzk5YjBhODA3L3Byb3ZpZGVycy9NaWNyb3NvZnQuTmV0d29yaz9hcGktdmVyc2lvbj0yMDE2LTA5LTAx",
      "RequestMethod": "GET",
      "RequestBody": "",
      "RequestHeaders": {
        "x-ms-client-request-id": [
          "a297e4e0-c8a8-46d5-bf37-a14c3e2c7ddb"
        ],
        "accept-language": [
          "en-US"
        ],
        "User-Agent": [
          "FxVersion/4.7.3132.0",
          "OSName/Windows10Enterprise",
          "OSVersion/6.3.17134",
          "Microsoft.Azure.Management.Internal.Resources.ResourceManagementClient/4.1.0"
        ]
      },
      "ResponseBody": "{\r\n  \"id\": \"/subscriptions/d2ad5196-2292-4080-b209-ce4399b0a807/providers/Microsoft.Network\",\r\n  \"namespace\": \"Microsoft.Network\",\r\n  \"authorizations\": [\r\n    {\r\n      \"applicationId\": \"2cf9eb86-36b5-49dc-86ae-9a63135dfa8c\",\r\n      \"roleDefinitionId\": \"13ba9ab4-19f0-4804-adc4-14ece36cc7a1\"\r\n    },\r\n    {\r\n      \"applicationId\": \"7c33bfcb-8d33-48d6-8e60-dc6404003489\",\r\n      \"roleDefinitionId\": \"ad6261e4-fa9a-4642-aa5f-104f1b67e9e3\"\r\n    },\r\n    {\r\n      \"applicationId\": \"1e3e4475-288f-4018-a376-df66fd7fac5f\",\r\n      \"roleDefinitionId\": \"1d538b69-3d87-4e56-8ff8-25786fd48261\"\r\n    },\r\n    {\r\n      \"applicationId\": \"a0be0c72-870e-46f0-9c49-c98333a996f7\",\r\n      \"roleDefinitionId\": \"7ce22727-ffce-45a9-930c-ddb2e56fa131\"\r\n    },\r\n    {\r\n      \"applicationId\": \"486c78bf-a0f7-45f1-92fd-37215929e116\",\r\n      \"roleDefinitionId\": \"98a9e526-0a60-4c1f-a33a-ae46e1f8dc0d\"\r\n    },\r\n    {\r\n      \"applicationId\": \"19947cfd-0303-466c-ac3c-fcc19a7a1570\",\r\n      \"roleDefinitionId\": \"d813ab6c-bfb7-413e-9462-005b21f0ce09\"\r\n    },\r\n    {\r\n      \"applicationId\": \"341b7f3d-69b3-47f9-9ce7-5b7f4945fdbd\",\r\n      \"roleDefinitionId\": \"8141843c-c51c-4c1e-a5bf-0d351594b86c\"\r\n    }\r\n  ],\r\n  \"resourceTypes\": [\r\n    {\r\n      \"resourceType\": \"virtualNetworks\",\r\n      \"locations\": [\r\n        \"West US\",\r\n        \"East US\",\r\n        \"North Europe\",\r\n        \"West Europe\",\r\n        \"East Asia\",\r\n        \"Southeast Asia\",\r\n        \"North Central US\",\r\n        \"South Central US\",\r\n        \"Central US\",\r\n        \"East US 2\",\r\n        \"Japan East\",\r\n        \"Japan West\",\r\n        \"Brazil South\",\r\n        \"Australia East\",\r\n        \"Australia Southeast\",\r\n        \"Central India\",\r\n        \"South India\",\r\n        \"West India\",\r\n        \"Canada Central\",\r\n        \"Canada East\",\r\n        \"West Central US\",\r\n        \"West US 2\",\r\n        \"UK West\",\r\n        \"UK South\",\r\n        \"Korea Central\",\r\n        \"Korea South\",\r\n        \"France Central\",\r\n        \"France South\",\r\n        \"Australia Central\",\r\n        \"Australia Central 2\"\r\n      ],\r\n      \"apiVersions\": [\r\n        \"2018-08-01\",\r\n        \"2018-07-01\",\r\n        \"2018-06-01\",\r\n        \"2018-05-01\",\r\n        \"2018-04-01\",\r\n        \"2018-03-01\",\r\n        \"2018-02-01\",\r\n        \"2018-01-01\",\r\n        \"2017-11-01\",\r\n        \"2017-10-01\",\r\n        \"2017-09-01\",\r\n        \"2017-08-01\",\r\n        \"2017-06-01\",\r\n        \"2017-04-01\",\r\n        \"2017-03-01\",\r\n        \"2016-12-01\",\r\n        \"2016-11-01\",\r\n        \"2016-10-01\",\r\n        \"2016-09-01\",\r\n        \"2016-08-01\",\r\n        \"2016-07-01\",\r\n        \"2016-06-01\",\r\n        \"2016-03-30\",\r\n        \"2015-06-15\",\r\n        \"2015-05-01-preview\",\r\n        \"2014-12-01-preview\"\r\n      ],\r\n      \"capabilities\": \"CrossResourceGroupResourceMove, CrossSubscriptionResourceMove\"\r\n    },\r\n    {\r\n      \"resourceType\": \"publicIPAddresses\",\r\n      \"locations\": [\r\n        \"West US\",\r\n        \"East US\",\r\n        \"North Europe\",\r\n        \"West Europe\",\r\n        \"East Asia\",\r\n        \"Southeast Asia\",\r\n        \"North Central US\",\r\n        \"South Central US\",\r\n        \"Central US\",\r\n        \"East US 2\",\r\n        \"Japan East\",\r\n        \"Japan West\",\r\n        \"Brazil South\",\r\n        \"Australia East\",\r\n        \"Australia Southeast\",\r\n        \"Central India\",\r\n        \"South India\",\r\n        \"West India\",\r\n        \"Canada Central\",\r\n        \"Canada East\",\r\n        \"West Central US\",\r\n        \"West US 2\",\r\n        \"UK West\",\r\n        \"UK South\",\r\n        \"Korea Central\",\r\n        \"Korea South\",\r\n        \"France Central\",\r\n        \"France South\",\r\n        \"Australia Central\",\r\n        \"Australia Central 2\"\r\n      ],\r\n      \"apiVersions\": [\r\n        \"2018-08-01\",\r\n        \"2018-07-01\",\r\n        \"2018-06-01\",\r\n        \"2018-05-01\",\r\n        \"2018-04-01\",\r\n        \"2018-03-01\",\r\n        \"2018-02-01\",\r\n        \"2018-01-01\",\r\n        \"2017-11-01\",\r\n        \"2017-10-01\",\r\n        \"2017-09-01\",\r\n        \"2017-08-01\",\r\n        \"2017-06-01\",\r\n        \"2017-04-01\",\r\n        \"2017-03-01\",\r\n        \"2016-12-01\",\r\n        \"2016-11-01\",\r\n        \"2016-10-01\",\r\n        \"2016-09-01\",\r\n        \"2016-08-01\",\r\n        \"2016-07-01\",\r\n        \"2016-06-01\",\r\n        \"2016-03-30\",\r\n        \"2015-06-15\",\r\n        \"2015-05-01-preview\",\r\n        \"2014-12-01-preview\"\r\n      ],\r\n      \"zoneMappings\": [\r\n        {\r\n          \"location\": \"East US 2\",\r\n          \"zones\": [\r\n            \"1\",\r\n            \"2\",\r\n            \"3\"\r\n          ]\r\n        },\r\n        {\r\n          \"location\": \"Central US\",\r\n          \"zones\": [\r\n            \"1\",\r\n            \"2\",\r\n            \"3\"\r\n          ]\r\n        },\r\n        {\r\n          \"location\": \"West Europe\",\r\n          \"zones\": [\r\n            \"1\",\r\n            \"2\",\r\n            \"3\"\r\n          ]\r\n        },\r\n        {\r\n          \"location\": \"France Central\",\r\n          \"zones\": [\r\n            \"1\",\r\n            \"2\",\r\n            \"3\"\r\n          ]\r\n        },\r\n        {\r\n          \"location\": \"Southeast Asia\",\r\n          \"zones\": [\r\n            \"1\",\r\n            \"2\",\r\n            \"3\"\r\n          ]\r\n        },\r\n        {\r\n          \"location\": \"West US 2\",\r\n          \"zones\": [\r\n            \"1\",\r\n            \"2\",\r\n            \"3\"\r\n          ]\r\n        },\r\n        {\r\n          \"location\": \"North Europe\",\r\n          \"zones\": [\r\n            \"1\",\r\n            \"2\",\r\n            \"3\"\r\n          ]\r\n        }\r\n      ],\r\n      \"capabilities\": \"CrossResourceGroupResourceMove, CrossSubscriptionResourceMove\"\r\n    },\r\n    {\r\n      \"resourceType\": \"networkInterfaces\",\r\n      \"locations\": [\r\n        \"West US\",\r\n        \"East US\",\r\n        \"North Europe\",\r\n        \"West Europe\",\r\n        \"East Asia\",\r\n        \"Southeast Asia\",\r\n        \"North Central US\",\r\n        \"South Central US\",\r\n        \"Central US\",\r\n        \"East US 2\",\r\n        \"Japan East\",\r\n        \"Japan West\",\r\n        \"Brazil South\",\r\n        \"Australia East\",\r\n        \"Australia Southeast\",\r\n        \"Central India\",\r\n        \"South India\",\r\n        \"West India\",\r\n        \"Canada Central\",\r\n        \"Canada East\",\r\n        \"West Central US\",\r\n        \"West US 2\",\r\n        \"UK West\",\r\n        \"UK South\",\r\n        \"Korea Central\",\r\n        \"Korea South\",\r\n        \"France Central\",\r\n        \"France South\",\r\n        \"Australia Central\",\r\n        \"Australia Central 2\"\r\n      ],\r\n      \"apiVersions\": [\r\n        \"2018-08-01\",\r\n        \"2018-07-01\",\r\n        \"2018-06-01\",\r\n        \"2018-05-01\",\r\n        \"2018-04-01\",\r\n        \"2018-03-01\",\r\n        \"2018-02-01\",\r\n        \"2018-01-01\",\r\n        \"2017-11-01\",\r\n        \"2017-10-01\",\r\n        \"2017-09-01\",\r\n        \"2017-08-01\",\r\n        \"2017-06-01\",\r\n        \"2017-04-01\",\r\n        \"2017-03-01\",\r\n        \"2016-12-01\",\r\n        \"2016-11-01\",\r\n        \"2016-10-01\",\r\n        \"2016-09-01\",\r\n        \"2016-08-01\",\r\n        \"2016-07-01\",\r\n        \"2016-06-01\",\r\n        \"2016-03-30\",\r\n        \"2015-06-15\",\r\n        \"2015-05-01-preview\",\r\n        \"2014-12-01-preview\"\r\n      ],\r\n      \"capabilities\": \"CrossResourceGroupResourceMove, CrossSubscriptionResourceMove\"\r\n    },\r\n    {\r\n      \"resourceType\": \"interfaceEndpoints\",\r\n      \"locations\": [\r\n        \"West US\",\r\n        \"East US\",\r\n        \"North Europe\",\r\n        \"West Europe\",\r\n        \"East Asia\",\r\n        \"Southeast Asia\",\r\n        \"North Central US\",\r\n        \"South Central US\",\r\n        \"Central US\",\r\n        \"East US 2\",\r\n        \"Japan East\",\r\n        \"Japan West\",\r\n        \"Brazil South\",\r\n        \"Australia East\",\r\n        \"Australia Southeast\",\r\n        \"Central India\",\r\n        \"South India\",\r\n        \"West India\",\r\n        \"Canada Central\",\r\n        \"Canada East\",\r\n        \"West Central US\",\r\n        \"West US 2\",\r\n        \"UK West\",\r\n        \"UK South\",\r\n        \"Korea Central\",\r\n        \"Korea South\",\r\n        \"France Central\",\r\n        \"France South\",\r\n        \"Australia Central\",\r\n        \"Australia Central 2\"\r\n      ],\r\n      \"apiVersions\": [\r\n        \"2018-08-01\"\r\n      ],\r\n      \"capabilities\": \"None\"\r\n    },\r\n    {\r\n      \"resourceType\": \"loadBalancers\",\r\n      \"locations\": [\r\n        \"West US\",\r\n        \"East US\",\r\n        \"North Europe\",\r\n        \"West Europe\",\r\n        \"East Asia\",\r\n        \"Southeast Asia\",\r\n        \"North Central US\",\r\n        \"South Central US\",\r\n        \"Central US\",\r\n        \"East US 2\",\r\n        \"Japan East\",\r\n        \"Japan West\",\r\n        \"Brazil South\",\r\n        \"Australia East\",\r\n        \"Australia Southeast\",\r\n        \"Central India\",\r\n        \"South India\",\r\n        \"West India\",\r\n        \"Canada Central\",\r\n        \"Canada East\",\r\n        \"West Central US\",\r\n        \"West US 2\",\r\n        \"UK West\",\r\n        \"UK South\",\r\n        \"Korea Central\",\r\n        \"Korea South\",\r\n        \"France Central\",\r\n        \"France South\",\r\n        \"Australia Central\",\r\n        \"Australia Central 2\"\r\n      ],\r\n      \"apiVersions\": [\r\n        \"2018-08-01\",\r\n        \"2018-07-01\",\r\n        \"2018-06-01\",\r\n        \"2018-05-01\",\r\n        \"2018-04-01\",\r\n        \"2018-03-01\",\r\n        \"2018-02-01\",\r\n        \"2018-01-01\",\r\n        \"2017-11-01\",\r\n        \"2017-10-01\",\r\n        \"2017-09-01\",\r\n        \"2017-08-01\",\r\n        \"2017-06-01\",\r\n        \"2017-04-01\",\r\n        \"2017-03-01\",\r\n        \"2016-12-01\",\r\n        \"2016-11-01\",\r\n        \"2016-10-01\",\r\n        \"2016-09-01\",\r\n        \"2016-08-01\",\r\n        \"2016-07-01\",\r\n        \"2016-06-01\",\r\n        \"2016-03-30\",\r\n        \"2015-06-15\",\r\n        \"2015-05-01-preview\",\r\n        \"2014-12-01-preview\"\r\n      ],\r\n      \"capabilities\": \"CrossResourceGroupResourceMove, CrossSubscriptionResourceMove\"\r\n    },\r\n    {\r\n      \"resourceType\": \"networkSecurityGroups\",\r\n      \"locations\": [\r\n        \"West US\",\r\n        \"East US\",\r\n        \"North Europe\",\r\n        \"West Europe\",\r\n        \"East Asia\",\r\n        \"Southeast Asia\",\r\n        \"North Central US\",\r\n        \"South Central US\",\r\n        \"Central US\",\r\n        \"East US 2\",\r\n        \"Japan East\",\r\n        \"Japan West\",\r\n        \"Brazil South\",\r\n        \"Australia East\",\r\n        \"Australia Southeast\",\r\n        \"Central India\",\r\n        \"South India\",\r\n        \"West India\",\r\n        \"Canada Central\",\r\n        \"Canada East\",\r\n        \"West Central US\",\r\n        \"West US 2\",\r\n        \"UK West\",\r\n        \"UK South\",\r\n        \"Korea Central\",\r\n        \"Korea South\",\r\n        \"France Central\",\r\n        \"France South\",\r\n        \"Australia Central\",\r\n        \"Australia Central 2\"\r\n      ],\r\n      \"apiVersions\": [\r\n        \"2018-08-01\",\r\n        \"2018-07-01\",\r\n        \"2018-06-01\",\r\n        \"2018-05-01\",\r\n        \"2018-04-01\",\r\n        \"2018-03-01\",\r\n        \"2018-02-01\",\r\n        \"2018-01-01\",\r\n        \"2017-11-01\",\r\n        \"2017-10-01\",\r\n        \"2017-09-01\",\r\n        \"2017-08-01\",\r\n        \"2017-06-01\",\r\n        \"2017-04-01\",\r\n        \"2017-03-01\",\r\n        \"2016-12-01\",\r\n        \"2016-11-01\",\r\n        \"2016-10-01\",\r\n        \"2016-09-01\",\r\n        \"2016-08-01\",\r\n        \"2016-07-01\",\r\n        \"2016-06-01\",\r\n        \"2016-03-30\",\r\n        \"2015-06-15\",\r\n        \"2015-05-01-preview\",\r\n        \"2014-12-01-preview\"\r\n      ],\r\n      \"capabilities\": \"CrossResourceGroupResourceMove, CrossSubscriptionResourceMove\"\r\n    },\r\n    {\r\n      \"resourceType\": \"applicationSecurityGroups\",\r\n      \"locations\": [\r\n        \"West US\",\r\n        \"East US\",\r\n        \"North Europe\",\r\n        \"West Europe\",\r\n        \"East Asia\",\r\n        \"Southeast Asia\",\r\n        \"North Central US\",\r\n        \"South Central US\",\r\n        \"Central US\",\r\n        \"East US 2\",\r\n        \"Japan East\",\r\n        \"Japan West\",\r\n        \"Brazil South\",\r\n        \"Australia East\",\r\n        \"Australia Southeast\",\r\n        \"Central India\",\r\n        \"South India\",\r\n        \"West India\",\r\n        \"Canada Central\",\r\n        \"Canada East\",\r\n        \"West Central US\",\r\n        \"West US 2\",\r\n        \"UK West\",\r\n        \"UK South\",\r\n        \"Korea Central\",\r\n        \"Korea South\",\r\n        \"France Central\",\r\n        \"France South\",\r\n        \"Australia Central\",\r\n        \"Australia Central 2\"\r\n      ],\r\n      \"apiVersions\": [\r\n        \"2018-08-01\",\r\n        \"2018-07-01\",\r\n        \"2018-06-01\",\r\n        \"2018-05-01\",\r\n        \"2018-04-01\",\r\n        \"2018-03-01\",\r\n        \"2018-02-01\",\r\n        \"2018-01-01\",\r\n        \"2017-11-01\",\r\n        \"2017-10-01\",\r\n        \"2017-09-01\"\r\n      ],\r\n      \"capabilities\": \"CrossResourceGroupResourceMove, CrossSubscriptionResourceMove\"\r\n    },\r\n    {\r\n      \"resourceType\": \"networkIntentPolicies\",\r\n      \"locations\": [\r\n        \"West US\",\r\n        \"East US\",\r\n        \"North Europe\",\r\n        \"West Europe\",\r\n        \"East Asia\",\r\n        \"Southeast Asia\",\r\n        \"North Central US\",\r\n        \"South Central US\",\r\n        \"Central US\",\r\n        \"East US 2\",\r\n        \"Japan East\",\r\n        \"Japan West\",\r\n        \"Brazil South\",\r\n        \"Australia East\",\r\n        \"Australia Southeast\",\r\n        \"Central India\",\r\n        \"South India\",\r\n        \"West India\",\r\n        \"Canada Central\",\r\n        \"Canada East\",\r\n        \"West Central US\",\r\n        \"West US 2\",\r\n        \"UK West\",\r\n        \"UK South\",\r\n        \"Korea Central\",\r\n        \"Korea South\",\r\n        \"France Central\",\r\n        \"France South\",\r\n        \"Australia Central\",\r\n        \"Australia Central 2\"\r\n      ],\r\n      \"apiVersions\": [\r\n        \"2018-08-01\",\r\n        \"2018-07-01\",\r\n        \"2018-06-01\",\r\n        \"2018-05-01\",\r\n        \"2018-04-01\"\r\n      ],\r\n      \"capabilities\": \"CrossResourceGroupResourceMove, CrossSubscriptionResourceMove\"\r\n    },\r\n    {\r\n      \"resourceType\": \"routeTables\",\r\n      \"locations\": [\r\n        \"West US\",\r\n        \"East US\",\r\n        \"North Europe\",\r\n        \"West Europe\",\r\n        \"East Asia\",\r\n        \"Southeast Asia\",\r\n        \"North Central US\",\r\n        \"South Central US\",\r\n        \"Central US\",\r\n        \"East US 2\",\r\n        \"Japan East\",\r\n        \"Japan West\",\r\n        \"Brazil South\",\r\n        \"Australia East\",\r\n        \"Australia Southeast\",\r\n        \"Central India\",\r\n        \"South India\",\r\n        \"West India\",\r\n        \"Canada Central\",\r\n        \"Canada East\",\r\n        \"West Central US\",\r\n        \"West US 2\",\r\n        \"UK West\",\r\n        \"UK South\",\r\n        \"Korea Central\",\r\n        \"Korea South\",\r\n        \"France Central\",\r\n        \"France South\",\r\n        \"Australia Central\",\r\n        \"Australia Central 2\"\r\n      ],\r\n      \"apiVersions\": [\r\n        \"2018-08-01\",\r\n        \"2018-07-01\",\r\n        \"2018-06-01\",\r\n        \"2018-05-01\",\r\n        \"2018-04-01\",\r\n        \"2018-03-01\",\r\n        \"2018-02-01\",\r\n        \"2018-01-01\",\r\n        \"2017-11-01\",\r\n        \"2017-10-01\",\r\n        \"2017-09-01\",\r\n        \"2017-08-01\",\r\n        \"2017-06-01\",\r\n        \"2017-04-01\",\r\n        \"2017-03-01\",\r\n        \"2016-12-01\",\r\n        \"2016-11-01\",\r\n        \"2016-10-01\",\r\n        \"2016-09-01\",\r\n        \"2016-08-01\",\r\n        \"2016-07-01\",\r\n        \"2016-06-01\",\r\n        \"2016-03-30\",\r\n        \"2015-06-15\",\r\n        \"2015-05-01-preview\",\r\n        \"2014-12-01-preview\"\r\n      ],\r\n      \"capabilities\": \"CrossResourceGroupResourceMove, CrossSubscriptionResourceMove\"\r\n    },\r\n    {\r\n      \"resourceType\": \"publicIPPrefixes\",\r\n      \"locations\": [\r\n        \"West US\",\r\n        \"East US\",\r\n        \"North Europe\",\r\n        \"West Europe\",\r\n        \"East Asia\",\r\n        \"Southeast Asia\",\r\n        \"North Central US\",\r\n        \"South Central US\",\r\n        \"Central US\",\r\n        \"East US 2\",\r\n        \"Japan East\",\r\n        \"Japan West\",\r\n        \"Brazil South\",\r\n        \"Australia East\",\r\n        \"Australia Southeast\",\r\n        \"Central India\",\r\n        \"South India\",\r\n        \"West India\",\r\n        \"Canada Central\",\r\n        \"Canada East\",\r\n        \"West Central US\",\r\n        \"West US 2\",\r\n        \"UK West\",\r\n        \"UK South\",\r\n        \"Korea Central\",\r\n        \"Korea South\",\r\n        \"France Central\",\r\n        \"France South\",\r\n        \"Australia Central\",\r\n        \"Australia Central 2\"\r\n      ],\r\n      \"apiVersions\": [\r\n        \"2018-08-01\",\r\n        \"2018-07-01\"\r\n      ],\r\n      \"zoneMappings\": [\r\n        {\r\n          \"location\": \"East US 2\",\r\n          \"zones\": [\r\n            \"1\",\r\n            \"2\",\r\n            \"3\"\r\n          ]\r\n        },\r\n        {\r\n          \"location\": \"Central US\",\r\n          \"zones\": [\r\n            \"1\",\r\n            \"2\",\r\n            \"3\"\r\n          ]\r\n        },\r\n        {\r\n          \"location\": \"West Europe\",\r\n          \"zones\": [\r\n            \"1\",\r\n            \"2\",\r\n            \"3\"\r\n          ]\r\n        },\r\n        {\r\n          \"location\": \"France Central\",\r\n          \"zones\": [\r\n            \"1\",\r\n            \"2\",\r\n            \"3\"\r\n          ]\r\n        },\r\n        {\r\n          \"location\": \"Southeast Asia\",\r\n          \"zones\": [\r\n            \"1\",\r\n            \"2\",\r\n            \"3\"\r\n          ]\r\n        },\r\n        {\r\n          \"location\": \"West US 2\",\r\n          \"zones\": [\r\n            \"1\",\r\n            \"2\",\r\n            \"3\"\r\n          ]\r\n        },\r\n        {\r\n          \"location\": \"North Europe\",\r\n          \"zones\": [\r\n            \"1\",\r\n            \"2\",\r\n            \"3\"\r\n          ]\r\n        }\r\n      ],\r\n      \"capabilities\": \"CrossResourceGroupResourceMove, CrossSubscriptionResourceMove\"\r\n    },\r\n    {\r\n      \"resourceType\": \"networkWatchers\",\r\n      \"locations\": [\r\n        \"West US\",\r\n        \"East US\",\r\n        \"North Europe\",\r\n        \"West Europe\",\r\n        \"East Asia\",\r\n        \"Southeast Asia\",\r\n        \"North Central US\",\r\n        \"South Central US\",\r\n        \"Central US\",\r\n        \"East US 2\",\r\n        \"Japan East\",\r\n        \"Japan West\",\r\n        \"Brazil South\",\r\n        \"Australia East\",\r\n        \"Australia Southeast\",\r\n        \"Central India\",\r\n        \"South India\",\r\n        \"West India\",\r\n        \"Canada Central\",\r\n        \"Canada East\",\r\n        \"West Central US\",\r\n        \"West US 2\",\r\n        \"UK West\",\r\n        \"UK South\",\r\n        \"Korea Central\",\r\n        \"Korea South\",\r\n        \"France Central\",\r\n        \"France South\",\r\n        \"Australia Central\",\r\n        \"Australia Central 2\"\r\n      ],\r\n      \"apiVersions\": [\r\n        \"2018-08-01\",\r\n        \"2018-07-01\",\r\n        \"2018-06-01\",\r\n        \"2018-05-01\",\r\n        \"2018-04-01\",\r\n        \"2018-03-01\",\r\n        \"2018-02-01\",\r\n        \"2018-01-01\",\r\n        \"2017-11-01\",\r\n        \"2017-10-01\",\r\n        \"2017-09-01\",\r\n        \"2017-08-01\",\r\n        \"2017-06-01\",\r\n        \"2017-04-01\",\r\n        \"2017-03-01\",\r\n        \"2016-12-01\",\r\n        \"2016-11-01\",\r\n        \"2016-10-01\",\r\n        \"2016-09-01\",\r\n        \"2016-08-01\",\r\n        \"2016-07-01\",\r\n        \"2016-06-01\",\r\n        \"2016-03-30\"\r\n      ],\r\n      \"capabilities\": \"CrossResourceGroupResourceMove, CrossSubscriptionResourceMove\"\r\n    },\r\n    {\r\n      \"resourceType\": \"networkWatchers/connectionMonitors\",\r\n      \"locations\": [\r\n        \"West US\",\r\n        \"East US\",\r\n        \"North Europe\",\r\n        \"West Europe\",\r\n        \"East Asia\",\r\n        \"Southeast Asia\",\r\n        \"North Central US\",\r\n        \"South Central US\",\r\n        \"Central US\",\r\n        \"East US 2\",\r\n        \"Japan East\",\r\n        \"Japan West\",\r\n        \"Brazil South\",\r\n        \"Australia East\",\r\n        \"Australia Southeast\",\r\n        \"Central India\",\r\n        \"South India\",\r\n        \"West India\",\r\n        \"Canada Central\",\r\n        \"Canada East\",\r\n        \"West Central US\",\r\n        \"West US 2\",\r\n        \"UK West\",\r\n        \"UK South\",\r\n        \"Korea Central\",\r\n        \"Korea South\",\r\n        \"France Central\",\r\n        \"France South\",\r\n        \"Australia Central\",\r\n        \"Australia Central 2\"\r\n      ],\r\n      \"apiVersions\": [\r\n        \"2018-08-01\",\r\n        \"2018-07-01\",\r\n        \"2018-06-01\",\r\n        \"2018-05-01\",\r\n        \"2018-04-01\",\r\n        \"2018-03-01\",\r\n        \"2018-02-01\",\r\n        \"2018-01-01\",\r\n        \"2017-11-01\",\r\n        \"2017-10-01\",\r\n        \"2017-09-01\"\r\n      ],\r\n      \"capabilities\": \"CrossResourceGroupResourceMove, CrossSubscriptionResourceMove\"\r\n    },\r\n    {\r\n      \"resourceType\": \"networkWatchers/lenses\",\r\n      \"locations\": [\r\n        \"West US\",\r\n        \"East US\",\r\n        \"North Europe\",\r\n        \"West Europe\",\r\n        \"East Asia\",\r\n        \"Southeast Asia\",\r\n        \"North Central US\",\r\n        \"South Central US\",\r\n        \"Central US\",\r\n        \"East US 2\",\r\n        \"Japan East\",\r\n        \"Japan West\",\r\n        \"Brazil South\",\r\n        \"Australia East\",\r\n        \"Australia Southeast\",\r\n        \"Central India\",\r\n        \"South India\",\r\n        \"West India\",\r\n        \"Canada Central\",\r\n        \"Canada East\",\r\n        \"West Central US\",\r\n        \"West US 2\",\r\n        \"UK West\",\r\n        \"UK South\",\r\n        \"Korea Central\",\r\n        \"Korea South\",\r\n        \"France Central\",\r\n        \"France South\",\r\n        \"Australia Central\",\r\n        \"Australia Central 2\"\r\n      ],\r\n      \"apiVersions\": [\r\n        \"2018-08-01\",\r\n        \"2018-07-01\",\r\n        \"2018-06-01\",\r\n        \"2018-01-01\",\r\n        \"2017-11-01\",\r\n        \"2017-10-01\",\r\n        \"2017-09-01\"\r\n      ],\r\n      \"capabilities\": \"CrossResourceGroupResourceMove, CrossSubscriptionResourceMove\"\r\n    },\r\n    {\r\n      \"resourceType\": \"networkWatchers/pingMeshes\",\r\n      \"locations\": [\r\n        \"West US\",\r\n        \"East US\",\r\n        \"North Europe\",\r\n        \"West Europe\",\r\n        \"East Asia\",\r\n        \"Southeast Asia\",\r\n        \"North Central US\",\r\n        \"South Central US\",\r\n        \"Central US\",\r\n        \"East US 2\",\r\n        \"Japan East\",\r\n        \"Japan West\",\r\n        \"Brazil South\",\r\n        \"Australia East\",\r\n        \"Australia Southeast\",\r\n        \"Central India\",\r\n        \"South India\",\r\n        \"West India\",\r\n        \"Canada Central\",\r\n        \"Canada East\",\r\n        \"West Central US\",\r\n        \"West US 2\",\r\n        \"UK West\",\r\n        \"UK South\",\r\n        \"Korea Central\",\r\n        \"Korea South\",\r\n        \"France Central\",\r\n        \"France South\",\r\n        \"Australia Central\",\r\n        \"Australia Central 2\"\r\n      ],\r\n      \"apiVersions\": [\r\n        \"2018-08-01\",\r\n        \"2018-07-01\",\r\n        \"2018-06-01\",\r\n        \"2018-04-01\",\r\n        \"2018-03-01\",\r\n        \"2018-02-01\",\r\n        \"2018-01-01\",\r\n        \"2017-11-01\",\r\n        \"2017-10-01\",\r\n        \"2017-09-01\"\r\n      ],\r\n      \"capabilities\": \"CrossResourceGroupResourceMove, CrossSubscriptionResourceMove\"\r\n    },\r\n    {\r\n      \"resourceType\": \"virtualNetworkGateways\",\r\n      \"locations\": [\r\n        \"West US\",\r\n        \"East US\",\r\n        \"North Europe\",\r\n        \"West Europe\",\r\n        \"East Asia\",\r\n        \"Southeast Asia\",\r\n        \"North Central US\",\r\n        \"South Central US\",\r\n        \"Central US\",\r\n        \"East US 2\",\r\n        \"Japan East\",\r\n        \"Japan West\",\r\n        \"Brazil South\",\r\n        \"Australia East\",\r\n        \"Australia Southeast\",\r\n        \"Central India\",\r\n        \"South India\",\r\n        \"West India\",\r\n        \"Canada Central\",\r\n        \"Canada East\",\r\n        \"West Central US\",\r\n        \"West US 2\",\r\n        \"UK West\",\r\n        \"UK South\",\r\n        \"Korea Central\",\r\n        \"Korea South\",\r\n        \"France Central\",\r\n        \"France South\",\r\n        \"Australia Central\",\r\n        \"Australia Central 2\"\r\n      ],\r\n      \"apiVersions\": [\r\n        \"2018-08-01\",\r\n        \"2018-07-01\",\r\n        \"2018-06-01\",\r\n        \"2018-05-01\",\r\n        \"2018-04-01\",\r\n        \"2018-03-01\",\r\n        \"2018-02-01\",\r\n        \"2018-01-01\",\r\n        \"2017-11-01\",\r\n        \"2017-10-01\",\r\n        \"2017-09-01\",\r\n        \"2017-08-01\",\r\n        \"2017-06-01\",\r\n        \"2017-04-01\",\r\n        \"2017-03-01\",\r\n        \"2016-12-01\",\r\n        \"2016-11-01\",\r\n        \"2016-10-01\",\r\n        \"2016-09-01\",\r\n        \"2016-08-01\",\r\n        \"2016-07-01\",\r\n        \"2016-06-01\",\r\n        \"2016-03-30\",\r\n        \"2015-06-15\",\r\n        \"2015-05-01-preview\",\r\n        \"2014-12-01-preview\"\r\n      ],\r\n      \"capabilities\": \"CrossResourceGroupResourceMove, CrossSubscriptionResourceMove\"\r\n    },\r\n    {\r\n      \"resourceType\": \"localNetworkGateways\",\r\n      \"locations\": [\r\n        \"West US\",\r\n        \"East US\",\r\n        \"North Europe\",\r\n        \"West Europe\",\r\n        \"East Asia\",\r\n        \"Southeast Asia\",\r\n        \"North Central US\",\r\n        \"South Central US\",\r\n        \"Central US\",\r\n        \"East US 2\",\r\n        \"Japan East\",\r\n        \"Japan West\",\r\n        \"Brazil South\",\r\n        \"Australia East\",\r\n        \"Australia Southeast\",\r\n        \"Central India\",\r\n        \"South India\",\r\n        \"West India\",\r\n        \"Canada Central\",\r\n        \"Canada East\",\r\n        \"West Central US\",\r\n        \"West US 2\",\r\n        \"UK West\",\r\n        \"UK South\",\r\n        \"Korea Central\",\r\n        \"Korea South\",\r\n        \"France Central\",\r\n        \"France South\",\r\n        \"Australia Central\",\r\n        \"Australia Central 2\"\r\n      ],\r\n      \"apiVersions\": [\r\n        \"2018-08-01\",\r\n        \"2018-07-01\",\r\n        \"2018-06-01\",\r\n        \"2018-05-01\",\r\n        \"2018-04-01\",\r\n        \"2018-03-01\",\r\n        \"2018-02-01\",\r\n        \"2018-01-01\",\r\n        \"2017-11-01\",\r\n        \"2017-10-01\",\r\n        \"2017-09-01\",\r\n        \"2017-08-01\",\r\n        \"2017-06-01\",\r\n        \"2017-04-01\",\r\n        \"2017-03-01\",\r\n        \"2016-12-01\",\r\n        \"2016-11-01\",\r\n        \"2016-10-01\",\r\n        \"2016-09-01\",\r\n        \"2016-08-01\",\r\n        \"2016-07-01\",\r\n        \"2016-06-01\",\r\n        \"2016-03-30\",\r\n        \"2015-06-15\",\r\n        \"2015-05-01-preview\",\r\n        \"2014-12-01-preview\"\r\n      ],\r\n      \"capabilities\": \"CrossResourceGroupResourceMove, CrossSubscriptionResourceMove\"\r\n    },\r\n    {\r\n      \"resourceType\": \"connections\",\r\n      \"locations\": [\r\n        \"West US\",\r\n        \"East US\",\r\n        \"North Europe\",\r\n        \"West Europe\",\r\n        \"East Asia\",\r\n        \"Southeast Asia\",\r\n        \"North Central US\",\r\n        \"South Central US\",\r\n        \"Central US\",\r\n        \"East US 2\",\r\n        \"Japan East\",\r\n        \"Japan West\",\r\n        \"Brazil South\",\r\n        \"Australia East\",\r\n        \"Australia Southeast\",\r\n        \"Central India\",\r\n        \"South India\",\r\n        \"West India\",\r\n        \"Canada Central\",\r\n        \"Canada East\",\r\n        \"West Central US\",\r\n        \"West US 2\",\r\n        \"UK West\",\r\n        \"UK South\",\r\n        \"Korea Central\",\r\n        \"Korea South\",\r\n        \"France Central\",\r\n        \"France South\",\r\n        \"Australia Central\",\r\n        \"Australia Central 2\"\r\n      ],\r\n      \"apiVersions\": [\r\n        \"2018-08-01\",\r\n        \"2018-07-01\",\r\n        \"2018-06-01\",\r\n        \"2018-05-01\",\r\n        \"2018-04-01\",\r\n        \"2018-03-01\",\r\n        \"2018-02-01\",\r\n        \"2018-01-01\",\r\n        \"2017-11-01\",\r\n        \"2017-10-01\",\r\n        \"2017-09-01\",\r\n        \"2017-08-01\",\r\n        \"2017-06-01\",\r\n        \"2017-04-01\",\r\n        \"2017-03-01\",\r\n        \"2016-12-01\",\r\n        \"2016-11-01\",\r\n        \"2016-10-01\",\r\n        \"2016-09-01\",\r\n        \"2016-08-01\",\r\n        \"2016-07-01\",\r\n        \"2016-06-01\",\r\n        \"2016-03-30\",\r\n        \"2015-06-15\",\r\n        \"2015-05-01-preview\",\r\n        \"2014-12-01-preview\"\r\n      ],\r\n      \"capabilities\": \"CrossResourceGroupResourceMove, CrossSubscriptionResourceMove\"\r\n    },\r\n    {\r\n      \"resourceType\": \"applicationGateways\",\r\n      \"locations\": [\r\n        \"West US\",\r\n        \"East US\",\r\n        \"North Europe\",\r\n        \"West Europe\",\r\n        \"East Asia\",\r\n        \"Southeast Asia\",\r\n        \"North Central US\",\r\n        \"South Central US\",\r\n        \"Central US\",\r\n        \"East US 2\",\r\n        \"Japan East\",\r\n        \"Japan West\",\r\n        \"Brazil South\",\r\n        \"Australia East\",\r\n        \"Australia Southeast\",\r\n        \"Central India\",\r\n        \"South India\",\r\n        \"West India\",\r\n        \"Canada Central\",\r\n        \"Canada East\",\r\n        \"West Central US\",\r\n        \"West US 2\",\r\n        \"UK West\",\r\n        \"UK South\",\r\n        \"Korea Central\",\r\n        \"Korea South\",\r\n        \"France Central\",\r\n        \"France South\",\r\n        \"Australia Central\",\r\n        \"Australia Central 2\"\r\n      ],\r\n      \"apiVersions\": [\r\n        \"2018-08-01\",\r\n        \"2018-07-01\",\r\n        \"2018-06-01\",\r\n        \"2018-05-01\",\r\n        \"2018-04-01\",\r\n        \"2018-03-01\",\r\n        \"2018-02-01\",\r\n        \"2018-01-01\",\r\n        \"2017-11-01\",\r\n        \"2017-10-01\",\r\n        \"2017-09-01\",\r\n        \"2017-08-01\",\r\n        \"2017-06-01\",\r\n        \"2017-04-01\",\r\n        \"2017-03-01\",\r\n        \"2016-12-01\",\r\n        \"2016-11-01\",\r\n        \"2016-10-01\",\r\n        \"2016-09-01\",\r\n        \"2016-08-01\",\r\n        \"2016-07-01\",\r\n        \"2016-06-01\",\r\n        \"2016-03-30\",\r\n        \"2015-06-15\",\r\n        \"2015-05-01-preview\",\r\n        \"2014-12-01-preview\"\r\n      ],\r\n      \"zoneMappings\": [\r\n        {\r\n          \"location\": \"East US 2\",\r\n          \"zones\": [\r\n            \"1\",\r\n            \"2\",\r\n            \"3\"\r\n          ]\r\n        },\r\n        {\r\n          \"location\": \"Central US\",\r\n          \"zones\": [\r\n            \"1\",\r\n            \"2\",\r\n            \"3\"\r\n          ]\r\n        },\r\n        {\r\n          \"location\": \"West Europe\",\r\n          \"zones\": [\r\n            \"1\",\r\n            \"2\",\r\n            \"3\"\r\n          ]\r\n        },\r\n        {\r\n          \"location\": \"France Central\",\r\n          \"zones\": [\r\n            \"1\",\r\n            \"2\",\r\n            \"3\"\r\n          ]\r\n        },\r\n        {\r\n          \"location\": \"Southeast Asia\",\r\n          \"zones\": [\r\n            \"1\",\r\n            \"2\",\r\n            \"3\"\r\n          ]\r\n        },\r\n        {\r\n          \"location\": \"West US 2\",\r\n          \"zones\": [\r\n            \"1\",\r\n            \"2\",\r\n            \"3\"\r\n          ]\r\n        },\r\n        {\r\n          \"location\": \"North Europe\",\r\n          \"zones\": [\r\n            \"1\",\r\n            \"2\",\r\n            \"3\"\r\n          ]\r\n        }\r\n      ],\r\n      \"capabilities\": \"None\"\r\n    },\r\n    {\r\n      \"resourceType\": \"locations\",\r\n      \"locations\": [],\r\n      \"apiVersions\": [\r\n        \"2018-08-01\",\r\n        \"2018-07-01\",\r\n        \"2018-06-01\",\r\n        \"2018-05-01\",\r\n        \"2018-04-01\",\r\n        \"2018-03-01\",\r\n        \"2018-02-01\",\r\n        \"2018-01-01\",\r\n        \"2017-11-01\",\r\n        \"2017-10-01\",\r\n        \"2017-09-01\",\r\n        \"2017-08-01\",\r\n        \"2017-06-01\",\r\n        \"2017-04-01\",\r\n        \"2017-03-01\",\r\n        \"2016-12-01\",\r\n        \"2016-11-01\",\r\n        \"2016-10-01\",\r\n        \"2016-09-01\",\r\n        \"2016-08-01\",\r\n        \"2016-07-01\",\r\n        \"2016-06-01\",\r\n        \"2016-03-30\",\r\n        \"2015-06-15\",\r\n        \"2015-05-01-preview\",\r\n        \"2014-12-01-preview\"\r\n      ]\r\n    },\r\n    {\r\n      \"resourceType\": \"locations/operations\",\r\n      \"locations\": [],\r\n      \"apiVersions\": [\r\n        \"2018-08-01\",\r\n        \"2018-07-01\",\r\n        \"2018-06-01\",\r\n        \"2018-05-01\",\r\n        \"2018-04-01\",\r\n        \"2018-03-01\",\r\n        \"2018-02-01\",\r\n        \"2018-01-01\",\r\n        \"2017-11-01\",\r\n        \"2017-10-01\",\r\n        \"2017-09-01\",\r\n        \"2017-08-01\",\r\n        \"2017-06-01\",\r\n        \"2017-04-01\",\r\n        \"2017-03-01\",\r\n        \"2016-12-01\",\r\n        \"2016-11-01\",\r\n        \"2016-10-01\",\r\n        \"2016-09-01\",\r\n        \"2016-08-01\",\r\n        \"2016-07-01\",\r\n        \"2016-06-01\",\r\n        \"2016-03-30\",\r\n        \"2015-06-15\",\r\n        \"2015-05-01-preview\",\r\n        \"2014-12-01-preview\"\r\n      ]\r\n    },\r\n    {\r\n      \"resourceType\": \"locations/operationResults\",\r\n      \"locations\": [],\r\n      \"apiVersions\": [\r\n        \"2018-08-01\",\r\n        \"2018-07-01\",\r\n        \"2018-06-01\",\r\n        \"2018-05-01\",\r\n        \"2018-04-01\",\r\n        \"2018-03-01\",\r\n        \"2018-02-01\",\r\n        \"2018-01-01\",\r\n        \"2017-11-01\",\r\n        \"2017-10-01\",\r\n        \"2017-09-01\",\r\n        \"2017-08-01\",\r\n        \"2017-06-01\",\r\n        \"2017-04-01\",\r\n        \"2017-03-01\",\r\n        \"2016-12-01\",\r\n        \"2016-11-01\",\r\n        \"2016-10-01\",\r\n        \"2016-09-01\",\r\n        \"2016-08-01\",\r\n        \"2016-07-01\",\r\n        \"2016-06-01\",\r\n        \"2016-03-30\",\r\n        \"2015-06-15\",\r\n        \"2015-05-01-preview\",\r\n        \"2014-12-01-preview\"\r\n      ]\r\n    },\r\n    {\r\n      \"resourceType\": \"locations/CheckDnsNameAvailability\",\r\n      \"locations\": [\r\n        \"West US\",\r\n        \"East US\",\r\n        \"North Europe\",\r\n        \"West Europe\",\r\n        \"East Asia\",\r\n        \"Southeast Asia\",\r\n        \"North Central US\",\r\n        \"South Central US\",\r\n        \"Central US\",\r\n        \"East US 2\",\r\n        \"Japan East\",\r\n        \"Japan West\",\r\n        \"Brazil South\",\r\n        \"Australia East\",\r\n        \"Australia Southeast\",\r\n        \"Central India\",\r\n        \"South India\",\r\n        \"West India\",\r\n        \"Canada Central\",\r\n        \"Canada East\",\r\n        \"West Central US\",\r\n        \"West US 2\",\r\n        \"UK West\",\r\n        \"UK South\",\r\n        \"Korea Central\",\r\n        \"Korea South\",\r\n        \"France Central\",\r\n        \"France South\",\r\n        \"Australia Central\",\r\n        \"Australia Central 2\"\r\n      ],\r\n      \"apiVersions\": [\r\n        \"2018-08-01\",\r\n        \"2018-07-01\",\r\n        \"2018-06-01\",\r\n        \"2018-05-01\",\r\n        \"2018-04-01\",\r\n        \"2018-03-01\",\r\n        \"2018-02-01\",\r\n        \"2018-01-01\",\r\n        \"2017-11-01\",\r\n        \"2017-10-01\",\r\n        \"2017-09-01\",\r\n        \"2017-08-01\",\r\n        \"2017-06-01\",\r\n        \"2017-04-01\",\r\n        \"2017-03-01\",\r\n        \"2016-12-01\",\r\n        \"2016-11-01\",\r\n        \"2016-10-01\",\r\n        \"2016-09-01\",\r\n        \"2016-08-01\",\r\n        \"2016-07-01\",\r\n        \"2016-06-01\",\r\n        \"2016-03-30\",\r\n        \"2015-06-15\",\r\n        \"2015-05-01-preview\",\r\n        \"2014-12-01-preview\"\r\n      ]\r\n    },\r\n    {\r\n      \"resourceType\": \"locations/usages\",\r\n      \"locations\": [\r\n        \"West US\",\r\n        \"East US\",\r\n        \"North Europe\",\r\n        \"West Europe\",\r\n        \"East Asia\",\r\n        \"Southeast Asia\",\r\n        \"North Central US\",\r\n        \"South Central US\",\r\n        \"Central US\",\r\n        \"East US 2\",\r\n        \"Japan East\",\r\n        \"Japan West\",\r\n        \"Brazil South\",\r\n        \"Australia East\",\r\n        \"Australia Southeast\",\r\n        \"Central India\",\r\n        \"South India\",\r\n        \"West India\",\r\n        \"Canada Central\",\r\n        \"Canada East\",\r\n        \"West Central US\",\r\n        \"West US 2\",\r\n        \"UK West\",\r\n        \"UK South\",\r\n        \"Korea Central\",\r\n        \"Korea South\",\r\n        \"France Central\",\r\n        \"France South\",\r\n        \"Australia Central\",\r\n        \"Australia Central 2\"\r\n      ],\r\n      \"apiVersions\": [\r\n        \"2018-08-01\",\r\n        \"2018-07-01\",\r\n        \"2018-06-01\",\r\n        \"2018-05-01\",\r\n        \"2018-04-01\",\r\n        \"2018-03-01\",\r\n        \"2018-02-01\",\r\n        \"2018-01-01\",\r\n        \"2017-11-01\",\r\n        \"2017-10-01\",\r\n        \"2017-09-01\",\r\n        \"2017-08-01\",\r\n        \"2017-06-01\",\r\n        \"2017-04-01\",\r\n        \"2017-03-01\",\r\n        \"2016-12-01\",\r\n        \"2016-11-01\",\r\n        \"2016-10-01\",\r\n        \"2016-09-01\",\r\n        \"2016-08-01\",\r\n        \"2016-07-01\",\r\n        \"2016-06-01\",\r\n        \"2016-03-30\",\r\n        \"2015-06-15\",\r\n        \"2015-05-01-preview\",\r\n        \"2014-12-01-preview\"\r\n      ]\r\n    },\r\n    {\r\n      \"resourceType\": \"locations/virtualNetworkAvailableEndpointServices\",\r\n      \"locations\": [\r\n        \"West US\",\r\n        \"East US\",\r\n        \"North Europe\",\r\n        \"West Europe\",\r\n        \"East Asia\",\r\n        \"Southeast Asia\",\r\n        \"North Central US\",\r\n        \"South Central US\",\r\n        \"Central US\",\r\n        \"East US 2\",\r\n        \"Japan East\",\r\n        \"Japan West\",\r\n        \"Brazil South\",\r\n        \"Australia East\",\r\n        \"Australia Southeast\",\r\n        \"Central India\",\r\n        \"South India\",\r\n        \"West India\",\r\n        \"Canada Central\",\r\n        \"Canada East\",\r\n        \"West Central US\",\r\n        \"West US 2\",\r\n        \"UK West\",\r\n        \"UK South\",\r\n        \"Korea Central\",\r\n        \"Korea South\",\r\n        \"France Central\",\r\n        \"France South\",\r\n        \"Australia Central\",\r\n        \"Australia Central 2\"\r\n      ],\r\n      \"apiVersions\": [\r\n        \"2018-08-01\",\r\n        \"2018-07-01\",\r\n        \"2018-06-01\",\r\n        \"2018-05-01\",\r\n        \"2018-04-01\",\r\n        \"2018-03-01\",\r\n        \"2018-02-01\",\r\n        \"2018-01-01\",\r\n        \"2017-11-01\",\r\n        \"2017-10-01\",\r\n        \"2017-09-01\",\r\n        \"2017-08-01\",\r\n        \"2017-06-01\",\r\n        \"2017-04-01\"\r\n      ]\r\n    },\r\n    {\r\n      \"resourceType\": \"locations/availableDelegations\",\r\n      \"locations\": [\r\n        \"West US\",\r\n        \"East US\",\r\n        \"North Europe\",\r\n        \"West Europe\",\r\n        \"East Asia\",\r\n        \"Southeast Asia\",\r\n        \"North Central US\",\r\n        \"South Central US\",\r\n        \"Central US\",\r\n        \"East US 2\",\r\n        \"Japan East\",\r\n        \"Japan West\",\r\n        \"Brazil South\",\r\n        \"Australia East\",\r\n        \"Australia Southeast\",\r\n        \"Central India\",\r\n        \"South India\",\r\n        \"West India\",\r\n        \"Canada Central\",\r\n        \"Canada East\",\r\n        \"West Central US\",\r\n        \"West US 2\",\r\n        \"UK West\",\r\n        \"UK South\",\r\n        \"Korea Central\",\r\n        \"Korea South\",\r\n        \"France Central\",\r\n        \"France South\",\r\n        \"Australia Central\",\r\n        \"Australia Central 2\"\r\n      ],\r\n      \"apiVersions\": [\r\n        \"2018-08-01\",\r\n        \"2018-07-01\",\r\n        \"2018-06-01\",\r\n        \"2018-05-01\",\r\n        \"2018-04-01\"\r\n      ]\r\n    },\r\n    {\r\n      \"resourceType\": \"locations/supportedVirtualMachineSizes\",\r\n      \"locations\": [\r\n        \"West US\",\r\n        \"East US\",\r\n        \"North Europe\",\r\n        \"West Europe\",\r\n        \"East Asia\",\r\n        \"Southeast Asia\",\r\n        \"North Central US\",\r\n        \"South Central US\",\r\n        \"Central US\",\r\n        \"East US 2\",\r\n        \"Japan East\",\r\n        \"Japan West\",\r\n        \"Brazil South\",\r\n        \"Australia East\",\r\n        \"Australia Southeast\",\r\n        \"Central India\",\r\n        \"South India\",\r\n        \"West India\",\r\n        \"Canada Central\",\r\n        \"Canada East\",\r\n        \"West Central US\",\r\n        \"West US 2\",\r\n        \"UK West\",\r\n        \"UK South\",\r\n        \"Korea Central\",\r\n        \"Korea South\",\r\n        \"France Central\",\r\n        \"France South\",\r\n        \"Australia Central\",\r\n        \"Australia Central 2\"\r\n      ],\r\n      \"apiVersions\": [\r\n        \"2018-08-01\",\r\n        \"2018-07-01\",\r\n        \"2018-06-01\",\r\n        \"2018-05-01\",\r\n        \"2018-04-01\"\r\n      ]\r\n    },\r\n    {\r\n      \"resourceType\": \"locations/checkAcceleratedNetworkingSupport\",\r\n      \"locations\": [\r\n        \"West US\",\r\n        \"East US\",\r\n        \"North Europe\",\r\n        \"West Europe\",\r\n        \"East Asia\",\r\n        \"Southeast Asia\",\r\n        \"North Central US\",\r\n        \"South Central US\",\r\n        \"Central US\",\r\n        \"East US 2\",\r\n        \"Japan East\",\r\n        \"Japan West\",\r\n        \"Brazil South\",\r\n        \"Australia East\",\r\n        \"Australia Southeast\",\r\n        \"Central India\",\r\n        \"South India\",\r\n        \"West India\",\r\n        \"Canada Central\",\r\n        \"Canada East\",\r\n        \"West Central US\",\r\n        \"West US 2\",\r\n        \"UK West\",\r\n        \"UK South\",\r\n        \"Korea Central\",\r\n        \"Korea South\",\r\n        \"France Central\",\r\n        \"France South\",\r\n        \"Australia Central\",\r\n        \"Australia Central 2\"\r\n      ],\r\n      \"apiVersions\": [\r\n        \"2018-08-01\",\r\n        \"2018-07-01\",\r\n        \"2018-06-01\",\r\n        \"2018-05-01\",\r\n        \"2018-04-01\"\r\n      ]\r\n    },\r\n    {\r\n      \"resourceType\": \"locations/validateResourceOwnership\",\r\n      \"locations\": [\r\n        \"West US\",\r\n        \"East US\",\r\n        \"North Europe\",\r\n        \"West Europe\",\r\n        \"East Asia\",\r\n        \"Southeast Asia\",\r\n        \"North Central US\",\r\n        \"South Central US\",\r\n        \"Central US\",\r\n        \"East US 2\",\r\n        \"Japan East\",\r\n        \"Japan West\",\r\n        \"Brazil South\",\r\n        \"Australia East\",\r\n        \"Australia Southeast\",\r\n        \"Central India\",\r\n        \"South India\",\r\n        \"West India\",\r\n        \"Canada Central\",\r\n        \"Canada East\",\r\n        \"West Central US\",\r\n        \"West US 2\",\r\n        \"UK West\",\r\n        \"UK South\",\r\n        \"Korea Central\",\r\n        \"Korea South\",\r\n        \"France Central\",\r\n        \"France South\",\r\n        \"Australia Central\",\r\n        \"Australia Central 2\"\r\n      ],\r\n      \"apiVersions\": [\r\n        \"2018-08-01\",\r\n        \"2018-07-01\",\r\n        \"2018-06-01\",\r\n        \"2018-05-01\",\r\n        \"2018-04-01\"\r\n      ]\r\n    },\r\n    {\r\n      \"resourceType\": \"locations/setResourceOwnership\",\r\n      \"locations\": [\r\n        \"West US\",\r\n        \"East US\",\r\n        \"North Europe\",\r\n        \"West Europe\",\r\n        \"East Asia\",\r\n        \"Southeast Asia\",\r\n        \"North Central US\",\r\n        \"South Central US\",\r\n        \"Central US\",\r\n        \"East US 2\",\r\n        \"Japan East\",\r\n        \"Japan West\",\r\n        \"Brazil South\",\r\n        \"Australia East\",\r\n        \"Australia Southeast\",\r\n        \"Central India\",\r\n        \"South India\",\r\n        \"West India\",\r\n        \"Canada Central\",\r\n        \"Canada East\",\r\n        \"West Central US\",\r\n        \"West US 2\",\r\n        \"UK West\",\r\n        \"UK South\",\r\n        \"Korea Central\",\r\n        \"Korea South\",\r\n        \"France Central\",\r\n        \"France South\",\r\n        \"Australia Central\",\r\n        \"Australia Central 2\"\r\n      ],\r\n      \"apiVersions\": [\r\n        \"2018-08-01\",\r\n        \"2018-07-01\",\r\n        \"2018-06-01\",\r\n        \"2018-05-01\",\r\n        \"2018-04-01\"\r\n      ]\r\n    },\r\n    {\r\n      \"resourceType\": \"locations/effectiveResourceOwnership\",\r\n      \"locations\": [\r\n        \"West US\",\r\n        \"East US\",\r\n        \"North Europe\",\r\n        \"West Europe\",\r\n        \"East Asia\",\r\n        \"Southeast Asia\",\r\n        \"North Central US\",\r\n        \"South Central US\",\r\n        \"Central US\",\r\n        \"East US 2\",\r\n        \"Japan East\",\r\n        \"Japan West\",\r\n        \"Brazil South\",\r\n        \"Australia East\",\r\n        \"Australia Southeast\",\r\n        \"Central India\",\r\n        \"South India\",\r\n        \"West India\",\r\n        \"Canada Central\",\r\n        \"Canada East\",\r\n        \"West Central US\",\r\n        \"West US 2\",\r\n        \"UK West\",\r\n        \"UK South\",\r\n        \"Korea Central\",\r\n        \"Korea South\",\r\n        \"France Central\",\r\n        \"France South\",\r\n        \"Australia Central\",\r\n        \"Australia Central 2\"\r\n      ],\r\n      \"apiVersions\": [\r\n        \"2018-08-01\",\r\n        \"2018-07-01\",\r\n        \"2018-06-01\",\r\n        \"2018-05-01\",\r\n        \"2018-04-01\"\r\n      ]\r\n    },\r\n    {\r\n      \"resourceType\": \"operations\",\r\n      \"locations\": [],\r\n      \"apiVersions\": [\r\n        \"2018-08-01\",\r\n        \"2018-07-01\",\r\n        \"2018-06-01\",\r\n        \"2018-05-01\",\r\n        \"2018-04-01\",\r\n        \"2018-03-01\",\r\n        \"2018-02-01\",\r\n        \"2018-01-01\",\r\n        \"2017-11-01\",\r\n        \"2017-10-01\",\r\n        \"2017-09-01\",\r\n        \"2017-08-01\",\r\n        \"2017-06-01\",\r\n        \"2017-04-01\",\r\n        \"2017-03-01\",\r\n        \"2016-12-01\",\r\n        \"2016-11-01\",\r\n        \"2016-10-01\",\r\n        \"2016-09-01\",\r\n        \"2016-08-01\",\r\n        \"2016-07-01\",\r\n        \"2016-06-01\",\r\n        \"2016-03-30\",\r\n        \"2015-06-15\",\r\n        \"2015-05-01-preview\",\r\n        \"2014-12-01-preview\"\r\n      ]\r\n    },\r\n    {\r\n      \"resourceType\": \"dnszones\",\r\n      \"locations\": [\r\n        \"global\"\r\n      ],\r\n      \"apiVersions\": [\r\n        \"2018-05-01\",\r\n        \"2018-03-01-preview\",\r\n        \"2017-10-01\",\r\n        \"2017-09-15-preview\",\r\n        \"2017-09-01\",\r\n        \"2016-04-01\",\r\n        \"2015-05-04-preview\"\r\n      ],\r\n      \"capabilities\": \"CrossResourceGroupResourceMove, CrossSubscriptionResourceMove\"\r\n    },\r\n    {\r\n      \"resourceType\": \"dnsOperationResults\",\r\n      \"locations\": [\r\n        \"global\"\r\n      ],\r\n      \"apiVersions\": [\r\n        \"2018-05-01\",\r\n        \"2018-03-01-preview\",\r\n        \"2017-10-01\",\r\n        \"2017-09-15-preview\",\r\n        \"2017-09-01\",\r\n        \"2016-04-01\"\r\n      ]\r\n    },\r\n    {\r\n      \"resourceType\": \"dnsOperationStatuses\",\r\n      \"locations\": [\r\n        \"global\"\r\n      ],\r\n      \"apiVersions\": [\r\n        \"2018-05-01\",\r\n        \"2018-03-01-preview\",\r\n        \"2017-10-01\",\r\n        \"2017-09-15-preview\",\r\n        \"2017-09-01\",\r\n        \"2016-04-01\"\r\n      ]\r\n    },\r\n    {\r\n      \"resourceType\": \"getDnsResourceReference\",\r\n      \"locations\": [\r\n        \"global\"\r\n      ],\r\n      \"apiVersions\": [\r\n        \"2018-05-01\"\r\n      ]\r\n    },\r\n    {\r\n      \"resourceType\": \"internalNotify\",\r\n      \"locations\": [\r\n        \"global\"\r\n      ],\r\n      \"apiVersions\": [\r\n        \"2018-05-01\"\r\n      ]\r\n    },\r\n    {\r\n      \"resourceType\": \"dnszones/A\",\r\n      \"locations\": [\r\n        \"global\"\r\n      ],\r\n      \"apiVersions\": [\r\n        \"2018-05-01\",\r\n        \"2018-03-01-preview\",\r\n        \"2017-10-01\",\r\n        \"2017-09-15-preview\",\r\n        \"2017-09-01\",\r\n        \"2016-04-01\",\r\n        \"2015-05-04-preview\"\r\n      ]\r\n    },\r\n    {\r\n      \"resourceType\": \"dnszones/AAAA\",\r\n      \"locations\": [\r\n        \"global\"\r\n      ],\r\n      \"apiVersions\": [\r\n        \"2018-05-01\",\r\n        \"2018-03-01-preview\",\r\n        \"2017-10-01\",\r\n        \"2017-09-15-preview\",\r\n        \"2017-09-01\",\r\n        \"2016-04-01\",\r\n        \"2015-05-04-preview\"\r\n      ]\r\n    },\r\n    {\r\n      \"resourceType\": \"dnszones/CNAME\",\r\n      \"locations\": [\r\n        \"global\"\r\n      ],\r\n      \"apiVersions\": [\r\n        \"2018-05-01\",\r\n        \"2018-03-01-preview\",\r\n        \"2017-10-01\",\r\n        \"2017-09-15-preview\",\r\n        \"2017-09-01\",\r\n        \"2016-04-01\",\r\n        \"2015-05-04-preview\"\r\n      ]\r\n    },\r\n    {\r\n      \"resourceType\": \"dnszones/PTR\",\r\n      \"locations\": [\r\n        \"global\"\r\n      ],\r\n      \"apiVersions\": [\r\n        \"2018-05-01\",\r\n        \"2018-03-01-preview\",\r\n        \"2017-10-01\",\r\n        \"2017-09-15-preview\",\r\n        \"2017-09-01\",\r\n        \"2016-04-01\",\r\n        \"2015-05-04-preview\"\r\n      ]\r\n    },\r\n    {\r\n      \"resourceType\": \"dnszones/MX\",\r\n      \"locations\": [\r\n        \"global\"\r\n      ],\r\n      \"apiVersions\": [\r\n        \"2018-05-01\",\r\n        \"2018-03-01-preview\",\r\n        \"2017-10-01\",\r\n        \"2017-09-15-preview\",\r\n        \"2017-09-01\",\r\n        \"2016-04-01\",\r\n        \"2015-05-04-preview\"\r\n      ]\r\n    },\r\n    {\r\n      \"resourceType\": \"dnszones/TXT\",\r\n      \"locations\": [\r\n        \"global\"\r\n      ],\r\n      \"apiVersions\": [\r\n        \"2018-05-01\",\r\n        \"2018-03-01-preview\",\r\n        \"2017-10-01\",\r\n        \"2017-09-15-preview\",\r\n        \"2017-09-01\",\r\n        \"2016-04-01\",\r\n        \"2015-05-04-preview\"\r\n      ]\r\n    },\r\n    {\r\n      \"resourceType\": \"dnszones/SRV\",\r\n      \"locations\": [\r\n        \"global\"\r\n      ],\r\n      \"apiVersions\": [\r\n        \"2018-05-01\",\r\n        \"2018-03-01-preview\",\r\n        \"2017-10-01\",\r\n        \"2017-09-15-preview\",\r\n        \"2017-09-01\",\r\n        \"2016-04-01\",\r\n        \"2015-05-04-preview\"\r\n      ]\r\n    },\r\n    {\r\n      \"resourceType\": \"dnszones/SOA\",\r\n      \"locations\": [\r\n        \"global\"\r\n      ],\r\n      \"apiVersions\": [\r\n        \"2018-05-01\",\r\n        \"2018-03-01-preview\",\r\n        \"2017-10-01\",\r\n        \"2017-09-15-preview\",\r\n        \"2017-09-01\",\r\n        \"2016-04-01\",\r\n        \"2015-05-04-preview\"\r\n      ]\r\n    },\r\n    {\r\n      \"resourceType\": \"dnszones/NS\",\r\n      \"locations\": [\r\n        \"global\"\r\n      ],\r\n      \"apiVersions\": [\r\n        \"2018-05-01\",\r\n        \"2018-03-01-preview\",\r\n        \"2017-10-01\",\r\n        \"2017-09-15-preview\",\r\n        \"2017-09-01\",\r\n        \"2016-04-01\",\r\n        \"2015-05-04-preview\"\r\n      ]\r\n    },\r\n    {\r\n      \"resourceType\": \"dnszones/CAA\",\r\n      \"locations\": [\r\n        \"global\"\r\n      ],\r\n      \"apiVersions\": [\r\n        \"2018-05-01\",\r\n        \"2018-03-01-preview\",\r\n        \"2017-10-01\",\r\n        \"2017-09-15-preview\",\r\n        \"2017-09-01\"\r\n      ]\r\n    },\r\n    {\r\n      \"resourceType\": \"dnszones/recordsets\",\r\n      \"locations\": [\r\n        \"global\"\r\n      ],\r\n      \"apiVersions\": [\r\n        \"2018-05-01\",\r\n        \"2018-03-01-preview\",\r\n        \"2017-10-01\",\r\n        \"2017-09-15-preview\",\r\n        \"2017-09-01\",\r\n        \"2016-04-01\",\r\n        \"2015-05-04-preview\"\r\n      ]\r\n    },\r\n    {\r\n      \"resourceType\": \"dnszones/all\",\r\n      \"locations\": [\r\n        \"global\"\r\n      ],\r\n      \"apiVersions\": [\r\n        \"2018-05-01\",\r\n        \"2018-03-01-preview\",\r\n        \"2017-10-01\",\r\n        \"2017-09-15-preview\",\r\n        \"2017-09-01\",\r\n        \"2016-04-01\",\r\n        \"2015-05-04-preview\"\r\n      ]\r\n    },\r\n    {\r\n      \"resourceType\": \"trafficmanagerprofiles\",\r\n      \"locations\": [\r\n        \"global\"\r\n      ],\r\n      \"apiVersions\": [\r\n        \"2018-04-01\",\r\n        \"2018-03-01\",\r\n        \"2018-02-01\",\r\n        \"2017-05-01\",\r\n        \"2017-03-01\",\r\n        \"2015-11-01\",\r\n        \"2015-04-28-preview\"\r\n      ],\r\n      \"capabilities\": \"CrossResourceGroupResourceMove, CrossSubscriptionResourceMove\"\r\n    },\r\n    {\r\n      \"resourceType\": \"trafficmanagerprofiles/heatMaps\",\r\n      \"locations\": [\r\n        \"global\"\r\n      ],\r\n      \"apiVersions\": [\r\n        \"2018-04-01\",\r\n        \"2018-03-01\",\r\n        \"2018-02-01\",\r\n        \"2017-09-01-preview\"\r\n      ]\r\n    },\r\n    {\r\n      \"resourceType\": \"checkTrafficManagerNameAvailability\",\r\n      \"locations\": [\r\n        \"global\"\r\n      ],\r\n      \"apiVersions\": [\r\n        \"2018-04-01\",\r\n        \"2018-03-01\",\r\n        \"2018-02-01\",\r\n        \"2017-05-01\",\r\n        \"2017-03-01\",\r\n        \"2015-11-01\",\r\n        \"2015-04-28-preview\"\r\n      ]\r\n    },\r\n    {\r\n      \"resourceType\": \"trafficManagerUserMetricsKeys\",\r\n      \"locations\": [\r\n        \"global\"\r\n      ],\r\n      \"apiVersions\": [\r\n        \"2018-04-01\",\r\n        \"2017-09-01-preview\"\r\n      ]\r\n    },\r\n    {\r\n      \"resourceType\": \"trafficManagerGeographicHierarchies\",\r\n      \"locations\": [\r\n        \"global\"\r\n      ],\r\n      \"apiVersions\": [\r\n        \"2018-04-01\",\r\n        \"2018-03-01\",\r\n        \"2018-02-01\",\r\n        \"2017-05-01\",\r\n        \"2017-03-01\"\r\n      ]\r\n    },\r\n    {\r\n      \"resourceType\": \"expressRouteCircuits\",\r\n      \"locations\": [\r\n        \"West US\",\r\n        \"East US\",\r\n        \"North Europe\",\r\n        \"West Europe\",\r\n        \"East Asia\",\r\n        \"Southeast Asia\",\r\n        \"North Central US\",\r\n        \"South Central US\",\r\n        \"Central US\",\r\n        \"East US 2\",\r\n        \"Japan East\",\r\n        \"Japan West\",\r\n        \"Brazil South\",\r\n        \"Australia East\",\r\n        \"Australia Southeast\",\r\n        \"Central India\",\r\n        \"South India\",\r\n        \"West India\",\r\n        \"Canada Central\",\r\n        \"Canada East\",\r\n        \"West Central US\",\r\n        \"West US 2\",\r\n        \"UK West\",\r\n        \"UK South\",\r\n        \"Korea Central\",\r\n        \"Korea South\",\r\n        \"France Central\",\r\n        \"France South\",\r\n        \"Australia Central\",\r\n        \"Australia Central 2\"\r\n      ],\r\n      \"apiVersions\": [\r\n        \"2018-08-01\",\r\n        \"2018-07-01\",\r\n        \"2018-06-01\",\r\n        \"2018-05-01\",\r\n        \"2018-04-01\",\r\n        \"2018-03-01\",\r\n        \"2018-02-01\",\r\n        \"2018-01-01\",\r\n        \"2017-11-01\",\r\n        \"2017-10-01\",\r\n        \"2017-09-01\",\r\n        \"2017-08-01\",\r\n        \"2017-06-01\",\r\n        \"2017-04-01\",\r\n        \"2017-03-01\",\r\n        \"2016-12-01\",\r\n        \"2016-11-01\",\r\n        \"2016-10-01\",\r\n        \"2016-09-01\",\r\n        \"2016-08-01\",\r\n        \"2016-07-01\",\r\n        \"2016-06-01\",\r\n        \"2016-03-30\",\r\n        \"2015-06-15\",\r\n        \"2015-05-01-preview\",\r\n        \"2014-12-01-preview\"\r\n      ],\r\n      \"capabilities\": \"None\"\r\n    },\r\n    {\r\n      \"resourceType\": \"expressRouteServiceProviders\",\r\n      \"locations\": [],\r\n      \"apiVersions\": [\r\n        \"2018-08-01\",\r\n        \"2018-07-01\",\r\n        \"2018-06-01\",\r\n        \"2018-05-01\",\r\n        \"2018-04-01\",\r\n        \"2018-03-01\",\r\n        \"2018-02-01\",\r\n        \"2018-01-01\",\r\n        \"2017-11-01\",\r\n        \"2017-10-01\",\r\n        \"2017-09-01\",\r\n        \"2017-08-01\",\r\n        \"2017-06-01\",\r\n        \"2017-04-01\",\r\n        \"2017-03-01\",\r\n        \"2016-12-01\",\r\n        \"2016-11-01\",\r\n        \"2016-10-01\",\r\n        \"2016-09-01\",\r\n        \"2016-08-01\",\r\n        \"2016-07-01\",\r\n        \"2016-06-01\",\r\n        \"2016-03-30\",\r\n        \"2015-06-15\",\r\n        \"2015-05-01-preview\",\r\n        \"2014-12-01-preview\"\r\n      ]\r\n    },\r\n    {\r\n      \"resourceType\": \"applicationGatewayAvailableWafRuleSets\",\r\n      \"locations\": [],\r\n      \"apiVersions\": [\r\n        \"2018-08-01\",\r\n        \"2018-07-01\",\r\n        \"2018-06-01\",\r\n        \"2018-05-01\",\r\n        \"2018-04-01\",\r\n        \"2018-03-01\",\r\n        \"2018-02-01\",\r\n        \"2018-01-01\",\r\n        \"2017-11-01\",\r\n        \"2017-10-01\",\r\n        \"2017-09-01\",\r\n        \"2017-08-01\",\r\n        \"2017-06-01\",\r\n        \"2017-04-01\",\r\n        \"2017-03-01\"\r\n      ]\r\n    },\r\n    {\r\n      \"resourceType\": \"applicationGatewayAvailableSslOptions\",\r\n      \"locations\": [],\r\n      \"apiVersions\": [\r\n        \"2018-08-01\",\r\n        \"2018-07-01\",\r\n        \"2018-06-01\",\r\n        \"2018-05-01\",\r\n        \"2018-04-01\",\r\n        \"2018-03-01\",\r\n        \"2018-02-01\",\r\n        \"2018-01-01\",\r\n        \"2017-11-01\",\r\n        \"2017-10-01\",\r\n        \"2017-09-01\",\r\n        \"2017-08-01\",\r\n        \"2017-06-01\"\r\n      ]\r\n    },\r\n    {\r\n      \"resourceType\": \"routeFilters\",\r\n      \"locations\": [\r\n        \"West US\",\r\n        \"East US\",\r\n        \"North Europe\",\r\n        \"West Europe\",\r\n        \"East Asia\",\r\n        \"Southeast Asia\",\r\n        \"North Central US\",\r\n        \"South Central US\",\r\n        \"Central US\",\r\n        \"East US 2\",\r\n        \"Japan East\",\r\n        \"Japan West\",\r\n        \"Brazil South\",\r\n        \"Australia East\",\r\n        \"Australia Southeast\",\r\n        \"Central India\",\r\n        \"South India\",\r\n        \"West India\",\r\n        \"Canada Central\",\r\n        \"Canada East\",\r\n        \"West Central US\",\r\n        \"West US 2\",\r\n        \"UK West\",\r\n        \"UK South\",\r\n        \"Korea Central\",\r\n        \"Korea South\",\r\n        \"France Central\",\r\n        \"France South\",\r\n        \"Australia Central\",\r\n        \"Australia Central 2\"\r\n      ],\r\n      \"apiVersions\": [\r\n        \"2018-08-01\",\r\n        \"2018-07-01\",\r\n        \"2018-06-01\",\r\n        \"2018-05-01\",\r\n        \"2018-04-01\",\r\n        \"2018-03-01\",\r\n        \"2018-02-01\",\r\n        \"2018-01-01\",\r\n        \"2017-11-01\",\r\n        \"2017-10-01\",\r\n        \"2017-09-01\",\r\n        \"2017-08-01\",\r\n        \"2017-06-01\",\r\n        \"2017-04-01\",\r\n        \"2017-03-01\",\r\n        \"2016-12-01\"\r\n      ],\r\n      \"capabilities\": \"None\"\r\n    },\r\n    {\r\n      \"resourceType\": \"bgpServiceCommunities\",\r\n      \"locations\": [],\r\n      \"apiVersions\": [\r\n        \"2018-08-01\",\r\n        \"2018-07-01\",\r\n        \"2018-06-01\",\r\n        \"2018-05-01\",\r\n        \"2018-04-01\",\r\n        \"2018-03-01\",\r\n        \"2018-02-01\",\r\n        \"2018-01-01\",\r\n        \"2017-11-01\",\r\n        \"2017-10-01\",\r\n        \"2017-09-01\",\r\n        \"2017-08-01\",\r\n        \"2017-06-01\",\r\n        \"2017-04-01\",\r\n        \"2017-03-01\",\r\n        \"2016-12-01\"\r\n      ]\r\n    },\r\n    {\r\n      \"resourceType\": \"expressRoutePortsLocations\",\r\n      \"locations\": [],\r\n      \"apiVersions\": [\r\n        \"2018-08-01\"\r\n      ]\r\n    },\r\n    {\r\n      \"resourceType\": \"expressRoutePorts\",\r\n      \"locations\": [\r\n        \"West US\",\r\n        \"East US\",\r\n        \"North Europe\",\r\n        \"West Europe\",\r\n        \"East Asia\",\r\n        \"Southeast Asia\",\r\n        \"North Central US\",\r\n        \"South Central US\",\r\n        \"Central US\",\r\n        \"East US 2\",\r\n        \"Japan East\",\r\n        \"Japan West\",\r\n        \"Brazil South\",\r\n        \"Australia East\",\r\n        \"Australia Southeast\",\r\n        \"Central India\",\r\n        \"South India\",\r\n        \"West India\",\r\n        \"Canada Central\",\r\n        \"Canada East\",\r\n        \"West Central US\",\r\n        \"West US 2\",\r\n        \"UK West\",\r\n        \"UK South\",\r\n        \"Korea Central\",\r\n        \"Korea South\",\r\n        \"France Central\",\r\n        \"France South\",\r\n        \"Australia Central\",\r\n        \"Australia Central 2\"\r\n      ],\r\n      \"apiVersions\": [\r\n        \"2018-08-01\",\r\n        \"2018-07-01\"\r\n      ],\r\n      \"capabilities\": \"None\"\r\n    },\r\n    {\r\n      \"resourceType\": \"azureFirewalls\",\r\n      \"locations\": [\r\n        \"West US\",\r\n        \"East US\",\r\n        \"North Europe\",\r\n        \"West Europe\",\r\n        \"East Asia\",\r\n        \"Southeast Asia\",\r\n        \"North Central US\",\r\n        \"South Central US\",\r\n        \"Central US\",\r\n        \"East US 2\",\r\n        \"Brazil South\",\r\n        \"Australia East\",\r\n        \"Australia Southeast\",\r\n        \"Central India\",\r\n        \"South India\",\r\n        \"West India\",\r\n        \"Canada Central\",\r\n        \"Canada East\",\r\n        \"West Central US\",\r\n        \"West US 2\",\r\n        \"UK West\",\r\n        \"UK South\",\r\n        \"France Central\",\r\n        \"France South\",\r\n        \"Australia Central\",\r\n        \"Australia Central 2\"\r\n      ],\r\n      \"apiVersions\": [\r\n        \"2018-08-01\",\r\n        \"2018-07-01\",\r\n        \"2018-06-01\",\r\n        \"2018-05-01\",\r\n        \"2018-04-01\"\r\n      ],\r\n      \"capabilities\": \"CrossResourceGroupResourceMove, CrossSubscriptionResourceMove\"\r\n    },\r\n    {\r\n      \"resourceType\": \"azureFirewallFqdnTags\",\r\n      \"locations\": [],\r\n      \"apiVersions\": [\r\n        \"2018-08-01\"\r\n      ]\r\n    },\r\n    {\r\n      \"resourceType\": \"virtualNetworkTaps\",\r\n      \"locations\": [\r\n        \"West US\",\r\n        \"East US\",\r\n        \"North Europe\",\r\n        \"West Europe\",\r\n        \"East Asia\",\r\n        \"Southeast Asia\",\r\n        \"North Central US\",\r\n        \"South Central US\",\r\n        \"Central US\",\r\n        \"East US 2\",\r\n        \"Japan East\",\r\n        \"Japan West\",\r\n        \"Brazil South\",\r\n        \"Australia East\",\r\n        \"Australia Southeast\",\r\n        \"Central India\",\r\n        \"South India\",\r\n        \"West India\",\r\n        \"Canada Central\",\r\n        \"Canada East\",\r\n        \"West Central US\",\r\n        \"West US 2\",\r\n        \"UK West\",\r\n        \"UK South\",\r\n        \"Korea Central\",\r\n        \"Korea South\",\r\n        \"France Central\",\r\n        \"France South\",\r\n        \"Australia Central\",\r\n        \"Australia Central 2\"\r\n      ],\r\n      \"apiVersions\": [\r\n        \"2018-08-01\"\r\n      ],\r\n      \"capabilities\": \"None\"\r\n    },\r\n    {\r\n      \"resourceType\": \"ddosProtectionPlans\",\r\n      \"locations\": [\r\n        \"West US\",\r\n        \"East US\",\r\n        \"North Europe\",\r\n        \"West Europe\",\r\n        \"East Asia\",\r\n        \"Southeast Asia\",\r\n        \"North Central US\",\r\n        \"South Central US\",\r\n        \"Central US\",\r\n        \"East US 2\",\r\n        \"Japan East\",\r\n        \"Japan West\",\r\n        \"Brazil South\",\r\n        \"Australia East\",\r\n        \"Australia Southeast\",\r\n        \"Central India\",\r\n        \"South India\",\r\n        \"West India\",\r\n        \"Canada Central\",\r\n        \"Canada East\",\r\n        \"West Central US\",\r\n        \"West US 2\",\r\n        \"UK West\",\r\n        \"UK South\",\r\n        \"Korea Central\",\r\n        \"Korea South\",\r\n        \"France Central\",\r\n        \"France South\",\r\n        \"Australia Central\",\r\n        \"Australia Central 2\"\r\n      ],\r\n      \"apiVersions\": [\r\n        \"2018-08-01\",\r\n        \"2018-07-01\",\r\n        \"2018-06-01\",\r\n        \"2018-05-01\",\r\n        \"2018-04-01\",\r\n        \"2018-03-01\",\r\n        \"2018-02-01\"\r\n      ],\r\n      \"capabilities\": \"None\"\r\n    },\r\n    {\r\n      \"resourceType\": \"networkProfiles\",\r\n      \"locations\": [\r\n        \"West US\",\r\n        \"East US\",\r\n        \"North Europe\",\r\n        \"West Europe\",\r\n        \"East Asia\",\r\n        \"Southeast Asia\",\r\n        \"North Central US\",\r\n        \"South Central US\",\r\n        \"Central US\",\r\n        \"East US 2\",\r\n        \"Japan East\",\r\n        \"Japan West\",\r\n        \"Brazil South\",\r\n        \"Australia East\",\r\n        \"Australia Southeast\",\r\n        \"Central India\",\r\n        \"South India\",\r\n        \"West India\",\r\n        \"Canada Central\",\r\n        \"Canada East\",\r\n        \"West Central US\",\r\n        \"West US 2\",\r\n        \"UK West\",\r\n        \"UK South\",\r\n        \"Korea Central\",\r\n        \"Korea South\",\r\n        \"France Central\",\r\n        \"France South\",\r\n        \"Australia Central\",\r\n        \"Australia Central 2\"\r\n      ],\r\n      \"apiVersions\": [\r\n        \"2018-08-01\",\r\n        \"2018-07-01\",\r\n        \"2018-06-01\",\r\n        \"2018-05-01\"\r\n      ],\r\n      \"capabilities\": \"None\"\r\n    },\r\n    {\r\n      \"resourceType\": \"checkFrontdoorNameAvailability\",\r\n      \"locations\": [\r\n        \"global\",\r\n        \"Central US\",\r\n        \"East US\",\r\n        \"East US 2\",\r\n        \"North Central US\",\r\n        \"South Central US\",\r\n        \"West US\",\r\n        \"North Europe\",\r\n        \"West Europe\",\r\n        \"East Asia\",\r\n        \"Southeast Asia\",\r\n        \"Japan East\",\r\n        \"Japan West\",\r\n        \"Brazil South\",\r\n        \"Australia East\",\r\n        \"Australia Southeast\"\r\n      ],\r\n      \"apiVersions\": [\r\n        \"2018-08-01\"\r\n      ]\r\n    },\r\n    {\r\n      \"resourceType\": \"locations/bareMetalTenants\",\r\n      \"locations\": [\r\n        \"West Central US\"\r\n      ],\r\n      \"apiVersions\": [\r\n        \"2018-08-01\",\r\n        \"2018-07-01\"\r\n      ]\r\n    },\r\n    {\r\n      \"resourceType\": \"secureGateways\",\r\n      \"locations\": [\r\n        \"West US\",\r\n        \"East US\",\r\n        \"North Europe\",\r\n        \"West Europe\",\r\n        \"North Central US\",\r\n        \"South Central US\",\r\n        \"Central US\",\r\n        \"East US 2\",\r\n        \"West Central US\",\r\n        \"West US 2\",\r\n        \"UK West\",\r\n        \"UK South\",\r\n        \"Central US EUAP\",\r\n        \"East US 2 EUAP\"\r\n      ],\r\n      \"apiVersions\": [\r\n        \"2018-08-01\",\r\n        \"2018-07-01\",\r\n        \"2018-06-01\",\r\n        \"2018-05-01\",\r\n        \"2018-04-01\",\r\n        \"2018-03-01\",\r\n        \"2018-02-01\",\r\n        \"2018-01-01\"\r\n      ],\r\n      \"capabilities\": \"CrossResourceGroupResourceMove, CrossSubscriptionResourceMove\"\r\n    }\r\n  ],\r\n  \"registrationState\": \"Registered\"\r\n}",
      "ResponseHeaders": {
        "Content-Length": [
          "35728"
        ],
        "Content-Type": [
          "application/json; charset=utf-8"
        ],
        "Expires": [
          "-1"
        ],
        "Pragma": [
          "no-cache"
        ],
        "x-ms-ratelimit-remaining-subscription-reads": [
          "11999"
        ],
        "x-ms-request-id": [
          "b5ac3fa2-9ad5-4673-b490-2d210efe3b56"
        ],
        "x-ms-correlation-request-id": [
          "b5ac3fa2-9ad5-4673-b490-2d210efe3b56"
        ],
        "x-ms-routing-request-id": [
          "BRAZILUS:20180908T125300Z:b5ac3fa2-9ad5-4673-b490-2d210efe3b56"
        ],
        "Strict-Transport-Security": [
          "max-age=31536000; includeSubDomains"
        ],
        "X-Content-Type-Options": [
          "nosniff"
        ],
        "Cache-Control": [
          "no-cache"
        ],
        "Date": [
          "Sat, 08 Sep 2018 12:53:00 GMT"
        ]
      },
      "StatusCode": 200
    },
    {
      "RequestUri": "/subscriptions/d2ad5196-2292-4080-b209-ce4399b0a807/resourcegroups/ps1598?api-version=2016-09-01",
      "EncodedRequestUri": "L3N1YnNjcmlwdGlvbnMvZDJhZDUxOTYtMjI5Mi00MDgwLWIyMDktY2U0Mzk5YjBhODA3L3Jlc291cmNlZ3JvdXBzL3BzMTU5OD9hcGktdmVyc2lvbj0yMDE2LTA5LTAx",
=======
      "RequestUri": "/subscriptions/947d47b4-7883-4bb9-9d85-c5e8e2f572ce/resourcegroups/ps7634?api-version=2016-09-01",
      "EncodedRequestUri": "L3N1YnNjcmlwdGlvbnMvOTQ3ZDQ3YjQtNzg4My00YmI5LTlkODUtYzVlOGUyZjU3MmNlL3Jlc291cmNlZ3JvdXBzL3BzNzYzND9hcGktdmVyc2lvbj0yMDE2LTA5LTAx",
>>>>>>> f160aee6
      "RequestMethod": "PUT",
      "RequestBody": "{\r\n  \"location\": \"westcentralus\"\r\n}",
      "RequestHeaders": {
        "Content-Type": [
          "application/json; charset=utf-8"
        ],
        "Content-Length": [
          "35"
        ],
        "x-ms-client-request-id": [
<<<<<<< HEAD
          "7dacba10-4075-4edf-af94-5c851b738ed7"
=======
          "7bc61161-dd9e-4074-8440-2f70450b6165"
>>>>>>> f160aee6
        ],
        "accept-language": [
          "en-US"
        ],
        "User-Agent": [
          "FxVersion/4.7.3132.0",
          "OSName/Windows10Enterprise",
          "OSVersion/6.3.17134",
          "Microsoft.Azure.Management.Internal.Resources.ResourceManagementClient/4.1.0"
        ]
      },
<<<<<<< HEAD
      "ResponseBody": "{\r\n  \"id\": \"/subscriptions/d2ad5196-2292-4080-b209-ce4399b0a807/resourceGroups/ps1598\",\r\n  \"name\": \"ps1598\",\r\n  \"location\": \"westus\",\r\n  \"properties\": {\r\n    \"provisioningState\": \"Succeeded\"\r\n  }\r\n}",
=======
      "ResponseBody": "{\r\n  \"id\": \"/subscriptions/947d47b4-7883-4bb9-9d85-c5e8e2f572ce/resourceGroups/ps7634\",\r\n  \"name\": \"ps7634\",\r\n  \"location\": \"westcentralus\",\r\n  \"properties\": {\r\n    \"provisioningState\": \"Succeeded\"\r\n  }\r\n}",
>>>>>>> f160aee6
      "ResponseHeaders": {
        "Content-Length": [
          "172"
        ],
        "Content-Type": [
          "application/json; charset=utf-8"
        ],
        "Expires": [
          "-1"
        ],
        "Pragma": [
          "no-cache"
        ],
        "x-ms-ratelimit-remaining-subscription-writes": [
<<<<<<< HEAD
          "1199"
        ],
        "x-ms-request-id": [
          "5ca4e58c-ad52-4a68-b1dc-9cd1560cca24"
        ],
        "x-ms-correlation-request-id": [
          "5ca4e58c-ad52-4a68-b1dc-9cd1560cca24"
        ],
        "x-ms-routing-request-id": [
          "BRAZILUS:20180908T125301Z:5ca4e58c-ad52-4a68-b1dc-9cd1560cca24"
=======
          "1190"
        ],
        "x-ms-request-id": [
          "ff35c98b-5a7c-4667-9f62-406032bd0697"
        ],
        "x-ms-correlation-request-id": [
          "ff35c98b-5a7c-4667-9f62-406032bd0697"
        ],
        "x-ms-routing-request-id": [
          "BRAZILUS:20180907T102416Z:ff35c98b-5a7c-4667-9f62-406032bd0697"
>>>>>>> f160aee6
        ],
        "Strict-Transport-Security": [
          "max-age=31536000; includeSubDomains"
        ],
        "X-Content-Type-Options": [
          "nosniff"
        ],
        "Cache-Control": [
          "no-cache"
        ],
        "Date": [
<<<<<<< HEAD
          "Sat, 08 Sep 2018 12:53:01 GMT"
=======
          "Fri, 07 Sep 2018 10:24:15 GMT"
>>>>>>> f160aee6
        ]
      },
      "StatusCode": 201
    },
    {
<<<<<<< HEAD
      "RequestUri": "/subscriptions/d2ad5196-2292-4080-b209-ce4399b0a807/resourceGroups/ps1598/providers/Microsoft.Network/networkSecurityGroups/ps8878?api-version=2018-08-01",
      "EncodedRequestUri": "L3N1YnNjcmlwdGlvbnMvZDJhZDUxOTYtMjI5Mi00MDgwLWIyMDktY2U0Mzk5YjBhODA3L3Jlc291cmNlR3JvdXBzL3BzMTU5OC9wcm92aWRlcnMvTWljcm9zb2Z0Lk5ldHdvcmsvbmV0d29ya1NlY3VyaXR5R3JvdXBzL3BzODg3OD9hcGktdmVyc2lvbj0yMDE4LTA4LTAx",
=======
      "RequestUri": "/subscriptions/947d47b4-7883-4bb9-9d85-c5e8e2f572ce/resourceGroups/ps7634/providers/Microsoft.Network/networkSecurityGroups/ps4529?api-version=2018-08-01",
      "EncodedRequestUri": "L3N1YnNjcmlwdGlvbnMvOTQ3ZDQ3YjQtNzg4My00YmI5LTlkODUtYzVlOGUyZjU3MmNlL3Jlc291cmNlR3JvdXBzL3BzNzYzNC9wcm92aWRlcnMvTWljcm9zb2Z0Lk5ldHdvcmsvbmV0d29ya1NlY3VyaXR5R3JvdXBzL3BzNDUyOT9hcGktdmVyc2lvbj0yMDE4LTA4LTAx",
>>>>>>> f160aee6
      "RequestMethod": "GET",
      "RequestBody": "",
      "RequestHeaders": {
        "x-ms-client-request-id": [
<<<<<<< HEAD
          "91ba02bf-230d-41c7-a220-ffc9c0d93480"
=======
          "bf6a5ceb-271d-4159-86e5-6e67c9292b93"
>>>>>>> f160aee6
        ],
        "accept-language": [
          "en-US"
        ],
        "User-Agent": [
          "FxVersion/4.7.3132.0",
          "OSName/Windows10Enterprise",
          "OSVersion/6.3.17134",
          "Microsoft.Azure.Management.Network.NetworkManagementClient/19.3.0.0"
        ]
      },
<<<<<<< HEAD
      "ResponseBody": "{\r\n  \"error\": {\r\n    \"code\": \"ResourceNotFound\",\r\n    \"message\": \"The Resource 'Microsoft.Network/networkSecurityGroups/ps8878' under resource group 'ps1598' was not found.\"\r\n  }\r\n}",
=======
      "ResponseBody": "{\r\n  \"error\": {\r\n    \"code\": \"ResourceNotFound\",\r\n    \"message\": \"The Resource 'Microsoft.Network/networkSecurityGroups/ps4529' under resource group 'ps7634' was not found.\"\r\n  }\r\n}",
>>>>>>> f160aee6
      "ResponseHeaders": {
        "Content-Length": [
          "156"
        ],
        "Content-Type": [
          "application/json; charset=utf-8"
        ],
        "Expires": [
          "-1"
        ],
        "Pragma": [
          "no-cache"
        ],
        "x-ms-failure-cause": [
          "gateway"
        ],
        "x-ms-request-id": [
<<<<<<< HEAD
          "de55f236-60c0-4490-bc1a-b6376f65855a"
        ],
        "x-ms-correlation-request-id": [
          "de55f236-60c0-4490-bc1a-b6376f65855a"
        ],
        "x-ms-routing-request-id": [
          "BRAZILUS:20180908T125301Z:de55f236-60c0-4490-bc1a-b6376f65855a"
=======
          "0418c7a1-04d5-43b8-82e5-aeae5295cdd8"
        ],
        "x-ms-correlation-request-id": [
          "0418c7a1-04d5-43b8-82e5-aeae5295cdd8"
        ],
        "x-ms-routing-request-id": [
          "BRAZILUS:20180907T102417Z:0418c7a1-04d5-43b8-82e5-aeae5295cdd8"
>>>>>>> f160aee6
        ],
        "Strict-Transport-Security": [
          "max-age=31536000; includeSubDomains"
        ],
        "X-Content-Type-Options": [
          "nosniff"
        ],
        "Cache-Control": [
          "no-cache"
        ],
        "Date": [
<<<<<<< HEAD
          "Sat, 08 Sep 2018 12:53:01 GMT"
=======
          "Fri, 07 Sep 2018 10:24:17 GMT"
>>>>>>> f160aee6
        ]
      },
      "StatusCode": 404
    },
    {
<<<<<<< HEAD
      "RequestUri": "/subscriptions/d2ad5196-2292-4080-b209-ce4399b0a807/resourceGroups/ps1598/providers/Microsoft.Network/networkSecurityGroups/ps8878?api-version=2018-08-01",
      "EncodedRequestUri": "L3N1YnNjcmlwdGlvbnMvZDJhZDUxOTYtMjI5Mi00MDgwLWIyMDktY2U0Mzk5YjBhODA3L3Jlc291cmNlR3JvdXBzL3BzMTU5OC9wcm92aWRlcnMvTWljcm9zb2Z0Lk5ldHdvcmsvbmV0d29ya1NlY3VyaXR5R3JvdXBzL3BzODg3OD9hcGktdmVyc2lvbj0yMDE4LTA4LTAx",
=======
      "RequestUri": "/subscriptions/947d47b4-7883-4bb9-9d85-c5e8e2f572ce/resourceGroups/ps7634/providers/Microsoft.Network/networkSecurityGroups/ps4529?api-version=2018-08-01",
      "EncodedRequestUri": "L3N1YnNjcmlwdGlvbnMvOTQ3ZDQ3YjQtNzg4My00YmI5LTlkODUtYzVlOGUyZjU3MmNlL3Jlc291cmNlR3JvdXBzL3BzNzYzNC9wcm92aWRlcnMvTWljcm9zb2Z0Lk5ldHdvcmsvbmV0d29ya1NlY3VyaXR5R3JvdXBzL3BzNDUyOT9hcGktdmVyc2lvbj0yMDE4LTA4LTAx",
>>>>>>> f160aee6
      "RequestMethod": "GET",
      "RequestBody": "",
      "RequestHeaders": {
        "User-Agent": [
          "FxVersion/4.7.3132.0",
          "OSName/Windows10Enterprise",
          "OSVersion/6.3.17134",
          "Microsoft.Azure.Management.Network.NetworkManagementClient/19.3.0.0"
        ]
      },
<<<<<<< HEAD
      "ResponseBody": "{\r\n  \"name\": \"ps8878\",\r\n  \"id\": \"/subscriptions/d2ad5196-2292-4080-b209-ce4399b0a807/resourceGroups/ps1598/providers/Microsoft.Network/networkSecurityGroups/ps8878\",\r\n  \"etag\": \"W/\\\"6f5559cc-97e9-4314-82ac-6318d0bee3a7\\\"\",\r\n  \"type\": \"Microsoft.Network/networkSecurityGroups\",\r\n  \"location\": \"westus\",\r\n  \"properties\": {\r\n    \"provisioningState\": \"Succeeded\",\r\n    \"resourceGuid\": \"3da292f1-7604-45d6-ac8d-4da49e4cd895\",\r\n    \"securityRules\": [\r\n      {\r\n        \"name\": \"ps1830\",\r\n        \"id\": \"/subscriptions/d2ad5196-2292-4080-b209-ce4399b0a807/resourceGroups/ps1598/providers/Microsoft.Network/networkSecurityGroups/ps8878/securityRules/ps1830\",\r\n        \"etag\": \"W/\\\"6f5559cc-97e9-4314-82ac-6318d0bee3a7\\\"\",\r\n        \"type\": \"Microsoft.Network/networkSecurityGroups/securityRules\",\r\n        \"properties\": {\r\n          \"provisioningState\": \"Succeeded\",\r\n          \"description\": \"desciption\",\r\n          \"protocol\": \"Tcp\",\r\n          \"access\": \"Allow\",\r\n          \"priority\": 123,\r\n          \"direction\": \"Inbound\",\r\n          \"sourcePortRanges\": [\r\n            \"23-45\",\r\n            \"80-90\"\r\n          ],\r\n          \"destinationPortRanges\": [\r\n            \"46-56\",\r\n            \"70-80\"\r\n          ],\r\n          \"sourceAddressPrefixes\": [\r\n            \"10.10.20.0/24\",\r\n            \"192.168.0.0/24\"\r\n          ],\r\n          \"destinationAddressPrefixes\": [\r\n            \"10.10.30.0/24\",\r\n            \"192.168.2.0/24\"\r\n          ]\r\n        }\r\n      },\r\n      {\r\n        \"name\": \"ps5101\",\r\n        \"id\": \"/subscriptions/d2ad5196-2292-4080-b209-ce4399b0a807/resourceGroups/ps1598/providers/Microsoft.Network/networkSecurityGroups/ps8878/securityRules/ps5101\",\r\n        \"etag\": \"W/\\\"6f5559cc-97e9-4314-82ac-6318d0bee3a7\\\"\",\r\n        \"type\": \"Microsoft.Network/networkSecurityGroups/securityRules\",\r\n        \"properties\": {\r\n          \"provisioningState\": \"Succeeded\",\r\n          \"description\": \"desciption\",\r\n          \"protocol\": \"Tcp\",\r\n          \"sourceAddressPrefix\": \"Storage\",\r\n          \"destinationAddressPrefix\": \"Storage\",\r\n          \"access\": \"Allow\",\r\n          \"priority\": 120,\r\n          \"direction\": \"Inbound\",\r\n          \"sourcePortRanges\": [\r\n            \"10-20\",\r\n            \"30-40\"\r\n          ],\r\n          \"destinationPortRanges\": [\r\n            \"10-20\",\r\n            \"30-40\"\r\n          ],\r\n          \"sourceAddressPrefixes\": [],\r\n          \"destinationAddressPrefixes\": []\r\n        }\r\n      }\r\n    ],\r\n    \"defaultSecurityRules\": [\r\n      {\r\n        \"name\": \"AllowVnetInBound\",\r\n        \"id\": \"/subscriptions/d2ad5196-2292-4080-b209-ce4399b0a807/resourceGroups/ps1598/providers/Microsoft.Network/networkSecurityGroups/ps8878/defaultSecurityRules/AllowVnetInBound\",\r\n        \"etag\": \"W/\\\"6f5559cc-97e9-4314-82ac-6318d0bee3a7\\\"\",\r\n        \"type\": \"Microsoft.Network/networkSecurityGroups/defaultSecurityRules\",\r\n        \"properties\": {\r\n          \"provisioningState\": \"Succeeded\",\r\n          \"description\": \"Allow inbound traffic from all VMs in VNET\",\r\n          \"protocol\": \"*\",\r\n          \"sourcePortRange\": \"*\",\r\n          \"destinationPortRange\": \"*\",\r\n          \"sourceAddressPrefix\": \"VirtualNetwork\",\r\n          \"destinationAddressPrefix\": \"VirtualNetwork\",\r\n          \"access\": \"Allow\",\r\n          \"priority\": 65000,\r\n          \"direction\": \"Inbound\",\r\n          \"sourcePortRanges\": [],\r\n          \"destinationPortRanges\": [],\r\n          \"sourceAddressPrefixes\": [],\r\n          \"destinationAddressPrefixes\": []\r\n        }\r\n      },\r\n      {\r\n        \"name\": \"AllowAzureLoadBalancerInBound\",\r\n        \"id\": \"/subscriptions/d2ad5196-2292-4080-b209-ce4399b0a807/resourceGroups/ps1598/providers/Microsoft.Network/networkSecurityGroups/ps8878/defaultSecurityRules/AllowAzureLoadBalancerInBound\",\r\n        \"etag\": \"W/\\\"6f5559cc-97e9-4314-82ac-6318d0bee3a7\\\"\",\r\n        \"type\": \"Microsoft.Network/networkSecurityGroups/defaultSecurityRules\",\r\n        \"properties\": {\r\n          \"provisioningState\": \"Succeeded\",\r\n          \"description\": \"Allow inbound traffic from azure load balancer\",\r\n          \"protocol\": \"*\",\r\n          \"sourcePortRange\": \"*\",\r\n          \"destinationPortRange\": \"*\",\r\n          \"sourceAddressPrefix\": \"AzureLoadBalancer\",\r\n          \"destinationAddressPrefix\": \"*\",\r\n          \"access\": \"Allow\",\r\n          \"priority\": 65001,\r\n          \"direction\": \"Inbound\",\r\n          \"sourcePortRanges\": [],\r\n          \"destinationPortRanges\": [],\r\n          \"sourceAddressPrefixes\": [],\r\n          \"destinationAddressPrefixes\": []\r\n        }\r\n      },\r\n      {\r\n        \"name\": \"DenyAllInBound\",\r\n        \"id\": \"/subscriptions/d2ad5196-2292-4080-b209-ce4399b0a807/resourceGroups/ps1598/providers/Microsoft.Network/networkSecurityGroups/ps8878/defaultSecurityRules/DenyAllInBound\",\r\n        \"etag\": \"W/\\\"6f5559cc-97e9-4314-82ac-6318d0bee3a7\\\"\",\r\n        \"type\": \"Microsoft.Network/networkSecurityGroups/defaultSecurityRules\",\r\n        \"properties\": {\r\n          \"provisioningState\": \"Succeeded\",\r\n          \"description\": \"Deny all inbound traffic\",\r\n          \"protocol\": \"*\",\r\n          \"sourcePortRange\": \"*\",\r\n          \"destinationPortRange\": \"*\",\r\n          \"sourceAddressPrefix\": \"*\",\r\n          \"destinationAddressPrefix\": \"*\",\r\n          \"access\": \"Deny\",\r\n          \"priority\": 65500,\r\n          \"direction\": \"Inbound\",\r\n          \"sourcePortRanges\": [],\r\n          \"destinationPortRanges\": [],\r\n          \"sourceAddressPrefixes\": [],\r\n          \"destinationAddressPrefixes\": []\r\n        }\r\n      },\r\n      {\r\n        \"name\": \"AllowVnetOutBound\",\r\n        \"id\": \"/subscriptions/d2ad5196-2292-4080-b209-ce4399b0a807/resourceGroups/ps1598/providers/Microsoft.Network/networkSecurityGroups/ps8878/defaultSecurityRules/AllowVnetOutBound\",\r\n        \"etag\": \"W/\\\"6f5559cc-97e9-4314-82ac-6318d0bee3a7\\\"\",\r\n        \"type\": \"Microsoft.Network/networkSecurityGroups/defaultSecurityRules\",\r\n        \"properties\": {\r\n          \"provisioningState\": \"Succeeded\",\r\n          \"description\": \"Allow outbound traffic from all VMs to all VMs in VNET\",\r\n          \"protocol\": \"*\",\r\n          \"sourcePortRange\": \"*\",\r\n          \"destinationPortRange\": \"*\",\r\n          \"sourceAddressPrefix\": \"VirtualNetwork\",\r\n          \"destinationAddressPrefix\": \"VirtualNetwork\",\r\n          \"access\": \"Allow\",\r\n          \"priority\": 65000,\r\n          \"direction\": \"Outbound\",\r\n          \"sourcePortRanges\": [],\r\n          \"destinationPortRanges\": [],\r\n          \"sourceAddressPrefixes\": [],\r\n          \"destinationAddressPrefixes\": []\r\n        }\r\n      },\r\n      {\r\n        \"name\": \"AllowInternetOutBound\",\r\n        \"id\": \"/subscriptions/d2ad5196-2292-4080-b209-ce4399b0a807/resourceGroups/ps1598/providers/Microsoft.Network/networkSecurityGroups/ps8878/defaultSecurityRules/AllowInternetOutBound\",\r\n        \"etag\": \"W/\\\"6f5559cc-97e9-4314-82ac-6318d0bee3a7\\\"\",\r\n        \"type\": \"Microsoft.Network/networkSecurityGroups/defaultSecurityRules\",\r\n        \"properties\": {\r\n          \"provisioningState\": \"Succeeded\",\r\n          \"description\": \"Allow outbound traffic from all VMs to Internet\",\r\n          \"protocol\": \"*\",\r\n          \"sourcePortRange\": \"*\",\r\n          \"destinationPortRange\": \"*\",\r\n          \"sourceAddressPrefix\": \"*\",\r\n          \"destinationAddressPrefix\": \"Internet\",\r\n          \"access\": \"Allow\",\r\n          \"priority\": 65001,\r\n          \"direction\": \"Outbound\",\r\n          \"sourcePortRanges\": [],\r\n          \"destinationPortRanges\": [],\r\n          \"sourceAddressPrefixes\": [],\r\n          \"destinationAddressPrefixes\": []\r\n        }\r\n      },\r\n      {\r\n        \"name\": \"DenyAllOutBound\",\r\n        \"id\": \"/subscriptions/d2ad5196-2292-4080-b209-ce4399b0a807/resourceGroups/ps1598/providers/Microsoft.Network/networkSecurityGroups/ps8878/defaultSecurityRules/DenyAllOutBound\",\r\n        \"etag\": \"W/\\\"6f5559cc-97e9-4314-82ac-6318d0bee3a7\\\"\",\r\n        \"type\": \"Microsoft.Network/networkSecurityGroups/defaultSecurityRules\",\r\n        \"properties\": {\r\n          \"provisioningState\": \"Succeeded\",\r\n          \"description\": \"Deny all outbound traffic\",\r\n          \"protocol\": \"*\",\r\n          \"sourcePortRange\": \"*\",\r\n          \"destinationPortRange\": \"*\",\r\n          \"sourceAddressPrefix\": \"*\",\r\n          \"destinationAddressPrefix\": \"*\",\r\n          \"access\": \"Deny\",\r\n          \"priority\": 65500,\r\n          \"direction\": \"Outbound\",\r\n          \"sourcePortRanges\": [],\r\n          \"destinationPortRanges\": [],\r\n          \"sourceAddressPrefixes\": [],\r\n          \"destinationAddressPrefixes\": []\r\n        }\r\n      }\r\n    ]\r\n  }\r\n}",
      "ResponseHeaders": {
        "Content-Length": [
          "8441"
=======
      "ResponseBody": "{\r\n  \"name\": \"ps4529\",\r\n  \"id\": \"/subscriptions/947d47b4-7883-4bb9-9d85-c5e8e2f572ce/resourceGroups/ps7634/providers/Microsoft.Network/networkSecurityGroups/ps4529\",\r\n  \"etag\": \"W/\\\"f541cb7d-d915-45a5-9ee0-6b6b0dca693f\\\"\",\r\n  \"type\": \"Microsoft.Network/networkSecurityGroups\",\r\n  \"location\": \"westcentralus\",\r\n  \"properties\": {\r\n    \"provisioningState\": \"Succeeded\",\r\n    \"resourceGuid\": \"ad485d25-4cc1-4b22-a612-21e62e922de3\",\r\n    \"securityRules\": [\r\n      {\r\n        \"name\": \"ps2971\",\r\n        \"id\": \"/subscriptions/947d47b4-7883-4bb9-9d85-c5e8e2f572ce/resourceGroups/ps7634/providers/Microsoft.Network/networkSecurityGroups/ps4529/securityRules/ps2971\",\r\n        \"etag\": \"W/\\\"f541cb7d-d915-45a5-9ee0-6b6b0dca693f\\\"\",\r\n        \"type\": \"Microsoft.Network/networkSecurityGroups/securityRules\",\r\n        \"properties\": {\r\n          \"provisioningState\": \"Succeeded\",\r\n          \"description\": \"desciption\",\r\n          \"protocol\": \"Tcp\",\r\n          \"access\": \"Allow\",\r\n          \"priority\": 123,\r\n          \"direction\": \"Inbound\",\r\n          \"sourcePortRanges\": [\r\n            \"23-45\",\r\n            \"80-90\"\r\n          ],\r\n          \"destinationPortRanges\": [\r\n            \"46-56\",\r\n            \"70-80\"\r\n          ],\r\n          \"sourceAddressPrefixes\": [\r\n            \"10.10.20.0/24\",\r\n            \"192.168.0.0/24\"\r\n          ],\r\n          \"destinationAddressPrefixes\": [\r\n            \"10.10.30.0/24\",\r\n            \"192.168.2.0/24\"\r\n          ]\r\n        }\r\n      },\r\n      {\r\n        \"name\": \"ps4221\",\r\n        \"id\": \"/subscriptions/947d47b4-7883-4bb9-9d85-c5e8e2f572ce/resourceGroups/ps7634/providers/Microsoft.Network/networkSecurityGroups/ps4529/securityRules/ps4221\",\r\n        \"etag\": \"W/\\\"f541cb7d-d915-45a5-9ee0-6b6b0dca693f\\\"\",\r\n        \"type\": \"Microsoft.Network/networkSecurityGroups/securityRules\",\r\n        \"properties\": {\r\n          \"provisioningState\": \"Succeeded\",\r\n          \"description\": \"desciption\",\r\n          \"protocol\": \"Tcp\",\r\n          \"sourceAddressPrefix\": \"Storage\",\r\n          \"destinationAddressPrefix\": \"Storage\",\r\n          \"access\": \"Allow\",\r\n          \"priority\": 120,\r\n          \"direction\": \"Inbound\",\r\n          \"sourcePortRanges\": [\r\n            \"10-20\",\r\n            \"30-40\"\r\n          ],\r\n          \"destinationPortRanges\": [\r\n            \"10-20\",\r\n            \"30-40\"\r\n          ],\r\n          \"sourceAddressPrefixes\": [],\r\n          \"destinationAddressPrefixes\": []\r\n        }\r\n      }\r\n    ],\r\n    \"defaultSecurityRules\": [\r\n      {\r\n        \"name\": \"AllowVnetInBound\",\r\n        \"id\": \"/subscriptions/947d47b4-7883-4bb9-9d85-c5e8e2f572ce/resourceGroups/ps7634/providers/Microsoft.Network/networkSecurityGroups/ps4529/defaultSecurityRules/AllowVnetInBound\",\r\n        \"etag\": \"W/\\\"f541cb7d-d915-45a5-9ee0-6b6b0dca693f\\\"\",\r\n        \"type\": \"Microsoft.Network/networkSecurityGroups/defaultSecurityRules\",\r\n        \"properties\": {\r\n          \"provisioningState\": \"Succeeded\",\r\n          \"description\": \"Allow inbound traffic from all VMs in VNET\",\r\n          \"protocol\": \"*\",\r\n          \"sourcePortRange\": \"*\",\r\n          \"destinationPortRange\": \"*\",\r\n          \"sourceAddressPrefix\": \"VirtualNetwork\",\r\n          \"destinationAddressPrefix\": \"VirtualNetwork\",\r\n          \"access\": \"Allow\",\r\n          \"priority\": 65000,\r\n          \"direction\": \"Inbound\",\r\n          \"sourcePortRanges\": [],\r\n          \"destinationPortRanges\": [],\r\n          \"sourceAddressPrefixes\": [],\r\n          \"destinationAddressPrefixes\": []\r\n        }\r\n      },\r\n      {\r\n        \"name\": \"AllowAzureLoadBalancerInBound\",\r\n        \"id\": \"/subscriptions/947d47b4-7883-4bb9-9d85-c5e8e2f572ce/resourceGroups/ps7634/providers/Microsoft.Network/networkSecurityGroups/ps4529/defaultSecurityRules/AllowAzureLoadBalancerInBound\",\r\n        \"etag\": \"W/\\\"f541cb7d-d915-45a5-9ee0-6b6b0dca693f\\\"\",\r\n        \"type\": \"Microsoft.Network/networkSecurityGroups/defaultSecurityRules\",\r\n        \"properties\": {\r\n          \"provisioningState\": \"Succeeded\",\r\n          \"description\": \"Allow inbound traffic from azure load balancer\",\r\n          \"protocol\": \"*\",\r\n          \"sourcePortRange\": \"*\",\r\n          \"destinationPortRange\": \"*\",\r\n          \"sourceAddressPrefix\": \"AzureLoadBalancer\",\r\n          \"destinationAddressPrefix\": \"*\",\r\n          \"access\": \"Allow\",\r\n          \"priority\": 65001,\r\n          \"direction\": \"Inbound\",\r\n          \"sourcePortRanges\": [],\r\n          \"destinationPortRanges\": [],\r\n          \"sourceAddressPrefixes\": [],\r\n          \"destinationAddressPrefixes\": []\r\n        }\r\n      },\r\n      {\r\n        \"name\": \"DenyAllInBound\",\r\n        \"id\": \"/subscriptions/947d47b4-7883-4bb9-9d85-c5e8e2f572ce/resourceGroups/ps7634/providers/Microsoft.Network/networkSecurityGroups/ps4529/defaultSecurityRules/DenyAllInBound\",\r\n        \"etag\": \"W/\\\"f541cb7d-d915-45a5-9ee0-6b6b0dca693f\\\"\",\r\n        \"type\": \"Microsoft.Network/networkSecurityGroups/defaultSecurityRules\",\r\n        \"properties\": {\r\n          \"provisioningState\": \"Succeeded\",\r\n          \"description\": \"Deny all inbound traffic\",\r\n          \"protocol\": \"*\",\r\n          \"sourcePortRange\": \"*\",\r\n          \"destinationPortRange\": \"*\",\r\n          \"sourceAddressPrefix\": \"*\",\r\n          \"destinationAddressPrefix\": \"*\",\r\n          \"access\": \"Deny\",\r\n          \"priority\": 65500,\r\n          \"direction\": \"Inbound\",\r\n          \"sourcePortRanges\": [],\r\n          \"destinationPortRanges\": [],\r\n          \"sourceAddressPrefixes\": [],\r\n          \"destinationAddressPrefixes\": []\r\n        }\r\n      },\r\n      {\r\n        \"name\": \"AllowVnetOutBound\",\r\n        \"id\": \"/subscriptions/947d47b4-7883-4bb9-9d85-c5e8e2f572ce/resourceGroups/ps7634/providers/Microsoft.Network/networkSecurityGroups/ps4529/defaultSecurityRules/AllowVnetOutBound\",\r\n        \"etag\": \"W/\\\"f541cb7d-d915-45a5-9ee0-6b6b0dca693f\\\"\",\r\n        \"type\": \"Microsoft.Network/networkSecurityGroups/defaultSecurityRules\",\r\n        \"properties\": {\r\n          \"provisioningState\": \"Succeeded\",\r\n          \"description\": \"Allow outbound traffic from all VMs to all VMs in VNET\",\r\n          \"protocol\": \"*\",\r\n          \"sourcePortRange\": \"*\",\r\n          \"destinationPortRange\": \"*\",\r\n          \"sourceAddressPrefix\": \"VirtualNetwork\",\r\n          \"destinationAddressPrefix\": \"VirtualNetwork\",\r\n          \"access\": \"Allow\",\r\n          \"priority\": 65000,\r\n          \"direction\": \"Outbound\",\r\n          \"sourcePortRanges\": [],\r\n          \"destinationPortRanges\": [],\r\n          \"sourceAddressPrefixes\": [],\r\n          \"destinationAddressPrefixes\": []\r\n        }\r\n      },\r\n      {\r\n        \"name\": \"AllowInternetOutBound\",\r\n        \"id\": \"/subscriptions/947d47b4-7883-4bb9-9d85-c5e8e2f572ce/resourceGroups/ps7634/providers/Microsoft.Network/networkSecurityGroups/ps4529/defaultSecurityRules/AllowInternetOutBound\",\r\n        \"etag\": \"W/\\\"f541cb7d-d915-45a5-9ee0-6b6b0dca693f\\\"\",\r\n        \"type\": \"Microsoft.Network/networkSecurityGroups/defaultSecurityRules\",\r\n        \"properties\": {\r\n          \"provisioningState\": \"Succeeded\",\r\n          \"description\": \"Allow outbound traffic from all VMs to Internet\",\r\n          \"protocol\": \"*\",\r\n          \"sourcePortRange\": \"*\",\r\n          \"destinationPortRange\": \"*\",\r\n          \"sourceAddressPrefix\": \"*\",\r\n          \"destinationAddressPrefix\": \"Internet\",\r\n          \"access\": \"Allow\",\r\n          \"priority\": 65001,\r\n          \"direction\": \"Outbound\",\r\n          \"sourcePortRanges\": [],\r\n          \"destinationPortRanges\": [],\r\n          \"sourceAddressPrefixes\": [],\r\n          \"destinationAddressPrefixes\": []\r\n        }\r\n      },\r\n      {\r\n        \"name\": \"DenyAllOutBound\",\r\n        \"id\": \"/subscriptions/947d47b4-7883-4bb9-9d85-c5e8e2f572ce/resourceGroups/ps7634/providers/Microsoft.Network/networkSecurityGroups/ps4529/defaultSecurityRules/DenyAllOutBound\",\r\n        \"etag\": \"W/\\\"f541cb7d-d915-45a5-9ee0-6b6b0dca693f\\\"\",\r\n        \"type\": \"Microsoft.Network/networkSecurityGroups/defaultSecurityRules\",\r\n        \"properties\": {\r\n          \"provisioningState\": \"Succeeded\",\r\n          \"description\": \"Deny all outbound traffic\",\r\n          \"protocol\": \"*\",\r\n          \"sourcePortRange\": \"*\",\r\n          \"destinationPortRange\": \"*\",\r\n          \"sourceAddressPrefix\": \"*\",\r\n          \"destinationAddressPrefix\": \"*\",\r\n          \"access\": \"Deny\",\r\n          \"priority\": 65500,\r\n          \"direction\": \"Outbound\",\r\n          \"sourcePortRanges\": [],\r\n          \"destinationPortRanges\": [],\r\n          \"sourceAddressPrefixes\": [],\r\n          \"destinationAddressPrefixes\": []\r\n        }\r\n      }\r\n    ]\r\n  }\r\n}",
      "ResponseHeaders": {
        "Content-Length": [
          "8448"
>>>>>>> f160aee6
        ],
        "Content-Type": [
          "application/json; charset=utf-8"
        ],
        "Expires": [
          "-1"
        ],
        "Pragma": [
          "no-cache"
        ],
        "x-ms-request-id": [
<<<<<<< HEAD
          "340bb4f4-58db-496c-8b6f-5be9b0cbebfc"
        ],
        "x-ms-correlation-request-id": [
          "09e3b533-6488-4a3e-84ee-d12986a5fb65"
=======
          "b29d9ce2-9097-4454-91ad-1296beb7e2c1"
        ],
        "x-ms-correlation-request-id": [
          "e281653e-1bb5-4612-91e5-54693c4682bd"
>>>>>>> f160aee6
        ],
        "Strict-Transport-Security": [
          "max-age=31536000; includeSubDomains"
        ],
        "Cache-Control": [
          "no-cache"
        ],
        "ETag": [
<<<<<<< HEAD
          "W/\"6f5559cc-97e9-4314-82ac-6318d0bee3a7\""
=======
          "W/\"f541cb7d-d915-45a5-9ee0-6b6b0dca693f\""
>>>>>>> f160aee6
        ],
        "Server": [
          "Microsoft-HTTPAPI/2.0",
          "Microsoft-HTTPAPI/2.0"
        ],
        "x-ms-ratelimit-remaining-subscription-reads": [
<<<<<<< HEAD
          "11928"
        ],
        "x-ms-routing-request-id": [
          "BRAZILUS:20180908T125313Z:09e3b533-6488-4a3e-84ee-d12986a5fb65"
=======
          "11872"
        ],
        "x-ms-routing-request-id": [
          "BRAZILUS:20180907T102429Z:e281653e-1bb5-4612-91e5-54693c4682bd"
>>>>>>> f160aee6
        ],
        "X-Content-Type-Options": [
          "nosniff"
        ],
        "Date": [
<<<<<<< HEAD
          "Sat, 08 Sep 2018 12:53:13 GMT"
=======
          "Fri, 07 Sep 2018 10:24:28 GMT"
>>>>>>> f160aee6
        ]
      },
      "StatusCode": 200
    },
    {
<<<<<<< HEAD
      "RequestUri": "/subscriptions/d2ad5196-2292-4080-b209-ce4399b0a807/resourceGroups/ps1598/providers/Microsoft.Network/networkSecurityGroups/ps8878?api-version=2018-08-01",
      "EncodedRequestUri": "L3N1YnNjcmlwdGlvbnMvZDJhZDUxOTYtMjI5Mi00MDgwLWIyMDktY2U0Mzk5YjBhODA3L3Jlc291cmNlR3JvdXBzL3BzMTU5OC9wcm92aWRlcnMvTWljcm9zb2Z0Lk5ldHdvcmsvbmV0d29ya1NlY3VyaXR5R3JvdXBzL3BzODg3OD9hcGktdmVyc2lvbj0yMDE4LTA4LTAx",
=======
      "RequestUri": "/subscriptions/947d47b4-7883-4bb9-9d85-c5e8e2f572ce/resourceGroups/ps7634/providers/Microsoft.Network/networkSecurityGroups/ps4529?api-version=2018-08-01",
      "EncodedRequestUri": "L3N1YnNjcmlwdGlvbnMvOTQ3ZDQ3YjQtNzg4My00YmI5LTlkODUtYzVlOGUyZjU3MmNlL3Jlc291cmNlR3JvdXBzL3BzNzYzNC9wcm92aWRlcnMvTWljcm9zb2Z0Lk5ldHdvcmsvbmV0d29ya1NlY3VyaXR5R3JvdXBzL3BzNDUyOT9hcGktdmVyc2lvbj0yMDE4LTA4LTAx",
>>>>>>> f160aee6
      "RequestMethod": "GET",
      "RequestBody": "",
      "RequestHeaders": {
        "x-ms-client-request-id": [
<<<<<<< HEAD
          "f4c56d58-4e40-43a1-9db9-a09f744a91a1"
=======
          "b6a620c5-a77d-406b-8113-14c5b46ae91e"
>>>>>>> f160aee6
        ],
        "accept-language": [
          "en-US"
        ],
        "User-Agent": [
          "FxVersion/4.7.3132.0",
          "OSName/Windows10Enterprise",
          "OSVersion/6.3.17134",
          "Microsoft.Azure.Management.Network.NetworkManagementClient/19.3.0.0"
        ]
      },
<<<<<<< HEAD
      "ResponseBody": "{\r\n  \"name\": \"ps8878\",\r\n  \"id\": \"/subscriptions/d2ad5196-2292-4080-b209-ce4399b0a807/resourceGroups/ps1598/providers/Microsoft.Network/networkSecurityGroups/ps8878\",\r\n  \"etag\": \"W/\\\"6f5559cc-97e9-4314-82ac-6318d0bee3a7\\\"\",\r\n  \"type\": \"Microsoft.Network/networkSecurityGroups\",\r\n  \"location\": \"westus\",\r\n  \"properties\": {\r\n    \"provisioningState\": \"Succeeded\",\r\n    \"resourceGuid\": \"3da292f1-7604-45d6-ac8d-4da49e4cd895\",\r\n    \"securityRules\": [\r\n      {\r\n        \"name\": \"ps1830\",\r\n        \"id\": \"/subscriptions/d2ad5196-2292-4080-b209-ce4399b0a807/resourceGroups/ps1598/providers/Microsoft.Network/networkSecurityGroups/ps8878/securityRules/ps1830\",\r\n        \"etag\": \"W/\\\"6f5559cc-97e9-4314-82ac-6318d0bee3a7\\\"\",\r\n        \"type\": \"Microsoft.Network/networkSecurityGroups/securityRules\",\r\n        \"properties\": {\r\n          \"provisioningState\": \"Succeeded\",\r\n          \"description\": \"desciption\",\r\n          \"protocol\": \"Tcp\",\r\n          \"access\": \"Allow\",\r\n          \"priority\": 123,\r\n          \"direction\": \"Inbound\",\r\n          \"sourcePortRanges\": [\r\n            \"23-45\",\r\n            \"80-90\"\r\n          ],\r\n          \"destinationPortRanges\": [\r\n            \"46-56\",\r\n            \"70-80\"\r\n          ],\r\n          \"sourceAddressPrefixes\": [\r\n            \"10.10.20.0/24\",\r\n            \"192.168.0.0/24\"\r\n          ],\r\n          \"destinationAddressPrefixes\": [\r\n            \"10.10.30.0/24\",\r\n            \"192.168.2.0/24\"\r\n          ]\r\n        }\r\n      },\r\n      {\r\n        \"name\": \"ps5101\",\r\n        \"id\": \"/subscriptions/d2ad5196-2292-4080-b209-ce4399b0a807/resourceGroups/ps1598/providers/Microsoft.Network/networkSecurityGroups/ps8878/securityRules/ps5101\",\r\n        \"etag\": \"W/\\\"6f5559cc-97e9-4314-82ac-6318d0bee3a7\\\"\",\r\n        \"type\": \"Microsoft.Network/networkSecurityGroups/securityRules\",\r\n        \"properties\": {\r\n          \"provisioningState\": \"Succeeded\",\r\n          \"description\": \"desciption\",\r\n          \"protocol\": \"Tcp\",\r\n          \"sourceAddressPrefix\": \"Storage\",\r\n          \"destinationAddressPrefix\": \"Storage\",\r\n          \"access\": \"Allow\",\r\n          \"priority\": 120,\r\n          \"direction\": \"Inbound\",\r\n          \"sourcePortRanges\": [\r\n            \"10-20\",\r\n            \"30-40\"\r\n          ],\r\n          \"destinationPortRanges\": [\r\n            \"10-20\",\r\n            \"30-40\"\r\n          ],\r\n          \"sourceAddressPrefixes\": [],\r\n          \"destinationAddressPrefixes\": []\r\n        }\r\n      }\r\n    ],\r\n    \"defaultSecurityRules\": [\r\n      {\r\n        \"name\": \"AllowVnetInBound\",\r\n        \"id\": \"/subscriptions/d2ad5196-2292-4080-b209-ce4399b0a807/resourceGroups/ps1598/providers/Microsoft.Network/networkSecurityGroups/ps8878/defaultSecurityRules/AllowVnetInBound\",\r\n        \"etag\": \"W/\\\"6f5559cc-97e9-4314-82ac-6318d0bee3a7\\\"\",\r\n        \"type\": \"Microsoft.Network/networkSecurityGroups/defaultSecurityRules\",\r\n        \"properties\": {\r\n          \"provisioningState\": \"Succeeded\",\r\n          \"description\": \"Allow inbound traffic from all VMs in VNET\",\r\n          \"protocol\": \"*\",\r\n          \"sourcePortRange\": \"*\",\r\n          \"destinationPortRange\": \"*\",\r\n          \"sourceAddressPrefix\": \"VirtualNetwork\",\r\n          \"destinationAddressPrefix\": \"VirtualNetwork\",\r\n          \"access\": \"Allow\",\r\n          \"priority\": 65000,\r\n          \"direction\": \"Inbound\",\r\n          \"sourcePortRanges\": [],\r\n          \"destinationPortRanges\": [],\r\n          \"sourceAddressPrefixes\": [],\r\n          \"destinationAddressPrefixes\": []\r\n        }\r\n      },\r\n      {\r\n        \"name\": \"AllowAzureLoadBalancerInBound\",\r\n        \"id\": \"/subscriptions/d2ad5196-2292-4080-b209-ce4399b0a807/resourceGroups/ps1598/providers/Microsoft.Network/networkSecurityGroups/ps8878/defaultSecurityRules/AllowAzureLoadBalancerInBound\",\r\n        \"etag\": \"W/\\\"6f5559cc-97e9-4314-82ac-6318d0bee3a7\\\"\",\r\n        \"type\": \"Microsoft.Network/networkSecurityGroups/defaultSecurityRules\",\r\n        \"properties\": {\r\n          \"provisioningState\": \"Succeeded\",\r\n          \"description\": \"Allow inbound traffic from azure load balancer\",\r\n          \"protocol\": \"*\",\r\n          \"sourcePortRange\": \"*\",\r\n          \"destinationPortRange\": \"*\",\r\n          \"sourceAddressPrefix\": \"AzureLoadBalancer\",\r\n          \"destinationAddressPrefix\": \"*\",\r\n          \"access\": \"Allow\",\r\n          \"priority\": 65001,\r\n          \"direction\": \"Inbound\",\r\n          \"sourcePortRanges\": [],\r\n          \"destinationPortRanges\": [],\r\n          \"sourceAddressPrefixes\": [],\r\n          \"destinationAddressPrefixes\": []\r\n        }\r\n      },\r\n      {\r\n        \"name\": \"DenyAllInBound\",\r\n        \"id\": \"/subscriptions/d2ad5196-2292-4080-b209-ce4399b0a807/resourceGroups/ps1598/providers/Microsoft.Network/networkSecurityGroups/ps8878/defaultSecurityRules/DenyAllInBound\",\r\n        \"etag\": \"W/\\\"6f5559cc-97e9-4314-82ac-6318d0bee3a7\\\"\",\r\n        \"type\": \"Microsoft.Network/networkSecurityGroups/defaultSecurityRules\",\r\n        \"properties\": {\r\n          \"provisioningState\": \"Succeeded\",\r\n          \"description\": \"Deny all inbound traffic\",\r\n          \"protocol\": \"*\",\r\n          \"sourcePortRange\": \"*\",\r\n          \"destinationPortRange\": \"*\",\r\n          \"sourceAddressPrefix\": \"*\",\r\n          \"destinationAddressPrefix\": \"*\",\r\n          \"access\": \"Deny\",\r\n          \"priority\": 65500,\r\n          \"direction\": \"Inbound\",\r\n          \"sourcePortRanges\": [],\r\n          \"destinationPortRanges\": [],\r\n          \"sourceAddressPrefixes\": [],\r\n          \"destinationAddressPrefixes\": []\r\n        }\r\n      },\r\n      {\r\n        \"name\": \"AllowVnetOutBound\",\r\n        \"id\": \"/subscriptions/d2ad5196-2292-4080-b209-ce4399b0a807/resourceGroups/ps1598/providers/Microsoft.Network/networkSecurityGroups/ps8878/defaultSecurityRules/AllowVnetOutBound\",\r\n        \"etag\": \"W/\\\"6f5559cc-97e9-4314-82ac-6318d0bee3a7\\\"\",\r\n        \"type\": \"Microsoft.Network/networkSecurityGroups/defaultSecurityRules\",\r\n        \"properties\": {\r\n          \"provisioningState\": \"Succeeded\",\r\n          \"description\": \"Allow outbound traffic from all VMs to all VMs in VNET\",\r\n          \"protocol\": \"*\",\r\n          \"sourcePortRange\": \"*\",\r\n          \"destinationPortRange\": \"*\",\r\n          \"sourceAddressPrefix\": \"VirtualNetwork\",\r\n          \"destinationAddressPrefix\": \"VirtualNetwork\",\r\n          \"access\": \"Allow\",\r\n          \"priority\": 65000,\r\n          \"direction\": \"Outbound\",\r\n          \"sourcePortRanges\": [],\r\n          \"destinationPortRanges\": [],\r\n          \"sourceAddressPrefixes\": [],\r\n          \"destinationAddressPrefixes\": []\r\n        }\r\n      },\r\n      {\r\n        \"name\": \"AllowInternetOutBound\",\r\n        \"id\": \"/subscriptions/d2ad5196-2292-4080-b209-ce4399b0a807/resourceGroups/ps1598/providers/Microsoft.Network/networkSecurityGroups/ps8878/defaultSecurityRules/AllowInternetOutBound\",\r\n        \"etag\": \"W/\\\"6f5559cc-97e9-4314-82ac-6318d0bee3a7\\\"\",\r\n        \"type\": \"Microsoft.Network/networkSecurityGroups/defaultSecurityRules\",\r\n        \"properties\": {\r\n          \"provisioningState\": \"Succeeded\",\r\n          \"description\": \"Allow outbound traffic from all VMs to Internet\",\r\n          \"protocol\": \"*\",\r\n          \"sourcePortRange\": \"*\",\r\n          \"destinationPortRange\": \"*\",\r\n          \"sourceAddressPrefix\": \"*\",\r\n          \"destinationAddressPrefix\": \"Internet\",\r\n          \"access\": \"Allow\",\r\n          \"priority\": 65001,\r\n          \"direction\": \"Outbound\",\r\n          \"sourcePortRanges\": [],\r\n          \"destinationPortRanges\": [],\r\n          \"sourceAddressPrefixes\": [],\r\n          \"destinationAddressPrefixes\": []\r\n        }\r\n      },\r\n      {\r\n        \"name\": \"DenyAllOutBound\",\r\n        \"id\": \"/subscriptions/d2ad5196-2292-4080-b209-ce4399b0a807/resourceGroups/ps1598/providers/Microsoft.Network/networkSecurityGroups/ps8878/defaultSecurityRules/DenyAllOutBound\",\r\n        \"etag\": \"W/\\\"6f5559cc-97e9-4314-82ac-6318d0bee3a7\\\"\",\r\n        \"type\": \"Microsoft.Network/networkSecurityGroups/defaultSecurityRules\",\r\n        \"properties\": {\r\n          \"provisioningState\": \"Succeeded\",\r\n          \"description\": \"Deny all outbound traffic\",\r\n          \"protocol\": \"*\",\r\n          \"sourcePortRange\": \"*\",\r\n          \"destinationPortRange\": \"*\",\r\n          \"sourceAddressPrefix\": \"*\",\r\n          \"destinationAddressPrefix\": \"*\",\r\n          \"access\": \"Deny\",\r\n          \"priority\": 65500,\r\n          \"direction\": \"Outbound\",\r\n          \"sourcePortRanges\": [],\r\n          \"destinationPortRanges\": [],\r\n          \"sourceAddressPrefixes\": [],\r\n          \"destinationAddressPrefixes\": []\r\n        }\r\n      }\r\n    ]\r\n  }\r\n}",
      "ResponseHeaders": {
        "Content-Length": [
          "8441"
=======
      "ResponseBody": "{\r\n  \"name\": \"ps4529\",\r\n  \"id\": \"/subscriptions/947d47b4-7883-4bb9-9d85-c5e8e2f572ce/resourceGroups/ps7634/providers/Microsoft.Network/networkSecurityGroups/ps4529\",\r\n  \"etag\": \"W/\\\"f541cb7d-d915-45a5-9ee0-6b6b0dca693f\\\"\",\r\n  \"type\": \"Microsoft.Network/networkSecurityGroups\",\r\n  \"location\": \"westcentralus\",\r\n  \"properties\": {\r\n    \"provisioningState\": \"Succeeded\",\r\n    \"resourceGuid\": \"ad485d25-4cc1-4b22-a612-21e62e922de3\",\r\n    \"securityRules\": [\r\n      {\r\n        \"name\": \"ps2971\",\r\n        \"id\": \"/subscriptions/947d47b4-7883-4bb9-9d85-c5e8e2f572ce/resourceGroups/ps7634/providers/Microsoft.Network/networkSecurityGroups/ps4529/securityRules/ps2971\",\r\n        \"etag\": \"W/\\\"f541cb7d-d915-45a5-9ee0-6b6b0dca693f\\\"\",\r\n        \"type\": \"Microsoft.Network/networkSecurityGroups/securityRules\",\r\n        \"properties\": {\r\n          \"provisioningState\": \"Succeeded\",\r\n          \"description\": \"desciption\",\r\n          \"protocol\": \"Tcp\",\r\n          \"access\": \"Allow\",\r\n          \"priority\": 123,\r\n          \"direction\": \"Inbound\",\r\n          \"sourcePortRanges\": [\r\n            \"23-45\",\r\n            \"80-90\"\r\n          ],\r\n          \"destinationPortRanges\": [\r\n            \"46-56\",\r\n            \"70-80\"\r\n          ],\r\n          \"sourceAddressPrefixes\": [\r\n            \"10.10.20.0/24\",\r\n            \"192.168.0.0/24\"\r\n          ],\r\n          \"destinationAddressPrefixes\": [\r\n            \"10.10.30.0/24\",\r\n            \"192.168.2.0/24\"\r\n          ]\r\n        }\r\n      },\r\n      {\r\n        \"name\": \"ps4221\",\r\n        \"id\": \"/subscriptions/947d47b4-7883-4bb9-9d85-c5e8e2f572ce/resourceGroups/ps7634/providers/Microsoft.Network/networkSecurityGroups/ps4529/securityRules/ps4221\",\r\n        \"etag\": \"W/\\\"f541cb7d-d915-45a5-9ee0-6b6b0dca693f\\\"\",\r\n        \"type\": \"Microsoft.Network/networkSecurityGroups/securityRules\",\r\n        \"properties\": {\r\n          \"provisioningState\": \"Succeeded\",\r\n          \"description\": \"desciption\",\r\n          \"protocol\": \"Tcp\",\r\n          \"sourceAddressPrefix\": \"Storage\",\r\n          \"destinationAddressPrefix\": \"Storage\",\r\n          \"access\": \"Allow\",\r\n          \"priority\": 120,\r\n          \"direction\": \"Inbound\",\r\n          \"sourcePortRanges\": [\r\n            \"10-20\",\r\n            \"30-40\"\r\n          ],\r\n          \"destinationPortRanges\": [\r\n            \"10-20\",\r\n            \"30-40\"\r\n          ],\r\n          \"sourceAddressPrefixes\": [],\r\n          \"destinationAddressPrefixes\": []\r\n        }\r\n      }\r\n    ],\r\n    \"defaultSecurityRules\": [\r\n      {\r\n        \"name\": \"AllowVnetInBound\",\r\n        \"id\": \"/subscriptions/947d47b4-7883-4bb9-9d85-c5e8e2f572ce/resourceGroups/ps7634/providers/Microsoft.Network/networkSecurityGroups/ps4529/defaultSecurityRules/AllowVnetInBound\",\r\n        \"etag\": \"W/\\\"f541cb7d-d915-45a5-9ee0-6b6b0dca693f\\\"\",\r\n        \"type\": \"Microsoft.Network/networkSecurityGroups/defaultSecurityRules\",\r\n        \"properties\": {\r\n          \"provisioningState\": \"Succeeded\",\r\n          \"description\": \"Allow inbound traffic from all VMs in VNET\",\r\n          \"protocol\": \"*\",\r\n          \"sourcePortRange\": \"*\",\r\n          \"destinationPortRange\": \"*\",\r\n          \"sourceAddressPrefix\": \"VirtualNetwork\",\r\n          \"destinationAddressPrefix\": \"VirtualNetwork\",\r\n          \"access\": \"Allow\",\r\n          \"priority\": 65000,\r\n          \"direction\": \"Inbound\",\r\n          \"sourcePortRanges\": [],\r\n          \"destinationPortRanges\": [],\r\n          \"sourceAddressPrefixes\": [],\r\n          \"destinationAddressPrefixes\": []\r\n        }\r\n      },\r\n      {\r\n        \"name\": \"AllowAzureLoadBalancerInBound\",\r\n        \"id\": \"/subscriptions/947d47b4-7883-4bb9-9d85-c5e8e2f572ce/resourceGroups/ps7634/providers/Microsoft.Network/networkSecurityGroups/ps4529/defaultSecurityRules/AllowAzureLoadBalancerInBound\",\r\n        \"etag\": \"W/\\\"f541cb7d-d915-45a5-9ee0-6b6b0dca693f\\\"\",\r\n        \"type\": \"Microsoft.Network/networkSecurityGroups/defaultSecurityRules\",\r\n        \"properties\": {\r\n          \"provisioningState\": \"Succeeded\",\r\n          \"description\": \"Allow inbound traffic from azure load balancer\",\r\n          \"protocol\": \"*\",\r\n          \"sourcePortRange\": \"*\",\r\n          \"destinationPortRange\": \"*\",\r\n          \"sourceAddressPrefix\": \"AzureLoadBalancer\",\r\n          \"destinationAddressPrefix\": \"*\",\r\n          \"access\": \"Allow\",\r\n          \"priority\": 65001,\r\n          \"direction\": \"Inbound\",\r\n          \"sourcePortRanges\": [],\r\n          \"destinationPortRanges\": [],\r\n          \"sourceAddressPrefixes\": [],\r\n          \"destinationAddressPrefixes\": []\r\n        }\r\n      },\r\n      {\r\n        \"name\": \"DenyAllInBound\",\r\n        \"id\": \"/subscriptions/947d47b4-7883-4bb9-9d85-c5e8e2f572ce/resourceGroups/ps7634/providers/Microsoft.Network/networkSecurityGroups/ps4529/defaultSecurityRules/DenyAllInBound\",\r\n        \"etag\": \"W/\\\"f541cb7d-d915-45a5-9ee0-6b6b0dca693f\\\"\",\r\n        \"type\": \"Microsoft.Network/networkSecurityGroups/defaultSecurityRules\",\r\n        \"properties\": {\r\n          \"provisioningState\": \"Succeeded\",\r\n          \"description\": \"Deny all inbound traffic\",\r\n          \"protocol\": \"*\",\r\n          \"sourcePortRange\": \"*\",\r\n          \"destinationPortRange\": \"*\",\r\n          \"sourceAddressPrefix\": \"*\",\r\n          \"destinationAddressPrefix\": \"*\",\r\n          \"access\": \"Deny\",\r\n          \"priority\": 65500,\r\n          \"direction\": \"Inbound\",\r\n          \"sourcePortRanges\": [],\r\n          \"destinationPortRanges\": [],\r\n          \"sourceAddressPrefixes\": [],\r\n          \"destinationAddressPrefixes\": []\r\n        }\r\n      },\r\n      {\r\n        \"name\": \"AllowVnetOutBound\",\r\n        \"id\": \"/subscriptions/947d47b4-7883-4bb9-9d85-c5e8e2f572ce/resourceGroups/ps7634/providers/Microsoft.Network/networkSecurityGroups/ps4529/defaultSecurityRules/AllowVnetOutBound\",\r\n        \"etag\": \"W/\\\"f541cb7d-d915-45a5-9ee0-6b6b0dca693f\\\"\",\r\n        \"type\": \"Microsoft.Network/networkSecurityGroups/defaultSecurityRules\",\r\n        \"properties\": {\r\n          \"provisioningState\": \"Succeeded\",\r\n          \"description\": \"Allow outbound traffic from all VMs to all VMs in VNET\",\r\n          \"protocol\": \"*\",\r\n          \"sourcePortRange\": \"*\",\r\n          \"destinationPortRange\": \"*\",\r\n          \"sourceAddressPrefix\": \"VirtualNetwork\",\r\n          \"destinationAddressPrefix\": \"VirtualNetwork\",\r\n          \"access\": \"Allow\",\r\n          \"priority\": 65000,\r\n          \"direction\": \"Outbound\",\r\n          \"sourcePortRanges\": [],\r\n          \"destinationPortRanges\": [],\r\n          \"sourceAddressPrefixes\": [],\r\n          \"destinationAddressPrefixes\": []\r\n        }\r\n      },\r\n      {\r\n        \"name\": \"AllowInternetOutBound\",\r\n        \"id\": \"/subscriptions/947d47b4-7883-4bb9-9d85-c5e8e2f572ce/resourceGroups/ps7634/providers/Microsoft.Network/networkSecurityGroups/ps4529/defaultSecurityRules/AllowInternetOutBound\",\r\n        \"etag\": \"W/\\\"f541cb7d-d915-45a5-9ee0-6b6b0dca693f\\\"\",\r\n        \"type\": \"Microsoft.Network/networkSecurityGroups/defaultSecurityRules\",\r\n        \"properties\": {\r\n          \"provisioningState\": \"Succeeded\",\r\n          \"description\": \"Allow outbound traffic from all VMs to Internet\",\r\n          \"protocol\": \"*\",\r\n          \"sourcePortRange\": \"*\",\r\n          \"destinationPortRange\": \"*\",\r\n          \"sourceAddressPrefix\": \"*\",\r\n          \"destinationAddressPrefix\": \"Internet\",\r\n          \"access\": \"Allow\",\r\n          \"priority\": 65001,\r\n          \"direction\": \"Outbound\",\r\n          \"sourcePortRanges\": [],\r\n          \"destinationPortRanges\": [],\r\n          \"sourceAddressPrefixes\": [],\r\n          \"destinationAddressPrefixes\": []\r\n        }\r\n      },\r\n      {\r\n        \"name\": \"DenyAllOutBound\",\r\n        \"id\": \"/subscriptions/947d47b4-7883-4bb9-9d85-c5e8e2f572ce/resourceGroups/ps7634/providers/Microsoft.Network/networkSecurityGroups/ps4529/defaultSecurityRules/DenyAllOutBound\",\r\n        \"etag\": \"W/\\\"f541cb7d-d915-45a5-9ee0-6b6b0dca693f\\\"\",\r\n        \"type\": \"Microsoft.Network/networkSecurityGroups/defaultSecurityRules\",\r\n        \"properties\": {\r\n          \"provisioningState\": \"Succeeded\",\r\n          \"description\": \"Deny all outbound traffic\",\r\n          \"protocol\": \"*\",\r\n          \"sourcePortRange\": \"*\",\r\n          \"destinationPortRange\": \"*\",\r\n          \"sourceAddressPrefix\": \"*\",\r\n          \"destinationAddressPrefix\": \"*\",\r\n          \"access\": \"Deny\",\r\n          \"priority\": 65500,\r\n          \"direction\": \"Outbound\",\r\n          \"sourcePortRanges\": [],\r\n          \"destinationPortRanges\": [],\r\n          \"sourceAddressPrefixes\": [],\r\n          \"destinationAddressPrefixes\": []\r\n        }\r\n      }\r\n    ]\r\n  }\r\n}",
      "ResponseHeaders": {
        "Content-Length": [
          "8448"
>>>>>>> f160aee6
        ],
        "Content-Type": [
          "application/json; charset=utf-8"
        ],
        "Expires": [
          "-1"
        ],
        "Pragma": [
          "no-cache"
        ],
        "x-ms-request-id": [
<<<<<<< HEAD
          "15a0d43f-48ad-448a-978e-7a16a083db5a"
        ],
        "x-ms-correlation-request-id": [
          "c90bb7d0-f4d5-470b-9082-0d72d332c7bf"
=======
          "4eb4e8b2-9c94-4f13-901e-50623e5c25a7"
        ],
        "x-ms-correlation-request-id": [
          "0796d4b3-1fe5-4ed1-a1d6-9df8bd01e601"
>>>>>>> f160aee6
        ],
        "Strict-Transport-Security": [
          "max-age=31536000; includeSubDomains"
        ],
        "Cache-Control": [
          "no-cache"
        ],
        "ETag": [
<<<<<<< HEAD
          "W/\"6f5559cc-97e9-4314-82ac-6318d0bee3a7\""
=======
          "W/\"f541cb7d-d915-45a5-9ee0-6b6b0dca693f\""
>>>>>>> f160aee6
        ],
        "Server": [
          "Microsoft-HTTPAPI/2.0",
          "Microsoft-HTTPAPI/2.0"
        ],
        "x-ms-ratelimit-remaining-subscription-reads": [
<<<<<<< HEAD
          "11927"
        ],
        "x-ms-routing-request-id": [
          "BRAZILUS:20180908T125313Z:c90bb7d0-f4d5-470b-9082-0d72d332c7bf"
=======
          "11871"
        ],
        "x-ms-routing-request-id": [
          "BRAZILUS:20180907T102429Z:0796d4b3-1fe5-4ed1-a1d6-9df8bd01e601"
>>>>>>> f160aee6
        ],
        "X-Content-Type-Options": [
          "nosniff"
        ],
        "Date": [
<<<<<<< HEAD
          "Sat, 08 Sep 2018 12:53:13 GMT"
=======
          "Fri, 07 Sep 2018 10:24:28 GMT"
>>>>>>> f160aee6
        ]
      },
      "StatusCode": 200
    },
    {
<<<<<<< HEAD
      "RequestUri": "/subscriptions/d2ad5196-2292-4080-b209-ce4399b0a807/resourceGroups/ps1598/providers/Microsoft.Network/networkSecurityGroups/ps8878?api-version=2018-08-01",
      "EncodedRequestUri": "L3N1YnNjcmlwdGlvbnMvZDJhZDUxOTYtMjI5Mi00MDgwLWIyMDktY2U0Mzk5YjBhODA3L3Jlc291cmNlR3JvdXBzL3BzMTU5OC9wcm92aWRlcnMvTWljcm9zb2Z0Lk5ldHdvcmsvbmV0d29ya1NlY3VyaXR5R3JvdXBzL3BzODg3OD9hcGktdmVyc2lvbj0yMDE4LTA4LTAx",
=======
      "RequestUri": "/subscriptions/947d47b4-7883-4bb9-9d85-c5e8e2f572ce/resourceGroups/ps7634/providers/Microsoft.Network/networkSecurityGroups/ps4529?api-version=2018-08-01",
      "EncodedRequestUri": "L3N1YnNjcmlwdGlvbnMvOTQ3ZDQ3YjQtNzg4My00YmI5LTlkODUtYzVlOGUyZjU3MmNlL3Jlc291cmNlR3JvdXBzL3BzNzYzNC9wcm92aWRlcnMvTWljcm9zb2Z0Lk5ldHdvcmsvbmV0d29ya1NlY3VyaXR5R3JvdXBzL3BzNDUyOT9hcGktdmVyc2lvbj0yMDE4LTA4LTAx",
>>>>>>> f160aee6
      "RequestMethod": "GET",
      "RequestBody": "",
      "RequestHeaders": {
        "x-ms-client-request-id": [
<<<<<<< HEAD
          "56bc6d24-5afd-4120-8873-9521d3051c7f"
=======
          "2550693d-f772-4d25-b3ff-047490925c2e"
>>>>>>> f160aee6
        ],
        "accept-language": [
          "en-US"
        ],
        "User-Agent": [
          "FxVersion/4.7.3132.0",
          "OSName/Windows10Enterprise",
          "OSVersion/6.3.17134",
          "Microsoft.Azure.Management.Network.NetworkManagementClient/19.3.0.0"
        ]
      },
<<<<<<< HEAD
      "ResponseBody": "{\r\n  \"name\": \"ps8878\",\r\n  \"id\": \"/subscriptions/d2ad5196-2292-4080-b209-ce4399b0a807/resourceGroups/ps1598/providers/Microsoft.Network/networkSecurityGroups/ps8878\",\r\n  \"etag\": \"W/\\\"6f5559cc-97e9-4314-82ac-6318d0bee3a7\\\"\",\r\n  \"type\": \"Microsoft.Network/networkSecurityGroups\",\r\n  \"location\": \"westus\",\r\n  \"properties\": {\r\n    \"provisioningState\": \"Succeeded\",\r\n    \"resourceGuid\": \"3da292f1-7604-45d6-ac8d-4da49e4cd895\",\r\n    \"securityRules\": [\r\n      {\r\n        \"name\": \"ps1830\",\r\n        \"id\": \"/subscriptions/d2ad5196-2292-4080-b209-ce4399b0a807/resourceGroups/ps1598/providers/Microsoft.Network/networkSecurityGroups/ps8878/securityRules/ps1830\",\r\n        \"etag\": \"W/\\\"6f5559cc-97e9-4314-82ac-6318d0bee3a7\\\"\",\r\n        \"type\": \"Microsoft.Network/networkSecurityGroups/securityRules\",\r\n        \"properties\": {\r\n          \"provisioningState\": \"Succeeded\",\r\n          \"description\": \"desciption\",\r\n          \"protocol\": \"Tcp\",\r\n          \"access\": \"Allow\",\r\n          \"priority\": 123,\r\n          \"direction\": \"Inbound\",\r\n          \"sourcePortRanges\": [\r\n            \"23-45\",\r\n            \"80-90\"\r\n          ],\r\n          \"destinationPortRanges\": [\r\n            \"46-56\",\r\n            \"70-80\"\r\n          ],\r\n          \"sourceAddressPrefixes\": [\r\n            \"10.10.20.0/24\",\r\n            \"192.168.0.0/24\"\r\n          ],\r\n          \"destinationAddressPrefixes\": [\r\n            \"10.10.30.0/24\",\r\n            \"192.168.2.0/24\"\r\n          ]\r\n        }\r\n      },\r\n      {\r\n        \"name\": \"ps5101\",\r\n        \"id\": \"/subscriptions/d2ad5196-2292-4080-b209-ce4399b0a807/resourceGroups/ps1598/providers/Microsoft.Network/networkSecurityGroups/ps8878/securityRules/ps5101\",\r\n        \"etag\": \"W/\\\"6f5559cc-97e9-4314-82ac-6318d0bee3a7\\\"\",\r\n        \"type\": \"Microsoft.Network/networkSecurityGroups/securityRules\",\r\n        \"properties\": {\r\n          \"provisioningState\": \"Succeeded\",\r\n          \"description\": \"desciption\",\r\n          \"protocol\": \"Tcp\",\r\n          \"sourceAddressPrefix\": \"Storage\",\r\n          \"destinationAddressPrefix\": \"Storage\",\r\n          \"access\": \"Allow\",\r\n          \"priority\": 120,\r\n          \"direction\": \"Inbound\",\r\n          \"sourcePortRanges\": [\r\n            \"10-20\",\r\n            \"30-40\"\r\n          ],\r\n          \"destinationPortRanges\": [\r\n            \"10-20\",\r\n            \"30-40\"\r\n          ],\r\n          \"sourceAddressPrefixes\": [],\r\n          \"destinationAddressPrefixes\": []\r\n        }\r\n      }\r\n    ],\r\n    \"defaultSecurityRules\": [\r\n      {\r\n        \"name\": \"AllowVnetInBound\",\r\n        \"id\": \"/subscriptions/d2ad5196-2292-4080-b209-ce4399b0a807/resourceGroups/ps1598/providers/Microsoft.Network/networkSecurityGroups/ps8878/defaultSecurityRules/AllowVnetInBound\",\r\n        \"etag\": \"W/\\\"6f5559cc-97e9-4314-82ac-6318d0bee3a7\\\"\",\r\n        \"type\": \"Microsoft.Network/networkSecurityGroups/defaultSecurityRules\",\r\n        \"properties\": {\r\n          \"provisioningState\": \"Succeeded\",\r\n          \"description\": \"Allow inbound traffic from all VMs in VNET\",\r\n          \"protocol\": \"*\",\r\n          \"sourcePortRange\": \"*\",\r\n          \"destinationPortRange\": \"*\",\r\n          \"sourceAddressPrefix\": \"VirtualNetwork\",\r\n          \"destinationAddressPrefix\": \"VirtualNetwork\",\r\n          \"access\": \"Allow\",\r\n          \"priority\": 65000,\r\n          \"direction\": \"Inbound\",\r\n          \"sourcePortRanges\": [],\r\n          \"destinationPortRanges\": [],\r\n          \"sourceAddressPrefixes\": [],\r\n          \"destinationAddressPrefixes\": []\r\n        }\r\n      },\r\n      {\r\n        \"name\": \"AllowAzureLoadBalancerInBound\",\r\n        \"id\": \"/subscriptions/d2ad5196-2292-4080-b209-ce4399b0a807/resourceGroups/ps1598/providers/Microsoft.Network/networkSecurityGroups/ps8878/defaultSecurityRules/AllowAzureLoadBalancerInBound\",\r\n        \"etag\": \"W/\\\"6f5559cc-97e9-4314-82ac-6318d0bee3a7\\\"\",\r\n        \"type\": \"Microsoft.Network/networkSecurityGroups/defaultSecurityRules\",\r\n        \"properties\": {\r\n          \"provisioningState\": \"Succeeded\",\r\n          \"description\": \"Allow inbound traffic from azure load balancer\",\r\n          \"protocol\": \"*\",\r\n          \"sourcePortRange\": \"*\",\r\n          \"destinationPortRange\": \"*\",\r\n          \"sourceAddressPrefix\": \"AzureLoadBalancer\",\r\n          \"destinationAddressPrefix\": \"*\",\r\n          \"access\": \"Allow\",\r\n          \"priority\": 65001,\r\n          \"direction\": \"Inbound\",\r\n          \"sourcePortRanges\": [],\r\n          \"destinationPortRanges\": [],\r\n          \"sourceAddressPrefixes\": [],\r\n          \"destinationAddressPrefixes\": []\r\n        }\r\n      },\r\n      {\r\n        \"name\": \"DenyAllInBound\",\r\n        \"id\": \"/subscriptions/d2ad5196-2292-4080-b209-ce4399b0a807/resourceGroups/ps1598/providers/Microsoft.Network/networkSecurityGroups/ps8878/defaultSecurityRules/DenyAllInBound\",\r\n        \"etag\": \"W/\\\"6f5559cc-97e9-4314-82ac-6318d0bee3a7\\\"\",\r\n        \"type\": \"Microsoft.Network/networkSecurityGroups/defaultSecurityRules\",\r\n        \"properties\": {\r\n          \"provisioningState\": \"Succeeded\",\r\n          \"description\": \"Deny all inbound traffic\",\r\n          \"protocol\": \"*\",\r\n          \"sourcePortRange\": \"*\",\r\n          \"destinationPortRange\": \"*\",\r\n          \"sourceAddressPrefix\": \"*\",\r\n          \"destinationAddressPrefix\": \"*\",\r\n          \"access\": \"Deny\",\r\n          \"priority\": 65500,\r\n          \"direction\": \"Inbound\",\r\n          \"sourcePortRanges\": [],\r\n          \"destinationPortRanges\": [],\r\n          \"sourceAddressPrefixes\": [],\r\n          \"destinationAddressPrefixes\": []\r\n        }\r\n      },\r\n      {\r\n        \"name\": \"AllowVnetOutBound\",\r\n        \"id\": \"/subscriptions/d2ad5196-2292-4080-b209-ce4399b0a807/resourceGroups/ps1598/providers/Microsoft.Network/networkSecurityGroups/ps8878/defaultSecurityRules/AllowVnetOutBound\",\r\n        \"etag\": \"W/\\\"6f5559cc-97e9-4314-82ac-6318d0bee3a7\\\"\",\r\n        \"type\": \"Microsoft.Network/networkSecurityGroups/defaultSecurityRules\",\r\n        \"properties\": {\r\n          \"provisioningState\": \"Succeeded\",\r\n          \"description\": \"Allow outbound traffic from all VMs to all VMs in VNET\",\r\n          \"protocol\": \"*\",\r\n          \"sourcePortRange\": \"*\",\r\n          \"destinationPortRange\": \"*\",\r\n          \"sourceAddressPrefix\": \"VirtualNetwork\",\r\n          \"destinationAddressPrefix\": \"VirtualNetwork\",\r\n          \"access\": \"Allow\",\r\n          \"priority\": 65000,\r\n          \"direction\": \"Outbound\",\r\n          \"sourcePortRanges\": [],\r\n          \"destinationPortRanges\": [],\r\n          \"sourceAddressPrefixes\": [],\r\n          \"destinationAddressPrefixes\": []\r\n        }\r\n      },\r\n      {\r\n        \"name\": \"AllowInternetOutBound\",\r\n        \"id\": \"/subscriptions/d2ad5196-2292-4080-b209-ce4399b0a807/resourceGroups/ps1598/providers/Microsoft.Network/networkSecurityGroups/ps8878/defaultSecurityRules/AllowInternetOutBound\",\r\n        \"etag\": \"W/\\\"6f5559cc-97e9-4314-82ac-6318d0bee3a7\\\"\",\r\n        \"type\": \"Microsoft.Network/networkSecurityGroups/defaultSecurityRules\",\r\n        \"properties\": {\r\n          \"provisioningState\": \"Succeeded\",\r\n          \"description\": \"Allow outbound traffic from all VMs to Internet\",\r\n          \"protocol\": \"*\",\r\n          \"sourcePortRange\": \"*\",\r\n          \"destinationPortRange\": \"*\",\r\n          \"sourceAddressPrefix\": \"*\",\r\n          \"destinationAddressPrefix\": \"Internet\",\r\n          \"access\": \"Allow\",\r\n          \"priority\": 65001,\r\n          \"direction\": \"Outbound\",\r\n          \"sourcePortRanges\": [],\r\n          \"destinationPortRanges\": [],\r\n          \"sourceAddressPrefixes\": [],\r\n          \"destinationAddressPrefixes\": []\r\n        }\r\n      },\r\n      {\r\n        \"name\": \"DenyAllOutBound\",\r\n        \"id\": \"/subscriptions/d2ad5196-2292-4080-b209-ce4399b0a807/resourceGroups/ps1598/providers/Microsoft.Network/networkSecurityGroups/ps8878/defaultSecurityRules/DenyAllOutBound\",\r\n        \"etag\": \"W/\\\"6f5559cc-97e9-4314-82ac-6318d0bee3a7\\\"\",\r\n        \"type\": \"Microsoft.Network/networkSecurityGroups/defaultSecurityRules\",\r\n        \"properties\": {\r\n          \"provisioningState\": \"Succeeded\",\r\n          \"description\": \"Deny all outbound traffic\",\r\n          \"protocol\": \"*\",\r\n          \"sourcePortRange\": \"*\",\r\n          \"destinationPortRange\": \"*\",\r\n          \"sourceAddressPrefix\": \"*\",\r\n          \"destinationAddressPrefix\": \"*\",\r\n          \"access\": \"Deny\",\r\n          \"priority\": 65500,\r\n          \"direction\": \"Outbound\",\r\n          \"sourcePortRanges\": [],\r\n          \"destinationPortRanges\": [],\r\n          \"sourceAddressPrefixes\": [],\r\n          \"destinationAddressPrefixes\": []\r\n        }\r\n      }\r\n    ]\r\n  }\r\n}",
      "ResponseHeaders": {
        "Content-Length": [
          "8441"
=======
      "ResponseBody": "{\r\n  \"name\": \"ps4529\",\r\n  \"id\": \"/subscriptions/947d47b4-7883-4bb9-9d85-c5e8e2f572ce/resourceGroups/ps7634/providers/Microsoft.Network/networkSecurityGroups/ps4529\",\r\n  \"etag\": \"W/\\\"f541cb7d-d915-45a5-9ee0-6b6b0dca693f\\\"\",\r\n  \"type\": \"Microsoft.Network/networkSecurityGroups\",\r\n  \"location\": \"westcentralus\",\r\n  \"properties\": {\r\n    \"provisioningState\": \"Succeeded\",\r\n    \"resourceGuid\": \"ad485d25-4cc1-4b22-a612-21e62e922de3\",\r\n    \"securityRules\": [\r\n      {\r\n        \"name\": \"ps2971\",\r\n        \"id\": \"/subscriptions/947d47b4-7883-4bb9-9d85-c5e8e2f572ce/resourceGroups/ps7634/providers/Microsoft.Network/networkSecurityGroups/ps4529/securityRules/ps2971\",\r\n        \"etag\": \"W/\\\"f541cb7d-d915-45a5-9ee0-6b6b0dca693f\\\"\",\r\n        \"type\": \"Microsoft.Network/networkSecurityGroups/securityRules\",\r\n        \"properties\": {\r\n          \"provisioningState\": \"Succeeded\",\r\n          \"description\": \"desciption\",\r\n          \"protocol\": \"Tcp\",\r\n          \"access\": \"Allow\",\r\n          \"priority\": 123,\r\n          \"direction\": \"Inbound\",\r\n          \"sourcePortRanges\": [\r\n            \"23-45\",\r\n            \"80-90\"\r\n          ],\r\n          \"destinationPortRanges\": [\r\n            \"46-56\",\r\n            \"70-80\"\r\n          ],\r\n          \"sourceAddressPrefixes\": [\r\n            \"10.10.20.0/24\",\r\n            \"192.168.0.0/24\"\r\n          ],\r\n          \"destinationAddressPrefixes\": [\r\n            \"10.10.30.0/24\",\r\n            \"192.168.2.0/24\"\r\n          ]\r\n        }\r\n      },\r\n      {\r\n        \"name\": \"ps4221\",\r\n        \"id\": \"/subscriptions/947d47b4-7883-4bb9-9d85-c5e8e2f572ce/resourceGroups/ps7634/providers/Microsoft.Network/networkSecurityGroups/ps4529/securityRules/ps4221\",\r\n        \"etag\": \"W/\\\"f541cb7d-d915-45a5-9ee0-6b6b0dca693f\\\"\",\r\n        \"type\": \"Microsoft.Network/networkSecurityGroups/securityRules\",\r\n        \"properties\": {\r\n          \"provisioningState\": \"Succeeded\",\r\n          \"description\": \"desciption\",\r\n          \"protocol\": \"Tcp\",\r\n          \"sourceAddressPrefix\": \"Storage\",\r\n          \"destinationAddressPrefix\": \"Storage\",\r\n          \"access\": \"Allow\",\r\n          \"priority\": 120,\r\n          \"direction\": \"Inbound\",\r\n          \"sourcePortRanges\": [\r\n            \"10-20\",\r\n            \"30-40\"\r\n          ],\r\n          \"destinationPortRanges\": [\r\n            \"10-20\",\r\n            \"30-40\"\r\n          ],\r\n          \"sourceAddressPrefixes\": [],\r\n          \"destinationAddressPrefixes\": []\r\n        }\r\n      }\r\n    ],\r\n    \"defaultSecurityRules\": [\r\n      {\r\n        \"name\": \"AllowVnetInBound\",\r\n        \"id\": \"/subscriptions/947d47b4-7883-4bb9-9d85-c5e8e2f572ce/resourceGroups/ps7634/providers/Microsoft.Network/networkSecurityGroups/ps4529/defaultSecurityRules/AllowVnetInBound\",\r\n        \"etag\": \"W/\\\"f541cb7d-d915-45a5-9ee0-6b6b0dca693f\\\"\",\r\n        \"type\": \"Microsoft.Network/networkSecurityGroups/defaultSecurityRules\",\r\n        \"properties\": {\r\n          \"provisioningState\": \"Succeeded\",\r\n          \"description\": \"Allow inbound traffic from all VMs in VNET\",\r\n          \"protocol\": \"*\",\r\n          \"sourcePortRange\": \"*\",\r\n          \"destinationPortRange\": \"*\",\r\n          \"sourceAddressPrefix\": \"VirtualNetwork\",\r\n          \"destinationAddressPrefix\": \"VirtualNetwork\",\r\n          \"access\": \"Allow\",\r\n          \"priority\": 65000,\r\n          \"direction\": \"Inbound\",\r\n          \"sourcePortRanges\": [],\r\n          \"destinationPortRanges\": [],\r\n          \"sourceAddressPrefixes\": [],\r\n          \"destinationAddressPrefixes\": []\r\n        }\r\n      },\r\n      {\r\n        \"name\": \"AllowAzureLoadBalancerInBound\",\r\n        \"id\": \"/subscriptions/947d47b4-7883-4bb9-9d85-c5e8e2f572ce/resourceGroups/ps7634/providers/Microsoft.Network/networkSecurityGroups/ps4529/defaultSecurityRules/AllowAzureLoadBalancerInBound\",\r\n        \"etag\": \"W/\\\"f541cb7d-d915-45a5-9ee0-6b6b0dca693f\\\"\",\r\n        \"type\": \"Microsoft.Network/networkSecurityGroups/defaultSecurityRules\",\r\n        \"properties\": {\r\n          \"provisioningState\": \"Succeeded\",\r\n          \"description\": \"Allow inbound traffic from azure load balancer\",\r\n          \"protocol\": \"*\",\r\n          \"sourcePortRange\": \"*\",\r\n          \"destinationPortRange\": \"*\",\r\n          \"sourceAddressPrefix\": \"AzureLoadBalancer\",\r\n          \"destinationAddressPrefix\": \"*\",\r\n          \"access\": \"Allow\",\r\n          \"priority\": 65001,\r\n          \"direction\": \"Inbound\",\r\n          \"sourcePortRanges\": [],\r\n          \"destinationPortRanges\": [],\r\n          \"sourceAddressPrefixes\": [],\r\n          \"destinationAddressPrefixes\": []\r\n        }\r\n      },\r\n      {\r\n        \"name\": \"DenyAllInBound\",\r\n        \"id\": \"/subscriptions/947d47b4-7883-4bb9-9d85-c5e8e2f572ce/resourceGroups/ps7634/providers/Microsoft.Network/networkSecurityGroups/ps4529/defaultSecurityRules/DenyAllInBound\",\r\n        \"etag\": \"W/\\\"f541cb7d-d915-45a5-9ee0-6b6b0dca693f\\\"\",\r\n        \"type\": \"Microsoft.Network/networkSecurityGroups/defaultSecurityRules\",\r\n        \"properties\": {\r\n          \"provisioningState\": \"Succeeded\",\r\n          \"description\": \"Deny all inbound traffic\",\r\n          \"protocol\": \"*\",\r\n          \"sourcePortRange\": \"*\",\r\n          \"destinationPortRange\": \"*\",\r\n          \"sourceAddressPrefix\": \"*\",\r\n          \"destinationAddressPrefix\": \"*\",\r\n          \"access\": \"Deny\",\r\n          \"priority\": 65500,\r\n          \"direction\": \"Inbound\",\r\n          \"sourcePortRanges\": [],\r\n          \"destinationPortRanges\": [],\r\n          \"sourceAddressPrefixes\": [],\r\n          \"destinationAddressPrefixes\": []\r\n        }\r\n      },\r\n      {\r\n        \"name\": \"AllowVnetOutBound\",\r\n        \"id\": \"/subscriptions/947d47b4-7883-4bb9-9d85-c5e8e2f572ce/resourceGroups/ps7634/providers/Microsoft.Network/networkSecurityGroups/ps4529/defaultSecurityRules/AllowVnetOutBound\",\r\n        \"etag\": \"W/\\\"f541cb7d-d915-45a5-9ee0-6b6b0dca693f\\\"\",\r\n        \"type\": \"Microsoft.Network/networkSecurityGroups/defaultSecurityRules\",\r\n        \"properties\": {\r\n          \"provisioningState\": \"Succeeded\",\r\n          \"description\": \"Allow outbound traffic from all VMs to all VMs in VNET\",\r\n          \"protocol\": \"*\",\r\n          \"sourcePortRange\": \"*\",\r\n          \"destinationPortRange\": \"*\",\r\n          \"sourceAddressPrefix\": \"VirtualNetwork\",\r\n          \"destinationAddressPrefix\": \"VirtualNetwork\",\r\n          \"access\": \"Allow\",\r\n          \"priority\": 65000,\r\n          \"direction\": \"Outbound\",\r\n          \"sourcePortRanges\": [],\r\n          \"destinationPortRanges\": [],\r\n          \"sourceAddressPrefixes\": [],\r\n          \"destinationAddressPrefixes\": []\r\n        }\r\n      },\r\n      {\r\n        \"name\": \"AllowInternetOutBound\",\r\n        \"id\": \"/subscriptions/947d47b4-7883-4bb9-9d85-c5e8e2f572ce/resourceGroups/ps7634/providers/Microsoft.Network/networkSecurityGroups/ps4529/defaultSecurityRules/AllowInternetOutBound\",\r\n        \"etag\": \"W/\\\"f541cb7d-d915-45a5-9ee0-6b6b0dca693f\\\"\",\r\n        \"type\": \"Microsoft.Network/networkSecurityGroups/defaultSecurityRules\",\r\n        \"properties\": {\r\n          \"provisioningState\": \"Succeeded\",\r\n          \"description\": \"Allow outbound traffic from all VMs to Internet\",\r\n          \"protocol\": \"*\",\r\n          \"sourcePortRange\": \"*\",\r\n          \"destinationPortRange\": \"*\",\r\n          \"sourceAddressPrefix\": \"*\",\r\n          \"destinationAddressPrefix\": \"Internet\",\r\n          \"access\": \"Allow\",\r\n          \"priority\": 65001,\r\n          \"direction\": \"Outbound\",\r\n          \"sourcePortRanges\": [],\r\n          \"destinationPortRanges\": [],\r\n          \"sourceAddressPrefixes\": [],\r\n          \"destinationAddressPrefixes\": []\r\n        }\r\n      },\r\n      {\r\n        \"name\": \"DenyAllOutBound\",\r\n        \"id\": \"/subscriptions/947d47b4-7883-4bb9-9d85-c5e8e2f572ce/resourceGroups/ps7634/providers/Microsoft.Network/networkSecurityGroups/ps4529/defaultSecurityRules/DenyAllOutBound\",\r\n        \"etag\": \"W/\\\"f541cb7d-d915-45a5-9ee0-6b6b0dca693f\\\"\",\r\n        \"type\": \"Microsoft.Network/networkSecurityGroups/defaultSecurityRules\",\r\n        \"properties\": {\r\n          \"provisioningState\": \"Succeeded\",\r\n          \"description\": \"Deny all outbound traffic\",\r\n          \"protocol\": \"*\",\r\n          \"sourcePortRange\": \"*\",\r\n          \"destinationPortRange\": \"*\",\r\n          \"sourceAddressPrefix\": \"*\",\r\n          \"destinationAddressPrefix\": \"*\",\r\n          \"access\": \"Deny\",\r\n          \"priority\": 65500,\r\n          \"direction\": \"Outbound\",\r\n          \"sourcePortRanges\": [],\r\n          \"destinationPortRanges\": [],\r\n          \"sourceAddressPrefixes\": [],\r\n          \"destinationAddressPrefixes\": []\r\n        }\r\n      }\r\n    ]\r\n  }\r\n}",
      "ResponseHeaders": {
        "Content-Length": [
          "8448"
>>>>>>> f160aee6
        ],
        "Content-Type": [
          "application/json; charset=utf-8"
        ],
        "Expires": [
          "-1"
        ],
        "Pragma": [
          "no-cache"
        ],
        "x-ms-request-id": [
<<<<<<< HEAD
          "d77807ef-c705-4dcf-b5b8-0ba9ca0090ce"
        ],
        "x-ms-correlation-request-id": [
          "c160c949-a3bf-4094-947d-7ce2ac77de6d"
=======
          "acf5d12a-9509-4641-a256-1cce5649fe22"
        ],
        "x-ms-correlation-request-id": [
          "70e852da-207f-49e0-8302-47ab21f65808"
>>>>>>> f160aee6
        ],
        "Strict-Transport-Security": [
          "max-age=31536000; includeSubDomains"
        ],
        "Cache-Control": [
          "no-cache"
        ],
        "ETag": [
<<<<<<< HEAD
          "W/\"6f5559cc-97e9-4314-82ac-6318d0bee3a7\""
=======
          "W/\"f541cb7d-d915-45a5-9ee0-6b6b0dca693f\""
>>>>>>> f160aee6
        ],
        "Server": [
          "Microsoft-HTTPAPI/2.0",
          "Microsoft-HTTPAPI/2.0"
        ],
        "x-ms-ratelimit-remaining-subscription-reads": [
<<<<<<< HEAD
          "11926"
        ],
        "x-ms-routing-request-id": [
          "BRAZILUS:20180908T125313Z:c160c949-a3bf-4094-947d-7ce2ac77de6d"
=======
          "11870"
        ],
        "x-ms-routing-request-id": [
          "BRAZILUS:20180907T102429Z:70e852da-207f-49e0-8302-47ab21f65808"
>>>>>>> f160aee6
        ],
        "X-Content-Type-Options": [
          "nosniff"
        ],
        "Date": [
<<<<<<< HEAD
          "Sat, 08 Sep 2018 12:53:13 GMT"
=======
          "Fri, 07 Sep 2018 10:24:28 GMT"
>>>>>>> f160aee6
        ]
      },
      "StatusCode": 200
    },
    {
<<<<<<< HEAD
      "RequestUri": "/subscriptions/d2ad5196-2292-4080-b209-ce4399b0a807/resourceGroups/ps1598/providers/Microsoft.Network/networkSecurityGroups/ps8878?api-version=2018-08-01",
      "EncodedRequestUri": "L3N1YnNjcmlwdGlvbnMvZDJhZDUxOTYtMjI5Mi00MDgwLWIyMDktY2U0Mzk5YjBhODA3L3Jlc291cmNlR3JvdXBzL3BzMTU5OC9wcm92aWRlcnMvTWljcm9zb2Z0Lk5ldHdvcmsvbmV0d29ya1NlY3VyaXR5R3JvdXBzL3BzODg3OD9hcGktdmVyc2lvbj0yMDE4LTA4LTAx",
      "RequestMethod": "PUT",
      "RequestBody": "{\r\n  \"properties\": {\r\n    \"securityRules\": [\r\n      {\r\n        \"properties\": {\r\n          \"description\": \"desciption\",\r\n          \"protocol\": \"Tcp\",\r\n          \"sourceAddressPrefixes\": [\r\n            \"10.10.20.0/24\",\r\n            \"192.168.0.0/24\"\r\n          ],\r\n          \"destinationAddressPrefixes\": [\r\n            \"10.10.30.0/24\",\r\n            \"192.168.2.0/24\"\r\n          ],\r\n          \"sourcePortRanges\": [\r\n            \"23-45\",\r\n            \"80-90\"\r\n          ],\r\n          \"destinationPortRanges\": [\r\n            \"46-56\",\r\n            \"70-80\"\r\n          ],\r\n          \"access\": \"Allow\",\r\n          \"priority\": 123,\r\n          \"direction\": \"Inbound\"\r\n        },\r\n        \"name\": \"ps1830\"\r\n      },\r\n      {\r\n        \"properties\": {\r\n          \"description\": \"desciption\",\r\n          \"protocol\": \"Tcp\",\r\n          \"sourceAddressPrefix\": \"Storage\",\r\n          \"sourceAddressPrefixes\": [],\r\n          \"destinationAddressPrefix\": \"Storage\",\r\n          \"destinationAddressPrefixes\": [],\r\n          \"sourcePortRanges\": [\r\n            \"10-20\",\r\n            \"30-40\"\r\n          ],\r\n          \"destinationPortRanges\": [\r\n            \"10-20\",\r\n            \"30-40\"\r\n          ],\r\n          \"access\": \"Allow\",\r\n          \"priority\": 120,\r\n          \"direction\": \"Inbound\"\r\n        },\r\n        \"name\": \"ps5101\"\r\n      }\r\n    ],\r\n    \"defaultSecurityRules\": []\r\n  },\r\n  \"location\": \"West US\"\r\n}",
=======
      "RequestUri": "/subscriptions/947d47b4-7883-4bb9-9d85-c5e8e2f572ce/resourceGroups/ps7634/providers/Microsoft.Network/networkSecurityGroups/ps4529?api-version=2018-08-01",
      "EncodedRequestUri": "L3N1YnNjcmlwdGlvbnMvOTQ3ZDQ3YjQtNzg4My00YmI5LTlkODUtYzVlOGUyZjU3MmNlL3Jlc291cmNlR3JvdXBzL3BzNzYzNC9wcm92aWRlcnMvTWljcm9zb2Z0Lk5ldHdvcmsvbmV0d29ya1NlY3VyaXR5R3JvdXBzL3BzNDUyOT9hcGktdmVyc2lvbj0yMDE4LTA4LTAx",
      "RequestMethod": "PUT",
      "RequestBody": "{\r\n  \"properties\": {\r\n    \"securityRules\": [\r\n      {\r\n        \"properties\": {\r\n          \"description\": \"desciption\",\r\n          \"protocol\": \"Tcp\",\r\n          \"sourceAddressPrefixes\": [\r\n            \"10.10.20.0/24\",\r\n            \"192.168.0.0/24\"\r\n          ],\r\n          \"destinationAddressPrefixes\": [\r\n            \"10.10.30.0/24\",\r\n            \"192.168.2.0/24\"\r\n          ],\r\n          \"sourcePortRanges\": [\r\n            \"23-45\",\r\n            \"80-90\"\r\n          ],\r\n          \"destinationPortRanges\": [\r\n            \"46-56\",\r\n            \"70-80\"\r\n          ],\r\n          \"access\": \"Allow\",\r\n          \"priority\": 123,\r\n          \"direction\": \"Inbound\"\r\n        },\r\n        \"name\": \"ps2971\"\r\n      },\r\n      {\r\n        \"properties\": {\r\n          \"description\": \"desciption\",\r\n          \"protocol\": \"Tcp\",\r\n          \"sourceAddressPrefix\": \"Storage\",\r\n          \"sourceAddressPrefixes\": [],\r\n          \"destinationAddressPrefix\": \"Storage\",\r\n          \"destinationAddressPrefixes\": [],\r\n          \"sourcePortRanges\": [\r\n            \"10-20\",\r\n            \"30-40\"\r\n          ],\r\n          \"destinationPortRanges\": [\r\n            \"10-20\",\r\n            \"30-40\"\r\n          ],\r\n          \"access\": \"Allow\",\r\n          \"priority\": 120,\r\n          \"direction\": \"Inbound\"\r\n        },\r\n        \"name\": \"ps4221\"\r\n      }\r\n    ],\r\n    \"defaultSecurityRules\": []\r\n  },\r\n  \"location\": \"westcentralus\"\r\n}",
>>>>>>> f160aee6
      "RequestHeaders": {
        "Content-Type": [
          "application/json; charset=utf-8"
        ],
        "Content-Length": [
<<<<<<< HEAD
          "1384"
        ],
        "x-ms-client-request-id": [
          "f181e7f4-b491-4ced-ac2e-55a4b5817a0b"
=======
          "1390"
        ],
        "x-ms-client-request-id": [
          "1948d0c0-e594-4f88-9bc8-d549aef88a3b"
>>>>>>> f160aee6
        ],
        "accept-language": [
          "en-US"
        ],
        "User-Agent": [
          "FxVersion/4.7.3132.0",
          "OSName/Windows10Enterprise",
          "OSVersion/6.3.17134",
          "Microsoft.Azure.Management.Network.NetworkManagementClient/19.3.0.0"
        ]
      },
<<<<<<< HEAD
      "ResponseBody": "{\r\n  \"name\": \"ps8878\",\r\n  \"id\": \"/subscriptions/d2ad5196-2292-4080-b209-ce4399b0a807/resourceGroups/ps1598/providers/Microsoft.Network/networkSecurityGroups/ps8878\",\r\n  \"etag\": \"W/\\\"f4b1ecdf-7f4e-4fe6-95bd-d32806a4bf28\\\"\",\r\n  \"type\": \"Microsoft.Network/networkSecurityGroups\",\r\n  \"location\": \"westus\",\r\n  \"properties\": {\r\n    \"provisioningState\": \"Updating\",\r\n    \"resourceGuid\": \"3da292f1-7604-45d6-ac8d-4da49e4cd895\",\r\n    \"securityRules\": [\r\n      {\r\n        \"name\": \"ps1830\",\r\n        \"id\": \"/subscriptions/d2ad5196-2292-4080-b209-ce4399b0a807/resourceGroups/ps1598/providers/Microsoft.Network/networkSecurityGroups/ps8878/securityRules/ps1830\",\r\n        \"etag\": \"W/\\\"f4b1ecdf-7f4e-4fe6-95bd-d32806a4bf28\\\"\",\r\n        \"type\": \"Microsoft.Network/networkSecurityGroups/securityRules\",\r\n        \"properties\": {\r\n          \"provisioningState\": \"Updating\",\r\n          \"description\": \"desciption\",\r\n          \"protocol\": \"Tcp\",\r\n          \"access\": \"Allow\",\r\n          \"priority\": 123,\r\n          \"direction\": \"Inbound\",\r\n          \"sourcePortRanges\": [\r\n            \"23-45\",\r\n            \"80-90\"\r\n          ],\r\n          \"destinationPortRanges\": [\r\n            \"46-56\",\r\n            \"70-80\"\r\n          ],\r\n          \"sourceAddressPrefixes\": [\r\n            \"10.10.20.0/24\",\r\n            \"192.168.0.0/24\"\r\n          ],\r\n          \"destinationAddressPrefixes\": [\r\n            \"10.10.30.0/24\",\r\n            \"192.168.2.0/24\"\r\n          ]\r\n        }\r\n      },\r\n      {\r\n        \"name\": \"ps5101\",\r\n        \"id\": \"/subscriptions/d2ad5196-2292-4080-b209-ce4399b0a807/resourceGroups/ps1598/providers/Microsoft.Network/networkSecurityGroups/ps8878/securityRules/ps5101\",\r\n        \"etag\": \"W/\\\"f4b1ecdf-7f4e-4fe6-95bd-d32806a4bf28\\\"\",\r\n        \"type\": \"Microsoft.Network/networkSecurityGroups/securityRules\",\r\n        \"properties\": {\r\n          \"provisioningState\": \"Updating\",\r\n          \"description\": \"desciption\",\r\n          \"protocol\": \"Tcp\",\r\n          \"sourceAddressPrefix\": \"Storage\",\r\n          \"destinationAddressPrefix\": \"Storage\",\r\n          \"access\": \"Allow\",\r\n          \"priority\": 120,\r\n          \"direction\": \"Inbound\",\r\n          \"sourcePortRanges\": [\r\n            \"10-20\",\r\n            \"30-40\"\r\n          ],\r\n          \"destinationPortRanges\": [\r\n            \"10-20\",\r\n            \"30-40\"\r\n          ],\r\n          \"sourceAddressPrefixes\": [],\r\n          \"destinationAddressPrefixes\": []\r\n        }\r\n      }\r\n    ],\r\n    \"defaultSecurityRules\": [\r\n      {\r\n        \"name\": \"AllowVnetInBound\",\r\n        \"id\": \"/subscriptions/d2ad5196-2292-4080-b209-ce4399b0a807/resourceGroups/ps1598/providers/Microsoft.Network/networkSecurityGroups/ps8878/defaultSecurityRules/AllowVnetInBound\",\r\n        \"etag\": \"W/\\\"f4b1ecdf-7f4e-4fe6-95bd-d32806a4bf28\\\"\",\r\n        \"type\": \"Microsoft.Network/networkSecurityGroups/defaultSecurityRules\",\r\n        \"properties\": {\r\n          \"provisioningState\": \"Updating\",\r\n          \"description\": \"Allow inbound traffic from all VMs in VNET\",\r\n          \"protocol\": \"*\",\r\n          \"sourcePortRange\": \"*\",\r\n          \"destinationPortRange\": \"*\",\r\n          \"sourceAddressPrefix\": \"VirtualNetwork\",\r\n          \"destinationAddressPrefix\": \"VirtualNetwork\",\r\n          \"access\": \"Allow\",\r\n          \"priority\": 65000,\r\n          \"direction\": \"Inbound\",\r\n          \"sourcePortRanges\": [],\r\n          \"destinationPortRanges\": [],\r\n          \"sourceAddressPrefixes\": [],\r\n          \"destinationAddressPrefixes\": []\r\n        }\r\n      },\r\n      {\r\n        \"name\": \"AllowAzureLoadBalancerInBound\",\r\n        \"id\": \"/subscriptions/d2ad5196-2292-4080-b209-ce4399b0a807/resourceGroups/ps1598/providers/Microsoft.Network/networkSecurityGroups/ps8878/defaultSecurityRules/AllowAzureLoadBalancerInBound\",\r\n        \"etag\": \"W/\\\"f4b1ecdf-7f4e-4fe6-95bd-d32806a4bf28\\\"\",\r\n        \"type\": \"Microsoft.Network/networkSecurityGroups/defaultSecurityRules\",\r\n        \"properties\": {\r\n          \"provisioningState\": \"Updating\",\r\n          \"description\": \"Allow inbound traffic from azure load balancer\",\r\n          \"protocol\": \"*\",\r\n          \"sourcePortRange\": \"*\",\r\n          \"destinationPortRange\": \"*\",\r\n          \"sourceAddressPrefix\": \"AzureLoadBalancer\",\r\n          \"destinationAddressPrefix\": \"*\",\r\n          \"access\": \"Allow\",\r\n          \"priority\": 65001,\r\n          \"direction\": \"Inbound\",\r\n          \"sourcePortRanges\": [],\r\n          \"destinationPortRanges\": [],\r\n          \"sourceAddressPrefixes\": [],\r\n          \"destinationAddressPrefixes\": []\r\n        }\r\n      },\r\n      {\r\n        \"name\": \"DenyAllInBound\",\r\n        \"id\": \"/subscriptions/d2ad5196-2292-4080-b209-ce4399b0a807/resourceGroups/ps1598/providers/Microsoft.Network/networkSecurityGroups/ps8878/defaultSecurityRules/DenyAllInBound\",\r\n        \"etag\": \"W/\\\"f4b1ecdf-7f4e-4fe6-95bd-d32806a4bf28\\\"\",\r\n        \"type\": \"Microsoft.Network/networkSecurityGroups/defaultSecurityRules\",\r\n        \"properties\": {\r\n          \"provisioningState\": \"Updating\",\r\n          \"description\": \"Deny all inbound traffic\",\r\n          \"protocol\": \"*\",\r\n          \"sourcePortRange\": \"*\",\r\n          \"destinationPortRange\": \"*\",\r\n          \"sourceAddressPrefix\": \"*\",\r\n          \"destinationAddressPrefix\": \"*\",\r\n          \"access\": \"Deny\",\r\n          \"priority\": 65500,\r\n          \"direction\": \"Inbound\",\r\n          \"sourcePortRanges\": [],\r\n          \"destinationPortRanges\": [],\r\n          \"sourceAddressPrefixes\": [],\r\n          \"destinationAddressPrefixes\": []\r\n        }\r\n      },\r\n      {\r\n        \"name\": \"AllowVnetOutBound\",\r\n        \"id\": \"/subscriptions/d2ad5196-2292-4080-b209-ce4399b0a807/resourceGroups/ps1598/providers/Microsoft.Network/networkSecurityGroups/ps8878/defaultSecurityRules/AllowVnetOutBound\",\r\n        \"etag\": \"W/\\\"f4b1ecdf-7f4e-4fe6-95bd-d32806a4bf28\\\"\",\r\n        \"type\": \"Microsoft.Network/networkSecurityGroups/defaultSecurityRules\",\r\n        \"properties\": {\r\n          \"provisioningState\": \"Updating\",\r\n          \"description\": \"Allow outbound traffic from all VMs to all VMs in VNET\",\r\n          \"protocol\": \"*\",\r\n          \"sourcePortRange\": \"*\",\r\n          \"destinationPortRange\": \"*\",\r\n          \"sourceAddressPrefix\": \"VirtualNetwork\",\r\n          \"destinationAddressPrefix\": \"VirtualNetwork\",\r\n          \"access\": \"Allow\",\r\n          \"priority\": 65000,\r\n          \"direction\": \"Outbound\",\r\n          \"sourcePortRanges\": [],\r\n          \"destinationPortRanges\": [],\r\n          \"sourceAddressPrefixes\": [],\r\n          \"destinationAddressPrefixes\": []\r\n        }\r\n      },\r\n      {\r\n        \"name\": \"AllowInternetOutBound\",\r\n        \"id\": \"/subscriptions/d2ad5196-2292-4080-b209-ce4399b0a807/resourceGroups/ps1598/providers/Microsoft.Network/networkSecurityGroups/ps8878/defaultSecurityRules/AllowInternetOutBound\",\r\n        \"etag\": \"W/\\\"f4b1ecdf-7f4e-4fe6-95bd-d32806a4bf28\\\"\",\r\n        \"type\": \"Microsoft.Network/networkSecurityGroups/defaultSecurityRules\",\r\n        \"properties\": {\r\n          \"provisioningState\": \"Updating\",\r\n          \"description\": \"Allow outbound traffic from all VMs to Internet\",\r\n          \"protocol\": \"*\",\r\n          \"sourcePortRange\": \"*\",\r\n          \"destinationPortRange\": \"*\",\r\n          \"sourceAddressPrefix\": \"*\",\r\n          \"destinationAddressPrefix\": \"Internet\",\r\n          \"access\": \"Allow\",\r\n          \"priority\": 65001,\r\n          \"direction\": \"Outbound\",\r\n          \"sourcePortRanges\": [],\r\n          \"destinationPortRanges\": [],\r\n          \"sourceAddressPrefixes\": [],\r\n          \"destinationAddressPrefixes\": []\r\n        }\r\n      },\r\n      {\r\n        \"name\": \"DenyAllOutBound\",\r\n        \"id\": \"/subscriptions/d2ad5196-2292-4080-b209-ce4399b0a807/resourceGroups/ps1598/providers/Microsoft.Network/networkSecurityGroups/ps8878/defaultSecurityRules/DenyAllOutBound\",\r\n        \"etag\": \"W/\\\"f4b1ecdf-7f4e-4fe6-95bd-d32806a4bf28\\\"\",\r\n        \"type\": \"Microsoft.Network/networkSecurityGroups/defaultSecurityRules\",\r\n        \"properties\": {\r\n          \"provisioningState\": \"Updating\",\r\n          \"description\": \"Deny all outbound traffic\",\r\n          \"protocol\": \"*\",\r\n          \"sourcePortRange\": \"*\",\r\n          \"destinationPortRange\": \"*\",\r\n          \"sourceAddressPrefix\": \"*\",\r\n          \"destinationAddressPrefix\": \"*\",\r\n          \"access\": \"Deny\",\r\n          \"priority\": 65500,\r\n          \"direction\": \"Outbound\",\r\n          \"sourcePortRanges\": [],\r\n          \"destinationPortRanges\": [],\r\n          \"sourceAddressPrefixes\": [],\r\n          \"destinationAddressPrefixes\": []\r\n        }\r\n      }\r\n    ]\r\n  }\r\n}",
      "ResponseHeaders": {
        "Content-Length": [
          "8432"
=======
      "ResponseBody": "{\r\n  \"name\": \"ps4529\",\r\n  \"id\": \"/subscriptions/947d47b4-7883-4bb9-9d85-c5e8e2f572ce/resourceGroups/ps7634/providers/Microsoft.Network/networkSecurityGroups/ps4529\",\r\n  \"etag\": \"W/\\\"b4137722-4943-4301-a3db-263dbc53e07c\\\"\",\r\n  \"type\": \"Microsoft.Network/networkSecurityGroups\",\r\n  \"location\": \"westcentralus\",\r\n  \"properties\": {\r\n    \"provisioningState\": \"Updating\",\r\n    \"resourceGuid\": \"ad485d25-4cc1-4b22-a612-21e62e922de3\",\r\n    \"securityRules\": [\r\n      {\r\n        \"name\": \"ps2971\",\r\n        \"id\": \"/subscriptions/947d47b4-7883-4bb9-9d85-c5e8e2f572ce/resourceGroups/ps7634/providers/Microsoft.Network/networkSecurityGroups/ps4529/securityRules/ps2971\",\r\n        \"etag\": \"W/\\\"b4137722-4943-4301-a3db-263dbc53e07c\\\"\",\r\n        \"type\": \"Microsoft.Network/networkSecurityGroups/securityRules\",\r\n        \"properties\": {\r\n          \"provisioningState\": \"Updating\",\r\n          \"description\": \"desciption\",\r\n          \"protocol\": \"Tcp\",\r\n          \"access\": \"Allow\",\r\n          \"priority\": 123,\r\n          \"direction\": \"Inbound\",\r\n          \"sourcePortRanges\": [\r\n            \"23-45\",\r\n            \"80-90\"\r\n          ],\r\n          \"destinationPortRanges\": [\r\n            \"46-56\",\r\n            \"70-80\"\r\n          ],\r\n          \"sourceAddressPrefixes\": [\r\n            \"10.10.20.0/24\",\r\n            \"192.168.0.0/24\"\r\n          ],\r\n          \"destinationAddressPrefixes\": [\r\n            \"10.10.30.0/24\",\r\n            \"192.168.2.0/24\"\r\n          ]\r\n        }\r\n      },\r\n      {\r\n        \"name\": \"ps4221\",\r\n        \"id\": \"/subscriptions/947d47b4-7883-4bb9-9d85-c5e8e2f572ce/resourceGroups/ps7634/providers/Microsoft.Network/networkSecurityGroups/ps4529/securityRules/ps4221\",\r\n        \"etag\": \"W/\\\"b4137722-4943-4301-a3db-263dbc53e07c\\\"\",\r\n        \"type\": \"Microsoft.Network/networkSecurityGroups/securityRules\",\r\n        \"properties\": {\r\n          \"provisioningState\": \"Updating\",\r\n          \"description\": \"desciption\",\r\n          \"protocol\": \"Tcp\",\r\n          \"sourceAddressPrefix\": \"Storage\",\r\n          \"destinationAddressPrefix\": \"Storage\",\r\n          \"access\": \"Allow\",\r\n          \"priority\": 120,\r\n          \"direction\": \"Inbound\",\r\n          \"sourcePortRanges\": [\r\n            \"10-20\",\r\n            \"30-40\"\r\n          ],\r\n          \"destinationPortRanges\": [\r\n            \"10-20\",\r\n            \"30-40\"\r\n          ],\r\n          \"sourceAddressPrefixes\": [],\r\n          \"destinationAddressPrefixes\": []\r\n        }\r\n      }\r\n    ],\r\n    \"defaultSecurityRules\": [\r\n      {\r\n        \"name\": \"AllowVnetInBound\",\r\n        \"id\": \"/subscriptions/947d47b4-7883-4bb9-9d85-c5e8e2f572ce/resourceGroups/ps7634/providers/Microsoft.Network/networkSecurityGroups/ps4529/defaultSecurityRules/AllowVnetInBound\",\r\n        \"etag\": \"W/\\\"b4137722-4943-4301-a3db-263dbc53e07c\\\"\",\r\n        \"type\": \"Microsoft.Network/networkSecurityGroups/defaultSecurityRules\",\r\n        \"properties\": {\r\n          \"provisioningState\": \"Updating\",\r\n          \"description\": \"Allow inbound traffic from all VMs in VNET\",\r\n          \"protocol\": \"*\",\r\n          \"sourcePortRange\": \"*\",\r\n          \"destinationPortRange\": \"*\",\r\n          \"sourceAddressPrefix\": \"VirtualNetwork\",\r\n          \"destinationAddressPrefix\": \"VirtualNetwork\",\r\n          \"access\": \"Allow\",\r\n          \"priority\": 65000,\r\n          \"direction\": \"Inbound\",\r\n          \"sourcePortRanges\": [],\r\n          \"destinationPortRanges\": [],\r\n          \"sourceAddressPrefixes\": [],\r\n          \"destinationAddressPrefixes\": []\r\n        }\r\n      },\r\n      {\r\n        \"name\": \"AllowAzureLoadBalancerInBound\",\r\n        \"id\": \"/subscriptions/947d47b4-7883-4bb9-9d85-c5e8e2f572ce/resourceGroups/ps7634/providers/Microsoft.Network/networkSecurityGroups/ps4529/defaultSecurityRules/AllowAzureLoadBalancerInBound\",\r\n        \"etag\": \"W/\\\"b4137722-4943-4301-a3db-263dbc53e07c\\\"\",\r\n        \"type\": \"Microsoft.Network/networkSecurityGroups/defaultSecurityRules\",\r\n        \"properties\": {\r\n          \"provisioningState\": \"Updating\",\r\n          \"description\": \"Allow inbound traffic from azure load balancer\",\r\n          \"protocol\": \"*\",\r\n          \"sourcePortRange\": \"*\",\r\n          \"destinationPortRange\": \"*\",\r\n          \"sourceAddressPrefix\": \"AzureLoadBalancer\",\r\n          \"destinationAddressPrefix\": \"*\",\r\n          \"access\": \"Allow\",\r\n          \"priority\": 65001,\r\n          \"direction\": \"Inbound\",\r\n          \"sourcePortRanges\": [],\r\n          \"destinationPortRanges\": [],\r\n          \"sourceAddressPrefixes\": [],\r\n          \"destinationAddressPrefixes\": []\r\n        }\r\n      },\r\n      {\r\n        \"name\": \"DenyAllInBound\",\r\n        \"id\": \"/subscriptions/947d47b4-7883-4bb9-9d85-c5e8e2f572ce/resourceGroups/ps7634/providers/Microsoft.Network/networkSecurityGroups/ps4529/defaultSecurityRules/DenyAllInBound\",\r\n        \"etag\": \"W/\\\"b4137722-4943-4301-a3db-263dbc53e07c\\\"\",\r\n        \"type\": \"Microsoft.Network/networkSecurityGroups/defaultSecurityRules\",\r\n        \"properties\": {\r\n          \"provisioningState\": \"Updating\",\r\n          \"description\": \"Deny all inbound traffic\",\r\n          \"protocol\": \"*\",\r\n          \"sourcePortRange\": \"*\",\r\n          \"destinationPortRange\": \"*\",\r\n          \"sourceAddressPrefix\": \"*\",\r\n          \"destinationAddressPrefix\": \"*\",\r\n          \"access\": \"Deny\",\r\n          \"priority\": 65500,\r\n          \"direction\": \"Inbound\",\r\n          \"sourcePortRanges\": [],\r\n          \"destinationPortRanges\": [],\r\n          \"sourceAddressPrefixes\": [],\r\n          \"destinationAddressPrefixes\": []\r\n        }\r\n      },\r\n      {\r\n        \"name\": \"AllowVnetOutBound\",\r\n        \"id\": \"/subscriptions/947d47b4-7883-4bb9-9d85-c5e8e2f572ce/resourceGroups/ps7634/providers/Microsoft.Network/networkSecurityGroups/ps4529/defaultSecurityRules/AllowVnetOutBound\",\r\n        \"etag\": \"W/\\\"b4137722-4943-4301-a3db-263dbc53e07c\\\"\",\r\n        \"type\": \"Microsoft.Network/networkSecurityGroups/defaultSecurityRules\",\r\n        \"properties\": {\r\n          \"provisioningState\": \"Updating\",\r\n          \"description\": \"Allow outbound traffic from all VMs to all VMs in VNET\",\r\n          \"protocol\": \"*\",\r\n          \"sourcePortRange\": \"*\",\r\n          \"destinationPortRange\": \"*\",\r\n          \"sourceAddressPrefix\": \"VirtualNetwork\",\r\n          \"destinationAddressPrefix\": \"VirtualNetwork\",\r\n          \"access\": \"Allow\",\r\n          \"priority\": 65000,\r\n          \"direction\": \"Outbound\",\r\n          \"sourcePortRanges\": [],\r\n          \"destinationPortRanges\": [],\r\n          \"sourceAddressPrefixes\": [],\r\n          \"destinationAddressPrefixes\": []\r\n        }\r\n      },\r\n      {\r\n        \"name\": \"AllowInternetOutBound\",\r\n        \"id\": \"/subscriptions/947d47b4-7883-4bb9-9d85-c5e8e2f572ce/resourceGroups/ps7634/providers/Microsoft.Network/networkSecurityGroups/ps4529/defaultSecurityRules/AllowInternetOutBound\",\r\n        \"etag\": \"W/\\\"b4137722-4943-4301-a3db-263dbc53e07c\\\"\",\r\n        \"type\": \"Microsoft.Network/networkSecurityGroups/defaultSecurityRules\",\r\n        \"properties\": {\r\n          \"provisioningState\": \"Updating\",\r\n          \"description\": \"Allow outbound traffic from all VMs to Internet\",\r\n          \"protocol\": \"*\",\r\n          \"sourcePortRange\": \"*\",\r\n          \"destinationPortRange\": \"*\",\r\n          \"sourceAddressPrefix\": \"*\",\r\n          \"destinationAddressPrefix\": \"Internet\",\r\n          \"access\": \"Allow\",\r\n          \"priority\": 65001,\r\n          \"direction\": \"Outbound\",\r\n          \"sourcePortRanges\": [],\r\n          \"destinationPortRanges\": [],\r\n          \"sourceAddressPrefixes\": [],\r\n          \"destinationAddressPrefixes\": []\r\n        }\r\n      },\r\n      {\r\n        \"name\": \"DenyAllOutBound\",\r\n        \"id\": \"/subscriptions/947d47b4-7883-4bb9-9d85-c5e8e2f572ce/resourceGroups/ps7634/providers/Microsoft.Network/networkSecurityGroups/ps4529/defaultSecurityRules/DenyAllOutBound\",\r\n        \"etag\": \"W/\\\"b4137722-4943-4301-a3db-263dbc53e07c\\\"\",\r\n        \"type\": \"Microsoft.Network/networkSecurityGroups/defaultSecurityRules\",\r\n        \"properties\": {\r\n          \"provisioningState\": \"Updating\",\r\n          \"description\": \"Deny all outbound traffic\",\r\n          \"protocol\": \"*\",\r\n          \"sourcePortRange\": \"*\",\r\n          \"destinationPortRange\": \"*\",\r\n          \"sourceAddressPrefix\": \"*\",\r\n          \"destinationAddressPrefix\": \"*\",\r\n          \"access\": \"Deny\",\r\n          \"priority\": 65500,\r\n          \"direction\": \"Outbound\",\r\n          \"sourcePortRanges\": [],\r\n          \"destinationPortRanges\": [],\r\n          \"sourceAddressPrefixes\": [],\r\n          \"destinationAddressPrefixes\": []\r\n        }\r\n      }\r\n    ]\r\n  }\r\n}",
      "ResponseHeaders": {
        "Content-Length": [
          "8439"
>>>>>>> f160aee6
        ],
        "Content-Type": [
          "application/json; charset=utf-8"
        ],
        "Expires": [
          "-1"
        ],
        "Pragma": [
          "no-cache"
        ],
        "Retry-After": [
          "10"
        ],
        "x-ms-request-id": [
<<<<<<< HEAD
          "c4c84216-3882-430c-acfd-29fc892ee31d"
        ],
        "Azure-AsyncOperation": [
          "https://brazilus.management.azure.com/subscriptions/d2ad5196-2292-4080-b209-ce4399b0a807/providers/Microsoft.Network/locations/westus/operations/c4c84216-3882-430c-acfd-29fc892ee31d?api-version=2018-08-01"
        ],
        "x-ms-correlation-request-id": [
          "9508f965-b222-4dd6-8047-4ac95759a933"
=======
          "194d309e-9687-48fc-820c-2b7432adb89e"
        ],
        "Azure-AsyncOperation": [
          "https://brazilus.management.azure.com/subscriptions/947d47b4-7883-4bb9-9d85-c5e8e2f572ce/providers/Microsoft.Network/locations/westcentralus/operations/194d309e-9687-48fc-820c-2b7432adb89e?api-version=2018-08-01"
        ],
        "x-ms-correlation-request-id": [
          "38dce77f-59f2-4d78-931b-24e89f9365f6"
>>>>>>> f160aee6
        ],
        "Strict-Transport-Security": [
          "max-age=31536000; includeSubDomains"
        ],
        "Cache-Control": [
          "no-cache"
        ],
        "Server": [
          "Microsoft-HTTPAPI/2.0",
          "Microsoft-HTTPAPI/2.0"
        ],
        "x-ms-ratelimit-remaining-subscription-writes": [
<<<<<<< HEAD
          "1190"
        ],
        "x-ms-routing-request-id": [
          "BRAZILUS:20180908T125302Z:9508f965-b222-4dd6-8047-4ac95759a933"
=======
          "1173"
        ],
        "x-ms-routing-request-id": [
          "BRAZILUS:20180907T102418Z:38dce77f-59f2-4d78-931b-24e89f9365f6"
>>>>>>> f160aee6
        ],
        "X-Content-Type-Options": [
          "nosniff"
        ],
        "Date": [
<<<<<<< HEAD
          "Sat, 08 Sep 2018 12:53:02 GMT"
=======
          "Fri, 07 Sep 2018 10:24:18 GMT"
>>>>>>> f160aee6
        ]
      },
      "StatusCode": 201
    },
    {
<<<<<<< HEAD
      "RequestUri": "/subscriptions/d2ad5196-2292-4080-b209-ce4399b0a807/providers/Microsoft.Network/locations/westus/operations/c4c84216-3882-430c-acfd-29fc892ee31d?api-version=2018-08-01",
      "EncodedRequestUri": "L3N1YnNjcmlwdGlvbnMvZDJhZDUxOTYtMjI5Mi00MDgwLWIyMDktY2U0Mzk5YjBhODA3L3Byb3ZpZGVycy9NaWNyb3NvZnQuTmV0d29yay9sb2NhdGlvbnMvd2VzdHVzL29wZXJhdGlvbnMvYzRjODQyMTYtMzg4Mi00MzBjLWFjZmQtMjlmYzg5MmVlMzFkP2FwaS12ZXJzaW9uPTIwMTgtMDgtMDE=",
=======
      "RequestUri": "/subscriptions/947d47b4-7883-4bb9-9d85-c5e8e2f572ce/providers/Microsoft.Network/locations/westcentralus/operations/194d309e-9687-48fc-820c-2b7432adb89e?api-version=2018-08-01",
      "EncodedRequestUri": "L3N1YnNjcmlwdGlvbnMvOTQ3ZDQ3YjQtNzg4My00YmI5LTlkODUtYzVlOGUyZjU3MmNlL3Byb3ZpZGVycy9NaWNyb3NvZnQuTmV0d29yay9sb2NhdGlvbnMvd2VzdGNlbnRyYWx1cy9vcGVyYXRpb25zLzE5NGQzMDllLTk2ODctNDhmYy04MjBjLTJiNzQzMmFkYjg5ZT9hcGktdmVyc2lvbj0yMDE4LTA4LTAx",
>>>>>>> f160aee6
      "RequestMethod": "GET",
      "RequestBody": "",
      "RequestHeaders": {
        "User-Agent": [
          "FxVersion/4.7.3132.0",
          "OSName/Windows10Enterprise",
          "OSVersion/6.3.17134",
          "Microsoft.Azure.Management.Network.NetworkManagementClient/19.3.0.0"
        ]
      },
      "ResponseBody": "{\r\n  \"status\": \"Succeeded\"\r\n}",
      "ResponseHeaders": {
        "Content-Length": [
          "29"
        ],
        "Content-Type": [
          "application/json; charset=utf-8"
        ],
        "Expires": [
          "-1"
        ],
        "Pragma": [
          "no-cache"
        ],
        "x-ms-request-id": [
<<<<<<< HEAD
          "e442af45-6df7-4595-b44c-14ddefa5b4dd"
        ],
        "x-ms-correlation-request-id": [
          "b04811fd-2df9-405a-a1c6-4de8c1e6f33d"
=======
          "273fa3fa-fa22-46ed-ad8e-bf8310f2f68d"
        ],
        "x-ms-correlation-request-id": [
          "9aa08dd4-092a-47a9-80ae-f3fbd8d7ea2b"
>>>>>>> f160aee6
        ],
        "Strict-Transport-Security": [
          "max-age=31536000; includeSubDomains"
        ],
        "Cache-Control": [
          "no-cache"
        ],
        "Server": [
          "Microsoft-HTTPAPI/2.0",
          "Microsoft-HTTPAPI/2.0"
        ],
        "x-ms-ratelimit-remaining-subscription-reads": [
<<<<<<< HEAD
          "11929"
        ],
        "x-ms-routing-request-id": [
          "BRAZILUS:20180908T125313Z:b04811fd-2df9-405a-a1c6-4de8c1e6f33d"
=======
          "11873"
        ],
        "x-ms-routing-request-id": [
          "BRAZILUS:20180907T102429Z:9aa08dd4-092a-47a9-80ae-f3fbd8d7ea2b"
>>>>>>> f160aee6
        ],
        "X-Content-Type-Options": [
          "nosniff"
        ],
        "Date": [
<<<<<<< HEAD
          "Sat, 08 Sep 2018 12:53:12 GMT"
=======
          "Fri, 07 Sep 2018 10:24:28 GMT"
>>>>>>> f160aee6
        ]
      },
      "StatusCode": 200
    },
    {
<<<<<<< HEAD
      "RequestUri": "/subscriptions/d2ad5196-2292-4080-b209-ce4399b0a807/resourceGroups/ps1598/providers/Microsoft.Network/networkSecurityGroups?api-version=2018-08-01",
      "EncodedRequestUri": "L3N1YnNjcmlwdGlvbnMvZDJhZDUxOTYtMjI5Mi00MDgwLWIyMDktY2U0Mzk5YjBhODA3L3Jlc291cmNlR3JvdXBzL3BzMTU5OC9wcm92aWRlcnMvTWljcm9zb2Z0Lk5ldHdvcmsvbmV0d29ya1NlY3VyaXR5R3JvdXBzP2FwaS12ZXJzaW9uPTIwMTgtMDgtMDE=",
=======
      "RequestUri": "/subscriptions/947d47b4-7883-4bb9-9d85-c5e8e2f572ce/resourceGroups/ps7634/providers/Microsoft.Network/networkSecurityGroups?api-version=2018-08-01",
      "EncodedRequestUri": "L3N1YnNjcmlwdGlvbnMvOTQ3ZDQ3YjQtNzg4My00YmI5LTlkODUtYzVlOGUyZjU3MmNlL3Jlc291cmNlR3JvdXBzL3BzNzYzNC9wcm92aWRlcnMvTWljcm9zb2Z0Lk5ldHdvcmsvbmV0d29ya1NlY3VyaXR5R3JvdXBzP2FwaS12ZXJzaW9uPTIwMTgtMDgtMDE=",
>>>>>>> f160aee6
      "RequestMethod": "GET",
      "RequestBody": "",
      "RequestHeaders": {
        "x-ms-client-request-id": [
<<<<<<< HEAD
          "df5a41f0-7f17-4b77-b173-154fc4a5b974"
=======
          "2352191d-f8d1-4d4b-8a2c-9515257d1d33"
>>>>>>> f160aee6
        ],
        "accept-language": [
          "en-US"
        ],
        "User-Agent": [
          "FxVersion/4.7.3132.0",
          "OSName/Windows10Enterprise",
          "OSVersion/6.3.17134",
          "Microsoft.Azure.Management.Network.NetworkManagementClient/19.3.0.0"
        ]
      },
<<<<<<< HEAD
      "ResponseBody": "{\r\n  \"value\": [\r\n    {\r\n      \"name\": \"ps8878\",\r\n      \"id\": \"/subscriptions/d2ad5196-2292-4080-b209-ce4399b0a807/resourceGroups/ps1598/providers/Microsoft.Network/networkSecurityGroups/ps8878\",\r\n      \"etag\": \"W/\\\"6f5559cc-97e9-4314-82ac-6318d0bee3a7\\\"\",\r\n      \"type\": \"Microsoft.Network/networkSecurityGroups\",\r\n      \"location\": \"westus\",\r\n      \"properties\": {\r\n        \"provisioningState\": \"Succeeded\",\r\n        \"resourceGuid\": \"3da292f1-7604-45d6-ac8d-4da49e4cd895\",\r\n        \"securityRules\": [\r\n          {\r\n            \"name\": \"ps1830\",\r\n            \"id\": \"/subscriptions/d2ad5196-2292-4080-b209-ce4399b0a807/resourceGroups/ps1598/providers/Microsoft.Network/networkSecurityGroups/ps8878/securityRules/ps1830\",\r\n            \"etag\": \"W/\\\"6f5559cc-97e9-4314-82ac-6318d0bee3a7\\\"\",\r\n            \"type\": \"Microsoft.Network/networkSecurityGroups/securityRules\",\r\n            \"properties\": {\r\n              \"provisioningState\": \"Succeeded\",\r\n              \"description\": \"desciption\",\r\n              \"protocol\": \"Tcp\",\r\n              \"access\": \"Allow\",\r\n              \"priority\": 123,\r\n              \"direction\": \"Inbound\",\r\n              \"sourcePortRanges\": [\r\n                \"23-45\",\r\n                \"80-90\"\r\n              ],\r\n              \"destinationPortRanges\": [\r\n                \"46-56\",\r\n                \"70-80\"\r\n              ],\r\n              \"sourceAddressPrefixes\": [\r\n                \"10.10.20.0/24\",\r\n                \"192.168.0.0/24\"\r\n              ],\r\n              \"destinationAddressPrefixes\": [\r\n                \"10.10.30.0/24\",\r\n                \"192.168.2.0/24\"\r\n              ]\r\n            }\r\n          },\r\n          {\r\n            \"name\": \"ps5101\",\r\n            \"id\": \"/subscriptions/d2ad5196-2292-4080-b209-ce4399b0a807/resourceGroups/ps1598/providers/Microsoft.Network/networkSecurityGroups/ps8878/securityRules/ps5101\",\r\n            \"etag\": \"W/\\\"6f5559cc-97e9-4314-82ac-6318d0bee3a7\\\"\",\r\n            \"type\": \"Microsoft.Network/networkSecurityGroups/securityRules\",\r\n            \"properties\": {\r\n              \"provisioningState\": \"Succeeded\",\r\n              \"description\": \"desciption\",\r\n              \"protocol\": \"Tcp\",\r\n              \"sourceAddressPrefix\": \"Storage\",\r\n              \"destinationAddressPrefix\": \"Storage\",\r\n              \"access\": \"Allow\",\r\n              \"priority\": 120,\r\n              \"direction\": \"Inbound\",\r\n              \"sourcePortRanges\": [\r\n                \"10-20\",\r\n                \"30-40\"\r\n              ],\r\n              \"destinationPortRanges\": [\r\n                \"10-20\",\r\n                \"30-40\"\r\n              ],\r\n              \"sourceAddressPrefixes\": [],\r\n              \"destinationAddressPrefixes\": []\r\n            }\r\n          }\r\n        ],\r\n        \"defaultSecurityRules\": [\r\n          {\r\n            \"name\": \"AllowVnetInBound\",\r\n            \"id\": \"/subscriptions/d2ad5196-2292-4080-b209-ce4399b0a807/resourceGroups/ps1598/providers/Microsoft.Network/networkSecurityGroups/ps8878/defaultSecurityRules/AllowVnetInBound\",\r\n            \"etag\": \"W/\\\"6f5559cc-97e9-4314-82ac-6318d0bee3a7\\\"\",\r\n            \"type\": \"Microsoft.Network/networkSecurityGroups/defaultSecurityRules\",\r\n            \"properties\": {\r\n              \"provisioningState\": \"Succeeded\",\r\n              \"description\": \"Allow inbound traffic from all VMs in VNET\",\r\n              \"protocol\": \"*\",\r\n              \"sourcePortRange\": \"*\",\r\n              \"destinationPortRange\": \"*\",\r\n              \"sourceAddressPrefix\": \"VirtualNetwork\",\r\n              \"destinationAddressPrefix\": \"VirtualNetwork\",\r\n              \"access\": \"Allow\",\r\n              \"priority\": 65000,\r\n              \"direction\": \"Inbound\",\r\n              \"sourcePortRanges\": [],\r\n              \"destinationPortRanges\": [],\r\n              \"sourceAddressPrefixes\": [],\r\n              \"destinationAddressPrefixes\": []\r\n            }\r\n          },\r\n          {\r\n            \"name\": \"AllowAzureLoadBalancerInBound\",\r\n            \"id\": \"/subscriptions/d2ad5196-2292-4080-b209-ce4399b0a807/resourceGroups/ps1598/providers/Microsoft.Network/networkSecurityGroups/ps8878/defaultSecurityRules/AllowAzureLoadBalancerInBound\",\r\n            \"etag\": \"W/\\\"6f5559cc-97e9-4314-82ac-6318d0bee3a7\\\"\",\r\n            \"type\": \"Microsoft.Network/networkSecurityGroups/defaultSecurityRules\",\r\n            \"properties\": {\r\n              \"provisioningState\": \"Succeeded\",\r\n              \"description\": \"Allow inbound traffic from azure load balancer\",\r\n              \"protocol\": \"*\",\r\n              \"sourcePortRange\": \"*\",\r\n              \"destinationPortRange\": \"*\",\r\n              \"sourceAddressPrefix\": \"AzureLoadBalancer\",\r\n              \"destinationAddressPrefix\": \"*\",\r\n              \"access\": \"Allow\",\r\n              \"priority\": 65001,\r\n              \"direction\": \"Inbound\",\r\n              \"sourcePortRanges\": [],\r\n              \"destinationPortRanges\": [],\r\n              \"sourceAddressPrefixes\": [],\r\n              \"destinationAddressPrefixes\": []\r\n            }\r\n          },\r\n          {\r\n            \"name\": \"DenyAllInBound\",\r\n            \"id\": \"/subscriptions/d2ad5196-2292-4080-b209-ce4399b0a807/resourceGroups/ps1598/providers/Microsoft.Network/networkSecurityGroups/ps8878/defaultSecurityRules/DenyAllInBound\",\r\n            \"etag\": \"W/\\\"6f5559cc-97e9-4314-82ac-6318d0bee3a7\\\"\",\r\n            \"type\": \"Microsoft.Network/networkSecurityGroups/defaultSecurityRules\",\r\n            \"properties\": {\r\n              \"provisioningState\": \"Succeeded\",\r\n              \"description\": \"Deny all inbound traffic\",\r\n              \"protocol\": \"*\",\r\n              \"sourcePortRange\": \"*\",\r\n              \"destinationPortRange\": \"*\",\r\n              \"sourceAddressPrefix\": \"*\",\r\n              \"destinationAddressPrefix\": \"*\",\r\n              \"access\": \"Deny\",\r\n              \"priority\": 65500,\r\n              \"direction\": \"Inbound\",\r\n              \"sourcePortRanges\": [],\r\n              \"destinationPortRanges\": [],\r\n              \"sourceAddressPrefixes\": [],\r\n              \"destinationAddressPrefixes\": []\r\n            }\r\n          },\r\n          {\r\n            \"name\": \"AllowVnetOutBound\",\r\n            \"id\": \"/subscriptions/d2ad5196-2292-4080-b209-ce4399b0a807/resourceGroups/ps1598/providers/Microsoft.Network/networkSecurityGroups/ps8878/defaultSecurityRules/AllowVnetOutBound\",\r\n            \"etag\": \"W/\\\"6f5559cc-97e9-4314-82ac-6318d0bee3a7\\\"\",\r\n            \"type\": \"Microsoft.Network/networkSecurityGroups/defaultSecurityRules\",\r\n            \"properties\": {\r\n              \"provisioningState\": \"Succeeded\",\r\n              \"description\": \"Allow outbound traffic from all VMs to all VMs in VNET\",\r\n              \"protocol\": \"*\",\r\n              \"sourcePortRange\": \"*\",\r\n              \"destinationPortRange\": \"*\",\r\n              \"sourceAddressPrefix\": \"VirtualNetwork\",\r\n              \"destinationAddressPrefix\": \"VirtualNetwork\",\r\n              \"access\": \"Allow\",\r\n              \"priority\": 65000,\r\n              \"direction\": \"Outbound\",\r\n              \"sourcePortRanges\": [],\r\n              \"destinationPortRanges\": [],\r\n              \"sourceAddressPrefixes\": [],\r\n              \"destinationAddressPrefixes\": []\r\n            }\r\n          },\r\n          {\r\n            \"name\": \"AllowInternetOutBound\",\r\n            \"id\": \"/subscriptions/d2ad5196-2292-4080-b209-ce4399b0a807/resourceGroups/ps1598/providers/Microsoft.Network/networkSecurityGroups/ps8878/defaultSecurityRules/AllowInternetOutBound\",\r\n            \"etag\": \"W/\\\"6f5559cc-97e9-4314-82ac-6318d0bee3a7\\\"\",\r\n            \"type\": \"Microsoft.Network/networkSecurityGroups/defaultSecurityRules\",\r\n            \"properties\": {\r\n              \"provisioningState\": \"Succeeded\",\r\n              \"description\": \"Allow outbound traffic from all VMs to Internet\",\r\n              \"protocol\": \"*\",\r\n              \"sourcePortRange\": \"*\",\r\n              \"destinationPortRange\": \"*\",\r\n              \"sourceAddressPrefix\": \"*\",\r\n              \"destinationAddressPrefix\": \"Internet\",\r\n              \"access\": \"Allow\",\r\n              \"priority\": 65001,\r\n              \"direction\": \"Outbound\",\r\n              \"sourcePortRanges\": [],\r\n              \"destinationPortRanges\": [],\r\n              \"sourceAddressPrefixes\": [],\r\n              \"destinationAddressPrefixes\": []\r\n            }\r\n          },\r\n          {\r\n            \"name\": \"DenyAllOutBound\",\r\n            \"id\": \"/subscriptions/d2ad5196-2292-4080-b209-ce4399b0a807/resourceGroups/ps1598/providers/Microsoft.Network/networkSecurityGroups/ps8878/defaultSecurityRules/DenyAllOutBound\",\r\n            \"etag\": \"W/\\\"6f5559cc-97e9-4314-82ac-6318d0bee3a7\\\"\",\r\n            \"type\": \"Microsoft.Network/networkSecurityGroups/defaultSecurityRules\",\r\n            \"properties\": {\r\n              \"provisioningState\": \"Succeeded\",\r\n              \"description\": \"Deny all outbound traffic\",\r\n              \"protocol\": \"*\",\r\n              \"sourcePortRange\": \"*\",\r\n              \"destinationPortRange\": \"*\",\r\n              \"sourceAddressPrefix\": \"*\",\r\n              \"destinationAddressPrefix\": \"*\",\r\n              \"access\": \"Deny\",\r\n              \"priority\": 65500,\r\n              \"direction\": \"Outbound\",\r\n              \"sourcePortRanges\": [],\r\n              \"destinationPortRanges\": [],\r\n              \"sourceAddressPrefixes\": [],\r\n              \"destinationAddressPrefixes\": []\r\n            }\r\n          }\r\n        ]\r\n      }\r\n    }\r\n  ]\r\n}",
      "ResponseHeaders": {
        "Content-Length": [
          "9278"
=======
      "ResponseBody": "{\r\n  \"value\": [\r\n    {\r\n      \"name\": \"ps4529\",\r\n      \"id\": \"/subscriptions/947d47b4-7883-4bb9-9d85-c5e8e2f572ce/resourceGroups/ps7634/providers/Microsoft.Network/networkSecurityGroups/ps4529\",\r\n      \"etag\": \"W/\\\"f541cb7d-d915-45a5-9ee0-6b6b0dca693f\\\"\",\r\n      \"type\": \"Microsoft.Network/networkSecurityGroups\",\r\n      \"location\": \"westcentralus\",\r\n      \"properties\": {\r\n        \"provisioningState\": \"Succeeded\",\r\n        \"resourceGuid\": \"ad485d25-4cc1-4b22-a612-21e62e922de3\",\r\n        \"securityRules\": [\r\n          {\r\n            \"name\": \"ps2971\",\r\n            \"id\": \"/subscriptions/947d47b4-7883-4bb9-9d85-c5e8e2f572ce/resourceGroups/ps7634/providers/Microsoft.Network/networkSecurityGroups/ps4529/securityRules/ps2971\",\r\n            \"etag\": \"W/\\\"f541cb7d-d915-45a5-9ee0-6b6b0dca693f\\\"\",\r\n            \"type\": \"Microsoft.Network/networkSecurityGroups/securityRules\",\r\n            \"properties\": {\r\n              \"provisioningState\": \"Succeeded\",\r\n              \"description\": \"desciption\",\r\n              \"protocol\": \"Tcp\",\r\n              \"access\": \"Allow\",\r\n              \"priority\": 123,\r\n              \"direction\": \"Inbound\",\r\n              \"sourcePortRanges\": [\r\n                \"23-45\",\r\n                \"80-90\"\r\n              ],\r\n              \"destinationPortRanges\": [\r\n                \"46-56\",\r\n                \"70-80\"\r\n              ],\r\n              \"sourceAddressPrefixes\": [\r\n                \"10.10.20.0/24\",\r\n                \"192.168.0.0/24\"\r\n              ],\r\n              \"destinationAddressPrefixes\": [\r\n                \"10.10.30.0/24\",\r\n                \"192.168.2.0/24\"\r\n              ]\r\n            }\r\n          },\r\n          {\r\n            \"name\": \"ps4221\",\r\n            \"id\": \"/subscriptions/947d47b4-7883-4bb9-9d85-c5e8e2f572ce/resourceGroups/ps7634/providers/Microsoft.Network/networkSecurityGroups/ps4529/securityRules/ps4221\",\r\n            \"etag\": \"W/\\\"f541cb7d-d915-45a5-9ee0-6b6b0dca693f\\\"\",\r\n            \"type\": \"Microsoft.Network/networkSecurityGroups/securityRules\",\r\n            \"properties\": {\r\n              \"provisioningState\": \"Succeeded\",\r\n              \"description\": \"desciption\",\r\n              \"protocol\": \"Tcp\",\r\n              \"sourceAddressPrefix\": \"Storage\",\r\n              \"destinationAddressPrefix\": \"Storage\",\r\n              \"access\": \"Allow\",\r\n              \"priority\": 120,\r\n              \"direction\": \"Inbound\",\r\n              \"sourcePortRanges\": [\r\n                \"10-20\",\r\n                \"30-40\"\r\n              ],\r\n              \"destinationPortRanges\": [\r\n                \"10-20\",\r\n                \"30-40\"\r\n              ],\r\n              \"sourceAddressPrefixes\": [],\r\n              \"destinationAddressPrefixes\": []\r\n            }\r\n          }\r\n        ],\r\n        \"defaultSecurityRules\": [\r\n          {\r\n            \"name\": \"AllowVnetInBound\",\r\n            \"id\": \"/subscriptions/947d47b4-7883-4bb9-9d85-c5e8e2f572ce/resourceGroups/ps7634/providers/Microsoft.Network/networkSecurityGroups/ps4529/defaultSecurityRules/AllowVnetInBound\",\r\n            \"etag\": \"W/\\\"f541cb7d-d915-45a5-9ee0-6b6b0dca693f\\\"\",\r\n            \"type\": \"Microsoft.Network/networkSecurityGroups/defaultSecurityRules\",\r\n            \"properties\": {\r\n              \"provisioningState\": \"Succeeded\",\r\n              \"description\": \"Allow inbound traffic from all VMs in VNET\",\r\n              \"protocol\": \"*\",\r\n              \"sourcePortRange\": \"*\",\r\n              \"destinationPortRange\": \"*\",\r\n              \"sourceAddressPrefix\": \"VirtualNetwork\",\r\n              \"destinationAddressPrefix\": \"VirtualNetwork\",\r\n              \"access\": \"Allow\",\r\n              \"priority\": 65000,\r\n              \"direction\": \"Inbound\",\r\n              \"sourcePortRanges\": [],\r\n              \"destinationPortRanges\": [],\r\n              \"sourceAddressPrefixes\": [],\r\n              \"destinationAddressPrefixes\": []\r\n            }\r\n          },\r\n          {\r\n            \"name\": \"AllowAzureLoadBalancerInBound\",\r\n            \"id\": \"/subscriptions/947d47b4-7883-4bb9-9d85-c5e8e2f572ce/resourceGroups/ps7634/providers/Microsoft.Network/networkSecurityGroups/ps4529/defaultSecurityRules/AllowAzureLoadBalancerInBound\",\r\n            \"etag\": \"W/\\\"f541cb7d-d915-45a5-9ee0-6b6b0dca693f\\\"\",\r\n            \"type\": \"Microsoft.Network/networkSecurityGroups/defaultSecurityRules\",\r\n            \"properties\": {\r\n              \"provisioningState\": \"Succeeded\",\r\n              \"description\": \"Allow inbound traffic from azure load balancer\",\r\n              \"protocol\": \"*\",\r\n              \"sourcePortRange\": \"*\",\r\n              \"destinationPortRange\": \"*\",\r\n              \"sourceAddressPrefix\": \"AzureLoadBalancer\",\r\n              \"destinationAddressPrefix\": \"*\",\r\n              \"access\": \"Allow\",\r\n              \"priority\": 65001,\r\n              \"direction\": \"Inbound\",\r\n              \"sourcePortRanges\": [],\r\n              \"destinationPortRanges\": [],\r\n              \"sourceAddressPrefixes\": [],\r\n              \"destinationAddressPrefixes\": []\r\n            }\r\n          },\r\n          {\r\n            \"name\": \"DenyAllInBound\",\r\n            \"id\": \"/subscriptions/947d47b4-7883-4bb9-9d85-c5e8e2f572ce/resourceGroups/ps7634/providers/Microsoft.Network/networkSecurityGroups/ps4529/defaultSecurityRules/DenyAllInBound\",\r\n            \"etag\": \"W/\\\"f541cb7d-d915-45a5-9ee0-6b6b0dca693f\\\"\",\r\n            \"type\": \"Microsoft.Network/networkSecurityGroups/defaultSecurityRules\",\r\n            \"properties\": {\r\n              \"provisioningState\": \"Succeeded\",\r\n              \"description\": \"Deny all inbound traffic\",\r\n              \"protocol\": \"*\",\r\n              \"sourcePortRange\": \"*\",\r\n              \"destinationPortRange\": \"*\",\r\n              \"sourceAddressPrefix\": \"*\",\r\n              \"destinationAddressPrefix\": \"*\",\r\n              \"access\": \"Deny\",\r\n              \"priority\": 65500,\r\n              \"direction\": \"Inbound\",\r\n              \"sourcePortRanges\": [],\r\n              \"destinationPortRanges\": [],\r\n              \"sourceAddressPrefixes\": [],\r\n              \"destinationAddressPrefixes\": []\r\n            }\r\n          },\r\n          {\r\n            \"name\": \"AllowVnetOutBound\",\r\n            \"id\": \"/subscriptions/947d47b4-7883-4bb9-9d85-c5e8e2f572ce/resourceGroups/ps7634/providers/Microsoft.Network/networkSecurityGroups/ps4529/defaultSecurityRules/AllowVnetOutBound\",\r\n            \"etag\": \"W/\\\"f541cb7d-d915-45a5-9ee0-6b6b0dca693f\\\"\",\r\n            \"type\": \"Microsoft.Network/networkSecurityGroups/defaultSecurityRules\",\r\n            \"properties\": {\r\n              \"provisioningState\": \"Succeeded\",\r\n              \"description\": \"Allow outbound traffic from all VMs to all VMs in VNET\",\r\n              \"protocol\": \"*\",\r\n              \"sourcePortRange\": \"*\",\r\n              \"destinationPortRange\": \"*\",\r\n              \"sourceAddressPrefix\": \"VirtualNetwork\",\r\n              \"destinationAddressPrefix\": \"VirtualNetwork\",\r\n              \"access\": \"Allow\",\r\n              \"priority\": 65000,\r\n              \"direction\": \"Outbound\",\r\n              \"sourcePortRanges\": [],\r\n              \"destinationPortRanges\": [],\r\n              \"sourceAddressPrefixes\": [],\r\n              \"destinationAddressPrefixes\": []\r\n            }\r\n          },\r\n          {\r\n            \"name\": \"AllowInternetOutBound\",\r\n            \"id\": \"/subscriptions/947d47b4-7883-4bb9-9d85-c5e8e2f572ce/resourceGroups/ps7634/providers/Microsoft.Network/networkSecurityGroups/ps4529/defaultSecurityRules/AllowInternetOutBound\",\r\n            \"etag\": \"W/\\\"f541cb7d-d915-45a5-9ee0-6b6b0dca693f\\\"\",\r\n            \"type\": \"Microsoft.Network/networkSecurityGroups/defaultSecurityRules\",\r\n            \"properties\": {\r\n              \"provisioningState\": \"Succeeded\",\r\n              \"description\": \"Allow outbound traffic from all VMs to Internet\",\r\n              \"protocol\": \"*\",\r\n              \"sourcePortRange\": \"*\",\r\n              \"destinationPortRange\": \"*\",\r\n              \"sourceAddressPrefix\": \"*\",\r\n              \"destinationAddressPrefix\": \"Internet\",\r\n              \"access\": \"Allow\",\r\n              \"priority\": 65001,\r\n              \"direction\": \"Outbound\",\r\n              \"sourcePortRanges\": [],\r\n              \"destinationPortRanges\": [],\r\n              \"sourceAddressPrefixes\": [],\r\n              \"destinationAddressPrefixes\": []\r\n            }\r\n          },\r\n          {\r\n            \"name\": \"DenyAllOutBound\",\r\n            \"id\": \"/subscriptions/947d47b4-7883-4bb9-9d85-c5e8e2f572ce/resourceGroups/ps7634/providers/Microsoft.Network/networkSecurityGroups/ps4529/defaultSecurityRules/DenyAllOutBound\",\r\n            \"etag\": \"W/\\\"f541cb7d-d915-45a5-9ee0-6b6b0dca693f\\\"\",\r\n            \"type\": \"Microsoft.Network/networkSecurityGroups/defaultSecurityRules\",\r\n            \"properties\": {\r\n              \"provisioningState\": \"Succeeded\",\r\n              \"description\": \"Deny all outbound traffic\",\r\n              \"protocol\": \"*\",\r\n              \"sourcePortRange\": \"*\",\r\n              \"destinationPortRange\": \"*\",\r\n              \"sourceAddressPrefix\": \"*\",\r\n              \"destinationAddressPrefix\": \"*\",\r\n              \"access\": \"Deny\",\r\n              \"priority\": 65500,\r\n              \"direction\": \"Outbound\",\r\n              \"sourcePortRanges\": [],\r\n              \"destinationPortRanges\": [],\r\n              \"sourceAddressPrefixes\": [],\r\n              \"destinationAddressPrefixes\": []\r\n            }\r\n          }\r\n        ]\r\n      }\r\n    }\r\n  ]\r\n}",
      "ResponseHeaders": {
        "Content-Length": [
          "9285"
>>>>>>> f160aee6
        ],
        "Content-Type": [
          "application/json; charset=utf-8"
        ],
        "Expires": [
          "-1"
        ],
        "Pragma": [
          "no-cache"
        ],
        "x-ms-request-id": [
<<<<<<< HEAD
          "4b6b3564-95d4-4ed7-8021-52f18a4853fd"
        ],
        "x-ms-correlation-request-id": [
          "119ddb35-657f-477e-bcbf-2005efe43f77"
=======
          "cd5f7f8b-9ae6-4f04-826a-c9ac0b17b8fd"
        ],
        "x-ms-correlation-request-id": [
          "1a7fc3fd-b82c-466b-a403-cbce5eaf5057"
>>>>>>> f160aee6
        ],
        "Strict-Transport-Security": [
          "max-age=31536000; includeSubDomains"
        ],
        "Cache-Control": [
          "no-cache"
        ],
        "Server": [
          "Microsoft-HTTPAPI/2.0",
          "Microsoft-HTTPAPI/2.0"
        ],
        "x-ms-ratelimit-remaining-subscription-reads": [
<<<<<<< HEAD
          "11925"
        ],
        "x-ms-routing-request-id": [
          "BRAZILUS:20180908T125313Z:119ddb35-657f-477e-bcbf-2005efe43f77"
=======
          "11869"
        ],
        "x-ms-routing-request-id": [
          "BRAZILUS:20180907T102429Z:1a7fc3fd-b82c-466b-a403-cbce5eaf5057"
>>>>>>> f160aee6
        ],
        "X-Content-Type-Options": [
          "nosniff"
        ],
        "Date": [
<<<<<<< HEAD
          "Sat, 08 Sep 2018 12:53:13 GMT"
=======
          "Fri, 07 Sep 2018 10:24:29 GMT"
>>>>>>> f160aee6
        ]
      },
      "StatusCode": 200
    },
    {
<<<<<<< HEAD
      "RequestUri": "/subscriptions/d2ad5196-2292-4080-b209-ce4399b0a807/resourceGroups/ps1598/providers/Microsoft.Network/networkSecurityGroups?api-version=2018-08-01",
      "EncodedRequestUri": "L3N1YnNjcmlwdGlvbnMvZDJhZDUxOTYtMjI5Mi00MDgwLWIyMDktY2U0Mzk5YjBhODA3L3Jlc291cmNlR3JvdXBzL3BzMTU5OC9wcm92aWRlcnMvTWljcm9zb2Z0Lk5ldHdvcmsvbmV0d29ya1NlY3VyaXR5R3JvdXBzP2FwaS12ZXJzaW9uPTIwMTgtMDgtMDE=",
=======
      "RequestUri": "/subscriptions/947d47b4-7883-4bb9-9d85-c5e8e2f572ce/resourceGroups/ps7634/providers/Microsoft.Network/networkSecurityGroups?api-version=2018-08-01",
      "EncodedRequestUri": "L3N1YnNjcmlwdGlvbnMvOTQ3ZDQ3YjQtNzg4My00YmI5LTlkODUtYzVlOGUyZjU3MmNlL3Jlc291cmNlR3JvdXBzL3BzNzYzNC9wcm92aWRlcnMvTWljcm9zb2Z0Lk5ldHdvcmsvbmV0d29ya1NlY3VyaXR5R3JvdXBzP2FwaS12ZXJzaW9uPTIwMTgtMDgtMDE=",
>>>>>>> f160aee6
      "RequestMethod": "GET",
      "RequestBody": "",
      "RequestHeaders": {
        "x-ms-client-request-id": [
<<<<<<< HEAD
          "b3a3e0d5-7ff6-4b3c-9860-77a56787a9bf"
=======
          "a7ac4345-f94f-4178-8f63-cb67aab95f6d"
>>>>>>> f160aee6
        ],
        "accept-language": [
          "en-US"
        ],
        "User-Agent": [
          "FxVersion/4.7.3132.0",
          "OSName/Windows10Enterprise",
          "OSVersion/6.3.17134",
          "Microsoft.Azure.Management.Network.NetworkManagementClient/19.3.0.0"
        ]
      },
      "ResponseBody": "{\r\n  \"value\": []\r\n}",
      "ResponseHeaders": {
        "Content-Length": [
          "19"
        ],
        "Content-Type": [
          "application/json; charset=utf-8"
        ],
        "Expires": [
          "-1"
        ],
        "Pragma": [
          "no-cache"
        ],
        "x-ms-request-id": [
<<<<<<< HEAD
          "3f4ff727-2c1b-4add-9674-4ab12f5a359c"
        ],
        "x-ms-correlation-request-id": [
          "a54b5f61-29b3-4881-bd6c-b54e36739c66"
=======
          "972b33af-48d4-4ca0-8361-8a1280cc35f9"
        ],
        "x-ms-correlation-request-id": [
          "2fd9b280-6120-4974-882e-9c694007fe8f"
>>>>>>> f160aee6
        ],
        "Strict-Transport-Security": [
          "max-age=31536000; includeSubDomains"
        ],
        "Cache-Control": [
          "no-cache"
        ],
        "Server": [
          "Microsoft-HTTPAPI/2.0",
          "Microsoft-HTTPAPI/2.0"
        ],
        "x-ms-ratelimit-remaining-subscription-reads": [
<<<<<<< HEAD
          "11922"
        ],
        "x-ms-routing-request-id": [
          "BRAZILUS:20180908T125324Z:a54b5f61-29b3-4881-bd6c-b54e36739c66"
=======
          "11866"
        ],
        "x-ms-routing-request-id": [
          "BRAZILUS:20180907T102441Z:2fd9b280-6120-4974-882e-9c694007fe8f"
>>>>>>> f160aee6
        ],
        "X-Content-Type-Options": [
          "nosniff"
        ],
        "Date": [
<<<<<<< HEAD
          "Sat, 08 Sep 2018 12:53:23 GMT"
=======
          "Fri, 07 Sep 2018 10:24:40 GMT"
>>>>>>> f160aee6
        ]
      },
      "StatusCode": 200
    },
    {
<<<<<<< HEAD
      "RequestUri": "/subscriptions/d2ad5196-2292-4080-b209-ce4399b0a807/resourceGroups/ps1598/providers/Microsoft.Network/networkSecurityGroups/ps8878?api-version=2018-08-01",
      "EncodedRequestUri": "L3N1YnNjcmlwdGlvbnMvZDJhZDUxOTYtMjI5Mi00MDgwLWIyMDktY2U0Mzk5YjBhODA3L3Jlc291cmNlR3JvdXBzL3BzMTU5OC9wcm92aWRlcnMvTWljcm9zb2Z0Lk5ldHdvcmsvbmV0d29ya1NlY3VyaXR5R3JvdXBzL3BzODg3OD9hcGktdmVyc2lvbj0yMDE4LTA4LTAx",
=======
      "RequestUri": "/subscriptions/947d47b4-7883-4bb9-9d85-c5e8e2f572ce/resourceGroups/ps7634/providers/Microsoft.Network/networkSecurityGroups/ps4529?api-version=2018-08-01",
      "EncodedRequestUri": "L3N1YnNjcmlwdGlvbnMvOTQ3ZDQ3YjQtNzg4My00YmI5LTlkODUtYzVlOGUyZjU3MmNlL3Jlc291cmNlR3JvdXBzL3BzNzYzNC9wcm92aWRlcnMvTWljcm9zb2Z0Lk5ldHdvcmsvbmV0d29ya1NlY3VyaXR5R3JvdXBzL3BzNDUyOT9hcGktdmVyc2lvbj0yMDE4LTA4LTAx",
>>>>>>> f160aee6
      "RequestMethod": "DELETE",
      "RequestBody": "",
      "RequestHeaders": {
        "x-ms-client-request-id": [
<<<<<<< HEAD
          "cf803f4f-9b81-4122-a058-7e3623cf2336"
=======
          "48e9c4a4-46cb-455b-8df4-b8ad61aee1f9"
>>>>>>> f160aee6
        ],
        "accept-language": [
          "en-US"
        ],
        "User-Agent": [
          "FxVersion/4.7.3132.0",
          "OSName/Windows10Enterprise",
          "OSVersion/6.3.17134",
          "Microsoft.Azure.Management.Network.NetworkManagementClient/19.3.0.0"
        ]
      },
      "ResponseBody": "",
      "ResponseHeaders": {
        "Content-Length": [
          "0"
        ],
        "Expires": [
          "-1"
        ],
        "Pragma": [
          "no-cache"
        ],
        "Retry-After": [
          "10"
        ],
        "x-ms-request-id": [
<<<<<<< HEAD
          "08c51ed8-b062-4b22-82ac-5b682715c60d"
        ],
        "Azure-AsyncOperation": [
          "https://brazilus.management.azure.com/subscriptions/d2ad5196-2292-4080-b209-ce4399b0a807/providers/Microsoft.Network/locations/westus/operations/08c51ed8-b062-4b22-82ac-5b682715c60d?api-version=2018-08-01"
        ],
        "x-ms-correlation-request-id": [
          "eac6bb42-1e52-4fe1-a25e-e930364f1416"
=======
          "022634a2-45b7-4f41-be4e-bd3c59939b44"
        ],
        "Azure-AsyncOperation": [
          "https://brazilus.management.azure.com/subscriptions/947d47b4-7883-4bb9-9d85-c5e8e2f572ce/providers/Microsoft.Network/locations/westcentralus/operations/022634a2-45b7-4f41-be4e-bd3c59939b44?api-version=2018-08-01"
        ],
        "x-ms-correlation-request-id": [
          "c96d72a5-3196-4318-b359-763fd7b91068"
>>>>>>> f160aee6
        ],
        "Strict-Transport-Security": [
          "max-age=31536000; includeSubDomains"
        ],
        "Cache-Control": [
          "no-cache"
        ],
        "Location": [
<<<<<<< HEAD
          "https://brazilus.management.azure.com/subscriptions/d2ad5196-2292-4080-b209-ce4399b0a807/providers/Microsoft.Network/locations/westus/operationResults/08c51ed8-b062-4b22-82ac-5b682715c60d?api-version=2018-08-01"
=======
          "https://brazilus.management.azure.com/subscriptions/947d47b4-7883-4bb9-9d85-c5e8e2f572ce/providers/Microsoft.Network/locations/westcentralus/operationResults/022634a2-45b7-4f41-be4e-bd3c59939b44?api-version=2018-08-01"
>>>>>>> f160aee6
        ],
        "Server": [
          "Microsoft-HTTPAPI/2.0",
          "Microsoft-HTTPAPI/2.0"
        ],
        "x-ms-ratelimit-remaining-subscription-deletes": [
<<<<<<< HEAD
          "14997"
        ],
        "x-ms-routing-request-id": [
          "BRAZILUS:20180908T125313Z:eac6bb42-1e52-4fe1-a25e-e930364f1416"
=======
          "14983"
        ],
        "x-ms-routing-request-id": [
          "BRAZILUS:20180907T102430Z:c96d72a5-3196-4318-b359-763fd7b91068"
>>>>>>> f160aee6
        ],
        "X-Content-Type-Options": [
          "nosniff"
        ],
        "Date": [
<<<<<<< HEAD
          "Sat, 08 Sep 2018 12:53:13 GMT"
=======
          "Fri, 07 Sep 2018 10:24:29 GMT"
>>>>>>> f160aee6
        ]
      },
      "StatusCode": 202
    },
    {
<<<<<<< HEAD
      "RequestUri": "/subscriptions/d2ad5196-2292-4080-b209-ce4399b0a807/providers/Microsoft.Network/locations/westus/operations/08c51ed8-b062-4b22-82ac-5b682715c60d?api-version=2018-08-01",
      "EncodedRequestUri": "L3N1YnNjcmlwdGlvbnMvZDJhZDUxOTYtMjI5Mi00MDgwLWIyMDktY2U0Mzk5YjBhODA3L3Byb3ZpZGVycy9NaWNyb3NvZnQuTmV0d29yay9sb2NhdGlvbnMvd2VzdHVzL29wZXJhdGlvbnMvMDhjNTFlZDgtYjA2Mi00YjIyLTgyYWMtNWI2ODI3MTVjNjBkP2FwaS12ZXJzaW9uPTIwMTgtMDgtMDE=",
=======
      "RequestUri": "/subscriptions/947d47b4-7883-4bb9-9d85-c5e8e2f572ce/providers/Microsoft.Network/locations/westcentralus/operations/022634a2-45b7-4f41-be4e-bd3c59939b44?api-version=2018-08-01",
      "EncodedRequestUri": "L3N1YnNjcmlwdGlvbnMvOTQ3ZDQ3YjQtNzg4My00YmI5LTlkODUtYzVlOGUyZjU3MmNlL3Byb3ZpZGVycy9NaWNyb3NvZnQuTmV0d29yay9sb2NhdGlvbnMvd2VzdGNlbnRyYWx1cy9vcGVyYXRpb25zLzAyMjYzNGEyLTQ1YjctNGY0MS1iZTRlLWJkM2M1OTkzOWI0ND9hcGktdmVyc2lvbj0yMDE4LTA4LTAx",
>>>>>>> f160aee6
      "RequestMethod": "GET",
      "RequestBody": "",
      "RequestHeaders": {
        "User-Agent": [
          "FxVersion/4.7.3132.0",
          "OSName/Windows10Enterprise",
          "OSVersion/6.3.17134",
          "Microsoft.Azure.Management.Network.NetworkManagementClient/19.3.0.0"
        ]
      },
      "ResponseBody": "{\r\n  \"status\": \"Succeeded\"\r\n}",
      "ResponseHeaders": {
        "Content-Length": [
          "29"
        ],
        "Content-Type": [
          "application/json; charset=utf-8"
        ],
        "Expires": [
          "-1"
        ],
        "Pragma": [
          "no-cache"
        ],
        "x-ms-request-id": [
<<<<<<< HEAD
          "6c9ca017-9444-4681-9bbb-4c26ebd67af9"
        ],
        "x-ms-correlation-request-id": [
          "d9134a36-6ea0-4ed7-986b-c8c207b0ac7d"
=======
          "af3ef902-650a-43e5-9c2d-cff918361755"
        ],
        "x-ms-correlation-request-id": [
          "c534fd40-c6e8-4479-b56b-72652363a550"
>>>>>>> f160aee6
        ],
        "Strict-Transport-Security": [
          "max-age=31536000; includeSubDomains"
        ],
        "Cache-Control": [
          "no-cache"
        ],
        "Server": [
          "Microsoft-HTTPAPI/2.0",
          "Microsoft-HTTPAPI/2.0"
        ],
        "x-ms-ratelimit-remaining-subscription-reads": [
<<<<<<< HEAD
          "11924"
        ],
        "x-ms-routing-request-id": [
          "BRAZILUS:20180908T125324Z:d9134a36-6ea0-4ed7-986b-c8c207b0ac7d"
=======
          "11868"
        ],
        "x-ms-routing-request-id": [
          "BRAZILUS:20180907T102440Z:c534fd40-c6e8-4479-b56b-72652363a550"
>>>>>>> f160aee6
        ],
        "X-Content-Type-Options": [
          "nosniff"
        ],
        "Date": [
<<<<<<< HEAD
          "Sat, 08 Sep 2018 12:53:23 GMT"
=======
          "Fri, 07 Sep 2018 10:24:40 GMT"
>>>>>>> f160aee6
        ]
      },
      "StatusCode": 200
    },
    {
<<<<<<< HEAD
      "RequestUri": "/subscriptions/d2ad5196-2292-4080-b209-ce4399b0a807/providers/Microsoft.Network/locations/westus/operationResults/08c51ed8-b062-4b22-82ac-5b682715c60d?api-version=2018-08-01",
      "EncodedRequestUri": "L3N1YnNjcmlwdGlvbnMvZDJhZDUxOTYtMjI5Mi00MDgwLWIyMDktY2U0Mzk5YjBhODA3L3Byb3ZpZGVycy9NaWNyb3NvZnQuTmV0d29yay9sb2NhdGlvbnMvd2VzdHVzL29wZXJhdGlvblJlc3VsdHMvMDhjNTFlZDgtYjA2Mi00YjIyLTgyYWMtNWI2ODI3MTVjNjBkP2FwaS12ZXJzaW9uPTIwMTgtMDgtMDE=",
=======
      "RequestUri": "/subscriptions/947d47b4-7883-4bb9-9d85-c5e8e2f572ce/providers/Microsoft.Network/locations/westcentralus/operationResults/022634a2-45b7-4f41-be4e-bd3c59939b44?api-version=2018-08-01",
      "EncodedRequestUri": "L3N1YnNjcmlwdGlvbnMvOTQ3ZDQ3YjQtNzg4My00YmI5LTlkODUtYzVlOGUyZjU3MmNlL3Byb3ZpZGVycy9NaWNyb3NvZnQuTmV0d29yay9sb2NhdGlvbnMvd2VzdGNlbnRyYWx1cy9vcGVyYXRpb25SZXN1bHRzLzAyMjYzNGEyLTQ1YjctNGY0MS1iZTRlLWJkM2M1OTkzOWI0ND9hcGktdmVyc2lvbj0yMDE4LTA4LTAx",
>>>>>>> f160aee6
      "RequestMethod": "GET",
      "RequestBody": "",
      "RequestHeaders": {
        "User-Agent": [
          "FxVersion/4.7.3132.0",
          "OSName/Windows10Enterprise",
          "OSVersion/6.3.17134",
          "Microsoft.Azure.Management.Network.NetworkManagementClient/19.3.0.0"
        ]
      },
      "ResponseBody": "",
      "ResponseHeaders": {
        "Content-Type": [
          "application/json; charset=utf-8"
        ],
        "Expires": [
          "-1"
        ],
        "Pragma": [
          "no-cache"
        ],
        "x-ms-request-id": [
<<<<<<< HEAD
          "08c51ed8-b062-4b22-82ac-5b682715c60d"
        ],
        "Azure-AsyncOperation": [
          "https://brazilus.management.azure.com/subscriptions/d2ad5196-2292-4080-b209-ce4399b0a807/providers/Microsoft.Network/locations/westus/operations/08c51ed8-b062-4b22-82ac-5b682715c60d?api-version=2018-08-01"
        ],
        "x-ms-correlation-request-id": [
          "eac6bb42-1e52-4fe1-a25e-e930364f1416"
=======
          "022634a2-45b7-4f41-be4e-bd3c59939b44"
        ],
        "Azure-AsyncOperation": [
          "https://brazilus.management.azure.com/subscriptions/947d47b4-7883-4bb9-9d85-c5e8e2f572ce/providers/Microsoft.Network/locations/westcentralus/operations/022634a2-45b7-4f41-be4e-bd3c59939b44?api-version=2018-08-01"
        ],
        "x-ms-correlation-request-id": [
          "c96d72a5-3196-4318-b359-763fd7b91068"
>>>>>>> f160aee6
        ],
        "Strict-Transport-Security": [
          "max-age=31536000; includeSubDomains"
        ],
        "Cache-Control": [
          "no-cache"
        ],
        "Location": [
<<<<<<< HEAD
          "https://brazilus.management.azure.com/subscriptions/d2ad5196-2292-4080-b209-ce4399b0a807/providers/Microsoft.Network/locations/westus/operationResults/08c51ed8-b062-4b22-82ac-5b682715c60d?api-version=2018-08-01"
=======
          "https://brazilus.management.azure.com/subscriptions/947d47b4-7883-4bb9-9d85-c5e8e2f572ce/providers/Microsoft.Network/locations/westcentralus/operationResults/022634a2-45b7-4f41-be4e-bd3c59939b44?api-version=2018-08-01"
>>>>>>> f160aee6
        ],
        "Server": [
          "Microsoft-HTTPAPI/2.0",
          "Microsoft-HTTPAPI/2.0"
        ],
        "x-ms-ratelimit-remaining-subscription-reads": [
<<<<<<< HEAD
          "11923"
        ],
        "x-ms-routing-request-id": [
          "BRAZILUS:20180908T125324Z:6f7d5386-3c39-43f1-9b15-a401f96504d2"
=======
          "11867"
        ],
        "x-ms-routing-request-id": [
          "BRAZILUS:20180907T102440Z:cc31a716-3545-4412-bb7d-ad663eea28e9"
>>>>>>> f160aee6
        ],
        "X-Content-Type-Options": [
          "nosniff"
        ],
        "Date": [
<<<<<<< HEAD
          "Sat, 08 Sep 2018 12:53:23 GMT"
=======
          "Fri, 07 Sep 2018 10:24:40 GMT"
>>>>>>> f160aee6
        ]
      },
      "StatusCode": 204
    },
    {
<<<<<<< HEAD
      "RequestUri": "/subscriptions/d2ad5196-2292-4080-b209-ce4399b0a807/resourcegroups/ps1598?api-version=2016-09-01",
      "EncodedRequestUri": "L3N1YnNjcmlwdGlvbnMvZDJhZDUxOTYtMjI5Mi00MDgwLWIyMDktY2U0Mzk5YjBhODA3L3Jlc291cmNlZ3JvdXBzL3BzMTU5OD9hcGktdmVyc2lvbj0yMDE2LTA5LTAx",
=======
      "RequestUri": "/subscriptions/947d47b4-7883-4bb9-9d85-c5e8e2f572ce/resourcegroups/ps7634?api-version=2016-09-01",
      "EncodedRequestUri": "L3N1YnNjcmlwdGlvbnMvOTQ3ZDQ3YjQtNzg4My00YmI5LTlkODUtYzVlOGUyZjU3MmNlL3Jlc291cmNlZ3JvdXBzL3BzNzYzND9hcGktdmVyc2lvbj0yMDE2LTA5LTAx",
>>>>>>> f160aee6
      "RequestMethod": "DELETE",
      "RequestBody": "",
      "RequestHeaders": {
        "x-ms-client-request-id": [
<<<<<<< HEAD
          "3fcfe05c-7be4-44e6-8558-6b4042a610a5"
=======
          "87e27e55-eb93-4dbe-8d29-506cff16a114"
>>>>>>> f160aee6
        ],
        "accept-language": [
          "en-US"
        ],
        "User-Agent": [
          "FxVersion/4.7.3132.0",
          "OSName/Windows10Enterprise",
          "OSVersion/6.3.17134",
          "Microsoft.Azure.Management.Internal.Resources.ResourceManagementClient/4.1.0"
        ]
      },
      "ResponseBody": "",
      "ResponseHeaders": {
        "Content-Length": [
          "0"
        ],
        "Expires": [
          "-1"
        ],
        "Pragma": [
          "no-cache"
        ],
        "Retry-After": [
          "15"
        ],
        "x-ms-ratelimit-remaining-subscription-deletes": [
<<<<<<< HEAD
          "14999"
        ],
        "x-ms-request-id": [
          "0723fb93-f25a-4f23-b759-0df64a8ab8af"
        ],
        "x-ms-correlation-request-id": [
          "0723fb93-f25a-4f23-b759-0df64a8ab8af"
        ],
        "x-ms-routing-request-id": [
          "BRAZILUS:20180908T125324Z:0723fb93-f25a-4f23-b759-0df64a8ab8af"
=======
          "14989"
        ],
        "x-ms-request-id": [
          "8ab2072c-16b0-4a9b-8ec0-268b2567a972"
        ],
        "x-ms-correlation-request-id": [
          "8ab2072c-16b0-4a9b-8ec0-268b2567a972"
        ],
        "x-ms-routing-request-id": [
          "BRAZILUS:20180907T102441Z:8ab2072c-16b0-4a9b-8ec0-268b2567a972"
>>>>>>> f160aee6
        ],
        "Strict-Transport-Security": [
          "max-age=31536000; includeSubDomains"
        ],
        "X-Content-Type-Options": [
          "nosniff"
        ],
        "Cache-Control": [
          "no-cache"
        ],
        "Date": [
<<<<<<< HEAD
          "Sat, 08 Sep 2018 12:53:24 GMT"
        ],
        "Location": [
          "https://brazilus.management.azure.com/subscriptions/d2ad5196-2292-4080-b209-ce4399b0a807/operationresults/eyJqb2JJZCI6IlJFU09VUkNFR1JPVVBERUxFVElPTkpPQi1QUzE1OTgtV0VTVFVTIiwiam9iTG9jYXRpb24iOiJ3ZXN0dXMifQ?api-version=2016-09-01"
=======
          "Fri, 07 Sep 2018 10:24:40 GMT"
        ],
        "Location": [
          "https://brazilus.management.azure.com/subscriptions/947d47b4-7883-4bb9-9d85-c5e8e2f572ce/operationresults/eyJqb2JJZCI6IlJFU09VUkNFR1JPVVBERUxFVElPTkpPQi1QUzc2MzQtV0VTVENFTlRSQUxVUyIsImpvYkxvY2F0aW9uIjoid2VzdGNlbnRyYWx1cyJ9?api-version=2016-09-01"
>>>>>>> f160aee6
        ]
      },
      "StatusCode": 202
    },
    {
<<<<<<< HEAD
      "RequestUri": "/subscriptions/d2ad5196-2292-4080-b209-ce4399b0a807/operationresults/eyJqb2JJZCI6IlJFU09VUkNFR1JPVVBERUxFVElPTkpPQi1QUzE1OTgtV0VTVFVTIiwiam9iTG9jYXRpb24iOiJ3ZXN0dXMifQ?api-version=2016-09-01",
      "EncodedRequestUri": "L3N1YnNjcmlwdGlvbnMvZDJhZDUxOTYtMjI5Mi00MDgwLWIyMDktY2U0Mzk5YjBhODA3L29wZXJhdGlvbnJlc3VsdHMvZXlKcWIySkpaQ0k2SWxKRlUwOVZVa05GUjFKUFZWQkVSVXhGVkVsUFRrcFBRaTFRVXpFMU9UZ3RWMFZUVkZWVElpd2lhbTlpVEc5allYUnBiMjRpT2lKM1pYTjBkWE1pZlE/YXBpLXZlcnNpb249MjAxNi0wOS0wMQ==",
=======
      "RequestUri": "/subscriptions/947d47b4-7883-4bb9-9d85-c5e8e2f572ce/operationresults/eyJqb2JJZCI6IlJFU09VUkNFR1JPVVBERUxFVElPTkpPQi1QUzc2MzQtV0VTVENFTlRSQUxVUyIsImpvYkxvY2F0aW9uIjoid2VzdGNlbnRyYWx1cyJ9?api-version=2016-09-01",
      "EncodedRequestUri": "L3N1YnNjcmlwdGlvbnMvOTQ3ZDQ3YjQtNzg4My00YmI5LTlkODUtYzVlOGUyZjU3MmNlL29wZXJhdGlvbnJlc3VsdHMvZXlKcWIySkpaQ0k2SWxKRlUwOVZVa05GUjFKUFZWQkVSVXhGVkVsUFRrcFBRaTFRVXpjMk16UXRWMFZUVkVORlRsUlNRVXhWVXlJc0ltcHZZa3h2WTJGMGFXOXVJam9pZDJWemRHTmxiblJ5WVd4MWN5Sjk/YXBpLXZlcnNpb249MjAxNi0wOS0wMQ==",
>>>>>>> f160aee6
      "RequestMethod": "GET",
      "RequestBody": "",
      "RequestHeaders": {
        "User-Agent": [
          "FxVersion/4.7.3132.0",
          "OSName/Windows10Enterprise",
          "OSVersion/6.3.17134",
          "Microsoft.Azure.Management.Internal.Resources.ResourceManagementClient/4.1.0"
        ]
      },
      "ResponseBody": "",
      "ResponseHeaders": {
        "Content-Length": [
          "0"
        ],
        "Expires": [
          "-1"
        ],
        "Pragma": [
          "no-cache"
        ],
        "Retry-After": [
          "15"
        ],
        "x-ms-ratelimit-remaining-subscription-reads": [
<<<<<<< HEAD
          "11998"
        ],
        "x-ms-request-id": [
          "db62ad38-96e6-40b6-849d-96fc27cbf307"
        ],
        "x-ms-correlation-request-id": [
          "db62ad38-96e6-40b6-849d-96fc27cbf307"
        ],
        "x-ms-routing-request-id": [
          "BRAZILUS:20180908T125340Z:db62ad38-96e6-40b6-849d-96fc27cbf307"
=======
          "11951"
        ],
        "x-ms-request-id": [
          "001e8608-9999-4494-97da-13a612972b78"
        ],
        "x-ms-correlation-request-id": [
          "001e8608-9999-4494-97da-13a612972b78"
        ],
        "x-ms-routing-request-id": [
          "BRAZILUS:20180907T102456Z:001e8608-9999-4494-97da-13a612972b78"
>>>>>>> f160aee6
        ],
        "Strict-Transport-Security": [
          "max-age=31536000; includeSubDomains"
        ],
        "X-Content-Type-Options": [
          "nosniff"
        ],
        "Cache-Control": [
          "no-cache"
        ],
        "Date": [
<<<<<<< HEAD
          "Sat, 08 Sep 2018 12:53:39 GMT"
        ],
        "Location": [
          "https://brazilus.management.azure.com/subscriptions/d2ad5196-2292-4080-b209-ce4399b0a807/operationresults/eyJqb2JJZCI6IlJFU09VUkNFR1JPVVBERUxFVElPTkpPQi1QUzE1OTgtV0VTVFVTIiwiam9iTG9jYXRpb24iOiJ3ZXN0dXMifQ?api-version=2016-09-01"
=======
          "Fri, 07 Sep 2018 10:24:56 GMT"
        ],
        "Location": [
          "https://brazilus.management.azure.com/subscriptions/947d47b4-7883-4bb9-9d85-c5e8e2f572ce/operationresults/eyJqb2JJZCI6IlJFU09VUkNFR1JPVVBERUxFVElPTkpPQi1QUzc2MzQtV0VTVENFTlRSQUxVUyIsImpvYkxvY2F0aW9uIjoid2VzdGNlbnRyYWx1cyJ9?api-version=2016-09-01"
>>>>>>> f160aee6
        ]
      },
      "StatusCode": 202
    },
    {
<<<<<<< HEAD
      "RequestUri": "/subscriptions/d2ad5196-2292-4080-b209-ce4399b0a807/operationresults/eyJqb2JJZCI6IlJFU09VUkNFR1JPVVBERUxFVElPTkpPQi1QUzE1OTgtV0VTVFVTIiwiam9iTG9jYXRpb24iOiJ3ZXN0dXMifQ?api-version=2016-09-01",
      "EncodedRequestUri": "L3N1YnNjcmlwdGlvbnMvZDJhZDUxOTYtMjI5Mi00MDgwLWIyMDktY2U0Mzk5YjBhODA3L29wZXJhdGlvbnJlc3VsdHMvZXlKcWIySkpaQ0k2SWxKRlUwOVZVa05GUjFKUFZWQkVSVXhGVkVsUFRrcFBRaTFRVXpFMU9UZ3RWMFZUVkZWVElpd2lhbTlpVEc5allYUnBiMjRpT2lKM1pYTjBkWE1pZlE/YXBpLXZlcnNpb249MjAxNi0wOS0wMQ==",
=======
      "RequestUri": "/subscriptions/947d47b4-7883-4bb9-9d85-c5e8e2f572ce/operationresults/eyJqb2JJZCI6IlJFU09VUkNFR1JPVVBERUxFVElPTkpPQi1QUzc2MzQtV0VTVENFTlRSQUxVUyIsImpvYkxvY2F0aW9uIjoid2VzdGNlbnRyYWx1cyJ9?api-version=2016-09-01",
      "EncodedRequestUri": "L3N1YnNjcmlwdGlvbnMvOTQ3ZDQ3YjQtNzg4My00YmI5LTlkODUtYzVlOGUyZjU3MmNlL29wZXJhdGlvbnJlc3VsdHMvZXlKcWIySkpaQ0k2SWxKRlUwOVZVa05GUjFKUFZWQkVSVXhGVkVsUFRrcFBRaTFRVXpjMk16UXRWMFZUVkVORlRsUlNRVXhWVXlJc0ltcHZZa3h2WTJGMGFXOXVJam9pZDJWemRHTmxiblJ5WVd4MWN5Sjk/YXBpLXZlcnNpb249MjAxNi0wOS0wMQ==",
>>>>>>> f160aee6
      "RequestMethod": "GET",
      "RequestBody": "",
      "RequestHeaders": {
        "User-Agent": [
          "FxVersion/4.7.3132.0",
          "OSName/Windows10Enterprise",
          "OSVersion/6.3.17134",
          "Microsoft.Azure.Management.Internal.Resources.ResourceManagementClient/4.1.0"
        ]
      },
      "ResponseBody": "",
      "ResponseHeaders": {
        "Content-Length": [
          "0"
        ],
        "Expires": [
          "-1"
        ],
        "Pragma": [
          "no-cache"
        ],
        "Retry-After": [
          "15"
        ],
        "x-ms-ratelimit-remaining-subscription-reads": [
<<<<<<< HEAD
          "11997"
        ],
        "x-ms-request-id": [
          "6c032100-a4bf-43a8-b6ad-5d35ca2fbb4c"
        ],
        "x-ms-correlation-request-id": [
          "6c032100-a4bf-43a8-b6ad-5d35ca2fbb4c"
        ],
        "x-ms-routing-request-id": [
          "BRAZILUS:20180908T125355Z:6c032100-a4bf-43a8-b6ad-5d35ca2fbb4c"
=======
          "11950"
        ],
        "x-ms-request-id": [
          "f7268834-875c-45b0-9dc3-9109276fa3fc"
        ],
        "x-ms-correlation-request-id": [
          "f7268834-875c-45b0-9dc3-9109276fa3fc"
        ],
        "x-ms-routing-request-id": [
          "BRAZILUS:20180907T102512Z:f7268834-875c-45b0-9dc3-9109276fa3fc"
>>>>>>> f160aee6
        ],
        "Strict-Transport-Security": [
          "max-age=31536000; includeSubDomains"
        ],
        "X-Content-Type-Options": [
          "nosniff"
        ],
        "Cache-Control": [
          "no-cache"
        ],
        "Date": [
<<<<<<< HEAD
          "Sat, 08 Sep 2018 12:53:54 GMT"
        ],
        "Location": [
          "https://brazilus.management.azure.com/subscriptions/d2ad5196-2292-4080-b209-ce4399b0a807/operationresults/eyJqb2JJZCI6IlJFU09VUkNFR1JPVVBERUxFVElPTkpPQi1QUzE1OTgtV0VTVFVTIiwiam9iTG9jYXRpb24iOiJ3ZXN0dXMifQ?api-version=2016-09-01"
=======
          "Fri, 07 Sep 2018 10:25:12 GMT"
        ],
        "Location": [
          "https://brazilus.management.azure.com/subscriptions/947d47b4-7883-4bb9-9d85-c5e8e2f572ce/operationresults/eyJqb2JJZCI6IlJFU09VUkNFR1JPVVBERUxFVElPTkpPQi1QUzc2MzQtV0VTVENFTlRSQUxVUyIsImpvYkxvY2F0aW9uIjoid2VzdGNlbnRyYWx1cyJ9?api-version=2016-09-01"
>>>>>>> f160aee6
        ]
      },
      "StatusCode": 202
    },
    {
<<<<<<< HEAD
      "RequestUri": "/subscriptions/d2ad5196-2292-4080-b209-ce4399b0a807/operationresults/eyJqb2JJZCI6IlJFU09VUkNFR1JPVVBERUxFVElPTkpPQi1QUzE1OTgtV0VTVFVTIiwiam9iTG9jYXRpb24iOiJ3ZXN0dXMifQ?api-version=2016-09-01",
      "EncodedRequestUri": "L3N1YnNjcmlwdGlvbnMvZDJhZDUxOTYtMjI5Mi00MDgwLWIyMDktY2U0Mzk5YjBhODA3L29wZXJhdGlvbnJlc3VsdHMvZXlKcWIySkpaQ0k2SWxKRlUwOVZVa05GUjFKUFZWQkVSVXhGVkVsUFRrcFBRaTFRVXpFMU9UZ3RWMFZUVkZWVElpd2lhbTlpVEc5allYUnBiMjRpT2lKM1pYTjBkWE1pZlE/YXBpLXZlcnNpb249MjAxNi0wOS0wMQ==",
=======
      "RequestUri": "/subscriptions/947d47b4-7883-4bb9-9d85-c5e8e2f572ce/operationresults/eyJqb2JJZCI6IlJFU09VUkNFR1JPVVBERUxFVElPTkpPQi1QUzc2MzQtV0VTVENFTlRSQUxVUyIsImpvYkxvY2F0aW9uIjoid2VzdGNlbnRyYWx1cyJ9?api-version=2016-09-01",
      "EncodedRequestUri": "L3N1YnNjcmlwdGlvbnMvOTQ3ZDQ3YjQtNzg4My00YmI5LTlkODUtYzVlOGUyZjU3MmNlL29wZXJhdGlvbnJlc3VsdHMvZXlKcWIySkpaQ0k2SWxKRlUwOVZVa05GUjFKUFZWQkVSVXhGVkVsUFRrcFBRaTFRVXpjMk16UXRWMFZUVkVORlRsUlNRVXhWVXlJc0ltcHZZa3h2WTJGMGFXOXVJam9pZDJWemRHTmxiblJ5WVd4MWN5Sjk/YXBpLXZlcnNpb249MjAxNi0wOS0wMQ==",
>>>>>>> f160aee6
      "RequestMethod": "GET",
      "RequestBody": "",
      "RequestHeaders": {
        "User-Agent": [
          "FxVersion/4.7.3132.0",
          "OSName/Windows10Enterprise",
          "OSVersion/6.3.17134",
          "Microsoft.Azure.Management.Internal.Resources.ResourceManagementClient/4.1.0"
        ]
      },
      "ResponseBody": "",
      "ResponseHeaders": {
        "Content-Length": [
          "0"
        ],
        "Expires": [
          "-1"
        ],
        "Pragma": [
          "no-cache"
        ],
        "x-ms-ratelimit-remaining-subscription-reads": [
<<<<<<< HEAD
          "11996"
        ],
        "x-ms-request-id": [
          "a673a3e9-47ea-4a9f-a5c7-aee40c5a8f40"
        ],
        "x-ms-correlation-request-id": [
          "a673a3e9-47ea-4a9f-a5c7-aee40c5a8f40"
        ],
        "x-ms-routing-request-id": [
          "BRAZILUS:20180908T125410Z:a673a3e9-47ea-4a9f-a5c7-aee40c5a8f40"
=======
          "11949"
        ],
        "x-ms-request-id": [
          "914cf257-d127-4278-a8ea-a77fd9c909b7"
        ],
        "x-ms-correlation-request-id": [
          "914cf257-d127-4278-a8ea-a77fd9c909b7"
        ],
        "x-ms-routing-request-id": [
          "BRAZILUS:20180907T102527Z:914cf257-d127-4278-a8ea-a77fd9c909b7"
>>>>>>> f160aee6
        ],
        "Strict-Transport-Security": [
          "max-age=31536000; includeSubDomains"
        ],
        "X-Content-Type-Options": [
          "nosniff"
        ],
        "Cache-Control": [
          "no-cache"
        ],
        "Date": [
<<<<<<< HEAD
          "Sat, 08 Sep 2018 12:54:09 GMT"
=======
          "Fri, 07 Sep 2018 10:25:27 GMT"
>>>>>>> f160aee6
        ]
      },
      "StatusCode": 200
    },
    {
<<<<<<< HEAD
      "RequestUri": "/subscriptions/d2ad5196-2292-4080-b209-ce4399b0a807/operationresults/eyJqb2JJZCI6IlJFU09VUkNFR1JPVVBERUxFVElPTkpPQi1QUzE1OTgtV0VTVFVTIiwiam9iTG9jYXRpb24iOiJ3ZXN0dXMifQ?api-version=2016-09-01",
      "EncodedRequestUri": "L3N1YnNjcmlwdGlvbnMvZDJhZDUxOTYtMjI5Mi00MDgwLWIyMDktY2U0Mzk5YjBhODA3L29wZXJhdGlvbnJlc3VsdHMvZXlKcWIySkpaQ0k2SWxKRlUwOVZVa05GUjFKUFZWQkVSVXhGVkVsUFRrcFBRaTFRVXpFMU9UZ3RWMFZUVkZWVElpd2lhbTlpVEc5allYUnBiMjRpT2lKM1pYTjBkWE1pZlE/YXBpLXZlcnNpb249MjAxNi0wOS0wMQ==",
=======
      "RequestUri": "/subscriptions/947d47b4-7883-4bb9-9d85-c5e8e2f572ce/operationresults/eyJqb2JJZCI6IlJFU09VUkNFR1JPVVBERUxFVElPTkpPQi1QUzc2MzQtV0VTVENFTlRSQUxVUyIsImpvYkxvY2F0aW9uIjoid2VzdGNlbnRyYWx1cyJ9?api-version=2016-09-01",
      "EncodedRequestUri": "L3N1YnNjcmlwdGlvbnMvOTQ3ZDQ3YjQtNzg4My00YmI5LTlkODUtYzVlOGUyZjU3MmNlL29wZXJhdGlvbnJlc3VsdHMvZXlKcWIySkpaQ0k2SWxKRlUwOVZVa05GUjFKUFZWQkVSVXhGVkVsUFRrcFBRaTFRVXpjMk16UXRWMFZUVkVORlRsUlNRVXhWVXlJc0ltcHZZa3h2WTJGMGFXOXVJam9pZDJWemRHTmxiblJ5WVd4MWN5Sjk/YXBpLXZlcnNpb249MjAxNi0wOS0wMQ==",
>>>>>>> f160aee6
      "RequestMethod": "GET",
      "RequestBody": "",
      "RequestHeaders": {
        "User-Agent": [
          "FxVersion/4.7.3132.0",
          "OSName/Windows10Enterprise",
          "OSVersion/6.3.17134",
          "Microsoft.Azure.Management.Internal.Resources.ResourceManagementClient/4.1.0"
        ]
      },
      "ResponseBody": "",
      "ResponseHeaders": {
        "Content-Length": [
          "0"
        ],
        "Expires": [
          "-1"
        ],
        "Pragma": [
          "no-cache"
        ],
        "x-ms-ratelimit-remaining-subscription-reads": [
<<<<<<< HEAD
          "11995"
        ],
        "x-ms-request-id": [
          "54d4a859-e438-4cca-a124-0e5c16e77e49"
        ],
        "x-ms-correlation-request-id": [
          "54d4a859-e438-4cca-a124-0e5c16e77e49"
        ],
        "x-ms-routing-request-id": [
          "BRAZILUS:20180908T125410Z:54d4a859-e438-4cca-a124-0e5c16e77e49"
=======
          "11948"
        ],
        "x-ms-request-id": [
          "1345128d-1b6c-4766-850f-0bcebb00cb54"
        ],
        "x-ms-correlation-request-id": [
          "1345128d-1b6c-4766-850f-0bcebb00cb54"
        ],
        "x-ms-routing-request-id": [
          "BRAZILUS:20180907T102527Z:1345128d-1b6c-4766-850f-0bcebb00cb54"
>>>>>>> f160aee6
        ],
        "Strict-Transport-Security": [
          "max-age=31536000; includeSubDomains"
        ],
        "X-Content-Type-Options": [
          "nosniff"
        ],
        "Cache-Control": [
          "no-cache"
        ],
        "Date": [
<<<<<<< HEAD
          "Sat, 08 Sep 2018 12:54:09 GMT"
=======
          "Fri, 07 Sep 2018 10:25:27 GMT"
>>>>>>> f160aee6
        ]
      },
      "StatusCode": 200
    }
  ],
  "Names": {
    "Test-NetworkSecurityGroup-MultiValuedRules": [
<<<<<<< HEAD
      "ps1598",
      "ps8878",
      "ps1830",
      "ps5101",
      "ps6514",
      "ps7268"
=======
      "ps7634",
      "ps4529",
      "ps2971",
      "ps4221",
      "ps5487",
      "ps6317"
>>>>>>> f160aee6
    ]
  },
  "Variables": {
    "SubscriptionId": "d2ad5196-2292-4080-b209-ce4399b0a807"
  }
}<|MERGE_RESOLUTION|>--- conflicted
+++ resolved
@@ -1,14 +1,19 @@
 {
   "Entries": [
     {
-<<<<<<< HEAD
-      "RequestUri": "/subscriptions/d2ad5196-2292-4080-b209-ce4399b0a807/providers/Microsoft.Network?api-version=2016-09-01",
-      "EncodedRequestUri": "L3N1YnNjcmlwdGlvbnMvZDJhZDUxOTYtMjI5Mi00MDgwLWIyMDktY2U0Mzk5YjBhODA3L3Byb3ZpZGVycy9NaWNyb3NvZnQuTmV0d29yaz9hcGktdmVyc2lvbj0yMDE2LTA5LTAx",
-      "RequestMethod": "GET",
-      "RequestBody": "",
-      "RequestHeaders": {
+      "RequestUri": "/subscriptions/947d47b4-7883-4bb9-9d85-c5e8e2f572ce/resourcegroups/ps7634?api-version=2016-09-01",
+      "EncodedRequestUri": "L3N1YnNjcmlwdGlvbnMvOTQ3ZDQ3YjQtNzg4My00YmI5LTlkODUtYzVlOGUyZjU3MmNlL3Jlc291cmNlZ3JvdXBzL3BzNzYzND9hcGktdmVyc2lvbj0yMDE2LTA5LTAx",
+      "RequestMethod": "PUT",
+      "RequestBody": "{\r\n  \"location\": \"westcentralus\"\r\n}",
+      "RequestHeaders": {
+        "Content-Type": [
+          "application/json; charset=utf-8"
+        ],
+        "Content-Length": [
+          "35"
+        ],
         "x-ms-client-request-id": [
-          "a297e4e0-c8a8-46d5-bf37-a14c3e2c7ddb"
+          "7bc61161-dd9e-4074-8440-2f70450b6165"
         ],
         "accept-language": [
           "en-US"
@@ -20,69 +25,55 @@
           "Microsoft.Azure.Management.Internal.Resources.ResourceManagementClient/4.1.0"
         ]
       },
-      "ResponseBody": "{\r\n  \"id\": \"/subscriptions/d2ad5196-2292-4080-b209-ce4399b0a807/providers/Microsoft.Network\",\r\n  \"namespace\": \"Microsoft.Network\",\r\n  \"authorizations\": [\r\n    {\r\n      \"applicationId\": \"2cf9eb86-36b5-49dc-86ae-9a63135dfa8c\",\r\n      \"roleDefinitionId\": \"13ba9ab4-19f0-4804-adc4-14ece36cc7a1\"\r\n    },\r\n    {\r\n      \"applicationId\": \"7c33bfcb-8d33-48d6-8e60-dc6404003489\",\r\n      \"roleDefinitionId\": \"ad6261e4-fa9a-4642-aa5f-104f1b67e9e3\"\r\n    },\r\n    {\r\n      \"applicationId\": \"1e3e4475-288f-4018-a376-df66fd7fac5f\",\r\n      \"roleDefinitionId\": \"1d538b69-3d87-4e56-8ff8-25786fd48261\"\r\n    },\r\n    {\r\n      \"applicationId\": \"a0be0c72-870e-46f0-9c49-c98333a996f7\",\r\n      \"roleDefinitionId\": \"7ce22727-ffce-45a9-930c-ddb2e56fa131\"\r\n    },\r\n    {\r\n      \"applicationId\": \"486c78bf-a0f7-45f1-92fd-37215929e116\",\r\n      \"roleDefinitionId\": \"98a9e526-0a60-4c1f-a33a-ae46e1f8dc0d\"\r\n    },\r\n    {\r\n      \"applicationId\": \"19947cfd-0303-466c-ac3c-fcc19a7a1570\",\r\n      \"roleDefinitionId\": \"d813ab6c-bfb7-413e-9462-005b21f0ce09\"\r\n    },\r\n    {\r\n      \"applicationId\": \"341b7f3d-69b3-47f9-9ce7-5b7f4945fdbd\",\r\n      \"roleDefinitionId\": \"8141843c-c51c-4c1e-a5bf-0d351594b86c\"\r\n    }\r\n  ],\r\n  \"resourceTypes\": [\r\n    {\r\n      \"resourceType\": \"virtualNetworks\",\r\n      \"locations\": [\r\n        \"West US\",\r\n        \"East US\",\r\n        \"North Europe\",\r\n        \"West Europe\",\r\n        \"East Asia\",\r\n        \"Southeast Asia\",\r\n        \"North Central US\",\r\n        \"South Central US\",\r\n        \"Central US\",\r\n        \"East US 2\",\r\n        \"Japan East\",\r\n        \"Japan West\",\r\n        \"Brazil South\",\r\n        \"Australia East\",\r\n        \"Australia Southeast\",\r\n        \"Central India\",\r\n        \"South India\",\r\n        \"West India\",\r\n        \"Canada Central\",\r\n        \"Canada East\",\r\n        \"West Central US\",\r\n        \"West US 2\",\r\n        \"UK West\",\r\n        \"UK South\",\r\n        \"Korea Central\",\r\n        \"Korea South\",\r\n        \"France Central\",\r\n        \"France South\",\r\n        \"Australia Central\",\r\n        \"Australia Central 2\"\r\n      ],\r\n      \"apiVersions\": [\r\n        \"2018-08-01\",\r\n        \"2018-07-01\",\r\n        \"2018-06-01\",\r\n        \"2018-05-01\",\r\n        \"2018-04-01\",\r\n        \"2018-03-01\",\r\n        \"2018-02-01\",\r\n        \"2018-01-01\",\r\n        \"2017-11-01\",\r\n        \"2017-10-01\",\r\n        \"2017-09-01\",\r\n        \"2017-08-01\",\r\n        \"2017-06-01\",\r\n        \"2017-04-01\",\r\n        \"2017-03-01\",\r\n        \"2016-12-01\",\r\n        \"2016-11-01\",\r\n        \"2016-10-01\",\r\n        \"2016-09-01\",\r\n        \"2016-08-01\",\r\n        \"2016-07-01\",\r\n        \"2016-06-01\",\r\n        \"2016-03-30\",\r\n        \"2015-06-15\",\r\n        \"2015-05-01-preview\",\r\n        \"2014-12-01-preview\"\r\n      ],\r\n      \"capabilities\": \"CrossResourceGroupResourceMove, CrossSubscriptionResourceMove\"\r\n    },\r\n    {\r\n      \"resourceType\": \"publicIPAddresses\",\r\n      \"locations\": [\r\n        \"West US\",\r\n        \"East US\",\r\n        \"North Europe\",\r\n        \"West Europe\",\r\n        \"East Asia\",\r\n        \"Southeast Asia\",\r\n        \"North Central US\",\r\n        \"South Central US\",\r\n        \"Central US\",\r\n        \"East US 2\",\r\n        \"Japan East\",\r\n        \"Japan West\",\r\n        \"Brazil South\",\r\n        \"Australia East\",\r\n        \"Australia Southeast\",\r\n        \"Central India\",\r\n        \"South India\",\r\n        \"West India\",\r\n        \"Canada Central\",\r\n        \"Canada East\",\r\n        \"West Central US\",\r\n        \"West US 2\",\r\n        \"UK West\",\r\n        \"UK South\",\r\n        \"Korea Central\",\r\n        \"Korea South\",\r\n        \"France Central\",\r\n        \"France South\",\r\n        \"Australia Central\",\r\n        \"Australia Central 2\"\r\n      ],\r\n      \"apiVersions\": [\r\n        \"2018-08-01\",\r\n        \"2018-07-01\",\r\n        \"2018-06-01\",\r\n        \"2018-05-01\",\r\n        \"2018-04-01\",\r\n        \"2018-03-01\",\r\n        \"2018-02-01\",\r\n        \"2018-01-01\",\r\n        \"2017-11-01\",\r\n        \"2017-10-01\",\r\n        \"2017-09-01\",\r\n        \"2017-08-01\",\r\n        \"2017-06-01\",\r\n        \"2017-04-01\",\r\n        \"2017-03-01\",\r\n        \"2016-12-01\",\r\n        \"2016-11-01\",\r\n        \"2016-10-01\",\r\n        \"2016-09-01\",\r\n        \"2016-08-01\",\r\n        \"2016-07-01\",\r\n        \"2016-06-01\",\r\n        \"2016-03-30\",\r\n        \"2015-06-15\",\r\n        \"2015-05-01-preview\",\r\n        \"2014-12-01-preview\"\r\n      ],\r\n      \"zoneMappings\": [\r\n        {\r\n          \"location\": \"East US 2\",\r\n          \"zones\": [\r\n            \"1\",\r\n            \"2\",\r\n            \"3\"\r\n          ]\r\n        },\r\n        {\r\n          \"location\": \"Central US\",\r\n          \"zones\": [\r\n            \"1\",\r\n            \"2\",\r\n            \"3\"\r\n          ]\r\n        },\r\n        {\r\n          \"location\": \"West Europe\",\r\n          \"zones\": [\r\n            \"1\",\r\n            \"2\",\r\n            \"3\"\r\n          ]\r\n        },\r\n        {\r\n          \"location\": \"France Central\",\r\n          \"zones\": [\r\n            \"1\",\r\n            \"2\",\r\n            \"3\"\r\n          ]\r\n        },\r\n        {\r\n          \"location\": \"Southeast Asia\",\r\n          \"zones\": [\r\n            \"1\",\r\n            \"2\",\r\n            \"3\"\r\n          ]\r\n        },\r\n        {\r\n          \"location\": \"West US 2\",\r\n          \"zones\": [\r\n            \"1\",\r\n            \"2\",\r\n            \"3\"\r\n          ]\r\n        },\r\n        {\r\n          \"location\": \"North Europe\",\r\n          \"zones\": [\r\n            \"1\",\r\n            \"2\",\r\n            \"3\"\r\n          ]\r\n        }\r\n      ],\r\n      \"capabilities\": \"CrossResourceGroupResourceMove, CrossSubscriptionResourceMove\"\r\n    },\r\n    {\r\n      \"resourceType\": \"networkInterfaces\",\r\n      \"locations\": [\r\n        \"West US\",\r\n        \"East US\",\r\n        \"North Europe\",\r\n        \"West Europe\",\r\n        \"East Asia\",\r\n        \"Southeast Asia\",\r\n        \"North Central US\",\r\n        \"South Central US\",\r\n        \"Central US\",\r\n        \"East US 2\",\r\n        \"Japan East\",\r\n        \"Japan West\",\r\n        \"Brazil South\",\r\n        \"Australia East\",\r\n        \"Australia Southeast\",\r\n        \"Central India\",\r\n        \"South India\",\r\n        \"West India\",\r\n        \"Canada Central\",\r\n        \"Canada East\",\r\n        \"West Central US\",\r\n        \"West US 2\",\r\n        \"UK West\",\r\n        \"UK South\",\r\n        \"Korea Central\",\r\n        \"Korea South\",\r\n        \"France Central\",\r\n        \"France South\",\r\n        \"Australia Central\",\r\n        \"Australia Central 2\"\r\n      ],\r\n      \"apiVersions\": [\r\n        \"2018-08-01\",\r\n        \"2018-07-01\",\r\n        \"2018-06-01\",\r\n        \"2018-05-01\",\r\n        \"2018-04-01\",\r\n        \"2018-03-01\",\r\n        \"2018-02-01\",\r\n        \"2018-01-01\",\r\n        \"2017-11-01\",\r\n        \"2017-10-01\",\r\n        \"2017-09-01\",\r\n        \"2017-08-01\",\r\n        \"2017-06-01\",\r\n        \"2017-04-01\",\r\n        \"2017-03-01\",\r\n        \"2016-12-01\",\r\n        \"2016-11-01\",\r\n        \"2016-10-01\",\r\n        \"2016-09-01\",\r\n        \"2016-08-01\",\r\n        \"2016-07-01\",\r\n        \"2016-06-01\",\r\n        \"2016-03-30\",\r\n        \"2015-06-15\",\r\n        \"2015-05-01-preview\",\r\n        \"2014-12-01-preview\"\r\n      ],\r\n      \"capabilities\": \"CrossResourceGroupResourceMove, CrossSubscriptionResourceMove\"\r\n    },\r\n    {\r\n      \"resourceType\": \"interfaceEndpoints\",\r\n      \"locations\": [\r\n        \"West US\",\r\n        \"East US\",\r\n        \"North Europe\",\r\n        \"West Europe\",\r\n        \"East Asia\",\r\n        \"Southeast Asia\",\r\n        \"North Central US\",\r\n        \"South Central US\",\r\n        \"Central US\",\r\n        \"East US 2\",\r\n        \"Japan East\",\r\n        \"Japan West\",\r\n        \"Brazil South\",\r\n        \"Australia East\",\r\n        \"Australia Southeast\",\r\n        \"Central India\",\r\n        \"South India\",\r\n        \"West India\",\r\n        \"Canada Central\",\r\n        \"Canada East\",\r\n        \"West Central US\",\r\n        \"West US 2\",\r\n        \"UK West\",\r\n        \"UK South\",\r\n        \"Korea Central\",\r\n        \"Korea South\",\r\n        \"France Central\",\r\n        \"France South\",\r\n        \"Australia Central\",\r\n        \"Australia Central 2\"\r\n      ],\r\n      \"apiVersions\": [\r\n        \"2018-08-01\"\r\n      ],\r\n      \"capabilities\": \"None\"\r\n    },\r\n    {\r\n      \"resourceType\": \"loadBalancers\",\r\n      \"locations\": [\r\n        \"West US\",\r\n        \"East US\",\r\n        \"North Europe\",\r\n        \"West Europe\",\r\n        \"East Asia\",\r\n        \"Southeast Asia\",\r\n        \"North Central US\",\r\n        \"South Central US\",\r\n        \"Central US\",\r\n        \"East US 2\",\r\n        \"Japan East\",\r\n        \"Japan West\",\r\n        \"Brazil South\",\r\n        \"Australia East\",\r\n        \"Australia Southeast\",\r\n        \"Central India\",\r\n        \"South India\",\r\n        \"West India\",\r\n        \"Canada Central\",\r\n        \"Canada East\",\r\n        \"West Central US\",\r\n        \"West US 2\",\r\n        \"UK West\",\r\n        \"UK South\",\r\n        \"Korea Central\",\r\n        \"Korea South\",\r\n        \"France Central\",\r\n        \"France South\",\r\n        \"Australia Central\",\r\n        \"Australia Central 2\"\r\n      ],\r\n      \"apiVersions\": [\r\n        \"2018-08-01\",\r\n        \"2018-07-01\",\r\n        \"2018-06-01\",\r\n        \"2018-05-01\",\r\n        \"2018-04-01\",\r\n        \"2018-03-01\",\r\n        \"2018-02-01\",\r\n        \"2018-01-01\",\r\n        \"2017-11-01\",\r\n        \"2017-10-01\",\r\n        \"2017-09-01\",\r\n        \"2017-08-01\",\r\n        \"2017-06-01\",\r\n        \"2017-04-01\",\r\n        \"2017-03-01\",\r\n        \"2016-12-01\",\r\n        \"2016-11-01\",\r\n        \"2016-10-01\",\r\n        \"2016-09-01\",\r\n        \"2016-08-01\",\r\n        \"2016-07-01\",\r\n        \"2016-06-01\",\r\n        \"2016-03-30\",\r\n        \"2015-06-15\",\r\n        \"2015-05-01-preview\",\r\n        \"2014-12-01-preview\"\r\n      ],\r\n      \"capabilities\": \"CrossResourceGroupResourceMove, CrossSubscriptionResourceMove\"\r\n    },\r\n    {\r\n      \"resourceType\": \"networkSecurityGroups\",\r\n      \"locations\": [\r\n        \"West US\",\r\n        \"East US\",\r\n        \"North Europe\",\r\n        \"West Europe\",\r\n        \"East Asia\",\r\n        \"Southeast Asia\",\r\n        \"North Central US\",\r\n        \"South Central US\",\r\n        \"Central US\",\r\n        \"East US 2\",\r\n        \"Japan East\",\r\n        \"Japan West\",\r\n        \"Brazil South\",\r\n        \"Australia East\",\r\n        \"Australia Southeast\",\r\n        \"Central India\",\r\n        \"South India\",\r\n        \"West India\",\r\n        \"Canada Central\",\r\n        \"Canada East\",\r\n        \"West Central US\",\r\n        \"West US 2\",\r\n        \"UK West\",\r\n        \"UK South\",\r\n        \"Korea Central\",\r\n        \"Korea South\",\r\n        \"France Central\",\r\n        \"France South\",\r\n        \"Australia Central\",\r\n        \"Australia Central 2\"\r\n      ],\r\n      \"apiVersions\": [\r\n        \"2018-08-01\",\r\n        \"2018-07-01\",\r\n        \"2018-06-01\",\r\n        \"2018-05-01\",\r\n        \"2018-04-01\",\r\n        \"2018-03-01\",\r\n        \"2018-02-01\",\r\n        \"2018-01-01\",\r\n        \"2017-11-01\",\r\n        \"2017-10-01\",\r\n        \"2017-09-01\",\r\n        \"2017-08-01\",\r\n        \"2017-06-01\",\r\n        \"2017-04-01\",\r\n        \"2017-03-01\",\r\n        \"2016-12-01\",\r\n        \"2016-11-01\",\r\n        \"2016-10-01\",\r\n        \"2016-09-01\",\r\n        \"2016-08-01\",\r\n        \"2016-07-01\",\r\n        \"2016-06-01\",\r\n        \"2016-03-30\",\r\n        \"2015-06-15\",\r\n        \"2015-05-01-preview\",\r\n        \"2014-12-01-preview\"\r\n      ],\r\n      \"capabilities\": \"CrossResourceGroupResourceMove, CrossSubscriptionResourceMove\"\r\n    },\r\n    {\r\n      \"resourceType\": \"applicationSecurityGroups\",\r\n      \"locations\": [\r\n        \"West US\",\r\n        \"East US\",\r\n        \"North Europe\",\r\n        \"West Europe\",\r\n        \"East Asia\",\r\n        \"Southeast Asia\",\r\n        \"North Central US\",\r\n        \"South Central US\",\r\n        \"Central US\",\r\n        \"East US 2\",\r\n        \"Japan East\",\r\n        \"Japan West\",\r\n        \"Brazil South\",\r\n        \"Australia East\",\r\n        \"Australia Southeast\",\r\n        \"Central India\",\r\n        \"South India\",\r\n        \"West India\",\r\n        \"Canada Central\",\r\n        \"Canada East\",\r\n        \"West Central US\",\r\n        \"West US 2\",\r\n        \"UK West\",\r\n        \"UK South\",\r\n        \"Korea Central\",\r\n        \"Korea South\",\r\n        \"France Central\",\r\n        \"France South\",\r\n        \"Australia Central\",\r\n        \"Australia Central 2\"\r\n      ],\r\n      \"apiVersions\": [\r\n        \"2018-08-01\",\r\n        \"2018-07-01\",\r\n        \"2018-06-01\",\r\n        \"2018-05-01\",\r\n        \"2018-04-01\",\r\n        \"2018-03-01\",\r\n        \"2018-02-01\",\r\n        \"2018-01-01\",\r\n        \"2017-11-01\",\r\n        \"2017-10-01\",\r\n        \"2017-09-01\"\r\n      ],\r\n      \"capabilities\": \"CrossResourceGroupResourceMove, CrossSubscriptionResourceMove\"\r\n    },\r\n    {\r\n      \"resourceType\": \"networkIntentPolicies\",\r\n      \"locations\": [\r\n        \"West US\",\r\n        \"East US\",\r\n        \"North Europe\",\r\n        \"West Europe\",\r\n        \"East Asia\",\r\n        \"Southeast Asia\",\r\n        \"North Central US\",\r\n        \"South Central US\",\r\n        \"Central US\",\r\n        \"East US 2\",\r\n        \"Japan East\",\r\n        \"Japan West\",\r\n        \"Brazil South\",\r\n        \"Australia East\",\r\n        \"Australia Southeast\",\r\n        \"Central India\",\r\n        \"South India\",\r\n        \"West India\",\r\n        \"Canada Central\",\r\n        \"Canada East\",\r\n        \"West Central US\",\r\n        \"West US 2\",\r\n        \"UK West\",\r\n        \"UK South\",\r\n        \"Korea Central\",\r\n        \"Korea South\",\r\n        \"France Central\",\r\n        \"France South\",\r\n        \"Australia Central\",\r\n        \"Australia Central 2\"\r\n      ],\r\n      \"apiVersions\": [\r\n        \"2018-08-01\",\r\n        \"2018-07-01\",\r\n        \"2018-06-01\",\r\n        \"2018-05-01\",\r\n        \"2018-04-01\"\r\n      ],\r\n      \"capabilities\": \"CrossResourceGroupResourceMove, CrossSubscriptionResourceMove\"\r\n    },\r\n    {\r\n      \"resourceType\": \"routeTables\",\r\n      \"locations\": [\r\n        \"West US\",\r\n        \"East US\",\r\n        \"North Europe\",\r\n        \"West Europe\",\r\n        \"East Asia\",\r\n        \"Southeast Asia\",\r\n        \"North Central US\",\r\n        \"South Central US\",\r\n        \"Central US\",\r\n        \"East US 2\",\r\n        \"Japan East\",\r\n        \"Japan West\",\r\n        \"Brazil South\",\r\n        \"Australia East\",\r\n        \"Australia Southeast\",\r\n        \"Central India\",\r\n        \"South India\",\r\n        \"West India\",\r\n        \"Canada Central\",\r\n        \"Canada East\",\r\n        \"West Central US\",\r\n        \"West US 2\",\r\n        \"UK West\",\r\n        \"UK South\",\r\n        \"Korea Central\",\r\n        \"Korea South\",\r\n        \"France Central\",\r\n        \"France South\",\r\n        \"Australia Central\",\r\n        \"Australia Central 2\"\r\n      ],\r\n      \"apiVersions\": [\r\n        \"2018-08-01\",\r\n        \"2018-07-01\",\r\n        \"2018-06-01\",\r\n        \"2018-05-01\",\r\n        \"2018-04-01\",\r\n        \"2018-03-01\",\r\n        \"2018-02-01\",\r\n        \"2018-01-01\",\r\n        \"2017-11-01\",\r\n        \"2017-10-01\",\r\n        \"2017-09-01\",\r\n        \"2017-08-01\",\r\n        \"2017-06-01\",\r\n        \"2017-04-01\",\r\n        \"2017-03-01\",\r\n        \"2016-12-01\",\r\n        \"2016-11-01\",\r\n        \"2016-10-01\",\r\n        \"2016-09-01\",\r\n        \"2016-08-01\",\r\n        \"2016-07-01\",\r\n        \"2016-06-01\",\r\n        \"2016-03-30\",\r\n        \"2015-06-15\",\r\n        \"2015-05-01-preview\",\r\n        \"2014-12-01-preview\"\r\n      ],\r\n      \"capabilities\": \"CrossResourceGroupResourceMove, CrossSubscriptionResourceMove\"\r\n    },\r\n    {\r\n      \"resourceType\": \"publicIPPrefixes\",\r\n      \"locations\": [\r\n        \"West US\",\r\n        \"East US\",\r\n        \"North Europe\",\r\n        \"West Europe\",\r\n        \"East Asia\",\r\n        \"Southeast Asia\",\r\n        \"North Central US\",\r\n        \"South Central US\",\r\n        \"Central US\",\r\n        \"East US 2\",\r\n        \"Japan East\",\r\n        \"Japan West\",\r\n        \"Brazil South\",\r\n        \"Australia East\",\r\n        \"Australia Southeast\",\r\n        \"Central India\",\r\n        \"South India\",\r\n        \"West India\",\r\n        \"Canada Central\",\r\n        \"Canada East\",\r\n        \"West Central US\",\r\n        \"West US 2\",\r\n        \"UK West\",\r\n        \"UK South\",\r\n        \"Korea Central\",\r\n        \"Korea South\",\r\n        \"France Central\",\r\n        \"France South\",\r\n        \"Australia Central\",\r\n        \"Australia Central 2\"\r\n      ],\r\n      \"apiVersions\": [\r\n        \"2018-08-01\",\r\n        \"2018-07-01\"\r\n      ],\r\n      \"zoneMappings\": [\r\n        {\r\n          \"location\": \"East US 2\",\r\n          \"zones\": [\r\n            \"1\",\r\n            \"2\",\r\n            \"3\"\r\n          ]\r\n        },\r\n        {\r\n          \"location\": \"Central US\",\r\n          \"zones\": [\r\n            \"1\",\r\n            \"2\",\r\n            \"3\"\r\n          ]\r\n        },\r\n        {\r\n          \"location\": \"West Europe\",\r\n          \"zones\": [\r\n            \"1\",\r\n            \"2\",\r\n            \"3\"\r\n          ]\r\n        },\r\n        {\r\n          \"location\": \"France Central\",\r\n          \"zones\": [\r\n            \"1\",\r\n            \"2\",\r\n            \"3\"\r\n          ]\r\n        },\r\n        {\r\n          \"location\": \"Southeast Asia\",\r\n          \"zones\": [\r\n            \"1\",\r\n            \"2\",\r\n            \"3\"\r\n          ]\r\n        },\r\n        {\r\n          \"location\": \"West US 2\",\r\n          \"zones\": [\r\n            \"1\",\r\n            \"2\",\r\n            \"3\"\r\n          ]\r\n        },\r\n        {\r\n          \"location\": \"North Europe\",\r\n          \"zones\": [\r\n            \"1\",\r\n            \"2\",\r\n            \"3\"\r\n          ]\r\n        }\r\n      ],\r\n      \"capabilities\": \"CrossResourceGroupResourceMove, CrossSubscriptionResourceMove\"\r\n    },\r\n    {\r\n      \"resourceType\": \"networkWatchers\",\r\n      \"locations\": [\r\n        \"West US\",\r\n        \"East US\",\r\n        \"North Europe\",\r\n        \"West Europe\",\r\n        \"East Asia\",\r\n        \"Southeast Asia\",\r\n        \"North Central US\",\r\n        \"South Central US\",\r\n        \"Central US\",\r\n        \"East US 2\",\r\n        \"Japan East\",\r\n        \"Japan West\",\r\n        \"Brazil South\",\r\n        \"Australia East\",\r\n        \"Australia Southeast\",\r\n        \"Central India\",\r\n        \"South India\",\r\n        \"West India\",\r\n        \"Canada Central\",\r\n        \"Canada East\",\r\n        \"West Central US\",\r\n        \"West US 2\",\r\n        \"UK West\",\r\n        \"UK South\",\r\n        \"Korea Central\",\r\n        \"Korea South\",\r\n        \"France Central\",\r\n        \"France South\",\r\n        \"Australia Central\",\r\n        \"Australia Central 2\"\r\n      ],\r\n      \"apiVersions\": [\r\n        \"2018-08-01\",\r\n        \"2018-07-01\",\r\n        \"2018-06-01\",\r\n        \"2018-05-01\",\r\n        \"2018-04-01\",\r\n        \"2018-03-01\",\r\n        \"2018-02-01\",\r\n        \"2018-01-01\",\r\n        \"2017-11-01\",\r\n        \"2017-10-01\",\r\n        \"2017-09-01\",\r\n        \"2017-08-01\",\r\n        \"2017-06-01\",\r\n        \"2017-04-01\",\r\n        \"2017-03-01\",\r\n        \"2016-12-01\",\r\n        \"2016-11-01\",\r\n        \"2016-10-01\",\r\n        \"2016-09-01\",\r\n        \"2016-08-01\",\r\n        \"2016-07-01\",\r\n        \"2016-06-01\",\r\n        \"2016-03-30\"\r\n      ],\r\n      \"capabilities\": \"CrossResourceGroupResourceMove, CrossSubscriptionResourceMove\"\r\n    },\r\n    {\r\n      \"resourceType\": \"networkWatchers/connectionMonitors\",\r\n      \"locations\": [\r\n        \"West US\",\r\n        \"East US\",\r\n        \"North Europe\",\r\n        \"West Europe\",\r\n        \"East Asia\",\r\n        \"Southeast Asia\",\r\n        \"North Central US\",\r\n        \"South Central US\",\r\n        \"Central US\",\r\n        \"East US 2\",\r\n        \"Japan East\",\r\n        \"Japan West\",\r\n        \"Brazil South\",\r\n        \"Australia East\",\r\n        \"Australia Southeast\",\r\n        \"Central India\",\r\n        \"South India\",\r\n        \"West India\",\r\n        \"Canada Central\",\r\n        \"Canada East\",\r\n        \"West Central US\",\r\n        \"West US 2\",\r\n        \"UK West\",\r\n        \"UK South\",\r\n        \"Korea Central\",\r\n        \"Korea South\",\r\n        \"France Central\",\r\n        \"France South\",\r\n        \"Australia Central\",\r\n        \"Australia Central 2\"\r\n      ],\r\n      \"apiVersions\": [\r\n        \"2018-08-01\",\r\n        \"2018-07-01\",\r\n        \"2018-06-01\",\r\n        \"2018-05-01\",\r\n        \"2018-04-01\",\r\n        \"2018-03-01\",\r\n        \"2018-02-01\",\r\n        \"2018-01-01\",\r\n        \"2017-11-01\",\r\n        \"2017-10-01\",\r\n        \"2017-09-01\"\r\n      ],\r\n      \"capabilities\": \"CrossResourceGroupResourceMove, CrossSubscriptionResourceMove\"\r\n    },\r\n    {\r\n      \"resourceType\": \"networkWatchers/lenses\",\r\n      \"locations\": [\r\n        \"West US\",\r\n        \"East US\",\r\n        \"North Europe\",\r\n        \"West Europe\",\r\n        \"East Asia\",\r\n        \"Southeast Asia\",\r\n        \"North Central US\",\r\n        \"South Central US\",\r\n        \"Central US\",\r\n        \"East US 2\",\r\n        \"Japan East\",\r\n        \"Japan West\",\r\n        \"Brazil South\",\r\n        \"Australia East\",\r\n        \"Australia Southeast\",\r\n        \"Central India\",\r\n        \"South India\",\r\n        \"West India\",\r\n        \"Canada Central\",\r\n        \"Canada East\",\r\n        \"West Central US\",\r\n        \"West US 2\",\r\n        \"UK West\",\r\n        \"UK South\",\r\n        \"Korea Central\",\r\n        \"Korea South\",\r\n        \"France Central\",\r\n        \"France South\",\r\n        \"Australia Central\",\r\n        \"Australia Central 2\"\r\n      ],\r\n      \"apiVersions\": [\r\n        \"2018-08-01\",\r\n        \"2018-07-01\",\r\n        \"2018-06-01\",\r\n        \"2018-01-01\",\r\n        \"2017-11-01\",\r\n        \"2017-10-01\",\r\n        \"2017-09-01\"\r\n      ],\r\n      \"capabilities\": \"CrossResourceGroupResourceMove, CrossSubscriptionResourceMove\"\r\n    },\r\n    {\r\n      \"resourceType\": \"networkWatchers/pingMeshes\",\r\n      \"locations\": [\r\n        \"West US\",\r\n        \"East US\",\r\n        \"North Europe\",\r\n        \"West Europe\",\r\n        \"East Asia\",\r\n        \"Southeast Asia\",\r\n        \"North Central US\",\r\n        \"South Central US\",\r\n        \"Central US\",\r\n        \"East US 2\",\r\n        \"Japan East\",\r\n        \"Japan West\",\r\n        \"Brazil South\",\r\n        \"Australia East\",\r\n        \"Australia Southeast\",\r\n        \"Central India\",\r\n        \"South India\",\r\n        \"West India\",\r\n        \"Canada Central\",\r\n        \"Canada East\",\r\n        \"West Central US\",\r\n        \"West US 2\",\r\n        \"UK West\",\r\n        \"UK South\",\r\n        \"Korea Central\",\r\n        \"Korea South\",\r\n        \"France Central\",\r\n        \"France South\",\r\n        \"Australia Central\",\r\n        \"Australia Central 2\"\r\n      ],\r\n      \"apiVersions\": [\r\n        \"2018-08-01\",\r\n        \"2018-07-01\",\r\n        \"2018-06-01\",\r\n        \"2018-04-01\",\r\n        \"2018-03-01\",\r\n        \"2018-02-01\",\r\n        \"2018-01-01\",\r\n        \"2017-11-01\",\r\n        \"2017-10-01\",\r\n        \"2017-09-01\"\r\n      ],\r\n      \"capabilities\": \"CrossResourceGroupResourceMove, CrossSubscriptionResourceMove\"\r\n    },\r\n    {\r\n      \"resourceType\": \"virtualNetworkGateways\",\r\n      \"locations\": [\r\n        \"West US\",\r\n        \"East US\",\r\n        \"North Europe\",\r\n        \"West Europe\",\r\n        \"East Asia\",\r\n        \"Southeast Asia\",\r\n        \"North Central US\",\r\n        \"South Central US\",\r\n        \"Central US\",\r\n        \"East US 2\",\r\n        \"Japan East\",\r\n        \"Japan West\",\r\n        \"Brazil South\",\r\n        \"Australia East\",\r\n        \"Australia Southeast\",\r\n        \"Central India\",\r\n        \"South India\",\r\n        \"West India\",\r\n        \"Canada Central\",\r\n        \"Canada East\",\r\n        \"West Central US\",\r\n        \"West US 2\",\r\n        \"UK West\",\r\n        \"UK South\",\r\n        \"Korea Central\",\r\n        \"Korea South\",\r\n        \"France Central\",\r\n        \"France South\",\r\n        \"Australia Central\",\r\n        \"Australia Central 2\"\r\n      ],\r\n      \"apiVersions\": [\r\n        \"2018-08-01\",\r\n        \"2018-07-01\",\r\n        \"2018-06-01\",\r\n        \"2018-05-01\",\r\n        \"2018-04-01\",\r\n        \"2018-03-01\",\r\n        \"2018-02-01\",\r\n        \"2018-01-01\",\r\n        \"2017-11-01\",\r\n        \"2017-10-01\",\r\n        \"2017-09-01\",\r\n        \"2017-08-01\",\r\n        \"2017-06-01\",\r\n        \"2017-04-01\",\r\n        \"2017-03-01\",\r\n        \"2016-12-01\",\r\n        \"2016-11-01\",\r\n        \"2016-10-01\",\r\n        \"2016-09-01\",\r\n        \"2016-08-01\",\r\n        \"2016-07-01\",\r\n        \"2016-06-01\",\r\n        \"2016-03-30\",\r\n        \"2015-06-15\",\r\n        \"2015-05-01-preview\",\r\n        \"2014-12-01-preview\"\r\n      ],\r\n      \"capabilities\": \"CrossResourceGroupResourceMove, CrossSubscriptionResourceMove\"\r\n    },\r\n    {\r\n      \"resourceType\": \"localNetworkGateways\",\r\n      \"locations\": [\r\n        \"West US\",\r\n        \"East US\",\r\n        \"North Europe\",\r\n        \"West Europe\",\r\n        \"East Asia\",\r\n        \"Southeast Asia\",\r\n        \"North Central US\",\r\n        \"South Central US\",\r\n        \"Central US\",\r\n        \"East US 2\",\r\n        \"Japan East\",\r\n        \"Japan West\",\r\n        \"Brazil South\",\r\n        \"Australia East\",\r\n        \"Australia Southeast\",\r\n        \"Central India\",\r\n        \"South India\",\r\n        \"West India\",\r\n        \"Canada Central\",\r\n        \"Canada East\",\r\n        \"West Central US\",\r\n        \"West US 2\",\r\n        \"UK West\",\r\n        \"UK South\",\r\n        \"Korea Central\",\r\n        \"Korea South\",\r\n        \"France Central\",\r\n        \"France South\",\r\n        \"Australia Central\",\r\n        \"Australia Central 2\"\r\n      ],\r\n      \"apiVersions\": [\r\n        \"2018-08-01\",\r\n        \"2018-07-01\",\r\n        \"2018-06-01\",\r\n        \"2018-05-01\",\r\n        \"2018-04-01\",\r\n        \"2018-03-01\",\r\n        \"2018-02-01\",\r\n        \"2018-01-01\",\r\n        \"2017-11-01\",\r\n        \"2017-10-01\",\r\n        \"2017-09-01\",\r\n        \"2017-08-01\",\r\n        \"2017-06-01\",\r\n        \"2017-04-01\",\r\n        \"2017-03-01\",\r\n        \"2016-12-01\",\r\n        \"2016-11-01\",\r\n        \"2016-10-01\",\r\n        \"2016-09-01\",\r\n        \"2016-08-01\",\r\n        \"2016-07-01\",\r\n        \"2016-06-01\",\r\n        \"2016-03-30\",\r\n        \"2015-06-15\",\r\n        \"2015-05-01-preview\",\r\n        \"2014-12-01-preview\"\r\n      ],\r\n      \"capabilities\": \"CrossResourceGroupResourceMove, CrossSubscriptionResourceMove\"\r\n    },\r\n    {\r\n      \"resourceType\": \"connections\",\r\n      \"locations\": [\r\n        \"West US\",\r\n        \"East US\",\r\n        \"North Europe\",\r\n        \"West Europe\",\r\n        \"East Asia\",\r\n        \"Southeast Asia\",\r\n        \"North Central US\",\r\n        \"South Central US\",\r\n        \"Central US\",\r\n        \"East US 2\",\r\n        \"Japan East\",\r\n        \"Japan West\",\r\n        \"Brazil South\",\r\n        \"Australia East\",\r\n        \"Australia Southeast\",\r\n        \"Central India\",\r\n        \"South India\",\r\n        \"West India\",\r\n        \"Canada Central\",\r\n        \"Canada East\",\r\n        \"West Central US\",\r\n        \"West US 2\",\r\n        \"UK West\",\r\n        \"UK South\",\r\n        \"Korea Central\",\r\n        \"Korea South\",\r\n        \"France Central\",\r\n        \"France South\",\r\n        \"Australia Central\",\r\n        \"Australia Central 2\"\r\n      ],\r\n      \"apiVersions\": [\r\n        \"2018-08-01\",\r\n        \"2018-07-01\",\r\n        \"2018-06-01\",\r\n        \"2018-05-01\",\r\n        \"2018-04-01\",\r\n        \"2018-03-01\",\r\n        \"2018-02-01\",\r\n        \"2018-01-01\",\r\n        \"2017-11-01\",\r\n        \"2017-10-01\",\r\n        \"2017-09-01\",\r\n        \"2017-08-01\",\r\n        \"2017-06-01\",\r\n        \"2017-04-01\",\r\n        \"2017-03-01\",\r\n        \"2016-12-01\",\r\n        \"2016-11-01\",\r\n        \"2016-10-01\",\r\n        \"2016-09-01\",\r\n        \"2016-08-01\",\r\n        \"2016-07-01\",\r\n        \"2016-06-01\",\r\n        \"2016-03-30\",\r\n        \"2015-06-15\",\r\n        \"2015-05-01-preview\",\r\n        \"2014-12-01-preview\"\r\n      ],\r\n      \"capabilities\": \"CrossResourceGroupResourceMove, CrossSubscriptionResourceMove\"\r\n    },\r\n    {\r\n      \"resourceType\": \"applicationGateways\",\r\n      \"locations\": [\r\n        \"West US\",\r\n        \"East US\",\r\n        \"North Europe\",\r\n        \"West Europe\",\r\n        \"East Asia\",\r\n        \"Southeast Asia\",\r\n        \"North Central US\",\r\n        \"South Central US\",\r\n        \"Central US\",\r\n        \"East US 2\",\r\n        \"Japan East\",\r\n        \"Japan West\",\r\n        \"Brazil South\",\r\n        \"Australia East\",\r\n        \"Australia Southeast\",\r\n        \"Central India\",\r\n        \"South India\",\r\n        \"West India\",\r\n        \"Canada Central\",\r\n        \"Canada East\",\r\n        \"West Central US\",\r\n        \"West US 2\",\r\n        \"UK West\",\r\n        \"UK South\",\r\n        \"Korea Central\",\r\n        \"Korea South\",\r\n        \"France Central\",\r\n        \"France South\",\r\n        \"Australia Central\",\r\n        \"Australia Central 2\"\r\n      ],\r\n      \"apiVersions\": [\r\n        \"2018-08-01\",\r\n        \"2018-07-01\",\r\n        \"2018-06-01\",\r\n        \"2018-05-01\",\r\n        \"2018-04-01\",\r\n        \"2018-03-01\",\r\n        \"2018-02-01\",\r\n        \"2018-01-01\",\r\n        \"2017-11-01\",\r\n        \"2017-10-01\",\r\n        \"2017-09-01\",\r\n        \"2017-08-01\",\r\n        \"2017-06-01\",\r\n        \"2017-04-01\",\r\n        \"2017-03-01\",\r\n        \"2016-12-01\",\r\n        \"2016-11-01\",\r\n        \"2016-10-01\",\r\n        \"2016-09-01\",\r\n        \"2016-08-01\",\r\n        \"2016-07-01\",\r\n        \"2016-06-01\",\r\n        \"2016-03-30\",\r\n        \"2015-06-15\",\r\n        \"2015-05-01-preview\",\r\n        \"2014-12-01-preview\"\r\n      ],\r\n      \"zoneMappings\": [\r\n        {\r\n          \"location\": \"East US 2\",\r\n          \"zones\": [\r\n            \"1\",\r\n            \"2\",\r\n            \"3\"\r\n          ]\r\n        },\r\n        {\r\n          \"location\": \"Central US\",\r\n          \"zones\": [\r\n            \"1\",\r\n            \"2\",\r\n            \"3\"\r\n          ]\r\n        },\r\n        {\r\n          \"location\": \"West Europe\",\r\n          \"zones\": [\r\n            \"1\",\r\n            \"2\",\r\n            \"3\"\r\n          ]\r\n        },\r\n        {\r\n          \"location\": \"France Central\",\r\n          \"zones\": [\r\n            \"1\",\r\n            \"2\",\r\n            \"3\"\r\n          ]\r\n        },\r\n        {\r\n          \"location\": \"Southeast Asia\",\r\n          \"zones\": [\r\n            \"1\",\r\n            \"2\",\r\n            \"3\"\r\n          ]\r\n        },\r\n        {\r\n          \"location\": \"West US 2\",\r\n          \"zones\": [\r\n            \"1\",\r\n            \"2\",\r\n            \"3\"\r\n          ]\r\n        },\r\n        {\r\n          \"location\": \"North Europe\",\r\n          \"zones\": [\r\n            \"1\",\r\n            \"2\",\r\n            \"3\"\r\n          ]\r\n        }\r\n      ],\r\n      \"capabilities\": \"None\"\r\n    },\r\n    {\r\n      \"resourceType\": \"locations\",\r\n      \"locations\": [],\r\n      \"apiVersions\": [\r\n        \"2018-08-01\",\r\n        \"2018-07-01\",\r\n        \"2018-06-01\",\r\n        \"2018-05-01\",\r\n        \"2018-04-01\",\r\n        \"2018-03-01\",\r\n        \"2018-02-01\",\r\n        \"2018-01-01\",\r\n        \"2017-11-01\",\r\n        \"2017-10-01\",\r\n        \"2017-09-01\",\r\n        \"2017-08-01\",\r\n        \"2017-06-01\",\r\n        \"2017-04-01\",\r\n        \"2017-03-01\",\r\n        \"2016-12-01\",\r\n        \"2016-11-01\",\r\n        \"2016-10-01\",\r\n        \"2016-09-01\",\r\n        \"2016-08-01\",\r\n        \"2016-07-01\",\r\n        \"2016-06-01\",\r\n        \"2016-03-30\",\r\n        \"2015-06-15\",\r\n        \"2015-05-01-preview\",\r\n        \"2014-12-01-preview\"\r\n      ]\r\n    },\r\n    {\r\n      \"resourceType\": \"locations/operations\",\r\n      \"locations\": [],\r\n      \"apiVersions\": [\r\n        \"2018-08-01\",\r\n        \"2018-07-01\",\r\n        \"2018-06-01\",\r\n        \"2018-05-01\",\r\n        \"2018-04-01\",\r\n        \"2018-03-01\",\r\n        \"2018-02-01\",\r\n        \"2018-01-01\",\r\n        \"2017-11-01\",\r\n        \"2017-10-01\",\r\n        \"2017-09-01\",\r\n        \"2017-08-01\",\r\n        \"2017-06-01\",\r\n        \"2017-04-01\",\r\n        \"2017-03-01\",\r\n        \"2016-12-01\",\r\n        \"2016-11-01\",\r\n        \"2016-10-01\",\r\n        \"2016-09-01\",\r\n        \"2016-08-01\",\r\n        \"2016-07-01\",\r\n        \"2016-06-01\",\r\n        \"2016-03-30\",\r\n        \"2015-06-15\",\r\n        \"2015-05-01-preview\",\r\n        \"2014-12-01-preview\"\r\n      ]\r\n    },\r\n    {\r\n      \"resourceType\": \"locations/operationResults\",\r\n      \"locations\": [],\r\n      \"apiVersions\": [\r\n        \"2018-08-01\",\r\n        \"2018-07-01\",\r\n        \"2018-06-01\",\r\n        \"2018-05-01\",\r\n        \"2018-04-01\",\r\n        \"2018-03-01\",\r\n        \"2018-02-01\",\r\n        \"2018-01-01\",\r\n        \"2017-11-01\",\r\n        \"2017-10-01\",\r\n        \"2017-09-01\",\r\n        \"2017-08-01\",\r\n        \"2017-06-01\",\r\n        \"2017-04-01\",\r\n        \"2017-03-01\",\r\n        \"2016-12-01\",\r\n        \"2016-11-01\",\r\n        \"2016-10-01\",\r\n        \"2016-09-01\",\r\n        \"2016-08-01\",\r\n        \"2016-07-01\",\r\n        \"2016-06-01\",\r\n        \"2016-03-30\",\r\n        \"2015-06-15\",\r\n        \"2015-05-01-preview\",\r\n        \"2014-12-01-preview\"\r\n      ]\r\n    },\r\n    {\r\n      \"resourceType\": \"locations/CheckDnsNameAvailability\",\r\n      \"locations\": [\r\n        \"West US\",\r\n        \"East US\",\r\n        \"North Europe\",\r\n        \"West Europe\",\r\n        \"East Asia\",\r\n        \"Southeast Asia\",\r\n        \"North Central US\",\r\n        \"South Central US\",\r\n        \"Central US\",\r\n        \"East US 2\",\r\n        \"Japan East\",\r\n        \"Japan West\",\r\n        \"Brazil South\",\r\n        \"Australia East\",\r\n        \"Australia Southeast\",\r\n        \"Central India\",\r\n        \"South India\",\r\n        \"West India\",\r\n        \"Canada Central\",\r\n        \"Canada East\",\r\n        \"West Central US\",\r\n        \"West US 2\",\r\n        \"UK West\",\r\n        \"UK South\",\r\n        \"Korea Central\",\r\n        \"Korea South\",\r\n        \"France Central\",\r\n        \"France South\",\r\n        \"Australia Central\",\r\n        \"Australia Central 2\"\r\n      ],\r\n      \"apiVersions\": [\r\n        \"2018-08-01\",\r\n        \"2018-07-01\",\r\n        \"2018-06-01\",\r\n        \"2018-05-01\",\r\n        \"2018-04-01\",\r\n        \"2018-03-01\",\r\n        \"2018-02-01\",\r\n        \"2018-01-01\",\r\n        \"2017-11-01\",\r\n        \"2017-10-01\",\r\n        \"2017-09-01\",\r\n        \"2017-08-01\",\r\n        \"2017-06-01\",\r\n        \"2017-04-01\",\r\n        \"2017-03-01\",\r\n        \"2016-12-01\",\r\n        \"2016-11-01\",\r\n        \"2016-10-01\",\r\n        \"2016-09-01\",\r\n        \"2016-08-01\",\r\n        \"2016-07-01\",\r\n        \"2016-06-01\",\r\n        \"2016-03-30\",\r\n        \"2015-06-15\",\r\n        \"2015-05-01-preview\",\r\n        \"2014-12-01-preview\"\r\n      ]\r\n    },\r\n    {\r\n      \"resourceType\": \"locations/usages\",\r\n      \"locations\": [\r\n        \"West US\",\r\n        \"East US\",\r\n        \"North Europe\",\r\n        \"West Europe\",\r\n        \"East Asia\",\r\n        \"Southeast Asia\",\r\n        \"North Central US\",\r\n        \"South Central US\",\r\n        \"Central US\",\r\n        \"East US 2\",\r\n        \"Japan East\",\r\n        \"Japan West\",\r\n        \"Brazil South\",\r\n        \"Australia East\",\r\n        \"Australia Southeast\",\r\n        \"Central India\",\r\n        \"South India\",\r\n        \"West India\",\r\n        \"Canada Central\",\r\n        \"Canada East\",\r\n        \"West Central US\",\r\n        \"West US 2\",\r\n        \"UK West\",\r\n        \"UK South\",\r\n        \"Korea Central\",\r\n        \"Korea South\",\r\n        \"France Central\",\r\n        \"France South\",\r\n        \"Australia Central\",\r\n        \"Australia Central 2\"\r\n      ],\r\n      \"apiVersions\": [\r\n        \"2018-08-01\",\r\n        \"2018-07-01\",\r\n        \"2018-06-01\",\r\n        \"2018-05-01\",\r\n        \"2018-04-01\",\r\n        \"2018-03-01\",\r\n        \"2018-02-01\",\r\n        \"2018-01-01\",\r\n        \"2017-11-01\",\r\n        \"2017-10-01\",\r\n        \"2017-09-01\",\r\n        \"2017-08-01\",\r\n        \"2017-06-01\",\r\n        \"2017-04-01\",\r\n        \"2017-03-01\",\r\n        \"2016-12-01\",\r\n        \"2016-11-01\",\r\n        \"2016-10-01\",\r\n        \"2016-09-01\",\r\n        \"2016-08-01\",\r\n        \"2016-07-01\",\r\n        \"2016-06-01\",\r\n        \"2016-03-30\",\r\n        \"2015-06-15\",\r\n        \"2015-05-01-preview\",\r\n        \"2014-12-01-preview\"\r\n      ]\r\n    },\r\n    {\r\n      \"resourceType\": \"locations/virtualNetworkAvailableEndpointServices\",\r\n      \"locations\": [\r\n        \"West US\",\r\n        \"East US\",\r\n        \"North Europe\",\r\n        \"West Europe\",\r\n        \"East Asia\",\r\n        \"Southeast Asia\",\r\n        \"North Central US\",\r\n        \"South Central US\",\r\n        \"Central US\",\r\n        \"East US 2\",\r\n        \"Japan East\",\r\n        \"Japan West\",\r\n        \"Brazil South\",\r\n        \"Australia East\",\r\n        \"Australia Southeast\",\r\n        \"Central India\",\r\n        \"South India\",\r\n        \"West India\",\r\n        \"Canada Central\",\r\n        \"Canada East\",\r\n        \"West Central US\",\r\n        \"West US 2\",\r\n        \"UK West\",\r\n        \"UK South\",\r\n        \"Korea Central\",\r\n        \"Korea South\",\r\n        \"France Central\",\r\n        \"France South\",\r\n        \"Australia Central\",\r\n        \"Australia Central 2\"\r\n      ],\r\n      \"apiVersions\": [\r\n        \"2018-08-01\",\r\n        \"2018-07-01\",\r\n        \"2018-06-01\",\r\n        \"2018-05-01\",\r\n        \"2018-04-01\",\r\n        \"2018-03-01\",\r\n        \"2018-02-01\",\r\n        \"2018-01-01\",\r\n        \"2017-11-01\",\r\n        \"2017-10-01\",\r\n        \"2017-09-01\",\r\n        \"2017-08-01\",\r\n        \"2017-06-01\",\r\n        \"2017-04-01\"\r\n      ]\r\n    },\r\n    {\r\n      \"resourceType\": \"locations/availableDelegations\",\r\n      \"locations\": [\r\n        \"West US\",\r\n        \"East US\",\r\n        \"North Europe\",\r\n        \"West Europe\",\r\n        \"East Asia\",\r\n        \"Southeast Asia\",\r\n        \"North Central US\",\r\n        \"South Central US\",\r\n        \"Central US\",\r\n        \"East US 2\",\r\n        \"Japan East\",\r\n        \"Japan West\",\r\n        \"Brazil South\",\r\n        \"Australia East\",\r\n        \"Australia Southeast\",\r\n        \"Central India\",\r\n        \"South India\",\r\n        \"West India\",\r\n        \"Canada Central\",\r\n        \"Canada East\",\r\n        \"West Central US\",\r\n        \"West US 2\",\r\n        \"UK West\",\r\n        \"UK South\",\r\n        \"Korea Central\",\r\n        \"Korea South\",\r\n        \"France Central\",\r\n        \"France South\",\r\n        \"Australia Central\",\r\n        \"Australia Central 2\"\r\n      ],\r\n      \"apiVersions\": [\r\n        \"2018-08-01\",\r\n        \"2018-07-01\",\r\n        \"2018-06-01\",\r\n        \"2018-05-01\",\r\n        \"2018-04-01\"\r\n      ]\r\n    },\r\n    {\r\n      \"resourceType\": \"locations/supportedVirtualMachineSizes\",\r\n      \"locations\": [\r\n        \"West US\",\r\n        \"East US\",\r\n        \"North Europe\",\r\n        \"West Europe\",\r\n        \"East Asia\",\r\n        \"Southeast Asia\",\r\n        \"North Central US\",\r\n        \"South Central US\",\r\n        \"Central US\",\r\n        \"East US 2\",\r\n        \"Japan East\",\r\n        \"Japan West\",\r\n        \"Brazil South\",\r\n        \"Australia East\",\r\n        \"Australia Southeast\",\r\n        \"Central India\",\r\n        \"South India\",\r\n        \"West India\",\r\n        \"Canada Central\",\r\n        \"Canada East\",\r\n        \"West Central US\",\r\n        \"West US 2\",\r\n        \"UK West\",\r\n        \"UK South\",\r\n        \"Korea Central\",\r\n        \"Korea South\",\r\n        \"France Central\",\r\n        \"France South\",\r\n        \"Australia Central\",\r\n        \"Australia Central 2\"\r\n      ],\r\n      \"apiVersions\": [\r\n        \"2018-08-01\",\r\n        \"2018-07-01\",\r\n        \"2018-06-01\",\r\n        \"2018-05-01\",\r\n        \"2018-04-01\"\r\n      ]\r\n    },\r\n    {\r\n      \"resourceType\": \"locations/checkAcceleratedNetworkingSupport\",\r\n      \"locations\": [\r\n        \"West US\",\r\n        \"East US\",\r\n        \"North Europe\",\r\n        \"West Europe\",\r\n        \"East Asia\",\r\n        \"Southeast Asia\",\r\n        \"North Central US\",\r\n        \"South Central US\",\r\n        \"Central US\",\r\n        \"East US 2\",\r\n        \"Japan East\",\r\n        \"Japan West\",\r\n        \"Brazil South\",\r\n        \"Australia East\",\r\n        \"Australia Southeast\",\r\n        \"Central India\",\r\n        \"South India\",\r\n        \"West India\",\r\n        \"Canada Central\",\r\n        \"Canada East\",\r\n        \"West Central US\",\r\n        \"West US 2\",\r\n        \"UK West\",\r\n        \"UK South\",\r\n        \"Korea Central\",\r\n        \"Korea South\",\r\n        \"France Central\",\r\n        \"France South\",\r\n        \"Australia Central\",\r\n        \"Australia Central 2\"\r\n      ],\r\n      \"apiVersions\": [\r\n        \"2018-08-01\",\r\n        \"2018-07-01\",\r\n        \"2018-06-01\",\r\n        \"2018-05-01\",\r\n        \"2018-04-01\"\r\n      ]\r\n    },\r\n    {\r\n      \"resourceType\": \"locations/validateResourceOwnership\",\r\n      \"locations\": [\r\n        \"West US\",\r\n        \"East US\",\r\n        \"North Europe\",\r\n        \"West Europe\",\r\n        \"East Asia\",\r\n        \"Southeast Asia\",\r\n        \"North Central US\",\r\n        \"South Central US\",\r\n        \"Central US\",\r\n        \"East US 2\",\r\n        \"Japan East\",\r\n        \"Japan West\",\r\n        \"Brazil South\",\r\n        \"Australia East\",\r\n        \"Australia Southeast\",\r\n        \"Central India\",\r\n        \"South India\",\r\n        \"West India\",\r\n        \"Canada Central\",\r\n        \"Canada East\",\r\n        \"West Central US\",\r\n        \"West US 2\",\r\n        \"UK West\",\r\n        \"UK South\",\r\n        \"Korea Central\",\r\n        \"Korea South\",\r\n        \"France Central\",\r\n        \"France South\",\r\n        \"Australia Central\",\r\n        \"Australia Central 2\"\r\n      ],\r\n      \"apiVersions\": [\r\n        \"2018-08-01\",\r\n        \"2018-07-01\",\r\n        \"2018-06-01\",\r\n        \"2018-05-01\",\r\n        \"2018-04-01\"\r\n      ]\r\n    },\r\n    {\r\n      \"resourceType\": \"locations/setResourceOwnership\",\r\n      \"locations\": [\r\n        \"West US\",\r\n        \"East US\",\r\n        \"North Europe\",\r\n        \"West Europe\",\r\n        \"East Asia\",\r\n        \"Southeast Asia\",\r\n        \"North Central US\",\r\n        \"South Central US\",\r\n        \"Central US\",\r\n        \"East US 2\",\r\n        \"Japan East\",\r\n        \"Japan West\",\r\n        \"Brazil South\",\r\n        \"Australia East\",\r\n        \"Australia Southeast\",\r\n        \"Central India\",\r\n        \"South India\",\r\n        \"West India\",\r\n        \"Canada Central\",\r\n        \"Canada East\",\r\n        \"West Central US\",\r\n        \"West US 2\",\r\n        \"UK West\",\r\n        \"UK South\",\r\n        \"Korea Central\",\r\n        \"Korea South\",\r\n        \"France Central\",\r\n        \"France South\",\r\n        \"Australia Central\",\r\n        \"Australia Central 2\"\r\n      ],\r\n      \"apiVersions\": [\r\n        \"2018-08-01\",\r\n        \"2018-07-01\",\r\n        \"2018-06-01\",\r\n        \"2018-05-01\",\r\n        \"2018-04-01\"\r\n      ]\r\n    },\r\n    {\r\n      \"resourceType\": \"locations/effectiveResourceOwnership\",\r\n      \"locations\": [\r\n        \"West US\",\r\n        \"East US\",\r\n        \"North Europe\",\r\n        \"West Europe\",\r\n        \"East Asia\",\r\n        \"Southeast Asia\",\r\n        \"North Central US\",\r\n        \"South Central US\",\r\n        \"Central US\",\r\n        \"East US 2\",\r\n        \"Japan East\",\r\n        \"Japan West\",\r\n        \"Brazil South\",\r\n        \"Australia East\",\r\n        \"Australia Southeast\",\r\n        \"Central India\",\r\n        \"South India\",\r\n        \"West India\",\r\n        \"Canada Central\",\r\n        \"Canada East\",\r\n        \"West Central US\",\r\n        \"West US 2\",\r\n        \"UK West\",\r\n        \"UK South\",\r\n        \"Korea Central\",\r\n        \"Korea South\",\r\n        \"France Central\",\r\n        \"France South\",\r\n        \"Australia Central\",\r\n        \"Australia Central 2\"\r\n      ],\r\n      \"apiVersions\": [\r\n        \"2018-08-01\",\r\n        \"2018-07-01\",\r\n        \"2018-06-01\",\r\n        \"2018-05-01\",\r\n        \"2018-04-01\"\r\n      ]\r\n    },\r\n    {\r\n      \"resourceType\": \"operations\",\r\n      \"locations\": [],\r\n      \"apiVersions\": [\r\n        \"2018-08-01\",\r\n        \"2018-07-01\",\r\n        \"2018-06-01\",\r\n        \"2018-05-01\",\r\n        \"2018-04-01\",\r\n        \"2018-03-01\",\r\n        \"2018-02-01\",\r\n        \"2018-01-01\",\r\n        \"2017-11-01\",\r\n        \"2017-10-01\",\r\n        \"2017-09-01\",\r\n        \"2017-08-01\",\r\n        \"2017-06-01\",\r\n        \"2017-04-01\",\r\n        \"2017-03-01\",\r\n        \"2016-12-01\",\r\n        \"2016-11-01\",\r\n        \"2016-10-01\",\r\n        \"2016-09-01\",\r\n        \"2016-08-01\",\r\n        \"2016-07-01\",\r\n        \"2016-06-01\",\r\n        \"2016-03-30\",\r\n        \"2015-06-15\",\r\n        \"2015-05-01-preview\",\r\n        \"2014-12-01-preview\"\r\n      ]\r\n    },\r\n    {\r\n      \"resourceType\": \"dnszones\",\r\n      \"locations\": [\r\n        \"global\"\r\n      ],\r\n      \"apiVersions\": [\r\n        \"2018-05-01\",\r\n        \"2018-03-01-preview\",\r\n        \"2017-10-01\",\r\n        \"2017-09-15-preview\",\r\n        \"2017-09-01\",\r\n        \"2016-04-01\",\r\n        \"2015-05-04-preview\"\r\n      ],\r\n      \"capabilities\": \"CrossResourceGroupResourceMove, CrossSubscriptionResourceMove\"\r\n    },\r\n    {\r\n      \"resourceType\": \"dnsOperationResults\",\r\n      \"locations\": [\r\n        \"global\"\r\n      ],\r\n      \"apiVersions\": [\r\n        \"2018-05-01\",\r\n        \"2018-03-01-preview\",\r\n        \"2017-10-01\",\r\n        \"2017-09-15-preview\",\r\n        \"2017-09-01\",\r\n        \"2016-04-01\"\r\n      ]\r\n    },\r\n    {\r\n      \"resourceType\": \"dnsOperationStatuses\",\r\n      \"locations\": [\r\n        \"global\"\r\n      ],\r\n      \"apiVersions\": [\r\n        \"2018-05-01\",\r\n        \"2018-03-01-preview\",\r\n        \"2017-10-01\",\r\n        \"2017-09-15-preview\",\r\n        \"2017-09-01\",\r\n        \"2016-04-01\"\r\n      ]\r\n    },\r\n    {\r\n      \"resourceType\": \"getDnsResourceReference\",\r\n      \"locations\": [\r\n        \"global\"\r\n      ],\r\n      \"apiVersions\": [\r\n        \"2018-05-01\"\r\n      ]\r\n    },\r\n    {\r\n      \"resourceType\": \"internalNotify\",\r\n      \"locations\": [\r\n        \"global\"\r\n      ],\r\n      \"apiVersions\": [\r\n        \"2018-05-01\"\r\n      ]\r\n    },\r\n    {\r\n      \"resourceType\": \"dnszones/A\",\r\n      \"locations\": [\r\n        \"global\"\r\n      ],\r\n      \"apiVersions\": [\r\n        \"2018-05-01\",\r\n        \"2018-03-01-preview\",\r\n        \"2017-10-01\",\r\n        \"2017-09-15-preview\",\r\n        \"2017-09-01\",\r\n        \"2016-04-01\",\r\n        \"2015-05-04-preview\"\r\n      ]\r\n    },\r\n    {\r\n      \"resourceType\": \"dnszones/AAAA\",\r\n      \"locations\": [\r\n        \"global\"\r\n      ],\r\n      \"apiVersions\": [\r\n        \"2018-05-01\",\r\n        \"2018-03-01-preview\",\r\n        \"2017-10-01\",\r\n        \"2017-09-15-preview\",\r\n        \"2017-09-01\",\r\n        \"2016-04-01\",\r\n        \"2015-05-04-preview\"\r\n      ]\r\n    },\r\n    {\r\n      \"resourceType\": \"dnszones/CNAME\",\r\n      \"locations\": [\r\n        \"global\"\r\n      ],\r\n      \"apiVersions\": [\r\n        \"2018-05-01\",\r\n        \"2018-03-01-preview\",\r\n        \"2017-10-01\",\r\n        \"2017-09-15-preview\",\r\n        \"2017-09-01\",\r\n        \"2016-04-01\",\r\n        \"2015-05-04-preview\"\r\n      ]\r\n    },\r\n    {\r\n      \"resourceType\": \"dnszones/PTR\",\r\n      \"locations\": [\r\n        \"global\"\r\n      ],\r\n      \"apiVersions\": [\r\n        \"2018-05-01\",\r\n        \"2018-03-01-preview\",\r\n        \"2017-10-01\",\r\n        \"2017-09-15-preview\",\r\n        \"2017-09-01\",\r\n        \"2016-04-01\",\r\n        \"2015-05-04-preview\"\r\n      ]\r\n    },\r\n    {\r\n      \"resourceType\": \"dnszones/MX\",\r\n      \"locations\": [\r\n        \"global\"\r\n      ],\r\n      \"apiVersions\": [\r\n        \"2018-05-01\",\r\n        \"2018-03-01-preview\",\r\n        \"2017-10-01\",\r\n        \"2017-09-15-preview\",\r\n        \"2017-09-01\",\r\n        \"2016-04-01\",\r\n        \"2015-05-04-preview\"\r\n      ]\r\n    },\r\n    {\r\n      \"resourceType\": \"dnszones/TXT\",\r\n      \"locations\": [\r\n        \"global\"\r\n      ],\r\n      \"apiVersions\": [\r\n        \"2018-05-01\",\r\n        \"2018-03-01-preview\",\r\n        \"2017-10-01\",\r\n        \"2017-09-15-preview\",\r\n        \"2017-09-01\",\r\n        \"2016-04-01\",\r\n        \"2015-05-04-preview\"\r\n      ]\r\n    },\r\n    {\r\n      \"resourceType\": \"dnszones/SRV\",\r\n      \"locations\": [\r\n        \"global\"\r\n      ],\r\n      \"apiVersions\": [\r\n        \"2018-05-01\",\r\n        \"2018-03-01-preview\",\r\n        \"2017-10-01\",\r\n        \"2017-09-15-preview\",\r\n        \"2017-09-01\",\r\n        \"2016-04-01\",\r\n        \"2015-05-04-preview\"\r\n      ]\r\n    },\r\n    {\r\n      \"resourceType\": \"dnszones/SOA\",\r\n      \"locations\": [\r\n        \"global\"\r\n      ],\r\n      \"apiVersions\": [\r\n        \"2018-05-01\",\r\n        \"2018-03-01-preview\",\r\n        \"2017-10-01\",\r\n        \"2017-09-15-preview\",\r\n        \"2017-09-01\",\r\n        \"2016-04-01\",\r\n        \"2015-05-04-preview\"\r\n      ]\r\n    },\r\n    {\r\n      \"resourceType\": \"dnszones/NS\",\r\n      \"locations\": [\r\n        \"global\"\r\n      ],\r\n      \"apiVersions\": [\r\n        \"2018-05-01\",\r\n        \"2018-03-01-preview\",\r\n        \"2017-10-01\",\r\n        \"2017-09-15-preview\",\r\n        \"2017-09-01\",\r\n        \"2016-04-01\",\r\n        \"2015-05-04-preview\"\r\n      ]\r\n    },\r\n    {\r\n      \"resourceType\": \"dnszones/CAA\",\r\n      \"locations\": [\r\n        \"global\"\r\n      ],\r\n      \"apiVersions\": [\r\n        \"2018-05-01\",\r\n        \"2018-03-01-preview\",\r\n        \"2017-10-01\",\r\n        \"2017-09-15-preview\",\r\n        \"2017-09-01\"\r\n      ]\r\n    },\r\n    {\r\n      \"resourceType\": \"dnszones/recordsets\",\r\n      \"locations\": [\r\n        \"global\"\r\n      ],\r\n      \"apiVersions\": [\r\n        \"2018-05-01\",\r\n        \"2018-03-01-preview\",\r\n        \"2017-10-01\",\r\n        \"2017-09-15-preview\",\r\n        \"2017-09-01\",\r\n        \"2016-04-01\",\r\n        \"2015-05-04-preview\"\r\n      ]\r\n    },\r\n    {\r\n      \"resourceType\": \"dnszones/all\",\r\n      \"locations\": [\r\n        \"global\"\r\n      ],\r\n      \"apiVersions\": [\r\n        \"2018-05-01\",\r\n        \"2018-03-01-preview\",\r\n        \"2017-10-01\",\r\n        \"2017-09-15-preview\",\r\n        \"2017-09-01\",\r\n        \"2016-04-01\",\r\n        \"2015-05-04-preview\"\r\n      ]\r\n    },\r\n    {\r\n      \"resourceType\": \"trafficmanagerprofiles\",\r\n      \"locations\": [\r\n        \"global\"\r\n      ],\r\n      \"apiVersions\": [\r\n        \"2018-04-01\",\r\n        \"2018-03-01\",\r\n        \"2018-02-01\",\r\n        \"2017-05-01\",\r\n        \"2017-03-01\",\r\n        \"2015-11-01\",\r\n        \"2015-04-28-preview\"\r\n      ],\r\n      \"capabilities\": \"CrossResourceGroupResourceMove, CrossSubscriptionResourceMove\"\r\n    },\r\n    {\r\n      \"resourceType\": \"trafficmanagerprofiles/heatMaps\",\r\n      \"locations\": [\r\n        \"global\"\r\n      ],\r\n      \"apiVersions\": [\r\n        \"2018-04-01\",\r\n        \"2018-03-01\",\r\n        \"2018-02-01\",\r\n        \"2017-09-01-preview\"\r\n      ]\r\n    },\r\n    {\r\n      \"resourceType\": \"checkTrafficManagerNameAvailability\",\r\n      \"locations\": [\r\n        \"global\"\r\n      ],\r\n      \"apiVersions\": [\r\n        \"2018-04-01\",\r\n        \"2018-03-01\",\r\n        \"2018-02-01\",\r\n        \"2017-05-01\",\r\n        \"2017-03-01\",\r\n        \"2015-11-01\",\r\n        \"2015-04-28-preview\"\r\n      ]\r\n    },\r\n    {\r\n      \"resourceType\": \"trafficManagerUserMetricsKeys\",\r\n      \"locations\": [\r\n        \"global\"\r\n      ],\r\n      \"apiVersions\": [\r\n        \"2018-04-01\",\r\n        \"2017-09-01-preview\"\r\n      ]\r\n    },\r\n    {\r\n      \"resourceType\": \"trafficManagerGeographicHierarchies\",\r\n      \"locations\": [\r\n        \"global\"\r\n      ],\r\n      \"apiVersions\": [\r\n        \"2018-04-01\",\r\n        \"2018-03-01\",\r\n        \"2018-02-01\",\r\n        \"2017-05-01\",\r\n        \"2017-03-01\"\r\n      ]\r\n    },\r\n    {\r\n      \"resourceType\": \"expressRouteCircuits\",\r\n      \"locations\": [\r\n        \"West US\",\r\n        \"East US\",\r\n        \"North Europe\",\r\n        \"West Europe\",\r\n        \"East Asia\",\r\n        \"Southeast Asia\",\r\n        \"North Central US\",\r\n        \"South Central US\",\r\n        \"Central US\",\r\n        \"East US 2\",\r\n        \"Japan East\",\r\n        \"Japan West\",\r\n        \"Brazil South\",\r\n        \"Australia East\",\r\n        \"Australia Southeast\",\r\n        \"Central India\",\r\n        \"South India\",\r\n        \"West India\",\r\n        \"Canada Central\",\r\n        \"Canada East\",\r\n        \"West Central US\",\r\n        \"West US 2\",\r\n        \"UK West\",\r\n        \"UK South\",\r\n        \"Korea Central\",\r\n        \"Korea South\",\r\n        \"France Central\",\r\n        \"France South\",\r\n        \"Australia Central\",\r\n        \"Australia Central 2\"\r\n      ],\r\n      \"apiVersions\": [\r\n        \"2018-08-01\",\r\n        \"2018-07-01\",\r\n        \"2018-06-01\",\r\n        \"2018-05-01\",\r\n        \"2018-04-01\",\r\n        \"2018-03-01\",\r\n        \"2018-02-01\",\r\n        \"2018-01-01\",\r\n        \"2017-11-01\",\r\n        \"2017-10-01\",\r\n        \"2017-09-01\",\r\n        \"2017-08-01\",\r\n        \"2017-06-01\",\r\n        \"2017-04-01\",\r\n        \"2017-03-01\",\r\n        \"2016-12-01\",\r\n        \"2016-11-01\",\r\n        \"2016-10-01\",\r\n        \"2016-09-01\",\r\n        \"2016-08-01\",\r\n        \"2016-07-01\",\r\n        \"2016-06-01\",\r\n        \"2016-03-30\",\r\n        \"2015-06-15\",\r\n        \"2015-05-01-preview\",\r\n        \"2014-12-01-preview\"\r\n      ],\r\n      \"capabilities\": \"None\"\r\n    },\r\n    {\r\n      \"resourceType\": \"expressRouteServiceProviders\",\r\n      \"locations\": [],\r\n      \"apiVersions\": [\r\n        \"2018-08-01\",\r\n        \"2018-07-01\",\r\n        \"2018-06-01\",\r\n        \"2018-05-01\",\r\n        \"2018-04-01\",\r\n        \"2018-03-01\",\r\n        \"2018-02-01\",\r\n        \"2018-01-01\",\r\n        \"2017-11-01\",\r\n        \"2017-10-01\",\r\n        \"2017-09-01\",\r\n        \"2017-08-01\",\r\n        \"2017-06-01\",\r\n        \"2017-04-01\",\r\n        \"2017-03-01\",\r\n        \"2016-12-01\",\r\n        \"2016-11-01\",\r\n        \"2016-10-01\",\r\n        \"2016-09-01\",\r\n        \"2016-08-01\",\r\n        \"2016-07-01\",\r\n        \"2016-06-01\",\r\n        \"2016-03-30\",\r\n        \"2015-06-15\",\r\n        \"2015-05-01-preview\",\r\n        \"2014-12-01-preview\"\r\n      ]\r\n    },\r\n    {\r\n      \"resourceType\": \"applicationGatewayAvailableWafRuleSets\",\r\n      \"locations\": [],\r\n      \"apiVersions\": [\r\n        \"2018-08-01\",\r\n        \"2018-07-01\",\r\n        \"2018-06-01\",\r\n        \"2018-05-01\",\r\n        \"2018-04-01\",\r\n        \"2018-03-01\",\r\n        \"2018-02-01\",\r\n        \"2018-01-01\",\r\n        \"2017-11-01\",\r\n        \"2017-10-01\",\r\n        \"2017-09-01\",\r\n        \"2017-08-01\",\r\n        \"2017-06-01\",\r\n        \"2017-04-01\",\r\n        \"2017-03-01\"\r\n      ]\r\n    },\r\n    {\r\n      \"resourceType\": \"applicationGatewayAvailableSslOptions\",\r\n      \"locations\": [],\r\n      \"apiVersions\": [\r\n        \"2018-08-01\",\r\n        \"2018-07-01\",\r\n        \"2018-06-01\",\r\n        \"2018-05-01\",\r\n        \"2018-04-01\",\r\n        \"2018-03-01\",\r\n        \"2018-02-01\",\r\n        \"2018-01-01\",\r\n        \"2017-11-01\",\r\n        \"2017-10-01\",\r\n        \"2017-09-01\",\r\n        \"2017-08-01\",\r\n        \"2017-06-01\"\r\n      ]\r\n    },\r\n    {\r\n      \"resourceType\": \"routeFilters\",\r\n      \"locations\": [\r\n        \"West US\",\r\n        \"East US\",\r\n        \"North Europe\",\r\n        \"West Europe\",\r\n        \"East Asia\",\r\n        \"Southeast Asia\",\r\n        \"North Central US\",\r\n        \"South Central US\",\r\n        \"Central US\",\r\n        \"East US 2\",\r\n        \"Japan East\",\r\n        \"Japan West\",\r\n        \"Brazil South\",\r\n        \"Australia East\",\r\n        \"Australia Southeast\",\r\n        \"Central India\",\r\n        \"South India\",\r\n        \"West India\",\r\n        \"Canada Central\",\r\n        \"Canada East\",\r\n        \"West Central US\",\r\n        \"West US 2\",\r\n        \"UK West\",\r\n        \"UK South\",\r\n        \"Korea Central\",\r\n        \"Korea South\",\r\n        \"France Central\",\r\n        \"France South\",\r\n        \"Australia Central\",\r\n        \"Australia Central 2\"\r\n      ],\r\n      \"apiVersions\": [\r\n        \"2018-08-01\",\r\n        \"2018-07-01\",\r\n        \"2018-06-01\",\r\n        \"2018-05-01\",\r\n        \"2018-04-01\",\r\n        \"2018-03-01\",\r\n        \"2018-02-01\",\r\n        \"2018-01-01\",\r\n        \"2017-11-01\",\r\n        \"2017-10-01\",\r\n        \"2017-09-01\",\r\n        \"2017-08-01\",\r\n        \"2017-06-01\",\r\n        \"2017-04-01\",\r\n        \"2017-03-01\",\r\n        \"2016-12-01\"\r\n      ],\r\n      \"capabilities\": \"None\"\r\n    },\r\n    {\r\n      \"resourceType\": \"bgpServiceCommunities\",\r\n      \"locations\": [],\r\n      \"apiVersions\": [\r\n        \"2018-08-01\",\r\n        \"2018-07-01\",\r\n        \"2018-06-01\",\r\n        \"2018-05-01\",\r\n        \"2018-04-01\",\r\n        \"2018-03-01\",\r\n        \"2018-02-01\",\r\n        \"2018-01-01\",\r\n        \"2017-11-01\",\r\n        \"2017-10-01\",\r\n        \"2017-09-01\",\r\n        \"2017-08-01\",\r\n        \"2017-06-01\",\r\n        \"2017-04-01\",\r\n        \"2017-03-01\",\r\n        \"2016-12-01\"\r\n      ]\r\n    },\r\n    {\r\n      \"resourceType\": \"expressRoutePortsLocations\",\r\n      \"locations\": [],\r\n      \"apiVersions\": [\r\n        \"2018-08-01\"\r\n      ]\r\n    },\r\n    {\r\n      \"resourceType\": \"expressRoutePorts\",\r\n      \"locations\": [\r\n        \"West US\",\r\n        \"East US\",\r\n        \"North Europe\",\r\n        \"West Europe\",\r\n        \"East Asia\",\r\n        \"Southeast Asia\",\r\n        \"North Central US\",\r\n        \"South Central US\",\r\n        \"Central US\",\r\n        \"East US 2\",\r\n        \"Japan East\",\r\n        \"Japan West\",\r\n        \"Brazil South\",\r\n        \"Australia East\",\r\n        \"Australia Southeast\",\r\n        \"Central India\",\r\n        \"South India\",\r\n        \"West India\",\r\n        \"Canada Central\",\r\n        \"Canada East\",\r\n        \"West Central US\",\r\n        \"West US 2\",\r\n        \"UK West\",\r\n        \"UK South\",\r\n        \"Korea Central\",\r\n        \"Korea South\",\r\n        \"France Central\",\r\n        \"France South\",\r\n        \"Australia Central\",\r\n        \"Australia Central 2\"\r\n      ],\r\n      \"apiVersions\": [\r\n        \"2018-08-01\",\r\n        \"2018-07-01\"\r\n      ],\r\n      \"capabilities\": \"None\"\r\n    },\r\n    {\r\n      \"resourceType\": \"azureFirewalls\",\r\n      \"locations\": [\r\n        \"West US\",\r\n        \"East US\",\r\n        \"North Europe\",\r\n        \"West Europe\",\r\n        \"East Asia\",\r\n        \"Southeast Asia\",\r\n        \"North Central US\",\r\n        \"South Central US\",\r\n        \"Central US\",\r\n        \"East US 2\",\r\n        \"Brazil South\",\r\n        \"Australia East\",\r\n        \"Australia Southeast\",\r\n        \"Central India\",\r\n        \"South India\",\r\n        \"West India\",\r\n        \"Canada Central\",\r\n        \"Canada East\",\r\n        \"West Central US\",\r\n        \"West US 2\",\r\n        \"UK West\",\r\n        \"UK South\",\r\n        \"France Central\",\r\n        \"France South\",\r\n        \"Australia Central\",\r\n        \"Australia Central 2\"\r\n      ],\r\n      \"apiVersions\": [\r\n        \"2018-08-01\",\r\n        \"2018-07-01\",\r\n        \"2018-06-01\",\r\n        \"2018-05-01\",\r\n        \"2018-04-01\"\r\n      ],\r\n      \"capabilities\": \"CrossResourceGroupResourceMove, CrossSubscriptionResourceMove\"\r\n    },\r\n    {\r\n      \"resourceType\": \"azureFirewallFqdnTags\",\r\n      \"locations\": [],\r\n      \"apiVersions\": [\r\n        \"2018-08-01\"\r\n      ]\r\n    },\r\n    {\r\n      \"resourceType\": \"virtualNetworkTaps\",\r\n      \"locations\": [\r\n        \"West US\",\r\n        \"East US\",\r\n        \"North Europe\",\r\n        \"West Europe\",\r\n        \"East Asia\",\r\n        \"Southeast Asia\",\r\n        \"North Central US\",\r\n        \"South Central US\",\r\n        \"Central US\",\r\n        \"East US 2\",\r\n        \"Japan East\",\r\n        \"Japan West\",\r\n        \"Brazil South\",\r\n        \"Australia East\",\r\n        \"Australia Southeast\",\r\n        \"Central India\",\r\n        \"South India\",\r\n        \"West India\",\r\n        \"Canada Central\",\r\n        \"Canada East\",\r\n        \"West Central US\",\r\n        \"West US 2\",\r\n        \"UK West\",\r\n        \"UK South\",\r\n        \"Korea Central\",\r\n        \"Korea South\",\r\n        \"France Central\",\r\n        \"France South\",\r\n        \"Australia Central\",\r\n        \"Australia Central 2\"\r\n      ],\r\n      \"apiVersions\": [\r\n        \"2018-08-01\"\r\n      ],\r\n      \"capabilities\": \"None\"\r\n    },\r\n    {\r\n      \"resourceType\": \"ddosProtectionPlans\",\r\n      \"locations\": [\r\n        \"West US\",\r\n        \"East US\",\r\n        \"North Europe\",\r\n        \"West Europe\",\r\n        \"East Asia\",\r\n        \"Southeast Asia\",\r\n        \"North Central US\",\r\n        \"South Central US\",\r\n        \"Central US\",\r\n        \"East US 2\",\r\n        \"Japan East\",\r\n        \"Japan West\",\r\n        \"Brazil South\",\r\n        \"Australia East\",\r\n        \"Australia Southeast\",\r\n        \"Central India\",\r\n        \"South India\",\r\n        \"West India\",\r\n        \"Canada Central\",\r\n        \"Canada East\",\r\n        \"West Central US\",\r\n        \"West US 2\",\r\n        \"UK West\",\r\n        \"UK South\",\r\n        \"Korea Central\",\r\n        \"Korea South\",\r\n        \"France Central\",\r\n        \"France South\",\r\n        \"Australia Central\",\r\n        \"Australia Central 2\"\r\n      ],\r\n      \"apiVersions\": [\r\n        \"2018-08-01\",\r\n        \"2018-07-01\",\r\n        \"2018-06-01\",\r\n        \"2018-05-01\",\r\n        \"2018-04-01\",\r\n        \"2018-03-01\",\r\n        \"2018-02-01\"\r\n      ],\r\n      \"capabilities\": \"None\"\r\n    },\r\n    {\r\n      \"resourceType\": \"networkProfiles\",\r\n      \"locations\": [\r\n        \"West US\",\r\n        \"East US\",\r\n        \"North Europe\",\r\n        \"West Europe\",\r\n        \"East Asia\",\r\n        \"Southeast Asia\",\r\n        \"North Central US\",\r\n        \"South Central US\",\r\n        \"Central US\",\r\n        \"East US 2\",\r\n        \"Japan East\",\r\n        \"Japan West\",\r\n        \"Brazil South\",\r\n        \"Australia East\",\r\n        \"Australia Southeast\",\r\n        \"Central India\",\r\n        \"South India\",\r\n        \"West India\",\r\n        \"Canada Central\",\r\n        \"Canada East\",\r\n        \"West Central US\",\r\n        \"West US 2\",\r\n        \"UK West\",\r\n        \"UK South\",\r\n        \"Korea Central\",\r\n        \"Korea South\",\r\n        \"France Central\",\r\n        \"France South\",\r\n        \"Australia Central\",\r\n        \"Australia Central 2\"\r\n      ],\r\n      \"apiVersions\": [\r\n        \"2018-08-01\",\r\n        \"2018-07-01\",\r\n        \"2018-06-01\",\r\n        \"2018-05-01\"\r\n      ],\r\n      \"capabilities\": \"None\"\r\n    },\r\n    {\r\n      \"resourceType\": \"checkFrontdoorNameAvailability\",\r\n      \"locations\": [\r\n        \"global\",\r\n        \"Central US\",\r\n        \"East US\",\r\n        \"East US 2\",\r\n        \"North Central US\",\r\n        \"South Central US\",\r\n        \"West US\",\r\n        \"North Europe\",\r\n        \"West Europe\",\r\n        \"East Asia\",\r\n        \"Southeast Asia\",\r\n        \"Japan East\",\r\n        \"Japan West\",\r\n        \"Brazil South\",\r\n        \"Australia East\",\r\n        \"Australia Southeast\"\r\n      ],\r\n      \"apiVersions\": [\r\n        \"2018-08-01\"\r\n      ]\r\n    },\r\n    {\r\n      \"resourceType\": \"locations/bareMetalTenants\",\r\n      \"locations\": [\r\n        \"West Central US\"\r\n      ],\r\n      \"apiVersions\": [\r\n        \"2018-08-01\",\r\n        \"2018-07-01\"\r\n      ]\r\n    },\r\n    {\r\n      \"resourceType\": \"secureGateways\",\r\n      \"locations\": [\r\n        \"West US\",\r\n        \"East US\",\r\n        \"North Europe\",\r\n        \"West Europe\",\r\n        \"North Central US\",\r\n        \"South Central US\",\r\n        \"Central US\",\r\n        \"East US 2\",\r\n        \"West Central US\",\r\n        \"West US 2\",\r\n        \"UK West\",\r\n        \"UK South\",\r\n        \"Central US EUAP\",\r\n        \"East US 2 EUAP\"\r\n      ],\r\n      \"apiVersions\": [\r\n        \"2018-08-01\",\r\n        \"2018-07-01\",\r\n        \"2018-06-01\",\r\n        \"2018-05-01\",\r\n        \"2018-04-01\",\r\n        \"2018-03-01\",\r\n        \"2018-02-01\",\r\n        \"2018-01-01\"\r\n      ],\r\n      \"capabilities\": \"CrossResourceGroupResourceMove, CrossSubscriptionResourceMove\"\r\n    }\r\n  ],\r\n  \"registrationState\": \"Registered\"\r\n}",
-      "ResponseHeaders": {
-        "Content-Length": [
-          "35728"
-        ],
-        "Content-Type": [
-          "application/json; charset=utf-8"
-        ],
-        "Expires": [
-          "-1"
-        ],
-        "Pragma": [
-          "no-cache"
-        ],
-        "x-ms-ratelimit-remaining-subscription-reads": [
-          "11999"
-        ],
-        "x-ms-request-id": [
-          "b5ac3fa2-9ad5-4673-b490-2d210efe3b56"
-        ],
-        "x-ms-correlation-request-id": [
-          "b5ac3fa2-9ad5-4673-b490-2d210efe3b56"
-        ],
-        "x-ms-routing-request-id": [
-          "BRAZILUS:20180908T125300Z:b5ac3fa2-9ad5-4673-b490-2d210efe3b56"
-        ],
-        "Strict-Transport-Security": [
-          "max-age=31536000; includeSubDomains"
-        ],
-        "X-Content-Type-Options": [
-          "nosniff"
-        ],
-        "Cache-Control": [
-          "no-cache"
-        ],
-        "Date": [
-          "Sat, 08 Sep 2018 12:53:00 GMT"
-        ]
-      },
-      "StatusCode": 200
-    },
-    {
-      "RequestUri": "/subscriptions/d2ad5196-2292-4080-b209-ce4399b0a807/resourcegroups/ps1598?api-version=2016-09-01",
-      "EncodedRequestUri": "L3N1YnNjcmlwdGlvbnMvZDJhZDUxOTYtMjI5Mi00MDgwLWIyMDktY2U0Mzk5YjBhODA3L3Jlc291cmNlZ3JvdXBzL3BzMTU5OD9hcGktdmVyc2lvbj0yMDE2LTA5LTAx",
-=======
-      "RequestUri": "/subscriptions/947d47b4-7883-4bb9-9d85-c5e8e2f572ce/resourcegroups/ps7634?api-version=2016-09-01",
-      "EncodedRequestUri": "L3N1YnNjcmlwdGlvbnMvOTQ3ZDQ3YjQtNzg4My00YmI5LTlkODUtYzVlOGUyZjU3MmNlL3Jlc291cmNlZ3JvdXBzL3BzNzYzND9hcGktdmVyc2lvbj0yMDE2LTA5LTAx",
->>>>>>> f160aee6
-      "RequestMethod": "PUT",
-      "RequestBody": "{\r\n  \"location\": \"westcentralus\"\r\n}",
-      "RequestHeaders": {
-        "Content-Type": [
-          "application/json; charset=utf-8"
-        ],
-        "Content-Length": [
-          "35"
-        ],
+      "ResponseBody": "{\r\n  \"id\": \"/subscriptions/947d47b4-7883-4bb9-9d85-c5e8e2f572ce/resourceGroups/ps7634\",\r\n  \"name\": \"ps7634\",\r\n  \"location\": \"westcentralus\",\r\n  \"properties\": {\r\n    \"provisioningState\": \"Succeeded\"\r\n  }\r\n}",
+      "ResponseHeaders": {
+        "Content-Length": [
+          "172"
+        ],
+        "Content-Type": [
+          "application/json; charset=utf-8"
+        ],
+        "Expires": [
+          "-1"
+        ],
+        "Pragma": [
+          "no-cache"
+        ],
+        "x-ms-ratelimit-remaining-subscription-writes": [
+          "1190"
+        ],
+        "x-ms-request-id": [
+          "ff35c98b-5a7c-4667-9f62-406032bd0697"
+        ],
+        "x-ms-correlation-request-id": [
+          "ff35c98b-5a7c-4667-9f62-406032bd0697"
+        ],
+        "x-ms-routing-request-id": [
+          "BRAZILUS:20180907T102416Z:ff35c98b-5a7c-4667-9f62-406032bd0697"
+        ],
+        "Strict-Transport-Security": [
+          "max-age=31536000; includeSubDomains"
+        ],
+        "X-Content-Type-Options": [
+          "nosniff"
+        ],
+        "Cache-Control": [
+          "no-cache"
+        ],
+        "Date": [
+          "Fri, 07 Sep 2018 10:24:15 GMT"
+        ]
+      },
+      "StatusCode": 201
+    },
+    {
+      "RequestUri": "/subscriptions/947d47b4-7883-4bb9-9d85-c5e8e2f572ce/resourceGroups/ps7634/providers/Microsoft.Network/networkSecurityGroups/ps4529?api-version=2018-08-01",
+      "EncodedRequestUri": "L3N1YnNjcmlwdGlvbnMvOTQ3ZDQ3YjQtNzg4My00YmI5LTlkODUtYzVlOGUyZjU3MmNlL3Jlc291cmNlR3JvdXBzL3BzNzYzNC9wcm92aWRlcnMvTWljcm9zb2Z0Lk5ldHdvcmsvbmV0d29ya1NlY3VyaXR5R3JvdXBzL3BzNDUyOT9hcGktdmVyc2lvbj0yMDE4LTA4LTAx",
+      "RequestMethod": "GET",
+      "RequestBody": "",
+      "RequestHeaders": {
         "x-ms-client-request-id": [
-<<<<<<< HEAD
-          "7dacba10-4075-4edf-af94-5c851b738ed7"
-=======
-          "7bc61161-dd9e-4074-8440-2f70450b6165"
->>>>>>> f160aee6
+          "bf6a5ceb-271d-4159-86e5-6e67c9292b93"
         ],
         "accept-language": [
           "en-US"
@@ -91,209 +82,82 @@
           "FxVersion/4.7.3132.0",
           "OSName/Windows10Enterprise",
           "OSVersion/6.3.17134",
-          "Microsoft.Azure.Management.Internal.Resources.ResourceManagementClient/4.1.0"
-        ]
-      },
-<<<<<<< HEAD
-      "ResponseBody": "{\r\n  \"id\": \"/subscriptions/d2ad5196-2292-4080-b209-ce4399b0a807/resourceGroups/ps1598\",\r\n  \"name\": \"ps1598\",\r\n  \"location\": \"westus\",\r\n  \"properties\": {\r\n    \"provisioningState\": \"Succeeded\"\r\n  }\r\n}",
-=======
-      "ResponseBody": "{\r\n  \"id\": \"/subscriptions/947d47b4-7883-4bb9-9d85-c5e8e2f572ce/resourceGroups/ps7634\",\r\n  \"name\": \"ps7634\",\r\n  \"location\": \"westcentralus\",\r\n  \"properties\": {\r\n    \"provisioningState\": \"Succeeded\"\r\n  }\r\n}",
->>>>>>> f160aee6
-      "ResponseHeaders": {
-        "Content-Length": [
-          "172"
-        ],
-        "Content-Type": [
-          "application/json; charset=utf-8"
-        ],
-        "Expires": [
-          "-1"
-        ],
-        "Pragma": [
-          "no-cache"
-        ],
-        "x-ms-ratelimit-remaining-subscription-writes": [
-<<<<<<< HEAD
-          "1199"
-        ],
-        "x-ms-request-id": [
-          "5ca4e58c-ad52-4a68-b1dc-9cd1560cca24"
-        ],
-        "x-ms-correlation-request-id": [
-          "5ca4e58c-ad52-4a68-b1dc-9cd1560cca24"
-        ],
-        "x-ms-routing-request-id": [
-          "BRAZILUS:20180908T125301Z:5ca4e58c-ad52-4a68-b1dc-9cd1560cca24"
-=======
-          "1190"
-        ],
-        "x-ms-request-id": [
-          "ff35c98b-5a7c-4667-9f62-406032bd0697"
-        ],
-        "x-ms-correlation-request-id": [
-          "ff35c98b-5a7c-4667-9f62-406032bd0697"
-        ],
-        "x-ms-routing-request-id": [
-          "BRAZILUS:20180907T102416Z:ff35c98b-5a7c-4667-9f62-406032bd0697"
->>>>>>> f160aee6
-        ],
-        "Strict-Transport-Security": [
-          "max-age=31536000; includeSubDomains"
-        ],
-        "X-Content-Type-Options": [
-          "nosniff"
-        ],
-        "Cache-Control": [
-          "no-cache"
-        ],
-        "Date": [
-<<<<<<< HEAD
-          "Sat, 08 Sep 2018 12:53:01 GMT"
-=======
-          "Fri, 07 Sep 2018 10:24:15 GMT"
->>>>>>> f160aee6
-        ]
-      },
-      "StatusCode": 201
-    },
-    {
-<<<<<<< HEAD
-      "RequestUri": "/subscriptions/d2ad5196-2292-4080-b209-ce4399b0a807/resourceGroups/ps1598/providers/Microsoft.Network/networkSecurityGroups/ps8878?api-version=2018-08-01",
-      "EncodedRequestUri": "L3N1YnNjcmlwdGlvbnMvZDJhZDUxOTYtMjI5Mi00MDgwLWIyMDktY2U0Mzk5YjBhODA3L3Jlc291cmNlR3JvdXBzL3BzMTU5OC9wcm92aWRlcnMvTWljcm9zb2Z0Lk5ldHdvcmsvbmV0d29ya1NlY3VyaXR5R3JvdXBzL3BzODg3OD9hcGktdmVyc2lvbj0yMDE4LTA4LTAx",
-=======
+          "Microsoft.Azure.Management.Network.NetworkManagementClient/20.0.0.0"
+        ]
+      },
+      "ResponseBody": "{\r\n  \"error\": {\r\n    \"code\": \"ResourceNotFound\",\r\n    \"message\": \"The Resource 'Microsoft.Network/networkSecurityGroups/ps4529' under resource group 'ps7634' was not found.\"\r\n  }\r\n}",
+      "ResponseHeaders": {
+        "Content-Length": [
+          "156"
+        ],
+        "Content-Type": [
+          "application/json; charset=utf-8"
+        ],
+        "Expires": [
+          "-1"
+        ],
+        "Pragma": [
+          "no-cache"
+        ],
+        "x-ms-failure-cause": [
+          "gateway"
+        ],
+        "x-ms-request-id": [
+          "0418c7a1-04d5-43b8-82e5-aeae5295cdd8"
+        ],
+        "x-ms-correlation-request-id": [
+          "0418c7a1-04d5-43b8-82e5-aeae5295cdd8"
+        ],
+        "x-ms-routing-request-id": [
+          "BRAZILUS:20180907T102417Z:0418c7a1-04d5-43b8-82e5-aeae5295cdd8"
+        ],
+        "Strict-Transport-Security": [
+          "max-age=31536000; includeSubDomains"
+        ],
+        "X-Content-Type-Options": [
+          "nosniff"
+        ],
+        "Cache-Control": [
+          "no-cache"
+        ],
+        "Date": [
+          "Fri, 07 Sep 2018 10:24:17 GMT"
+        ]
+      },
+      "StatusCode": 404
+    },
+    {
       "RequestUri": "/subscriptions/947d47b4-7883-4bb9-9d85-c5e8e2f572ce/resourceGroups/ps7634/providers/Microsoft.Network/networkSecurityGroups/ps4529?api-version=2018-08-01",
       "EncodedRequestUri": "L3N1YnNjcmlwdGlvbnMvOTQ3ZDQ3YjQtNzg4My00YmI5LTlkODUtYzVlOGUyZjU3MmNlL3Jlc291cmNlR3JvdXBzL3BzNzYzNC9wcm92aWRlcnMvTWljcm9zb2Z0Lk5ldHdvcmsvbmV0d29ya1NlY3VyaXR5R3JvdXBzL3BzNDUyOT9hcGktdmVyc2lvbj0yMDE4LTA4LTAx",
->>>>>>> f160aee6
-      "RequestMethod": "GET",
-      "RequestBody": "",
-      "RequestHeaders": {
-        "x-ms-client-request-id": [
-<<<<<<< HEAD
-          "91ba02bf-230d-41c7-a220-ffc9c0d93480"
-=======
-          "bf6a5ceb-271d-4159-86e5-6e67c9292b93"
->>>>>>> f160aee6
-        ],
-        "accept-language": [
-          "en-US"
-        ],
-        "User-Agent": [
-          "FxVersion/4.7.3132.0",
-          "OSName/Windows10Enterprise",
-          "OSVersion/6.3.17134",
-          "Microsoft.Azure.Management.Network.NetworkManagementClient/19.3.0.0"
-        ]
-      },
-<<<<<<< HEAD
-      "ResponseBody": "{\r\n  \"error\": {\r\n    \"code\": \"ResourceNotFound\",\r\n    \"message\": \"The Resource 'Microsoft.Network/networkSecurityGroups/ps8878' under resource group 'ps1598' was not found.\"\r\n  }\r\n}",
-=======
-      "ResponseBody": "{\r\n  \"error\": {\r\n    \"code\": \"ResourceNotFound\",\r\n    \"message\": \"The Resource 'Microsoft.Network/networkSecurityGroups/ps4529' under resource group 'ps7634' was not found.\"\r\n  }\r\n}",
->>>>>>> f160aee6
-      "ResponseHeaders": {
-        "Content-Length": [
-          "156"
-        ],
-        "Content-Type": [
-          "application/json; charset=utf-8"
-        ],
-        "Expires": [
-          "-1"
-        ],
-        "Pragma": [
-          "no-cache"
-        ],
-        "x-ms-failure-cause": [
-          "gateway"
-        ],
-        "x-ms-request-id": [
-<<<<<<< HEAD
-          "de55f236-60c0-4490-bc1a-b6376f65855a"
-        ],
-        "x-ms-correlation-request-id": [
-          "de55f236-60c0-4490-bc1a-b6376f65855a"
-        ],
-        "x-ms-routing-request-id": [
-          "BRAZILUS:20180908T125301Z:de55f236-60c0-4490-bc1a-b6376f65855a"
-=======
-          "0418c7a1-04d5-43b8-82e5-aeae5295cdd8"
-        ],
-        "x-ms-correlation-request-id": [
-          "0418c7a1-04d5-43b8-82e5-aeae5295cdd8"
-        ],
-        "x-ms-routing-request-id": [
-          "BRAZILUS:20180907T102417Z:0418c7a1-04d5-43b8-82e5-aeae5295cdd8"
->>>>>>> f160aee6
-        ],
-        "Strict-Transport-Security": [
-          "max-age=31536000; includeSubDomains"
-        ],
-        "X-Content-Type-Options": [
-          "nosniff"
-        ],
-        "Cache-Control": [
-          "no-cache"
-        ],
-        "Date": [
-<<<<<<< HEAD
-          "Sat, 08 Sep 2018 12:53:01 GMT"
-=======
-          "Fri, 07 Sep 2018 10:24:17 GMT"
->>>>>>> f160aee6
-        ]
-      },
-      "StatusCode": 404
-    },
-    {
-<<<<<<< HEAD
-      "RequestUri": "/subscriptions/d2ad5196-2292-4080-b209-ce4399b0a807/resourceGroups/ps1598/providers/Microsoft.Network/networkSecurityGroups/ps8878?api-version=2018-08-01",
-      "EncodedRequestUri": "L3N1YnNjcmlwdGlvbnMvZDJhZDUxOTYtMjI5Mi00MDgwLWIyMDktY2U0Mzk5YjBhODA3L3Jlc291cmNlR3JvdXBzL3BzMTU5OC9wcm92aWRlcnMvTWljcm9zb2Z0Lk5ldHdvcmsvbmV0d29ya1NlY3VyaXR5R3JvdXBzL3BzODg3OD9hcGktdmVyc2lvbj0yMDE4LTA4LTAx",
-=======
-      "RequestUri": "/subscriptions/947d47b4-7883-4bb9-9d85-c5e8e2f572ce/resourceGroups/ps7634/providers/Microsoft.Network/networkSecurityGroups/ps4529?api-version=2018-08-01",
-      "EncodedRequestUri": "L3N1YnNjcmlwdGlvbnMvOTQ3ZDQ3YjQtNzg4My00YmI5LTlkODUtYzVlOGUyZjU3MmNlL3Jlc291cmNlR3JvdXBzL3BzNzYzNC9wcm92aWRlcnMvTWljcm9zb2Z0Lk5ldHdvcmsvbmV0d29ya1NlY3VyaXR5R3JvdXBzL3BzNDUyOT9hcGktdmVyc2lvbj0yMDE4LTA4LTAx",
->>>>>>> f160aee6
-      "RequestMethod": "GET",
-      "RequestBody": "",
-      "RequestHeaders": {
-        "User-Agent": [
-          "FxVersion/4.7.3132.0",
-          "OSName/Windows10Enterprise",
-          "OSVersion/6.3.17134",
-          "Microsoft.Azure.Management.Network.NetworkManagementClient/19.3.0.0"
-        ]
-      },
-<<<<<<< HEAD
-      "ResponseBody": "{\r\n  \"name\": \"ps8878\",\r\n  \"id\": \"/subscriptions/d2ad5196-2292-4080-b209-ce4399b0a807/resourceGroups/ps1598/providers/Microsoft.Network/networkSecurityGroups/ps8878\",\r\n  \"etag\": \"W/\\\"6f5559cc-97e9-4314-82ac-6318d0bee3a7\\\"\",\r\n  \"type\": \"Microsoft.Network/networkSecurityGroups\",\r\n  \"location\": \"westus\",\r\n  \"properties\": {\r\n    \"provisioningState\": \"Succeeded\",\r\n    \"resourceGuid\": \"3da292f1-7604-45d6-ac8d-4da49e4cd895\",\r\n    \"securityRules\": [\r\n      {\r\n        \"name\": \"ps1830\",\r\n        \"id\": \"/subscriptions/d2ad5196-2292-4080-b209-ce4399b0a807/resourceGroups/ps1598/providers/Microsoft.Network/networkSecurityGroups/ps8878/securityRules/ps1830\",\r\n        \"etag\": \"W/\\\"6f5559cc-97e9-4314-82ac-6318d0bee3a7\\\"\",\r\n        \"type\": \"Microsoft.Network/networkSecurityGroups/securityRules\",\r\n        \"properties\": {\r\n          \"provisioningState\": \"Succeeded\",\r\n          \"description\": \"desciption\",\r\n          \"protocol\": \"Tcp\",\r\n          \"access\": \"Allow\",\r\n          \"priority\": 123,\r\n          \"direction\": \"Inbound\",\r\n          \"sourcePortRanges\": [\r\n            \"23-45\",\r\n            \"80-90\"\r\n          ],\r\n          \"destinationPortRanges\": [\r\n            \"46-56\",\r\n            \"70-80\"\r\n          ],\r\n          \"sourceAddressPrefixes\": [\r\n            \"10.10.20.0/24\",\r\n            \"192.168.0.0/24\"\r\n          ],\r\n          \"destinationAddressPrefixes\": [\r\n            \"10.10.30.0/24\",\r\n            \"192.168.2.0/24\"\r\n          ]\r\n        }\r\n      },\r\n      {\r\n        \"name\": \"ps5101\",\r\n        \"id\": \"/subscriptions/d2ad5196-2292-4080-b209-ce4399b0a807/resourceGroups/ps1598/providers/Microsoft.Network/networkSecurityGroups/ps8878/securityRules/ps5101\",\r\n        \"etag\": \"W/\\\"6f5559cc-97e9-4314-82ac-6318d0bee3a7\\\"\",\r\n        \"type\": \"Microsoft.Network/networkSecurityGroups/securityRules\",\r\n        \"properties\": {\r\n          \"provisioningState\": \"Succeeded\",\r\n          \"description\": \"desciption\",\r\n          \"protocol\": \"Tcp\",\r\n          \"sourceAddressPrefix\": \"Storage\",\r\n          \"destinationAddressPrefix\": \"Storage\",\r\n          \"access\": \"Allow\",\r\n          \"priority\": 120,\r\n          \"direction\": \"Inbound\",\r\n          \"sourcePortRanges\": [\r\n            \"10-20\",\r\n            \"30-40\"\r\n          ],\r\n          \"destinationPortRanges\": [\r\n            \"10-20\",\r\n            \"30-40\"\r\n          ],\r\n          \"sourceAddressPrefixes\": [],\r\n          \"destinationAddressPrefixes\": []\r\n        }\r\n      }\r\n    ],\r\n    \"defaultSecurityRules\": [\r\n      {\r\n        \"name\": \"AllowVnetInBound\",\r\n        \"id\": \"/subscriptions/d2ad5196-2292-4080-b209-ce4399b0a807/resourceGroups/ps1598/providers/Microsoft.Network/networkSecurityGroups/ps8878/defaultSecurityRules/AllowVnetInBound\",\r\n        \"etag\": \"W/\\\"6f5559cc-97e9-4314-82ac-6318d0bee3a7\\\"\",\r\n        \"type\": \"Microsoft.Network/networkSecurityGroups/defaultSecurityRules\",\r\n        \"properties\": {\r\n          \"provisioningState\": \"Succeeded\",\r\n          \"description\": \"Allow inbound traffic from all VMs in VNET\",\r\n          \"protocol\": \"*\",\r\n          \"sourcePortRange\": \"*\",\r\n          \"destinationPortRange\": \"*\",\r\n          \"sourceAddressPrefix\": \"VirtualNetwork\",\r\n          \"destinationAddressPrefix\": \"VirtualNetwork\",\r\n          \"access\": \"Allow\",\r\n          \"priority\": 65000,\r\n          \"direction\": \"Inbound\",\r\n          \"sourcePortRanges\": [],\r\n          \"destinationPortRanges\": [],\r\n          \"sourceAddressPrefixes\": [],\r\n          \"destinationAddressPrefixes\": []\r\n        }\r\n      },\r\n      {\r\n        \"name\": \"AllowAzureLoadBalancerInBound\",\r\n        \"id\": \"/subscriptions/d2ad5196-2292-4080-b209-ce4399b0a807/resourceGroups/ps1598/providers/Microsoft.Network/networkSecurityGroups/ps8878/defaultSecurityRules/AllowAzureLoadBalancerInBound\",\r\n        \"etag\": \"W/\\\"6f5559cc-97e9-4314-82ac-6318d0bee3a7\\\"\",\r\n        \"type\": \"Microsoft.Network/networkSecurityGroups/defaultSecurityRules\",\r\n        \"properties\": {\r\n          \"provisioningState\": \"Succeeded\",\r\n          \"description\": \"Allow inbound traffic from azure load balancer\",\r\n          \"protocol\": \"*\",\r\n          \"sourcePortRange\": \"*\",\r\n          \"destinationPortRange\": \"*\",\r\n          \"sourceAddressPrefix\": \"AzureLoadBalancer\",\r\n          \"destinationAddressPrefix\": \"*\",\r\n          \"access\": \"Allow\",\r\n          \"priority\": 65001,\r\n          \"direction\": \"Inbound\",\r\n          \"sourcePortRanges\": [],\r\n          \"destinationPortRanges\": [],\r\n          \"sourceAddressPrefixes\": [],\r\n          \"destinationAddressPrefixes\": []\r\n        }\r\n      },\r\n      {\r\n        \"name\": \"DenyAllInBound\",\r\n        \"id\": \"/subscriptions/d2ad5196-2292-4080-b209-ce4399b0a807/resourceGroups/ps1598/providers/Microsoft.Network/networkSecurityGroups/ps8878/defaultSecurityRules/DenyAllInBound\",\r\n        \"etag\": \"W/\\\"6f5559cc-97e9-4314-82ac-6318d0bee3a7\\\"\",\r\n        \"type\": \"Microsoft.Network/networkSecurityGroups/defaultSecurityRules\",\r\n        \"properties\": {\r\n          \"provisioningState\": \"Succeeded\",\r\n          \"description\": \"Deny all inbound traffic\",\r\n          \"protocol\": \"*\",\r\n          \"sourcePortRange\": \"*\",\r\n          \"destinationPortRange\": \"*\",\r\n          \"sourceAddressPrefix\": \"*\",\r\n          \"destinationAddressPrefix\": \"*\",\r\n          \"access\": \"Deny\",\r\n          \"priority\": 65500,\r\n          \"direction\": \"Inbound\",\r\n          \"sourcePortRanges\": [],\r\n          \"destinationPortRanges\": [],\r\n          \"sourceAddressPrefixes\": [],\r\n          \"destinationAddressPrefixes\": []\r\n        }\r\n      },\r\n      {\r\n        \"name\": \"AllowVnetOutBound\",\r\n        \"id\": \"/subscriptions/d2ad5196-2292-4080-b209-ce4399b0a807/resourceGroups/ps1598/providers/Microsoft.Network/networkSecurityGroups/ps8878/defaultSecurityRules/AllowVnetOutBound\",\r\n        \"etag\": \"W/\\\"6f5559cc-97e9-4314-82ac-6318d0bee3a7\\\"\",\r\n        \"type\": \"Microsoft.Network/networkSecurityGroups/defaultSecurityRules\",\r\n        \"properties\": {\r\n          \"provisioningState\": \"Succeeded\",\r\n          \"description\": \"Allow outbound traffic from all VMs to all VMs in VNET\",\r\n          \"protocol\": \"*\",\r\n          \"sourcePortRange\": \"*\",\r\n          \"destinationPortRange\": \"*\",\r\n          \"sourceAddressPrefix\": \"VirtualNetwork\",\r\n          \"destinationAddressPrefix\": \"VirtualNetwork\",\r\n          \"access\": \"Allow\",\r\n          \"priority\": 65000,\r\n          \"direction\": \"Outbound\",\r\n          \"sourcePortRanges\": [],\r\n          \"destinationPortRanges\": [],\r\n          \"sourceAddressPrefixes\": [],\r\n          \"destinationAddressPrefixes\": []\r\n        }\r\n      },\r\n      {\r\n        \"name\": \"AllowInternetOutBound\",\r\n        \"id\": \"/subscriptions/d2ad5196-2292-4080-b209-ce4399b0a807/resourceGroups/ps1598/providers/Microsoft.Network/networkSecurityGroups/ps8878/defaultSecurityRules/AllowInternetOutBound\",\r\n        \"etag\": \"W/\\\"6f5559cc-97e9-4314-82ac-6318d0bee3a7\\\"\",\r\n        \"type\": \"Microsoft.Network/networkSecurityGroups/defaultSecurityRules\",\r\n        \"properties\": {\r\n          \"provisioningState\": \"Succeeded\",\r\n          \"description\": \"Allow outbound traffic from all VMs to Internet\",\r\n          \"protocol\": \"*\",\r\n          \"sourcePortRange\": \"*\",\r\n          \"destinationPortRange\": \"*\",\r\n          \"sourceAddressPrefix\": \"*\",\r\n          \"destinationAddressPrefix\": \"Internet\",\r\n          \"access\": \"Allow\",\r\n          \"priority\": 65001,\r\n          \"direction\": \"Outbound\",\r\n          \"sourcePortRanges\": [],\r\n          \"destinationPortRanges\": [],\r\n          \"sourceAddressPrefixes\": [],\r\n          \"destinationAddressPrefixes\": []\r\n        }\r\n      },\r\n      {\r\n        \"name\": \"DenyAllOutBound\",\r\n        \"id\": \"/subscriptions/d2ad5196-2292-4080-b209-ce4399b0a807/resourceGroups/ps1598/providers/Microsoft.Network/networkSecurityGroups/ps8878/defaultSecurityRules/DenyAllOutBound\",\r\n        \"etag\": \"W/\\\"6f5559cc-97e9-4314-82ac-6318d0bee3a7\\\"\",\r\n        \"type\": \"Microsoft.Network/networkSecurityGroups/defaultSecurityRules\",\r\n        \"properties\": {\r\n          \"provisioningState\": \"Succeeded\",\r\n          \"description\": \"Deny all outbound traffic\",\r\n          \"protocol\": \"*\",\r\n          \"sourcePortRange\": \"*\",\r\n          \"destinationPortRange\": \"*\",\r\n          \"sourceAddressPrefix\": \"*\",\r\n          \"destinationAddressPrefix\": \"*\",\r\n          \"access\": \"Deny\",\r\n          \"priority\": 65500,\r\n          \"direction\": \"Outbound\",\r\n          \"sourcePortRanges\": [],\r\n          \"destinationPortRanges\": [],\r\n          \"sourceAddressPrefixes\": [],\r\n          \"destinationAddressPrefixes\": []\r\n        }\r\n      }\r\n    ]\r\n  }\r\n}",
-      "ResponseHeaders": {
-        "Content-Length": [
-          "8441"
-=======
+      "RequestMethod": "GET",
+      "RequestBody": "",
+      "RequestHeaders": {
+        "User-Agent": [
+          "FxVersion/4.7.3132.0",
+          "OSName/Windows10Enterprise",
+          "OSVersion/6.3.17134",
+          "Microsoft.Azure.Management.Network.NetworkManagementClient/20.0.0.0"
+        ]
+      },
       "ResponseBody": "{\r\n  \"name\": \"ps4529\",\r\n  \"id\": \"/subscriptions/947d47b4-7883-4bb9-9d85-c5e8e2f572ce/resourceGroups/ps7634/providers/Microsoft.Network/networkSecurityGroups/ps4529\",\r\n  \"etag\": \"W/\\\"f541cb7d-d915-45a5-9ee0-6b6b0dca693f\\\"\",\r\n  \"type\": \"Microsoft.Network/networkSecurityGroups\",\r\n  \"location\": \"westcentralus\",\r\n  \"properties\": {\r\n    \"provisioningState\": \"Succeeded\",\r\n    \"resourceGuid\": \"ad485d25-4cc1-4b22-a612-21e62e922de3\",\r\n    \"securityRules\": [\r\n      {\r\n        \"name\": \"ps2971\",\r\n        \"id\": \"/subscriptions/947d47b4-7883-4bb9-9d85-c5e8e2f572ce/resourceGroups/ps7634/providers/Microsoft.Network/networkSecurityGroups/ps4529/securityRules/ps2971\",\r\n        \"etag\": \"W/\\\"f541cb7d-d915-45a5-9ee0-6b6b0dca693f\\\"\",\r\n        \"type\": \"Microsoft.Network/networkSecurityGroups/securityRules\",\r\n        \"properties\": {\r\n          \"provisioningState\": \"Succeeded\",\r\n          \"description\": \"desciption\",\r\n          \"protocol\": \"Tcp\",\r\n          \"access\": \"Allow\",\r\n          \"priority\": 123,\r\n          \"direction\": \"Inbound\",\r\n          \"sourcePortRanges\": [\r\n            \"23-45\",\r\n            \"80-90\"\r\n          ],\r\n          \"destinationPortRanges\": [\r\n            \"46-56\",\r\n            \"70-80\"\r\n          ],\r\n          \"sourceAddressPrefixes\": [\r\n            \"10.10.20.0/24\",\r\n            \"192.168.0.0/24\"\r\n          ],\r\n          \"destinationAddressPrefixes\": [\r\n            \"10.10.30.0/24\",\r\n            \"192.168.2.0/24\"\r\n          ]\r\n        }\r\n      },\r\n      {\r\n        \"name\": \"ps4221\",\r\n        \"id\": \"/subscriptions/947d47b4-7883-4bb9-9d85-c5e8e2f572ce/resourceGroups/ps7634/providers/Microsoft.Network/networkSecurityGroups/ps4529/securityRules/ps4221\",\r\n        \"etag\": \"W/\\\"f541cb7d-d915-45a5-9ee0-6b6b0dca693f\\\"\",\r\n        \"type\": \"Microsoft.Network/networkSecurityGroups/securityRules\",\r\n        \"properties\": {\r\n          \"provisioningState\": \"Succeeded\",\r\n          \"description\": \"desciption\",\r\n          \"protocol\": \"Tcp\",\r\n          \"sourceAddressPrefix\": \"Storage\",\r\n          \"destinationAddressPrefix\": \"Storage\",\r\n          \"access\": \"Allow\",\r\n          \"priority\": 120,\r\n          \"direction\": \"Inbound\",\r\n          \"sourcePortRanges\": [\r\n            \"10-20\",\r\n            \"30-40\"\r\n          ],\r\n          \"destinationPortRanges\": [\r\n            \"10-20\",\r\n            \"30-40\"\r\n          ],\r\n          \"sourceAddressPrefixes\": [],\r\n          \"destinationAddressPrefixes\": []\r\n        }\r\n      }\r\n    ],\r\n    \"defaultSecurityRules\": [\r\n      {\r\n        \"name\": \"AllowVnetInBound\",\r\n        \"id\": \"/subscriptions/947d47b4-7883-4bb9-9d85-c5e8e2f572ce/resourceGroups/ps7634/providers/Microsoft.Network/networkSecurityGroups/ps4529/defaultSecurityRules/AllowVnetInBound\",\r\n        \"etag\": \"W/\\\"f541cb7d-d915-45a5-9ee0-6b6b0dca693f\\\"\",\r\n        \"type\": \"Microsoft.Network/networkSecurityGroups/defaultSecurityRules\",\r\n        \"properties\": {\r\n          \"provisioningState\": \"Succeeded\",\r\n          \"description\": \"Allow inbound traffic from all VMs in VNET\",\r\n          \"protocol\": \"*\",\r\n          \"sourcePortRange\": \"*\",\r\n          \"destinationPortRange\": \"*\",\r\n          \"sourceAddressPrefix\": \"VirtualNetwork\",\r\n          \"destinationAddressPrefix\": \"VirtualNetwork\",\r\n          \"access\": \"Allow\",\r\n          \"priority\": 65000,\r\n          \"direction\": \"Inbound\",\r\n          \"sourcePortRanges\": [],\r\n          \"destinationPortRanges\": [],\r\n          \"sourceAddressPrefixes\": [],\r\n          \"destinationAddressPrefixes\": []\r\n        }\r\n      },\r\n      {\r\n        \"name\": \"AllowAzureLoadBalancerInBound\",\r\n        \"id\": \"/subscriptions/947d47b4-7883-4bb9-9d85-c5e8e2f572ce/resourceGroups/ps7634/providers/Microsoft.Network/networkSecurityGroups/ps4529/defaultSecurityRules/AllowAzureLoadBalancerInBound\",\r\n        \"etag\": \"W/\\\"f541cb7d-d915-45a5-9ee0-6b6b0dca693f\\\"\",\r\n        \"type\": \"Microsoft.Network/networkSecurityGroups/defaultSecurityRules\",\r\n        \"properties\": {\r\n          \"provisioningState\": \"Succeeded\",\r\n          \"description\": \"Allow inbound traffic from azure load balancer\",\r\n          \"protocol\": \"*\",\r\n          \"sourcePortRange\": \"*\",\r\n          \"destinationPortRange\": \"*\",\r\n          \"sourceAddressPrefix\": \"AzureLoadBalancer\",\r\n          \"destinationAddressPrefix\": \"*\",\r\n          \"access\": \"Allow\",\r\n          \"priority\": 65001,\r\n          \"direction\": \"Inbound\",\r\n          \"sourcePortRanges\": [],\r\n          \"destinationPortRanges\": [],\r\n          \"sourceAddressPrefixes\": [],\r\n          \"destinationAddressPrefixes\": []\r\n        }\r\n      },\r\n      {\r\n        \"name\": \"DenyAllInBound\",\r\n        \"id\": \"/subscriptions/947d47b4-7883-4bb9-9d85-c5e8e2f572ce/resourceGroups/ps7634/providers/Microsoft.Network/networkSecurityGroups/ps4529/defaultSecurityRules/DenyAllInBound\",\r\n        \"etag\": \"W/\\\"f541cb7d-d915-45a5-9ee0-6b6b0dca693f\\\"\",\r\n        \"type\": \"Microsoft.Network/networkSecurityGroups/defaultSecurityRules\",\r\n        \"properties\": {\r\n          \"provisioningState\": \"Succeeded\",\r\n          \"description\": \"Deny all inbound traffic\",\r\n          \"protocol\": \"*\",\r\n          \"sourcePortRange\": \"*\",\r\n          \"destinationPortRange\": \"*\",\r\n          \"sourceAddressPrefix\": \"*\",\r\n          \"destinationAddressPrefix\": \"*\",\r\n          \"access\": \"Deny\",\r\n          \"priority\": 65500,\r\n          \"direction\": \"Inbound\",\r\n          \"sourcePortRanges\": [],\r\n          \"destinationPortRanges\": [],\r\n          \"sourceAddressPrefixes\": [],\r\n          \"destinationAddressPrefixes\": []\r\n        }\r\n      },\r\n      {\r\n        \"name\": \"AllowVnetOutBound\",\r\n        \"id\": \"/subscriptions/947d47b4-7883-4bb9-9d85-c5e8e2f572ce/resourceGroups/ps7634/providers/Microsoft.Network/networkSecurityGroups/ps4529/defaultSecurityRules/AllowVnetOutBound\",\r\n        \"etag\": \"W/\\\"f541cb7d-d915-45a5-9ee0-6b6b0dca693f\\\"\",\r\n        \"type\": \"Microsoft.Network/networkSecurityGroups/defaultSecurityRules\",\r\n        \"properties\": {\r\n          \"provisioningState\": \"Succeeded\",\r\n          \"description\": \"Allow outbound traffic from all VMs to all VMs in VNET\",\r\n          \"protocol\": \"*\",\r\n          \"sourcePortRange\": \"*\",\r\n          \"destinationPortRange\": \"*\",\r\n          \"sourceAddressPrefix\": \"VirtualNetwork\",\r\n          \"destinationAddressPrefix\": \"VirtualNetwork\",\r\n          \"access\": \"Allow\",\r\n          \"priority\": 65000,\r\n          \"direction\": \"Outbound\",\r\n          \"sourcePortRanges\": [],\r\n          \"destinationPortRanges\": [],\r\n          \"sourceAddressPrefixes\": [],\r\n          \"destinationAddressPrefixes\": []\r\n        }\r\n      },\r\n      {\r\n        \"name\": \"AllowInternetOutBound\",\r\n        \"id\": \"/subscriptions/947d47b4-7883-4bb9-9d85-c5e8e2f572ce/resourceGroups/ps7634/providers/Microsoft.Network/networkSecurityGroups/ps4529/defaultSecurityRules/AllowInternetOutBound\",\r\n        \"etag\": \"W/\\\"f541cb7d-d915-45a5-9ee0-6b6b0dca693f\\\"\",\r\n        \"type\": \"Microsoft.Network/networkSecurityGroups/defaultSecurityRules\",\r\n        \"properties\": {\r\n          \"provisioningState\": \"Succeeded\",\r\n          \"description\": \"Allow outbound traffic from all VMs to Internet\",\r\n          \"protocol\": \"*\",\r\n          \"sourcePortRange\": \"*\",\r\n          \"destinationPortRange\": \"*\",\r\n          \"sourceAddressPrefix\": \"*\",\r\n          \"destinationAddressPrefix\": \"Internet\",\r\n          \"access\": \"Allow\",\r\n          \"priority\": 65001,\r\n          \"direction\": \"Outbound\",\r\n          \"sourcePortRanges\": [],\r\n          \"destinationPortRanges\": [],\r\n          \"sourceAddressPrefixes\": [],\r\n          \"destinationAddressPrefixes\": []\r\n        }\r\n      },\r\n      {\r\n        \"name\": \"DenyAllOutBound\",\r\n        \"id\": \"/subscriptions/947d47b4-7883-4bb9-9d85-c5e8e2f572ce/resourceGroups/ps7634/providers/Microsoft.Network/networkSecurityGroups/ps4529/defaultSecurityRules/DenyAllOutBound\",\r\n        \"etag\": \"W/\\\"f541cb7d-d915-45a5-9ee0-6b6b0dca693f\\\"\",\r\n        \"type\": \"Microsoft.Network/networkSecurityGroups/defaultSecurityRules\",\r\n        \"properties\": {\r\n          \"provisioningState\": \"Succeeded\",\r\n          \"description\": \"Deny all outbound traffic\",\r\n          \"protocol\": \"*\",\r\n          \"sourcePortRange\": \"*\",\r\n          \"destinationPortRange\": \"*\",\r\n          \"sourceAddressPrefix\": \"*\",\r\n          \"destinationAddressPrefix\": \"*\",\r\n          \"access\": \"Deny\",\r\n          \"priority\": 65500,\r\n          \"direction\": \"Outbound\",\r\n          \"sourcePortRanges\": [],\r\n          \"destinationPortRanges\": [],\r\n          \"sourceAddressPrefixes\": [],\r\n          \"destinationAddressPrefixes\": []\r\n        }\r\n      }\r\n    ]\r\n  }\r\n}",
       "ResponseHeaders": {
         "Content-Length": [
           "8448"
->>>>>>> f160aee6
-        ],
-        "Content-Type": [
-          "application/json; charset=utf-8"
-        ],
-        "Expires": [
-          "-1"
-        ],
-        "Pragma": [
-          "no-cache"
-        ],
-        "x-ms-request-id": [
-<<<<<<< HEAD
-          "340bb4f4-58db-496c-8b6f-5be9b0cbebfc"
-        ],
-        "x-ms-correlation-request-id": [
-          "09e3b533-6488-4a3e-84ee-d12986a5fb65"
-=======
+        ],
+        "Content-Type": [
+          "application/json; charset=utf-8"
+        ],
+        "Expires": [
+          "-1"
+        ],
+        "Pragma": [
+          "no-cache"
+        ],
+        "x-ms-request-id": [
           "b29d9ce2-9097-4454-91ad-1296beb7e2c1"
         ],
         "x-ms-correlation-request-id": [
           "e281653e-1bb5-4612-91e5-54693c4682bd"
->>>>>>> f160aee6
         ],
         "Strict-Transport-Security": [
           "max-age=31536000; includeSubDomains"
@@ -302,59 +166,35 @@
           "no-cache"
         ],
         "ETag": [
-<<<<<<< HEAD
-          "W/\"6f5559cc-97e9-4314-82ac-6318d0bee3a7\""
-=======
           "W/\"f541cb7d-d915-45a5-9ee0-6b6b0dca693f\""
->>>>>>> f160aee6
         ],
         "Server": [
           "Microsoft-HTTPAPI/2.0",
           "Microsoft-HTTPAPI/2.0"
         ],
         "x-ms-ratelimit-remaining-subscription-reads": [
-<<<<<<< HEAD
-          "11928"
-        ],
-        "x-ms-routing-request-id": [
-          "BRAZILUS:20180908T125313Z:09e3b533-6488-4a3e-84ee-d12986a5fb65"
-=======
           "11872"
         ],
         "x-ms-routing-request-id": [
           "BRAZILUS:20180907T102429Z:e281653e-1bb5-4612-91e5-54693c4682bd"
->>>>>>> f160aee6
-        ],
-        "X-Content-Type-Options": [
-          "nosniff"
-        ],
-        "Date": [
-<<<<<<< HEAD
-          "Sat, 08 Sep 2018 12:53:13 GMT"
-=======
+        ],
+        "X-Content-Type-Options": [
+          "nosniff"
+        ],
+        "Date": [
           "Fri, 07 Sep 2018 10:24:28 GMT"
->>>>>>> f160aee6
         ]
       },
       "StatusCode": 200
     },
     {
-<<<<<<< HEAD
-      "RequestUri": "/subscriptions/d2ad5196-2292-4080-b209-ce4399b0a807/resourceGroups/ps1598/providers/Microsoft.Network/networkSecurityGroups/ps8878?api-version=2018-08-01",
-      "EncodedRequestUri": "L3N1YnNjcmlwdGlvbnMvZDJhZDUxOTYtMjI5Mi00MDgwLWIyMDktY2U0Mzk5YjBhODA3L3Jlc291cmNlR3JvdXBzL3BzMTU5OC9wcm92aWRlcnMvTWljcm9zb2Z0Lk5ldHdvcmsvbmV0d29ya1NlY3VyaXR5R3JvdXBzL3BzODg3OD9hcGktdmVyc2lvbj0yMDE4LTA4LTAx",
-=======
       "RequestUri": "/subscriptions/947d47b4-7883-4bb9-9d85-c5e8e2f572ce/resourceGroups/ps7634/providers/Microsoft.Network/networkSecurityGroups/ps4529?api-version=2018-08-01",
       "EncodedRequestUri": "L3N1YnNjcmlwdGlvbnMvOTQ3ZDQ3YjQtNzg4My00YmI5LTlkODUtYzVlOGUyZjU3MmNlL3Jlc291cmNlR3JvdXBzL3BzNzYzNC9wcm92aWRlcnMvTWljcm9zb2Z0Lk5ldHdvcmsvbmV0d29ya1NlY3VyaXR5R3JvdXBzL3BzNDUyOT9hcGktdmVyc2lvbj0yMDE4LTA4LTAx",
->>>>>>> f160aee6
       "RequestMethod": "GET",
       "RequestBody": "",
       "RequestHeaders": {
         "x-ms-client-request-id": [
-<<<<<<< HEAD
-          "f4c56d58-4e40-43a1-9db9-a09f744a91a1"
-=======
           "b6a620c5-a77d-406b-8113-14c5b46ae91e"
->>>>>>> f160aee6
         ],
         "accept-language": [
           "en-US"
@@ -363,42 +203,28 @@
           "FxVersion/4.7.3132.0",
           "OSName/Windows10Enterprise",
           "OSVersion/6.3.17134",
-          "Microsoft.Azure.Management.Network.NetworkManagementClient/19.3.0.0"
-        ]
-      },
-<<<<<<< HEAD
-      "ResponseBody": "{\r\n  \"name\": \"ps8878\",\r\n  \"id\": \"/subscriptions/d2ad5196-2292-4080-b209-ce4399b0a807/resourceGroups/ps1598/providers/Microsoft.Network/networkSecurityGroups/ps8878\",\r\n  \"etag\": \"W/\\\"6f5559cc-97e9-4314-82ac-6318d0bee3a7\\\"\",\r\n  \"type\": \"Microsoft.Network/networkSecurityGroups\",\r\n  \"location\": \"westus\",\r\n  \"properties\": {\r\n    \"provisioningState\": \"Succeeded\",\r\n    \"resourceGuid\": \"3da292f1-7604-45d6-ac8d-4da49e4cd895\",\r\n    \"securityRules\": [\r\n      {\r\n        \"name\": \"ps1830\",\r\n        \"id\": \"/subscriptions/d2ad5196-2292-4080-b209-ce4399b0a807/resourceGroups/ps1598/providers/Microsoft.Network/networkSecurityGroups/ps8878/securityRules/ps1830\",\r\n        \"etag\": \"W/\\\"6f5559cc-97e9-4314-82ac-6318d0bee3a7\\\"\",\r\n        \"type\": \"Microsoft.Network/networkSecurityGroups/securityRules\",\r\n        \"properties\": {\r\n          \"provisioningState\": \"Succeeded\",\r\n          \"description\": \"desciption\",\r\n          \"protocol\": \"Tcp\",\r\n          \"access\": \"Allow\",\r\n          \"priority\": 123,\r\n          \"direction\": \"Inbound\",\r\n          \"sourcePortRanges\": [\r\n            \"23-45\",\r\n            \"80-90\"\r\n          ],\r\n          \"destinationPortRanges\": [\r\n            \"46-56\",\r\n            \"70-80\"\r\n          ],\r\n          \"sourceAddressPrefixes\": [\r\n            \"10.10.20.0/24\",\r\n            \"192.168.0.0/24\"\r\n          ],\r\n          \"destinationAddressPrefixes\": [\r\n            \"10.10.30.0/24\",\r\n            \"192.168.2.0/24\"\r\n          ]\r\n        }\r\n      },\r\n      {\r\n        \"name\": \"ps5101\",\r\n        \"id\": \"/subscriptions/d2ad5196-2292-4080-b209-ce4399b0a807/resourceGroups/ps1598/providers/Microsoft.Network/networkSecurityGroups/ps8878/securityRules/ps5101\",\r\n        \"etag\": \"W/\\\"6f5559cc-97e9-4314-82ac-6318d0bee3a7\\\"\",\r\n        \"type\": \"Microsoft.Network/networkSecurityGroups/securityRules\",\r\n        \"properties\": {\r\n          \"provisioningState\": \"Succeeded\",\r\n          \"description\": \"desciption\",\r\n          \"protocol\": \"Tcp\",\r\n          \"sourceAddressPrefix\": \"Storage\",\r\n          \"destinationAddressPrefix\": \"Storage\",\r\n          \"access\": \"Allow\",\r\n          \"priority\": 120,\r\n          \"direction\": \"Inbound\",\r\n          \"sourcePortRanges\": [\r\n            \"10-20\",\r\n            \"30-40\"\r\n          ],\r\n          \"destinationPortRanges\": [\r\n            \"10-20\",\r\n            \"30-40\"\r\n          ],\r\n          \"sourceAddressPrefixes\": [],\r\n          \"destinationAddressPrefixes\": []\r\n        }\r\n      }\r\n    ],\r\n    \"defaultSecurityRules\": [\r\n      {\r\n        \"name\": \"AllowVnetInBound\",\r\n        \"id\": \"/subscriptions/d2ad5196-2292-4080-b209-ce4399b0a807/resourceGroups/ps1598/providers/Microsoft.Network/networkSecurityGroups/ps8878/defaultSecurityRules/AllowVnetInBound\",\r\n        \"etag\": \"W/\\\"6f5559cc-97e9-4314-82ac-6318d0bee3a7\\\"\",\r\n        \"type\": \"Microsoft.Network/networkSecurityGroups/defaultSecurityRules\",\r\n        \"properties\": {\r\n          \"provisioningState\": \"Succeeded\",\r\n          \"description\": \"Allow inbound traffic from all VMs in VNET\",\r\n          \"protocol\": \"*\",\r\n          \"sourcePortRange\": \"*\",\r\n          \"destinationPortRange\": \"*\",\r\n          \"sourceAddressPrefix\": \"VirtualNetwork\",\r\n          \"destinationAddressPrefix\": \"VirtualNetwork\",\r\n          \"access\": \"Allow\",\r\n          \"priority\": 65000,\r\n          \"direction\": \"Inbound\",\r\n          \"sourcePortRanges\": [],\r\n          \"destinationPortRanges\": [],\r\n          \"sourceAddressPrefixes\": [],\r\n          \"destinationAddressPrefixes\": []\r\n        }\r\n      },\r\n      {\r\n        \"name\": \"AllowAzureLoadBalancerInBound\",\r\n        \"id\": \"/subscriptions/d2ad5196-2292-4080-b209-ce4399b0a807/resourceGroups/ps1598/providers/Microsoft.Network/networkSecurityGroups/ps8878/defaultSecurityRules/AllowAzureLoadBalancerInBound\",\r\n        \"etag\": \"W/\\\"6f5559cc-97e9-4314-82ac-6318d0bee3a7\\\"\",\r\n        \"type\": \"Microsoft.Network/networkSecurityGroups/defaultSecurityRules\",\r\n        \"properties\": {\r\n          \"provisioningState\": \"Succeeded\",\r\n          \"description\": \"Allow inbound traffic from azure load balancer\",\r\n          \"protocol\": \"*\",\r\n          \"sourcePortRange\": \"*\",\r\n          \"destinationPortRange\": \"*\",\r\n          \"sourceAddressPrefix\": \"AzureLoadBalancer\",\r\n          \"destinationAddressPrefix\": \"*\",\r\n          \"access\": \"Allow\",\r\n          \"priority\": 65001,\r\n          \"direction\": \"Inbound\",\r\n          \"sourcePortRanges\": [],\r\n          \"destinationPortRanges\": [],\r\n          \"sourceAddressPrefixes\": [],\r\n          \"destinationAddressPrefixes\": []\r\n        }\r\n      },\r\n      {\r\n        \"name\": \"DenyAllInBound\",\r\n        \"id\": \"/subscriptions/d2ad5196-2292-4080-b209-ce4399b0a807/resourceGroups/ps1598/providers/Microsoft.Network/networkSecurityGroups/ps8878/defaultSecurityRules/DenyAllInBound\",\r\n        \"etag\": \"W/\\\"6f5559cc-97e9-4314-82ac-6318d0bee3a7\\\"\",\r\n        \"type\": \"Microsoft.Network/networkSecurityGroups/defaultSecurityRules\",\r\n        \"properties\": {\r\n          \"provisioningState\": \"Succeeded\",\r\n          \"description\": \"Deny all inbound traffic\",\r\n          \"protocol\": \"*\",\r\n          \"sourcePortRange\": \"*\",\r\n          \"destinationPortRange\": \"*\",\r\n          \"sourceAddressPrefix\": \"*\",\r\n          \"destinationAddressPrefix\": \"*\",\r\n          \"access\": \"Deny\",\r\n          \"priority\": 65500,\r\n          \"direction\": \"Inbound\",\r\n          \"sourcePortRanges\": [],\r\n          \"destinationPortRanges\": [],\r\n          \"sourceAddressPrefixes\": [],\r\n          \"destinationAddressPrefixes\": []\r\n        }\r\n      },\r\n      {\r\n        \"name\": \"AllowVnetOutBound\",\r\n        \"id\": \"/subscriptions/d2ad5196-2292-4080-b209-ce4399b0a807/resourceGroups/ps1598/providers/Microsoft.Network/networkSecurityGroups/ps8878/defaultSecurityRules/AllowVnetOutBound\",\r\n        \"etag\": \"W/\\\"6f5559cc-97e9-4314-82ac-6318d0bee3a7\\\"\",\r\n        \"type\": \"Microsoft.Network/networkSecurityGroups/defaultSecurityRules\",\r\n        \"properties\": {\r\n          \"provisioningState\": \"Succeeded\",\r\n          \"description\": \"Allow outbound traffic from all VMs to all VMs in VNET\",\r\n          \"protocol\": \"*\",\r\n          \"sourcePortRange\": \"*\",\r\n          \"destinationPortRange\": \"*\",\r\n          \"sourceAddressPrefix\": \"VirtualNetwork\",\r\n          \"destinationAddressPrefix\": \"VirtualNetwork\",\r\n          \"access\": \"Allow\",\r\n          \"priority\": 65000,\r\n          \"direction\": \"Outbound\",\r\n          \"sourcePortRanges\": [],\r\n          \"destinationPortRanges\": [],\r\n          \"sourceAddressPrefixes\": [],\r\n          \"destinationAddressPrefixes\": []\r\n        }\r\n      },\r\n      {\r\n        \"name\": \"AllowInternetOutBound\",\r\n        \"id\": \"/subscriptions/d2ad5196-2292-4080-b209-ce4399b0a807/resourceGroups/ps1598/providers/Microsoft.Network/networkSecurityGroups/ps8878/defaultSecurityRules/AllowInternetOutBound\",\r\n        \"etag\": \"W/\\\"6f5559cc-97e9-4314-82ac-6318d0bee3a7\\\"\",\r\n        \"type\": \"Microsoft.Network/networkSecurityGroups/defaultSecurityRules\",\r\n        \"properties\": {\r\n          \"provisioningState\": \"Succeeded\",\r\n          \"description\": \"Allow outbound traffic from all VMs to Internet\",\r\n          \"protocol\": \"*\",\r\n          \"sourcePortRange\": \"*\",\r\n          \"destinationPortRange\": \"*\",\r\n          \"sourceAddressPrefix\": \"*\",\r\n          \"destinationAddressPrefix\": \"Internet\",\r\n          \"access\": \"Allow\",\r\n          \"priority\": 65001,\r\n          \"direction\": \"Outbound\",\r\n          \"sourcePortRanges\": [],\r\n          \"destinationPortRanges\": [],\r\n          \"sourceAddressPrefixes\": [],\r\n          \"destinationAddressPrefixes\": []\r\n        }\r\n      },\r\n      {\r\n        \"name\": \"DenyAllOutBound\",\r\n        \"id\": \"/subscriptions/d2ad5196-2292-4080-b209-ce4399b0a807/resourceGroups/ps1598/providers/Microsoft.Network/networkSecurityGroups/ps8878/defaultSecurityRules/DenyAllOutBound\",\r\n        \"etag\": \"W/\\\"6f5559cc-97e9-4314-82ac-6318d0bee3a7\\\"\",\r\n        \"type\": \"Microsoft.Network/networkSecurityGroups/defaultSecurityRules\",\r\n        \"properties\": {\r\n          \"provisioningState\": \"Succeeded\",\r\n          \"description\": \"Deny all outbound traffic\",\r\n          \"protocol\": \"*\",\r\n          \"sourcePortRange\": \"*\",\r\n          \"destinationPortRange\": \"*\",\r\n          \"sourceAddressPrefix\": \"*\",\r\n          \"destinationAddressPrefix\": \"*\",\r\n          \"access\": \"Deny\",\r\n          \"priority\": 65500,\r\n          \"direction\": \"Outbound\",\r\n          \"sourcePortRanges\": [],\r\n          \"destinationPortRanges\": [],\r\n          \"sourceAddressPrefixes\": [],\r\n          \"destinationAddressPrefixes\": []\r\n        }\r\n      }\r\n    ]\r\n  }\r\n}",
-      "ResponseHeaders": {
-        "Content-Length": [
-          "8441"
-=======
+          "Microsoft.Azure.Management.Network.NetworkManagementClient/20.0.0.0"
+        ]
+      },
       "ResponseBody": "{\r\n  \"name\": \"ps4529\",\r\n  \"id\": \"/subscriptions/947d47b4-7883-4bb9-9d85-c5e8e2f572ce/resourceGroups/ps7634/providers/Microsoft.Network/networkSecurityGroups/ps4529\",\r\n  \"etag\": \"W/\\\"f541cb7d-d915-45a5-9ee0-6b6b0dca693f\\\"\",\r\n  \"type\": \"Microsoft.Network/networkSecurityGroups\",\r\n  \"location\": \"westcentralus\",\r\n  \"properties\": {\r\n    \"provisioningState\": \"Succeeded\",\r\n    \"resourceGuid\": \"ad485d25-4cc1-4b22-a612-21e62e922de3\",\r\n    \"securityRules\": [\r\n      {\r\n        \"name\": \"ps2971\",\r\n        \"id\": \"/subscriptions/947d47b4-7883-4bb9-9d85-c5e8e2f572ce/resourceGroups/ps7634/providers/Microsoft.Network/networkSecurityGroups/ps4529/securityRules/ps2971\",\r\n        \"etag\": \"W/\\\"f541cb7d-d915-45a5-9ee0-6b6b0dca693f\\\"\",\r\n        \"type\": \"Microsoft.Network/networkSecurityGroups/securityRules\",\r\n        \"properties\": {\r\n          \"provisioningState\": \"Succeeded\",\r\n          \"description\": \"desciption\",\r\n          \"protocol\": \"Tcp\",\r\n          \"access\": \"Allow\",\r\n          \"priority\": 123,\r\n          \"direction\": \"Inbound\",\r\n          \"sourcePortRanges\": [\r\n            \"23-45\",\r\n            \"80-90\"\r\n          ],\r\n          \"destinationPortRanges\": [\r\n            \"46-56\",\r\n            \"70-80\"\r\n          ],\r\n          \"sourceAddressPrefixes\": [\r\n            \"10.10.20.0/24\",\r\n            \"192.168.0.0/24\"\r\n          ],\r\n          \"destinationAddressPrefixes\": [\r\n            \"10.10.30.0/24\",\r\n            \"192.168.2.0/24\"\r\n          ]\r\n        }\r\n      },\r\n      {\r\n        \"name\": \"ps4221\",\r\n        \"id\": \"/subscriptions/947d47b4-7883-4bb9-9d85-c5e8e2f572ce/resourceGroups/ps7634/providers/Microsoft.Network/networkSecurityGroups/ps4529/securityRules/ps4221\",\r\n        \"etag\": \"W/\\\"f541cb7d-d915-45a5-9ee0-6b6b0dca693f\\\"\",\r\n        \"type\": \"Microsoft.Network/networkSecurityGroups/securityRules\",\r\n        \"properties\": {\r\n          \"provisioningState\": \"Succeeded\",\r\n          \"description\": \"desciption\",\r\n          \"protocol\": \"Tcp\",\r\n          \"sourceAddressPrefix\": \"Storage\",\r\n          \"destinationAddressPrefix\": \"Storage\",\r\n          \"access\": \"Allow\",\r\n          \"priority\": 120,\r\n          \"direction\": \"Inbound\",\r\n          \"sourcePortRanges\": [\r\n            \"10-20\",\r\n            \"30-40\"\r\n          ],\r\n          \"destinationPortRanges\": [\r\n            \"10-20\",\r\n            \"30-40\"\r\n          ],\r\n          \"sourceAddressPrefixes\": [],\r\n          \"destinationAddressPrefixes\": []\r\n        }\r\n      }\r\n    ],\r\n    \"defaultSecurityRules\": [\r\n      {\r\n        \"name\": \"AllowVnetInBound\",\r\n        \"id\": \"/subscriptions/947d47b4-7883-4bb9-9d85-c5e8e2f572ce/resourceGroups/ps7634/providers/Microsoft.Network/networkSecurityGroups/ps4529/defaultSecurityRules/AllowVnetInBound\",\r\n        \"etag\": \"W/\\\"f541cb7d-d915-45a5-9ee0-6b6b0dca693f\\\"\",\r\n        \"type\": \"Microsoft.Network/networkSecurityGroups/defaultSecurityRules\",\r\n        \"properties\": {\r\n          \"provisioningState\": \"Succeeded\",\r\n          \"description\": \"Allow inbound traffic from all VMs in VNET\",\r\n          \"protocol\": \"*\",\r\n          \"sourcePortRange\": \"*\",\r\n          \"destinationPortRange\": \"*\",\r\n          \"sourceAddressPrefix\": \"VirtualNetwork\",\r\n          \"destinationAddressPrefix\": \"VirtualNetwork\",\r\n          \"access\": \"Allow\",\r\n          \"priority\": 65000,\r\n          \"direction\": \"Inbound\",\r\n          \"sourcePortRanges\": [],\r\n          \"destinationPortRanges\": [],\r\n          \"sourceAddressPrefixes\": [],\r\n          \"destinationAddressPrefixes\": []\r\n        }\r\n      },\r\n      {\r\n        \"name\": \"AllowAzureLoadBalancerInBound\",\r\n        \"id\": \"/subscriptions/947d47b4-7883-4bb9-9d85-c5e8e2f572ce/resourceGroups/ps7634/providers/Microsoft.Network/networkSecurityGroups/ps4529/defaultSecurityRules/AllowAzureLoadBalancerInBound\",\r\n        \"etag\": \"W/\\\"f541cb7d-d915-45a5-9ee0-6b6b0dca693f\\\"\",\r\n        \"type\": \"Microsoft.Network/networkSecurityGroups/defaultSecurityRules\",\r\n        \"properties\": {\r\n          \"provisioningState\": \"Succeeded\",\r\n          \"description\": \"Allow inbound traffic from azure load balancer\",\r\n          \"protocol\": \"*\",\r\n          \"sourcePortRange\": \"*\",\r\n          \"destinationPortRange\": \"*\",\r\n          \"sourceAddressPrefix\": \"AzureLoadBalancer\",\r\n          \"destinationAddressPrefix\": \"*\",\r\n          \"access\": \"Allow\",\r\n          \"priority\": 65001,\r\n          \"direction\": \"Inbound\",\r\n          \"sourcePortRanges\": [],\r\n          \"destinationPortRanges\": [],\r\n          \"sourceAddressPrefixes\": [],\r\n          \"destinationAddressPrefixes\": []\r\n        }\r\n      },\r\n      {\r\n        \"name\": \"DenyAllInBound\",\r\n        \"id\": \"/subscriptions/947d47b4-7883-4bb9-9d85-c5e8e2f572ce/resourceGroups/ps7634/providers/Microsoft.Network/networkSecurityGroups/ps4529/defaultSecurityRules/DenyAllInBound\",\r\n        \"etag\": \"W/\\\"f541cb7d-d915-45a5-9ee0-6b6b0dca693f\\\"\",\r\n        \"type\": \"Microsoft.Network/networkSecurityGroups/defaultSecurityRules\",\r\n        \"properties\": {\r\n          \"provisioningState\": \"Succeeded\",\r\n          \"description\": \"Deny all inbound traffic\",\r\n          \"protocol\": \"*\",\r\n          \"sourcePortRange\": \"*\",\r\n          \"destinationPortRange\": \"*\",\r\n          \"sourceAddressPrefix\": \"*\",\r\n          \"destinationAddressPrefix\": \"*\",\r\n          \"access\": \"Deny\",\r\n          \"priority\": 65500,\r\n          \"direction\": \"Inbound\",\r\n          \"sourcePortRanges\": [],\r\n          \"destinationPortRanges\": [],\r\n          \"sourceAddressPrefixes\": [],\r\n          \"destinationAddressPrefixes\": []\r\n        }\r\n      },\r\n      {\r\n        \"name\": \"AllowVnetOutBound\",\r\n        \"id\": \"/subscriptions/947d47b4-7883-4bb9-9d85-c5e8e2f572ce/resourceGroups/ps7634/providers/Microsoft.Network/networkSecurityGroups/ps4529/defaultSecurityRules/AllowVnetOutBound\",\r\n        \"etag\": \"W/\\\"f541cb7d-d915-45a5-9ee0-6b6b0dca693f\\\"\",\r\n        \"type\": \"Microsoft.Network/networkSecurityGroups/defaultSecurityRules\",\r\n        \"properties\": {\r\n          \"provisioningState\": \"Succeeded\",\r\n          \"description\": \"Allow outbound traffic from all VMs to all VMs in VNET\",\r\n          \"protocol\": \"*\",\r\n          \"sourcePortRange\": \"*\",\r\n          \"destinationPortRange\": \"*\",\r\n          \"sourceAddressPrefix\": \"VirtualNetwork\",\r\n          \"destinationAddressPrefix\": \"VirtualNetwork\",\r\n          \"access\": \"Allow\",\r\n          \"priority\": 65000,\r\n          \"direction\": \"Outbound\",\r\n          \"sourcePortRanges\": [],\r\n          \"destinationPortRanges\": [],\r\n          \"sourceAddressPrefixes\": [],\r\n          \"destinationAddressPrefixes\": []\r\n        }\r\n      },\r\n      {\r\n        \"name\": \"AllowInternetOutBound\",\r\n        \"id\": \"/subscriptions/947d47b4-7883-4bb9-9d85-c5e8e2f572ce/resourceGroups/ps7634/providers/Microsoft.Network/networkSecurityGroups/ps4529/defaultSecurityRules/AllowInternetOutBound\",\r\n        \"etag\": \"W/\\\"f541cb7d-d915-45a5-9ee0-6b6b0dca693f\\\"\",\r\n        \"type\": \"Microsoft.Network/networkSecurityGroups/defaultSecurityRules\",\r\n        \"properties\": {\r\n          \"provisioningState\": \"Succeeded\",\r\n          \"description\": \"Allow outbound traffic from all VMs to Internet\",\r\n          \"protocol\": \"*\",\r\n          \"sourcePortRange\": \"*\",\r\n          \"destinationPortRange\": \"*\",\r\n          \"sourceAddressPrefix\": \"*\",\r\n          \"destinationAddressPrefix\": \"Internet\",\r\n          \"access\": \"Allow\",\r\n          \"priority\": 65001,\r\n          \"direction\": \"Outbound\",\r\n          \"sourcePortRanges\": [],\r\n          \"destinationPortRanges\": [],\r\n          \"sourceAddressPrefixes\": [],\r\n          \"destinationAddressPrefixes\": []\r\n        }\r\n      },\r\n      {\r\n        \"name\": \"DenyAllOutBound\",\r\n        \"id\": \"/subscriptions/947d47b4-7883-4bb9-9d85-c5e8e2f572ce/resourceGroups/ps7634/providers/Microsoft.Network/networkSecurityGroups/ps4529/defaultSecurityRules/DenyAllOutBound\",\r\n        \"etag\": \"W/\\\"f541cb7d-d915-45a5-9ee0-6b6b0dca693f\\\"\",\r\n        \"type\": \"Microsoft.Network/networkSecurityGroups/defaultSecurityRules\",\r\n        \"properties\": {\r\n          \"provisioningState\": \"Succeeded\",\r\n          \"description\": \"Deny all outbound traffic\",\r\n          \"protocol\": \"*\",\r\n          \"sourcePortRange\": \"*\",\r\n          \"destinationPortRange\": \"*\",\r\n          \"sourceAddressPrefix\": \"*\",\r\n          \"destinationAddressPrefix\": \"*\",\r\n          \"access\": \"Deny\",\r\n          \"priority\": 65500,\r\n          \"direction\": \"Outbound\",\r\n          \"sourcePortRanges\": [],\r\n          \"destinationPortRanges\": [],\r\n          \"sourceAddressPrefixes\": [],\r\n          \"destinationAddressPrefixes\": []\r\n        }\r\n      }\r\n    ]\r\n  }\r\n}",
       "ResponseHeaders": {
         "Content-Length": [
           "8448"
->>>>>>> f160aee6
-        ],
-        "Content-Type": [
-          "application/json; charset=utf-8"
-        ],
-        "Expires": [
-          "-1"
-        ],
-        "Pragma": [
-          "no-cache"
-        ],
-        "x-ms-request-id": [
-<<<<<<< HEAD
-          "15a0d43f-48ad-448a-978e-7a16a083db5a"
-        ],
-        "x-ms-correlation-request-id": [
-          "c90bb7d0-f4d5-470b-9082-0d72d332c7bf"
-=======
+        ],
+        "Content-Type": [
+          "application/json; charset=utf-8"
+        ],
+        "Expires": [
+          "-1"
+        ],
+        "Pragma": [
+          "no-cache"
+        ],
+        "x-ms-request-id": [
           "4eb4e8b2-9c94-4f13-901e-50623e5c25a7"
         ],
         "x-ms-correlation-request-id": [
           "0796d4b3-1fe5-4ed1-a1d6-9df8bd01e601"
->>>>>>> f160aee6
         ],
         "Strict-Transport-Security": [
           "max-age=31536000; includeSubDomains"
@@ -407,59 +233,35 @@
           "no-cache"
         ],
         "ETag": [
-<<<<<<< HEAD
-          "W/\"6f5559cc-97e9-4314-82ac-6318d0bee3a7\""
-=======
           "W/\"f541cb7d-d915-45a5-9ee0-6b6b0dca693f\""
->>>>>>> f160aee6
         ],
         "Server": [
           "Microsoft-HTTPAPI/2.0",
           "Microsoft-HTTPAPI/2.0"
         ],
         "x-ms-ratelimit-remaining-subscription-reads": [
-<<<<<<< HEAD
-          "11927"
-        ],
-        "x-ms-routing-request-id": [
-          "BRAZILUS:20180908T125313Z:c90bb7d0-f4d5-470b-9082-0d72d332c7bf"
-=======
           "11871"
         ],
         "x-ms-routing-request-id": [
           "BRAZILUS:20180907T102429Z:0796d4b3-1fe5-4ed1-a1d6-9df8bd01e601"
->>>>>>> f160aee6
-        ],
-        "X-Content-Type-Options": [
-          "nosniff"
-        ],
-        "Date": [
-<<<<<<< HEAD
-          "Sat, 08 Sep 2018 12:53:13 GMT"
-=======
+        ],
+        "X-Content-Type-Options": [
+          "nosniff"
+        ],
+        "Date": [
           "Fri, 07 Sep 2018 10:24:28 GMT"
->>>>>>> f160aee6
         ]
       },
       "StatusCode": 200
     },
     {
-<<<<<<< HEAD
-      "RequestUri": "/subscriptions/d2ad5196-2292-4080-b209-ce4399b0a807/resourceGroups/ps1598/providers/Microsoft.Network/networkSecurityGroups/ps8878?api-version=2018-08-01",
-      "EncodedRequestUri": "L3N1YnNjcmlwdGlvbnMvZDJhZDUxOTYtMjI5Mi00MDgwLWIyMDktY2U0Mzk5YjBhODA3L3Jlc291cmNlR3JvdXBzL3BzMTU5OC9wcm92aWRlcnMvTWljcm9zb2Z0Lk5ldHdvcmsvbmV0d29ya1NlY3VyaXR5R3JvdXBzL3BzODg3OD9hcGktdmVyc2lvbj0yMDE4LTA4LTAx",
-=======
       "RequestUri": "/subscriptions/947d47b4-7883-4bb9-9d85-c5e8e2f572ce/resourceGroups/ps7634/providers/Microsoft.Network/networkSecurityGroups/ps4529?api-version=2018-08-01",
       "EncodedRequestUri": "L3N1YnNjcmlwdGlvbnMvOTQ3ZDQ3YjQtNzg4My00YmI5LTlkODUtYzVlOGUyZjU3MmNlL3Jlc291cmNlR3JvdXBzL3BzNzYzNC9wcm92aWRlcnMvTWljcm9zb2Z0Lk5ldHdvcmsvbmV0d29ya1NlY3VyaXR5R3JvdXBzL3BzNDUyOT9hcGktdmVyc2lvbj0yMDE4LTA4LTAx",
->>>>>>> f160aee6
       "RequestMethod": "GET",
       "RequestBody": "",
       "RequestHeaders": {
         "x-ms-client-request-id": [
-<<<<<<< HEAD
-          "56bc6d24-5afd-4120-8873-9521d3051c7f"
-=======
           "2550693d-f772-4d25-b3ff-047490925c2e"
->>>>>>> f160aee6
         ],
         "accept-language": [
           "en-US"
@@ -468,42 +270,28 @@
           "FxVersion/4.7.3132.0",
           "OSName/Windows10Enterprise",
           "OSVersion/6.3.17134",
-          "Microsoft.Azure.Management.Network.NetworkManagementClient/19.3.0.0"
-        ]
-      },
-<<<<<<< HEAD
-      "ResponseBody": "{\r\n  \"name\": \"ps8878\",\r\n  \"id\": \"/subscriptions/d2ad5196-2292-4080-b209-ce4399b0a807/resourceGroups/ps1598/providers/Microsoft.Network/networkSecurityGroups/ps8878\",\r\n  \"etag\": \"W/\\\"6f5559cc-97e9-4314-82ac-6318d0bee3a7\\\"\",\r\n  \"type\": \"Microsoft.Network/networkSecurityGroups\",\r\n  \"location\": \"westus\",\r\n  \"properties\": {\r\n    \"provisioningState\": \"Succeeded\",\r\n    \"resourceGuid\": \"3da292f1-7604-45d6-ac8d-4da49e4cd895\",\r\n    \"securityRules\": [\r\n      {\r\n        \"name\": \"ps1830\",\r\n        \"id\": \"/subscriptions/d2ad5196-2292-4080-b209-ce4399b0a807/resourceGroups/ps1598/providers/Microsoft.Network/networkSecurityGroups/ps8878/securityRules/ps1830\",\r\n        \"etag\": \"W/\\\"6f5559cc-97e9-4314-82ac-6318d0bee3a7\\\"\",\r\n        \"type\": \"Microsoft.Network/networkSecurityGroups/securityRules\",\r\n        \"properties\": {\r\n          \"provisioningState\": \"Succeeded\",\r\n          \"description\": \"desciption\",\r\n          \"protocol\": \"Tcp\",\r\n          \"access\": \"Allow\",\r\n          \"priority\": 123,\r\n          \"direction\": \"Inbound\",\r\n          \"sourcePortRanges\": [\r\n            \"23-45\",\r\n            \"80-90\"\r\n          ],\r\n          \"destinationPortRanges\": [\r\n            \"46-56\",\r\n            \"70-80\"\r\n          ],\r\n          \"sourceAddressPrefixes\": [\r\n            \"10.10.20.0/24\",\r\n            \"192.168.0.0/24\"\r\n          ],\r\n          \"destinationAddressPrefixes\": [\r\n            \"10.10.30.0/24\",\r\n            \"192.168.2.0/24\"\r\n          ]\r\n        }\r\n      },\r\n      {\r\n        \"name\": \"ps5101\",\r\n        \"id\": \"/subscriptions/d2ad5196-2292-4080-b209-ce4399b0a807/resourceGroups/ps1598/providers/Microsoft.Network/networkSecurityGroups/ps8878/securityRules/ps5101\",\r\n        \"etag\": \"W/\\\"6f5559cc-97e9-4314-82ac-6318d0bee3a7\\\"\",\r\n        \"type\": \"Microsoft.Network/networkSecurityGroups/securityRules\",\r\n        \"properties\": {\r\n          \"provisioningState\": \"Succeeded\",\r\n          \"description\": \"desciption\",\r\n          \"protocol\": \"Tcp\",\r\n          \"sourceAddressPrefix\": \"Storage\",\r\n          \"destinationAddressPrefix\": \"Storage\",\r\n          \"access\": \"Allow\",\r\n          \"priority\": 120,\r\n          \"direction\": \"Inbound\",\r\n          \"sourcePortRanges\": [\r\n            \"10-20\",\r\n            \"30-40\"\r\n          ],\r\n          \"destinationPortRanges\": [\r\n            \"10-20\",\r\n            \"30-40\"\r\n          ],\r\n          \"sourceAddressPrefixes\": [],\r\n          \"destinationAddressPrefixes\": []\r\n        }\r\n      }\r\n    ],\r\n    \"defaultSecurityRules\": [\r\n      {\r\n        \"name\": \"AllowVnetInBound\",\r\n        \"id\": \"/subscriptions/d2ad5196-2292-4080-b209-ce4399b0a807/resourceGroups/ps1598/providers/Microsoft.Network/networkSecurityGroups/ps8878/defaultSecurityRules/AllowVnetInBound\",\r\n        \"etag\": \"W/\\\"6f5559cc-97e9-4314-82ac-6318d0bee3a7\\\"\",\r\n        \"type\": \"Microsoft.Network/networkSecurityGroups/defaultSecurityRules\",\r\n        \"properties\": {\r\n          \"provisioningState\": \"Succeeded\",\r\n          \"description\": \"Allow inbound traffic from all VMs in VNET\",\r\n          \"protocol\": \"*\",\r\n          \"sourcePortRange\": \"*\",\r\n          \"destinationPortRange\": \"*\",\r\n          \"sourceAddressPrefix\": \"VirtualNetwork\",\r\n          \"destinationAddressPrefix\": \"VirtualNetwork\",\r\n          \"access\": \"Allow\",\r\n          \"priority\": 65000,\r\n          \"direction\": \"Inbound\",\r\n          \"sourcePortRanges\": [],\r\n          \"destinationPortRanges\": [],\r\n          \"sourceAddressPrefixes\": [],\r\n          \"destinationAddressPrefixes\": []\r\n        }\r\n      },\r\n      {\r\n        \"name\": \"AllowAzureLoadBalancerInBound\",\r\n        \"id\": \"/subscriptions/d2ad5196-2292-4080-b209-ce4399b0a807/resourceGroups/ps1598/providers/Microsoft.Network/networkSecurityGroups/ps8878/defaultSecurityRules/AllowAzureLoadBalancerInBound\",\r\n        \"etag\": \"W/\\\"6f5559cc-97e9-4314-82ac-6318d0bee3a7\\\"\",\r\n        \"type\": \"Microsoft.Network/networkSecurityGroups/defaultSecurityRules\",\r\n        \"properties\": {\r\n          \"provisioningState\": \"Succeeded\",\r\n          \"description\": \"Allow inbound traffic from azure load balancer\",\r\n          \"protocol\": \"*\",\r\n          \"sourcePortRange\": \"*\",\r\n          \"destinationPortRange\": \"*\",\r\n          \"sourceAddressPrefix\": \"AzureLoadBalancer\",\r\n          \"destinationAddressPrefix\": \"*\",\r\n          \"access\": \"Allow\",\r\n          \"priority\": 65001,\r\n          \"direction\": \"Inbound\",\r\n          \"sourcePortRanges\": [],\r\n          \"destinationPortRanges\": [],\r\n          \"sourceAddressPrefixes\": [],\r\n          \"destinationAddressPrefixes\": []\r\n        }\r\n      },\r\n      {\r\n        \"name\": \"DenyAllInBound\",\r\n        \"id\": \"/subscriptions/d2ad5196-2292-4080-b209-ce4399b0a807/resourceGroups/ps1598/providers/Microsoft.Network/networkSecurityGroups/ps8878/defaultSecurityRules/DenyAllInBound\",\r\n        \"etag\": \"W/\\\"6f5559cc-97e9-4314-82ac-6318d0bee3a7\\\"\",\r\n        \"type\": \"Microsoft.Network/networkSecurityGroups/defaultSecurityRules\",\r\n        \"properties\": {\r\n          \"provisioningState\": \"Succeeded\",\r\n          \"description\": \"Deny all inbound traffic\",\r\n          \"protocol\": \"*\",\r\n          \"sourcePortRange\": \"*\",\r\n          \"destinationPortRange\": \"*\",\r\n          \"sourceAddressPrefix\": \"*\",\r\n          \"destinationAddressPrefix\": \"*\",\r\n          \"access\": \"Deny\",\r\n          \"priority\": 65500,\r\n          \"direction\": \"Inbound\",\r\n          \"sourcePortRanges\": [],\r\n          \"destinationPortRanges\": [],\r\n          \"sourceAddressPrefixes\": [],\r\n          \"destinationAddressPrefixes\": []\r\n        }\r\n      },\r\n      {\r\n        \"name\": \"AllowVnetOutBound\",\r\n        \"id\": \"/subscriptions/d2ad5196-2292-4080-b209-ce4399b0a807/resourceGroups/ps1598/providers/Microsoft.Network/networkSecurityGroups/ps8878/defaultSecurityRules/AllowVnetOutBound\",\r\n        \"etag\": \"W/\\\"6f5559cc-97e9-4314-82ac-6318d0bee3a7\\\"\",\r\n        \"type\": \"Microsoft.Network/networkSecurityGroups/defaultSecurityRules\",\r\n        \"properties\": {\r\n          \"provisioningState\": \"Succeeded\",\r\n          \"description\": \"Allow outbound traffic from all VMs to all VMs in VNET\",\r\n          \"protocol\": \"*\",\r\n          \"sourcePortRange\": \"*\",\r\n          \"destinationPortRange\": \"*\",\r\n          \"sourceAddressPrefix\": \"VirtualNetwork\",\r\n          \"destinationAddressPrefix\": \"VirtualNetwork\",\r\n          \"access\": \"Allow\",\r\n          \"priority\": 65000,\r\n          \"direction\": \"Outbound\",\r\n          \"sourcePortRanges\": [],\r\n          \"destinationPortRanges\": [],\r\n          \"sourceAddressPrefixes\": [],\r\n          \"destinationAddressPrefixes\": []\r\n        }\r\n      },\r\n      {\r\n        \"name\": \"AllowInternetOutBound\",\r\n        \"id\": \"/subscriptions/d2ad5196-2292-4080-b209-ce4399b0a807/resourceGroups/ps1598/providers/Microsoft.Network/networkSecurityGroups/ps8878/defaultSecurityRules/AllowInternetOutBound\",\r\n        \"etag\": \"W/\\\"6f5559cc-97e9-4314-82ac-6318d0bee3a7\\\"\",\r\n        \"type\": \"Microsoft.Network/networkSecurityGroups/defaultSecurityRules\",\r\n        \"properties\": {\r\n          \"provisioningState\": \"Succeeded\",\r\n          \"description\": \"Allow outbound traffic from all VMs to Internet\",\r\n          \"protocol\": \"*\",\r\n          \"sourcePortRange\": \"*\",\r\n          \"destinationPortRange\": \"*\",\r\n          \"sourceAddressPrefix\": \"*\",\r\n          \"destinationAddressPrefix\": \"Internet\",\r\n          \"access\": \"Allow\",\r\n          \"priority\": 65001,\r\n          \"direction\": \"Outbound\",\r\n          \"sourcePortRanges\": [],\r\n          \"destinationPortRanges\": [],\r\n          \"sourceAddressPrefixes\": [],\r\n          \"destinationAddressPrefixes\": []\r\n        }\r\n      },\r\n      {\r\n        \"name\": \"DenyAllOutBound\",\r\n        \"id\": \"/subscriptions/d2ad5196-2292-4080-b209-ce4399b0a807/resourceGroups/ps1598/providers/Microsoft.Network/networkSecurityGroups/ps8878/defaultSecurityRules/DenyAllOutBound\",\r\n        \"etag\": \"W/\\\"6f5559cc-97e9-4314-82ac-6318d0bee3a7\\\"\",\r\n        \"type\": \"Microsoft.Network/networkSecurityGroups/defaultSecurityRules\",\r\n        \"properties\": {\r\n          \"provisioningState\": \"Succeeded\",\r\n          \"description\": \"Deny all outbound traffic\",\r\n          \"protocol\": \"*\",\r\n          \"sourcePortRange\": \"*\",\r\n          \"destinationPortRange\": \"*\",\r\n          \"sourceAddressPrefix\": \"*\",\r\n          \"destinationAddressPrefix\": \"*\",\r\n          \"access\": \"Deny\",\r\n          \"priority\": 65500,\r\n          \"direction\": \"Outbound\",\r\n          \"sourcePortRanges\": [],\r\n          \"destinationPortRanges\": [],\r\n          \"sourceAddressPrefixes\": [],\r\n          \"destinationAddressPrefixes\": []\r\n        }\r\n      }\r\n    ]\r\n  }\r\n}",
-      "ResponseHeaders": {
-        "Content-Length": [
-          "8441"
-=======
+          "Microsoft.Azure.Management.Network.NetworkManagementClient/20.0.0.0"
+        ]
+      },
       "ResponseBody": "{\r\n  \"name\": \"ps4529\",\r\n  \"id\": \"/subscriptions/947d47b4-7883-4bb9-9d85-c5e8e2f572ce/resourceGroups/ps7634/providers/Microsoft.Network/networkSecurityGroups/ps4529\",\r\n  \"etag\": \"W/\\\"f541cb7d-d915-45a5-9ee0-6b6b0dca693f\\\"\",\r\n  \"type\": \"Microsoft.Network/networkSecurityGroups\",\r\n  \"location\": \"westcentralus\",\r\n  \"properties\": {\r\n    \"provisioningState\": \"Succeeded\",\r\n    \"resourceGuid\": \"ad485d25-4cc1-4b22-a612-21e62e922de3\",\r\n    \"securityRules\": [\r\n      {\r\n        \"name\": \"ps2971\",\r\n        \"id\": \"/subscriptions/947d47b4-7883-4bb9-9d85-c5e8e2f572ce/resourceGroups/ps7634/providers/Microsoft.Network/networkSecurityGroups/ps4529/securityRules/ps2971\",\r\n        \"etag\": \"W/\\\"f541cb7d-d915-45a5-9ee0-6b6b0dca693f\\\"\",\r\n        \"type\": \"Microsoft.Network/networkSecurityGroups/securityRules\",\r\n        \"properties\": {\r\n          \"provisioningState\": \"Succeeded\",\r\n          \"description\": \"desciption\",\r\n          \"protocol\": \"Tcp\",\r\n          \"access\": \"Allow\",\r\n          \"priority\": 123,\r\n          \"direction\": \"Inbound\",\r\n          \"sourcePortRanges\": [\r\n            \"23-45\",\r\n            \"80-90\"\r\n          ],\r\n          \"destinationPortRanges\": [\r\n            \"46-56\",\r\n            \"70-80\"\r\n          ],\r\n          \"sourceAddressPrefixes\": [\r\n            \"10.10.20.0/24\",\r\n            \"192.168.0.0/24\"\r\n          ],\r\n          \"destinationAddressPrefixes\": [\r\n            \"10.10.30.0/24\",\r\n            \"192.168.2.0/24\"\r\n          ]\r\n        }\r\n      },\r\n      {\r\n        \"name\": \"ps4221\",\r\n        \"id\": \"/subscriptions/947d47b4-7883-4bb9-9d85-c5e8e2f572ce/resourceGroups/ps7634/providers/Microsoft.Network/networkSecurityGroups/ps4529/securityRules/ps4221\",\r\n        \"etag\": \"W/\\\"f541cb7d-d915-45a5-9ee0-6b6b0dca693f\\\"\",\r\n        \"type\": \"Microsoft.Network/networkSecurityGroups/securityRules\",\r\n        \"properties\": {\r\n          \"provisioningState\": \"Succeeded\",\r\n          \"description\": \"desciption\",\r\n          \"protocol\": \"Tcp\",\r\n          \"sourceAddressPrefix\": \"Storage\",\r\n          \"destinationAddressPrefix\": \"Storage\",\r\n          \"access\": \"Allow\",\r\n          \"priority\": 120,\r\n          \"direction\": \"Inbound\",\r\n          \"sourcePortRanges\": [\r\n            \"10-20\",\r\n            \"30-40\"\r\n          ],\r\n          \"destinationPortRanges\": [\r\n            \"10-20\",\r\n            \"30-40\"\r\n          ],\r\n          \"sourceAddressPrefixes\": [],\r\n          \"destinationAddressPrefixes\": []\r\n        }\r\n      }\r\n    ],\r\n    \"defaultSecurityRules\": [\r\n      {\r\n        \"name\": \"AllowVnetInBound\",\r\n        \"id\": \"/subscriptions/947d47b4-7883-4bb9-9d85-c5e8e2f572ce/resourceGroups/ps7634/providers/Microsoft.Network/networkSecurityGroups/ps4529/defaultSecurityRules/AllowVnetInBound\",\r\n        \"etag\": \"W/\\\"f541cb7d-d915-45a5-9ee0-6b6b0dca693f\\\"\",\r\n        \"type\": \"Microsoft.Network/networkSecurityGroups/defaultSecurityRules\",\r\n        \"properties\": {\r\n          \"provisioningState\": \"Succeeded\",\r\n          \"description\": \"Allow inbound traffic from all VMs in VNET\",\r\n          \"protocol\": \"*\",\r\n          \"sourcePortRange\": \"*\",\r\n          \"destinationPortRange\": \"*\",\r\n          \"sourceAddressPrefix\": \"VirtualNetwork\",\r\n          \"destinationAddressPrefix\": \"VirtualNetwork\",\r\n          \"access\": \"Allow\",\r\n          \"priority\": 65000,\r\n          \"direction\": \"Inbound\",\r\n          \"sourcePortRanges\": [],\r\n          \"destinationPortRanges\": [],\r\n          \"sourceAddressPrefixes\": [],\r\n          \"destinationAddressPrefixes\": []\r\n        }\r\n      },\r\n      {\r\n        \"name\": \"AllowAzureLoadBalancerInBound\",\r\n        \"id\": \"/subscriptions/947d47b4-7883-4bb9-9d85-c5e8e2f572ce/resourceGroups/ps7634/providers/Microsoft.Network/networkSecurityGroups/ps4529/defaultSecurityRules/AllowAzureLoadBalancerInBound\",\r\n        \"etag\": \"W/\\\"f541cb7d-d915-45a5-9ee0-6b6b0dca693f\\\"\",\r\n        \"type\": \"Microsoft.Network/networkSecurityGroups/defaultSecurityRules\",\r\n        \"properties\": {\r\n          \"provisioningState\": \"Succeeded\",\r\n          \"description\": \"Allow inbound traffic from azure load balancer\",\r\n          \"protocol\": \"*\",\r\n          \"sourcePortRange\": \"*\",\r\n          \"destinationPortRange\": \"*\",\r\n          \"sourceAddressPrefix\": \"AzureLoadBalancer\",\r\n          \"destinationAddressPrefix\": \"*\",\r\n          \"access\": \"Allow\",\r\n          \"priority\": 65001,\r\n          \"direction\": \"Inbound\",\r\n          \"sourcePortRanges\": [],\r\n          \"destinationPortRanges\": [],\r\n          \"sourceAddressPrefixes\": [],\r\n          \"destinationAddressPrefixes\": []\r\n        }\r\n      },\r\n      {\r\n        \"name\": \"DenyAllInBound\",\r\n        \"id\": \"/subscriptions/947d47b4-7883-4bb9-9d85-c5e8e2f572ce/resourceGroups/ps7634/providers/Microsoft.Network/networkSecurityGroups/ps4529/defaultSecurityRules/DenyAllInBound\",\r\n        \"etag\": \"W/\\\"f541cb7d-d915-45a5-9ee0-6b6b0dca693f\\\"\",\r\n        \"type\": \"Microsoft.Network/networkSecurityGroups/defaultSecurityRules\",\r\n        \"properties\": {\r\n          \"provisioningState\": \"Succeeded\",\r\n          \"description\": \"Deny all inbound traffic\",\r\n          \"protocol\": \"*\",\r\n          \"sourcePortRange\": \"*\",\r\n          \"destinationPortRange\": \"*\",\r\n          \"sourceAddressPrefix\": \"*\",\r\n          \"destinationAddressPrefix\": \"*\",\r\n          \"access\": \"Deny\",\r\n          \"priority\": 65500,\r\n          \"direction\": \"Inbound\",\r\n          \"sourcePortRanges\": [],\r\n          \"destinationPortRanges\": [],\r\n          \"sourceAddressPrefixes\": [],\r\n          \"destinationAddressPrefixes\": []\r\n        }\r\n      },\r\n      {\r\n        \"name\": \"AllowVnetOutBound\",\r\n        \"id\": \"/subscriptions/947d47b4-7883-4bb9-9d85-c5e8e2f572ce/resourceGroups/ps7634/providers/Microsoft.Network/networkSecurityGroups/ps4529/defaultSecurityRules/AllowVnetOutBound\",\r\n        \"etag\": \"W/\\\"f541cb7d-d915-45a5-9ee0-6b6b0dca693f\\\"\",\r\n        \"type\": \"Microsoft.Network/networkSecurityGroups/defaultSecurityRules\",\r\n        \"properties\": {\r\n          \"provisioningState\": \"Succeeded\",\r\n          \"description\": \"Allow outbound traffic from all VMs to all VMs in VNET\",\r\n          \"protocol\": \"*\",\r\n          \"sourcePortRange\": \"*\",\r\n          \"destinationPortRange\": \"*\",\r\n          \"sourceAddressPrefix\": \"VirtualNetwork\",\r\n          \"destinationAddressPrefix\": \"VirtualNetwork\",\r\n          \"access\": \"Allow\",\r\n          \"priority\": 65000,\r\n          \"direction\": \"Outbound\",\r\n          \"sourcePortRanges\": [],\r\n          \"destinationPortRanges\": [],\r\n          \"sourceAddressPrefixes\": [],\r\n          \"destinationAddressPrefixes\": []\r\n        }\r\n      },\r\n      {\r\n        \"name\": \"AllowInternetOutBound\",\r\n        \"id\": \"/subscriptions/947d47b4-7883-4bb9-9d85-c5e8e2f572ce/resourceGroups/ps7634/providers/Microsoft.Network/networkSecurityGroups/ps4529/defaultSecurityRules/AllowInternetOutBound\",\r\n        \"etag\": \"W/\\\"f541cb7d-d915-45a5-9ee0-6b6b0dca693f\\\"\",\r\n        \"type\": \"Microsoft.Network/networkSecurityGroups/defaultSecurityRules\",\r\n        \"properties\": {\r\n          \"provisioningState\": \"Succeeded\",\r\n          \"description\": \"Allow outbound traffic from all VMs to Internet\",\r\n          \"protocol\": \"*\",\r\n          \"sourcePortRange\": \"*\",\r\n          \"destinationPortRange\": \"*\",\r\n          \"sourceAddressPrefix\": \"*\",\r\n          \"destinationAddressPrefix\": \"Internet\",\r\n          \"access\": \"Allow\",\r\n          \"priority\": 65001,\r\n          \"direction\": \"Outbound\",\r\n          \"sourcePortRanges\": [],\r\n          \"destinationPortRanges\": [],\r\n          \"sourceAddressPrefixes\": [],\r\n          \"destinationAddressPrefixes\": []\r\n        }\r\n      },\r\n      {\r\n        \"name\": \"DenyAllOutBound\",\r\n        \"id\": \"/subscriptions/947d47b4-7883-4bb9-9d85-c5e8e2f572ce/resourceGroups/ps7634/providers/Microsoft.Network/networkSecurityGroups/ps4529/defaultSecurityRules/DenyAllOutBound\",\r\n        \"etag\": \"W/\\\"f541cb7d-d915-45a5-9ee0-6b6b0dca693f\\\"\",\r\n        \"type\": \"Microsoft.Network/networkSecurityGroups/defaultSecurityRules\",\r\n        \"properties\": {\r\n          \"provisioningState\": \"Succeeded\",\r\n          \"description\": \"Deny all outbound traffic\",\r\n          \"protocol\": \"*\",\r\n          \"sourcePortRange\": \"*\",\r\n          \"destinationPortRange\": \"*\",\r\n          \"sourceAddressPrefix\": \"*\",\r\n          \"destinationAddressPrefix\": \"*\",\r\n          \"access\": \"Deny\",\r\n          \"priority\": 65500,\r\n          \"direction\": \"Outbound\",\r\n          \"sourcePortRanges\": [],\r\n          \"destinationPortRanges\": [],\r\n          \"sourceAddressPrefixes\": [],\r\n          \"destinationAddressPrefixes\": []\r\n        }\r\n      }\r\n    ]\r\n  }\r\n}",
       "ResponseHeaders": {
         "Content-Length": [
           "8448"
->>>>>>> f160aee6
-        ],
-        "Content-Type": [
-          "application/json; charset=utf-8"
-        ],
-        "Expires": [
-          "-1"
-        ],
-        "Pragma": [
-          "no-cache"
-        ],
-        "x-ms-request-id": [
-<<<<<<< HEAD
-          "d77807ef-c705-4dcf-b5b8-0ba9ca0090ce"
-        ],
-        "x-ms-correlation-request-id": [
-          "c160c949-a3bf-4094-947d-7ce2ac77de6d"
-=======
+        ],
+        "Content-Type": [
+          "application/json; charset=utf-8"
+        ],
+        "Expires": [
+          "-1"
+        ],
+        "Pragma": [
+          "no-cache"
+        ],
+        "x-ms-request-id": [
           "acf5d12a-9509-4641-a256-1cce5649fe22"
         ],
         "x-ms-correlation-request-id": [
           "70e852da-207f-49e0-8302-47ab21f65808"
->>>>>>> f160aee6
         ],
         "Strict-Transport-Security": [
           "max-age=31536000; includeSubDomains"
@@ -512,70 +300,41 @@
           "no-cache"
         ],
         "ETag": [
-<<<<<<< HEAD
-          "W/\"6f5559cc-97e9-4314-82ac-6318d0bee3a7\""
-=======
           "W/\"f541cb7d-d915-45a5-9ee0-6b6b0dca693f\""
->>>>>>> f160aee6
         ],
         "Server": [
           "Microsoft-HTTPAPI/2.0",
           "Microsoft-HTTPAPI/2.0"
         ],
         "x-ms-ratelimit-remaining-subscription-reads": [
-<<<<<<< HEAD
-          "11926"
-        ],
-        "x-ms-routing-request-id": [
-          "BRAZILUS:20180908T125313Z:c160c949-a3bf-4094-947d-7ce2ac77de6d"
-=======
           "11870"
         ],
         "x-ms-routing-request-id": [
           "BRAZILUS:20180907T102429Z:70e852da-207f-49e0-8302-47ab21f65808"
->>>>>>> f160aee6
-        ],
-        "X-Content-Type-Options": [
-          "nosniff"
-        ],
-        "Date": [
-<<<<<<< HEAD
-          "Sat, 08 Sep 2018 12:53:13 GMT"
-=======
+        ],
+        "X-Content-Type-Options": [
+          "nosniff"
+        ],
+        "Date": [
           "Fri, 07 Sep 2018 10:24:28 GMT"
->>>>>>> f160aee6
         ]
       },
       "StatusCode": 200
     },
     {
-<<<<<<< HEAD
-      "RequestUri": "/subscriptions/d2ad5196-2292-4080-b209-ce4399b0a807/resourceGroups/ps1598/providers/Microsoft.Network/networkSecurityGroups/ps8878?api-version=2018-08-01",
-      "EncodedRequestUri": "L3N1YnNjcmlwdGlvbnMvZDJhZDUxOTYtMjI5Mi00MDgwLWIyMDktY2U0Mzk5YjBhODA3L3Jlc291cmNlR3JvdXBzL3BzMTU5OC9wcm92aWRlcnMvTWljcm9zb2Z0Lk5ldHdvcmsvbmV0d29ya1NlY3VyaXR5R3JvdXBzL3BzODg3OD9hcGktdmVyc2lvbj0yMDE4LTA4LTAx",
-      "RequestMethod": "PUT",
-      "RequestBody": "{\r\n  \"properties\": {\r\n    \"securityRules\": [\r\n      {\r\n        \"properties\": {\r\n          \"description\": \"desciption\",\r\n          \"protocol\": \"Tcp\",\r\n          \"sourceAddressPrefixes\": [\r\n            \"10.10.20.0/24\",\r\n            \"192.168.0.0/24\"\r\n          ],\r\n          \"destinationAddressPrefixes\": [\r\n            \"10.10.30.0/24\",\r\n            \"192.168.2.0/24\"\r\n          ],\r\n          \"sourcePortRanges\": [\r\n            \"23-45\",\r\n            \"80-90\"\r\n          ],\r\n          \"destinationPortRanges\": [\r\n            \"46-56\",\r\n            \"70-80\"\r\n          ],\r\n          \"access\": \"Allow\",\r\n          \"priority\": 123,\r\n          \"direction\": \"Inbound\"\r\n        },\r\n        \"name\": \"ps1830\"\r\n      },\r\n      {\r\n        \"properties\": {\r\n          \"description\": \"desciption\",\r\n          \"protocol\": \"Tcp\",\r\n          \"sourceAddressPrefix\": \"Storage\",\r\n          \"sourceAddressPrefixes\": [],\r\n          \"destinationAddressPrefix\": \"Storage\",\r\n          \"destinationAddressPrefixes\": [],\r\n          \"sourcePortRanges\": [\r\n            \"10-20\",\r\n            \"30-40\"\r\n          ],\r\n          \"destinationPortRanges\": [\r\n            \"10-20\",\r\n            \"30-40\"\r\n          ],\r\n          \"access\": \"Allow\",\r\n          \"priority\": 120,\r\n          \"direction\": \"Inbound\"\r\n        },\r\n        \"name\": \"ps5101\"\r\n      }\r\n    ],\r\n    \"defaultSecurityRules\": []\r\n  },\r\n  \"location\": \"West US\"\r\n}",
-=======
       "RequestUri": "/subscriptions/947d47b4-7883-4bb9-9d85-c5e8e2f572ce/resourceGroups/ps7634/providers/Microsoft.Network/networkSecurityGroups/ps4529?api-version=2018-08-01",
       "EncodedRequestUri": "L3N1YnNjcmlwdGlvbnMvOTQ3ZDQ3YjQtNzg4My00YmI5LTlkODUtYzVlOGUyZjU3MmNlL3Jlc291cmNlR3JvdXBzL3BzNzYzNC9wcm92aWRlcnMvTWljcm9zb2Z0Lk5ldHdvcmsvbmV0d29ya1NlY3VyaXR5R3JvdXBzL3BzNDUyOT9hcGktdmVyc2lvbj0yMDE4LTA4LTAx",
       "RequestMethod": "PUT",
       "RequestBody": "{\r\n  \"properties\": {\r\n    \"securityRules\": [\r\n      {\r\n        \"properties\": {\r\n          \"description\": \"desciption\",\r\n          \"protocol\": \"Tcp\",\r\n          \"sourceAddressPrefixes\": [\r\n            \"10.10.20.0/24\",\r\n            \"192.168.0.0/24\"\r\n          ],\r\n          \"destinationAddressPrefixes\": [\r\n            \"10.10.30.0/24\",\r\n            \"192.168.2.0/24\"\r\n          ],\r\n          \"sourcePortRanges\": [\r\n            \"23-45\",\r\n            \"80-90\"\r\n          ],\r\n          \"destinationPortRanges\": [\r\n            \"46-56\",\r\n            \"70-80\"\r\n          ],\r\n          \"access\": \"Allow\",\r\n          \"priority\": 123,\r\n          \"direction\": \"Inbound\"\r\n        },\r\n        \"name\": \"ps2971\"\r\n      },\r\n      {\r\n        \"properties\": {\r\n          \"description\": \"desciption\",\r\n          \"protocol\": \"Tcp\",\r\n          \"sourceAddressPrefix\": \"Storage\",\r\n          \"sourceAddressPrefixes\": [],\r\n          \"destinationAddressPrefix\": \"Storage\",\r\n          \"destinationAddressPrefixes\": [],\r\n          \"sourcePortRanges\": [\r\n            \"10-20\",\r\n            \"30-40\"\r\n          ],\r\n          \"destinationPortRanges\": [\r\n            \"10-20\",\r\n            \"30-40\"\r\n          ],\r\n          \"access\": \"Allow\",\r\n          \"priority\": 120,\r\n          \"direction\": \"Inbound\"\r\n        },\r\n        \"name\": \"ps4221\"\r\n      }\r\n    ],\r\n    \"defaultSecurityRules\": []\r\n  },\r\n  \"location\": \"westcentralus\"\r\n}",
->>>>>>> f160aee6
-      "RequestHeaders": {
-        "Content-Type": [
-          "application/json; charset=utf-8"
-        ],
-        "Content-Length": [
-<<<<<<< HEAD
-          "1384"
-        ],
-        "x-ms-client-request-id": [
-          "f181e7f4-b491-4ced-ac2e-55a4b5817a0b"
-=======
+      "RequestHeaders": {
+        "Content-Type": [
+          "application/json; charset=utf-8"
+        ],
+        "Content-Length": [
           "1390"
         ],
         "x-ms-client-request-id": [
           "1948d0c0-e594-4f88-9bc8-d549aef88a3b"
->>>>>>> f160aee6
         ],
         "accept-language": [
           "en-US"
@@ -584,20 +343,13 @@
           "FxVersion/4.7.3132.0",
           "OSName/Windows10Enterprise",
           "OSVersion/6.3.17134",
-          "Microsoft.Azure.Management.Network.NetworkManagementClient/19.3.0.0"
-        ]
-      },
-<<<<<<< HEAD
-      "ResponseBody": "{\r\n  \"name\": \"ps8878\",\r\n  \"id\": \"/subscriptions/d2ad5196-2292-4080-b209-ce4399b0a807/resourceGroups/ps1598/providers/Microsoft.Network/networkSecurityGroups/ps8878\",\r\n  \"etag\": \"W/\\\"f4b1ecdf-7f4e-4fe6-95bd-d32806a4bf28\\\"\",\r\n  \"type\": \"Microsoft.Network/networkSecurityGroups\",\r\n  \"location\": \"westus\",\r\n  \"properties\": {\r\n    \"provisioningState\": \"Updating\",\r\n    \"resourceGuid\": \"3da292f1-7604-45d6-ac8d-4da49e4cd895\",\r\n    \"securityRules\": [\r\n      {\r\n        \"name\": \"ps1830\",\r\n        \"id\": \"/subscriptions/d2ad5196-2292-4080-b209-ce4399b0a807/resourceGroups/ps1598/providers/Microsoft.Network/networkSecurityGroups/ps8878/securityRules/ps1830\",\r\n        \"etag\": \"W/\\\"f4b1ecdf-7f4e-4fe6-95bd-d32806a4bf28\\\"\",\r\n        \"type\": \"Microsoft.Network/networkSecurityGroups/securityRules\",\r\n        \"properties\": {\r\n          \"provisioningState\": \"Updating\",\r\n          \"description\": \"desciption\",\r\n          \"protocol\": \"Tcp\",\r\n          \"access\": \"Allow\",\r\n          \"priority\": 123,\r\n          \"direction\": \"Inbound\",\r\n          \"sourcePortRanges\": [\r\n            \"23-45\",\r\n            \"80-90\"\r\n          ],\r\n          \"destinationPortRanges\": [\r\n            \"46-56\",\r\n            \"70-80\"\r\n          ],\r\n          \"sourceAddressPrefixes\": [\r\n            \"10.10.20.0/24\",\r\n            \"192.168.0.0/24\"\r\n          ],\r\n          \"destinationAddressPrefixes\": [\r\n            \"10.10.30.0/24\",\r\n            \"192.168.2.0/24\"\r\n          ]\r\n        }\r\n      },\r\n      {\r\n        \"name\": \"ps5101\",\r\n        \"id\": \"/subscriptions/d2ad5196-2292-4080-b209-ce4399b0a807/resourceGroups/ps1598/providers/Microsoft.Network/networkSecurityGroups/ps8878/securityRules/ps5101\",\r\n        \"etag\": \"W/\\\"f4b1ecdf-7f4e-4fe6-95bd-d32806a4bf28\\\"\",\r\n        \"type\": \"Microsoft.Network/networkSecurityGroups/securityRules\",\r\n        \"properties\": {\r\n          \"provisioningState\": \"Updating\",\r\n          \"description\": \"desciption\",\r\n          \"protocol\": \"Tcp\",\r\n          \"sourceAddressPrefix\": \"Storage\",\r\n          \"destinationAddressPrefix\": \"Storage\",\r\n          \"access\": \"Allow\",\r\n          \"priority\": 120,\r\n          \"direction\": \"Inbound\",\r\n          \"sourcePortRanges\": [\r\n            \"10-20\",\r\n            \"30-40\"\r\n          ],\r\n          \"destinationPortRanges\": [\r\n            \"10-20\",\r\n            \"30-40\"\r\n          ],\r\n          \"sourceAddressPrefixes\": [],\r\n          \"destinationAddressPrefixes\": []\r\n        }\r\n      }\r\n    ],\r\n    \"defaultSecurityRules\": [\r\n      {\r\n        \"name\": \"AllowVnetInBound\",\r\n        \"id\": \"/subscriptions/d2ad5196-2292-4080-b209-ce4399b0a807/resourceGroups/ps1598/providers/Microsoft.Network/networkSecurityGroups/ps8878/defaultSecurityRules/AllowVnetInBound\",\r\n        \"etag\": \"W/\\\"f4b1ecdf-7f4e-4fe6-95bd-d32806a4bf28\\\"\",\r\n        \"type\": \"Microsoft.Network/networkSecurityGroups/defaultSecurityRules\",\r\n        \"properties\": {\r\n          \"provisioningState\": \"Updating\",\r\n          \"description\": \"Allow inbound traffic from all VMs in VNET\",\r\n          \"protocol\": \"*\",\r\n          \"sourcePortRange\": \"*\",\r\n          \"destinationPortRange\": \"*\",\r\n          \"sourceAddressPrefix\": \"VirtualNetwork\",\r\n          \"destinationAddressPrefix\": \"VirtualNetwork\",\r\n          \"access\": \"Allow\",\r\n          \"priority\": 65000,\r\n          \"direction\": \"Inbound\",\r\n          \"sourcePortRanges\": [],\r\n          \"destinationPortRanges\": [],\r\n          \"sourceAddressPrefixes\": [],\r\n          \"destinationAddressPrefixes\": []\r\n        }\r\n      },\r\n      {\r\n        \"name\": \"AllowAzureLoadBalancerInBound\",\r\n        \"id\": \"/subscriptions/d2ad5196-2292-4080-b209-ce4399b0a807/resourceGroups/ps1598/providers/Microsoft.Network/networkSecurityGroups/ps8878/defaultSecurityRules/AllowAzureLoadBalancerInBound\",\r\n        \"etag\": \"W/\\\"f4b1ecdf-7f4e-4fe6-95bd-d32806a4bf28\\\"\",\r\n        \"type\": \"Microsoft.Network/networkSecurityGroups/defaultSecurityRules\",\r\n        \"properties\": {\r\n          \"provisioningState\": \"Updating\",\r\n          \"description\": \"Allow inbound traffic from azure load balancer\",\r\n          \"protocol\": \"*\",\r\n          \"sourcePortRange\": \"*\",\r\n          \"destinationPortRange\": \"*\",\r\n          \"sourceAddressPrefix\": \"AzureLoadBalancer\",\r\n          \"destinationAddressPrefix\": \"*\",\r\n          \"access\": \"Allow\",\r\n          \"priority\": 65001,\r\n          \"direction\": \"Inbound\",\r\n          \"sourcePortRanges\": [],\r\n          \"destinationPortRanges\": [],\r\n          \"sourceAddressPrefixes\": [],\r\n          \"destinationAddressPrefixes\": []\r\n        }\r\n      },\r\n      {\r\n        \"name\": \"DenyAllInBound\",\r\n        \"id\": \"/subscriptions/d2ad5196-2292-4080-b209-ce4399b0a807/resourceGroups/ps1598/providers/Microsoft.Network/networkSecurityGroups/ps8878/defaultSecurityRules/DenyAllInBound\",\r\n        \"etag\": \"W/\\\"f4b1ecdf-7f4e-4fe6-95bd-d32806a4bf28\\\"\",\r\n        \"type\": \"Microsoft.Network/networkSecurityGroups/defaultSecurityRules\",\r\n        \"properties\": {\r\n          \"provisioningState\": \"Updating\",\r\n          \"description\": \"Deny all inbound traffic\",\r\n          \"protocol\": \"*\",\r\n          \"sourcePortRange\": \"*\",\r\n          \"destinationPortRange\": \"*\",\r\n          \"sourceAddressPrefix\": \"*\",\r\n          \"destinationAddressPrefix\": \"*\",\r\n          \"access\": \"Deny\",\r\n          \"priority\": 65500,\r\n          \"direction\": \"Inbound\",\r\n          \"sourcePortRanges\": [],\r\n          \"destinationPortRanges\": [],\r\n          \"sourceAddressPrefixes\": [],\r\n          \"destinationAddressPrefixes\": []\r\n        }\r\n      },\r\n      {\r\n        \"name\": \"AllowVnetOutBound\",\r\n        \"id\": \"/subscriptions/d2ad5196-2292-4080-b209-ce4399b0a807/resourceGroups/ps1598/providers/Microsoft.Network/networkSecurityGroups/ps8878/defaultSecurityRules/AllowVnetOutBound\",\r\n        \"etag\": \"W/\\\"f4b1ecdf-7f4e-4fe6-95bd-d32806a4bf28\\\"\",\r\n        \"type\": \"Microsoft.Network/networkSecurityGroups/defaultSecurityRules\",\r\n        \"properties\": {\r\n          \"provisioningState\": \"Updating\",\r\n          \"description\": \"Allow outbound traffic from all VMs to all VMs in VNET\",\r\n          \"protocol\": \"*\",\r\n          \"sourcePortRange\": \"*\",\r\n          \"destinationPortRange\": \"*\",\r\n          \"sourceAddressPrefix\": \"VirtualNetwork\",\r\n          \"destinationAddressPrefix\": \"VirtualNetwork\",\r\n          \"access\": \"Allow\",\r\n          \"priority\": 65000,\r\n          \"direction\": \"Outbound\",\r\n          \"sourcePortRanges\": [],\r\n          \"destinationPortRanges\": [],\r\n          \"sourceAddressPrefixes\": [],\r\n          \"destinationAddressPrefixes\": []\r\n        }\r\n      },\r\n      {\r\n        \"name\": \"AllowInternetOutBound\",\r\n        \"id\": \"/subscriptions/d2ad5196-2292-4080-b209-ce4399b0a807/resourceGroups/ps1598/providers/Microsoft.Network/networkSecurityGroups/ps8878/defaultSecurityRules/AllowInternetOutBound\",\r\n        \"etag\": \"W/\\\"f4b1ecdf-7f4e-4fe6-95bd-d32806a4bf28\\\"\",\r\n        \"type\": \"Microsoft.Network/networkSecurityGroups/defaultSecurityRules\",\r\n        \"properties\": {\r\n          \"provisioningState\": \"Updating\",\r\n          \"description\": \"Allow outbound traffic from all VMs to Internet\",\r\n          \"protocol\": \"*\",\r\n          \"sourcePortRange\": \"*\",\r\n          \"destinationPortRange\": \"*\",\r\n          \"sourceAddressPrefix\": \"*\",\r\n          \"destinationAddressPrefix\": \"Internet\",\r\n          \"access\": \"Allow\",\r\n          \"priority\": 65001,\r\n          \"direction\": \"Outbound\",\r\n          \"sourcePortRanges\": [],\r\n          \"destinationPortRanges\": [],\r\n          \"sourceAddressPrefixes\": [],\r\n          \"destinationAddressPrefixes\": []\r\n        }\r\n      },\r\n      {\r\n        \"name\": \"DenyAllOutBound\",\r\n        \"id\": \"/subscriptions/d2ad5196-2292-4080-b209-ce4399b0a807/resourceGroups/ps1598/providers/Microsoft.Network/networkSecurityGroups/ps8878/defaultSecurityRules/DenyAllOutBound\",\r\n        \"etag\": \"W/\\\"f4b1ecdf-7f4e-4fe6-95bd-d32806a4bf28\\\"\",\r\n        \"type\": \"Microsoft.Network/networkSecurityGroups/defaultSecurityRules\",\r\n        \"properties\": {\r\n          \"provisioningState\": \"Updating\",\r\n          \"description\": \"Deny all outbound traffic\",\r\n          \"protocol\": \"*\",\r\n          \"sourcePortRange\": \"*\",\r\n          \"destinationPortRange\": \"*\",\r\n          \"sourceAddressPrefix\": \"*\",\r\n          \"destinationAddressPrefix\": \"*\",\r\n          \"access\": \"Deny\",\r\n          \"priority\": 65500,\r\n          \"direction\": \"Outbound\",\r\n          \"sourcePortRanges\": [],\r\n          \"destinationPortRanges\": [],\r\n          \"sourceAddressPrefixes\": [],\r\n          \"destinationAddressPrefixes\": []\r\n        }\r\n      }\r\n    ]\r\n  }\r\n}",
-      "ResponseHeaders": {
-        "Content-Length": [
-          "8432"
-=======
+          "Microsoft.Azure.Management.Network.NetworkManagementClient/20.0.0.0"
+        ]
+      },
       "ResponseBody": "{\r\n  \"name\": \"ps4529\",\r\n  \"id\": \"/subscriptions/947d47b4-7883-4bb9-9d85-c5e8e2f572ce/resourceGroups/ps7634/providers/Microsoft.Network/networkSecurityGroups/ps4529\",\r\n  \"etag\": \"W/\\\"b4137722-4943-4301-a3db-263dbc53e07c\\\"\",\r\n  \"type\": \"Microsoft.Network/networkSecurityGroups\",\r\n  \"location\": \"westcentralus\",\r\n  \"properties\": {\r\n    \"provisioningState\": \"Updating\",\r\n    \"resourceGuid\": \"ad485d25-4cc1-4b22-a612-21e62e922de3\",\r\n    \"securityRules\": [\r\n      {\r\n        \"name\": \"ps2971\",\r\n        \"id\": \"/subscriptions/947d47b4-7883-4bb9-9d85-c5e8e2f572ce/resourceGroups/ps7634/providers/Microsoft.Network/networkSecurityGroups/ps4529/securityRules/ps2971\",\r\n        \"etag\": \"W/\\\"b4137722-4943-4301-a3db-263dbc53e07c\\\"\",\r\n        \"type\": \"Microsoft.Network/networkSecurityGroups/securityRules\",\r\n        \"properties\": {\r\n          \"provisioningState\": \"Updating\",\r\n          \"description\": \"desciption\",\r\n          \"protocol\": \"Tcp\",\r\n          \"access\": \"Allow\",\r\n          \"priority\": 123,\r\n          \"direction\": \"Inbound\",\r\n          \"sourcePortRanges\": [\r\n            \"23-45\",\r\n            \"80-90\"\r\n          ],\r\n          \"destinationPortRanges\": [\r\n            \"46-56\",\r\n            \"70-80\"\r\n          ],\r\n          \"sourceAddressPrefixes\": [\r\n            \"10.10.20.0/24\",\r\n            \"192.168.0.0/24\"\r\n          ],\r\n          \"destinationAddressPrefixes\": [\r\n            \"10.10.30.0/24\",\r\n            \"192.168.2.0/24\"\r\n          ]\r\n        }\r\n      },\r\n      {\r\n        \"name\": \"ps4221\",\r\n        \"id\": \"/subscriptions/947d47b4-7883-4bb9-9d85-c5e8e2f572ce/resourceGroups/ps7634/providers/Microsoft.Network/networkSecurityGroups/ps4529/securityRules/ps4221\",\r\n        \"etag\": \"W/\\\"b4137722-4943-4301-a3db-263dbc53e07c\\\"\",\r\n        \"type\": \"Microsoft.Network/networkSecurityGroups/securityRules\",\r\n        \"properties\": {\r\n          \"provisioningState\": \"Updating\",\r\n          \"description\": \"desciption\",\r\n          \"protocol\": \"Tcp\",\r\n          \"sourceAddressPrefix\": \"Storage\",\r\n          \"destinationAddressPrefix\": \"Storage\",\r\n          \"access\": \"Allow\",\r\n          \"priority\": 120,\r\n          \"direction\": \"Inbound\",\r\n          \"sourcePortRanges\": [\r\n            \"10-20\",\r\n            \"30-40\"\r\n          ],\r\n          \"destinationPortRanges\": [\r\n            \"10-20\",\r\n            \"30-40\"\r\n          ],\r\n          \"sourceAddressPrefixes\": [],\r\n          \"destinationAddressPrefixes\": []\r\n        }\r\n      }\r\n    ],\r\n    \"defaultSecurityRules\": [\r\n      {\r\n        \"name\": \"AllowVnetInBound\",\r\n        \"id\": \"/subscriptions/947d47b4-7883-4bb9-9d85-c5e8e2f572ce/resourceGroups/ps7634/providers/Microsoft.Network/networkSecurityGroups/ps4529/defaultSecurityRules/AllowVnetInBound\",\r\n        \"etag\": \"W/\\\"b4137722-4943-4301-a3db-263dbc53e07c\\\"\",\r\n        \"type\": \"Microsoft.Network/networkSecurityGroups/defaultSecurityRules\",\r\n        \"properties\": {\r\n          \"provisioningState\": \"Updating\",\r\n          \"description\": \"Allow inbound traffic from all VMs in VNET\",\r\n          \"protocol\": \"*\",\r\n          \"sourcePortRange\": \"*\",\r\n          \"destinationPortRange\": \"*\",\r\n          \"sourceAddressPrefix\": \"VirtualNetwork\",\r\n          \"destinationAddressPrefix\": \"VirtualNetwork\",\r\n          \"access\": \"Allow\",\r\n          \"priority\": 65000,\r\n          \"direction\": \"Inbound\",\r\n          \"sourcePortRanges\": [],\r\n          \"destinationPortRanges\": [],\r\n          \"sourceAddressPrefixes\": [],\r\n          \"destinationAddressPrefixes\": []\r\n        }\r\n      },\r\n      {\r\n        \"name\": \"AllowAzureLoadBalancerInBound\",\r\n        \"id\": \"/subscriptions/947d47b4-7883-4bb9-9d85-c5e8e2f572ce/resourceGroups/ps7634/providers/Microsoft.Network/networkSecurityGroups/ps4529/defaultSecurityRules/AllowAzureLoadBalancerInBound\",\r\n        \"etag\": \"W/\\\"b4137722-4943-4301-a3db-263dbc53e07c\\\"\",\r\n        \"type\": \"Microsoft.Network/networkSecurityGroups/defaultSecurityRules\",\r\n        \"properties\": {\r\n          \"provisioningState\": \"Updating\",\r\n          \"description\": \"Allow inbound traffic from azure load balancer\",\r\n          \"protocol\": \"*\",\r\n          \"sourcePortRange\": \"*\",\r\n          \"destinationPortRange\": \"*\",\r\n          \"sourceAddressPrefix\": \"AzureLoadBalancer\",\r\n          \"destinationAddressPrefix\": \"*\",\r\n          \"access\": \"Allow\",\r\n          \"priority\": 65001,\r\n          \"direction\": \"Inbound\",\r\n          \"sourcePortRanges\": [],\r\n          \"destinationPortRanges\": [],\r\n          \"sourceAddressPrefixes\": [],\r\n          \"destinationAddressPrefixes\": []\r\n        }\r\n      },\r\n      {\r\n        \"name\": \"DenyAllInBound\",\r\n        \"id\": \"/subscriptions/947d47b4-7883-4bb9-9d85-c5e8e2f572ce/resourceGroups/ps7634/providers/Microsoft.Network/networkSecurityGroups/ps4529/defaultSecurityRules/DenyAllInBound\",\r\n        \"etag\": \"W/\\\"b4137722-4943-4301-a3db-263dbc53e07c\\\"\",\r\n        \"type\": \"Microsoft.Network/networkSecurityGroups/defaultSecurityRules\",\r\n        \"properties\": {\r\n          \"provisioningState\": \"Updating\",\r\n          \"description\": \"Deny all inbound traffic\",\r\n          \"protocol\": \"*\",\r\n          \"sourcePortRange\": \"*\",\r\n          \"destinationPortRange\": \"*\",\r\n          \"sourceAddressPrefix\": \"*\",\r\n          \"destinationAddressPrefix\": \"*\",\r\n          \"access\": \"Deny\",\r\n          \"priority\": 65500,\r\n          \"direction\": \"Inbound\",\r\n          \"sourcePortRanges\": [],\r\n          \"destinationPortRanges\": [],\r\n          \"sourceAddressPrefixes\": [],\r\n          \"destinationAddressPrefixes\": []\r\n        }\r\n      },\r\n      {\r\n        \"name\": \"AllowVnetOutBound\",\r\n        \"id\": \"/subscriptions/947d47b4-7883-4bb9-9d85-c5e8e2f572ce/resourceGroups/ps7634/providers/Microsoft.Network/networkSecurityGroups/ps4529/defaultSecurityRules/AllowVnetOutBound\",\r\n        \"etag\": \"W/\\\"b4137722-4943-4301-a3db-263dbc53e07c\\\"\",\r\n        \"type\": \"Microsoft.Network/networkSecurityGroups/defaultSecurityRules\",\r\n        \"properties\": {\r\n          \"provisioningState\": \"Updating\",\r\n          \"description\": \"Allow outbound traffic from all VMs to all VMs in VNET\",\r\n          \"protocol\": \"*\",\r\n          \"sourcePortRange\": \"*\",\r\n          \"destinationPortRange\": \"*\",\r\n          \"sourceAddressPrefix\": \"VirtualNetwork\",\r\n          \"destinationAddressPrefix\": \"VirtualNetwork\",\r\n          \"access\": \"Allow\",\r\n          \"priority\": 65000,\r\n          \"direction\": \"Outbound\",\r\n          \"sourcePortRanges\": [],\r\n          \"destinationPortRanges\": [],\r\n          \"sourceAddressPrefixes\": [],\r\n          \"destinationAddressPrefixes\": []\r\n        }\r\n      },\r\n      {\r\n        \"name\": \"AllowInternetOutBound\",\r\n        \"id\": \"/subscriptions/947d47b4-7883-4bb9-9d85-c5e8e2f572ce/resourceGroups/ps7634/providers/Microsoft.Network/networkSecurityGroups/ps4529/defaultSecurityRules/AllowInternetOutBound\",\r\n        \"etag\": \"W/\\\"b4137722-4943-4301-a3db-263dbc53e07c\\\"\",\r\n        \"type\": \"Microsoft.Network/networkSecurityGroups/defaultSecurityRules\",\r\n        \"properties\": {\r\n          \"provisioningState\": \"Updating\",\r\n          \"description\": \"Allow outbound traffic from all VMs to Internet\",\r\n          \"protocol\": \"*\",\r\n          \"sourcePortRange\": \"*\",\r\n          \"destinationPortRange\": \"*\",\r\n          \"sourceAddressPrefix\": \"*\",\r\n          \"destinationAddressPrefix\": \"Internet\",\r\n          \"access\": \"Allow\",\r\n          \"priority\": 65001,\r\n          \"direction\": \"Outbound\",\r\n          \"sourcePortRanges\": [],\r\n          \"destinationPortRanges\": [],\r\n          \"sourceAddressPrefixes\": [],\r\n          \"destinationAddressPrefixes\": []\r\n        }\r\n      },\r\n      {\r\n        \"name\": \"DenyAllOutBound\",\r\n        \"id\": \"/subscriptions/947d47b4-7883-4bb9-9d85-c5e8e2f572ce/resourceGroups/ps7634/providers/Microsoft.Network/networkSecurityGroups/ps4529/defaultSecurityRules/DenyAllOutBound\",\r\n        \"etag\": \"W/\\\"b4137722-4943-4301-a3db-263dbc53e07c\\\"\",\r\n        \"type\": \"Microsoft.Network/networkSecurityGroups/defaultSecurityRules\",\r\n        \"properties\": {\r\n          \"provisioningState\": \"Updating\",\r\n          \"description\": \"Deny all outbound traffic\",\r\n          \"protocol\": \"*\",\r\n          \"sourcePortRange\": \"*\",\r\n          \"destinationPortRange\": \"*\",\r\n          \"sourceAddressPrefix\": \"*\",\r\n          \"destinationAddressPrefix\": \"*\",\r\n          \"access\": \"Deny\",\r\n          \"priority\": 65500,\r\n          \"direction\": \"Outbound\",\r\n          \"sourcePortRanges\": [],\r\n          \"destinationPortRanges\": [],\r\n          \"sourceAddressPrefixes\": [],\r\n          \"destinationAddressPrefixes\": []\r\n        }\r\n      }\r\n    ]\r\n  }\r\n}",
       "ResponseHeaders": {
         "Content-Length": [
           "8439"
->>>>>>> f160aee6
         ],
         "Content-Type": [
           "application/json; charset=utf-8"
@@ -612,15 +364,6 @@
           "10"
         ],
         "x-ms-request-id": [
-<<<<<<< HEAD
-          "c4c84216-3882-430c-acfd-29fc892ee31d"
-        ],
-        "Azure-AsyncOperation": [
-          "https://brazilus.management.azure.com/subscriptions/d2ad5196-2292-4080-b209-ce4399b0a807/providers/Microsoft.Network/locations/westus/operations/c4c84216-3882-430c-acfd-29fc892ee31d?api-version=2018-08-01"
-        ],
-        "x-ms-correlation-request-id": [
-          "9508f965-b222-4dd6-8047-4ac95759a933"
-=======
           "194d309e-9687-48fc-820c-2b7432adb89e"
         ],
         "Azure-AsyncOperation": [
@@ -628,7 +371,6 @@
         ],
         "x-ms-correlation-request-id": [
           "38dce77f-59f2-4d78-931b-24e89f9365f6"
->>>>>>> f160aee6
         ],
         "Strict-Transport-Security": [
           "max-age=31536000; includeSubDomains"
@@ -641,47 +383,31 @@
           "Microsoft-HTTPAPI/2.0"
         ],
         "x-ms-ratelimit-remaining-subscription-writes": [
-<<<<<<< HEAD
-          "1190"
-        ],
-        "x-ms-routing-request-id": [
-          "BRAZILUS:20180908T125302Z:9508f965-b222-4dd6-8047-4ac95759a933"
-=======
           "1173"
         ],
         "x-ms-routing-request-id": [
           "BRAZILUS:20180907T102418Z:38dce77f-59f2-4d78-931b-24e89f9365f6"
->>>>>>> f160aee6
-        ],
-        "X-Content-Type-Options": [
-          "nosniff"
-        ],
-        "Date": [
-<<<<<<< HEAD
-          "Sat, 08 Sep 2018 12:53:02 GMT"
-=======
+        ],
+        "X-Content-Type-Options": [
+          "nosniff"
+        ],
+        "Date": [
           "Fri, 07 Sep 2018 10:24:18 GMT"
->>>>>>> f160aee6
         ]
       },
       "StatusCode": 201
     },
     {
-<<<<<<< HEAD
-      "RequestUri": "/subscriptions/d2ad5196-2292-4080-b209-ce4399b0a807/providers/Microsoft.Network/locations/westus/operations/c4c84216-3882-430c-acfd-29fc892ee31d?api-version=2018-08-01",
-      "EncodedRequestUri": "L3N1YnNjcmlwdGlvbnMvZDJhZDUxOTYtMjI5Mi00MDgwLWIyMDktY2U0Mzk5YjBhODA3L3Byb3ZpZGVycy9NaWNyb3NvZnQuTmV0d29yay9sb2NhdGlvbnMvd2VzdHVzL29wZXJhdGlvbnMvYzRjODQyMTYtMzg4Mi00MzBjLWFjZmQtMjlmYzg5MmVlMzFkP2FwaS12ZXJzaW9uPTIwMTgtMDgtMDE=",
-=======
       "RequestUri": "/subscriptions/947d47b4-7883-4bb9-9d85-c5e8e2f572ce/providers/Microsoft.Network/locations/westcentralus/operations/194d309e-9687-48fc-820c-2b7432adb89e?api-version=2018-08-01",
       "EncodedRequestUri": "L3N1YnNjcmlwdGlvbnMvOTQ3ZDQ3YjQtNzg4My00YmI5LTlkODUtYzVlOGUyZjU3MmNlL3Byb3ZpZGVycy9NaWNyb3NvZnQuTmV0d29yay9sb2NhdGlvbnMvd2VzdGNlbnRyYWx1cy9vcGVyYXRpb25zLzE5NGQzMDllLTk2ODctNDhmYy04MjBjLTJiNzQzMmFkYjg5ZT9hcGktdmVyc2lvbj0yMDE4LTA4LTAx",
->>>>>>> f160aee6
-      "RequestMethod": "GET",
-      "RequestBody": "",
-      "RequestHeaders": {
-        "User-Agent": [
-          "FxVersion/4.7.3132.0",
-          "OSName/Windows10Enterprise",
-          "OSVersion/6.3.17134",
-          "Microsoft.Azure.Management.Network.NetworkManagementClient/19.3.0.0"
+      "RequestMethod": "GET",
+      "RequestBody": "",
+      "RequestHeaders": {
+        "User-Agent": [
+          "FxVersion/4.7.3132.0",
+          "OSName/Windows10Enterprise",
+          "OSVersion/6.3.17134",
+          "Microsoft.Azure.Management.Network.NetworkManagementClient/20.0.0.0"
         ]
       },
       "ResponseBody": "{\r\n  \"status\": \"Succeeded\"\r\n}",
@@ -699,17 +425,10 @@
           "no-cache"
         ],
         "x-ms-request-id": [
-<<<<<<< HEAD
-          "e442af45-6df7-4595-b44c-14ddefa5b4dd"
-        ],
-        "x-ms-correlation-request-id": [
-          "b04811fd-2df9-405a-a1c6-4de8c1e6f33d"
-=======
           "273fa3fa-fa22-46ed-ad8e-bf8310f2f68d"
         ],
         "x-ms-correlation-request-id": [
           "9aa08dd4-092a-47a9-80ae-f3fbd8d7ea2b"
->>>>>>> f160aee6
         ],
         "Strict-Transport-Security": [
           "max-age=31536000; includeSubDomains"
@@ -722,48 +441,28 @@
           "Microsoft-HTTPAPI/2.0"
         ],
         "x-ms-ratelimit-remaining-subscription-reads": [
-<<<<<<< HEAD
-          "11929"
-        ],
-        "x-ms-routing-request-id": [
-          "BRAZILUS:20180908T125313Z:b04811fd-2df9-405a-a1c6-4de8c1e6f33d"
-=======
           "11873"
         ],
         "x-ms-routing-request-id": [
           "BRAZILUS:20180907T102429Z:9aa08dd4-092a-47a9-80ae-f3fbd8d7ea2b"
->>>>>>> f160aee6
-        ],
-        "X-Content-Type-Options": [
-          "nosniff"
-        ],
-        "Date": [
-<<<<<<< HEAD
-          "Sat, 08 Sep 2018 12:53:12 GMT"
-=======
+        ],
+        "X-Content-Type-Options": [
+          "nosniff"
+        ],
+        "Date": [
           "Fri, 07 Sep 2018 10:24:28 GMT"
->>>>>>> f160aee6
         ]
       },
       "StatusCode": 200
     },
     {
-<<<<<<< HEAD
-      "RequestUri": "/subscriptions/d2ad5196-2292-4080-b209-ce4399b0a807/resourceGroups/ps1598/providers/Microsoft.Network/networkSecurityGroups?api-version=2018-08-01",
-      "EncodedRequestUri": "L3N1YnNjcmlwdGlvbnMvZDJhZDUxOTYtMjI5Mi00MDgwLWIyMDktY2U0Mzk5YjBhODA3L3Jlc291cmNlR3JvdXBzL3BzMTU5OC9wcm92aWRlcnMvTWljcm9zb2Z0Lk5ldHdvcmsvbmV0d29ya1NlY3VyaXR5R3JvdXBzP2FwaS12ZXJzaW9uPTIwMTgtMDgtMDE=",
-=======
       "RequestUri": "/subscriptions/947d47b4-7883-4bb9-9d85-c5e8e2f572ce/resourceGroups/ps7634/providers/Microsoft.Network/networkSecurityGroups?api-version=2018-08-01",
       "EncodedRequestUri": "L3N1YnNjcmlwdGlvbnMvOTQ3ZDQ3YjQtNzg4My00YmI5LTlkODUtYzVlOGUyZjU3MmNlL3Jlc291cmNlR3JvdXBzL3BzNzYzNC9wcm92aWRlcnMvTWljcm9zb2Z0Lk5ldHdvcmsvbmV0d29ya1NlY3VyaXR5R3JvdXBzP2FwaS12ZXJzaW9uPTIwMTgtMDgtMDE=",
->>>>>>> f160aee6
       "RequestMethod": "GET",
       "RequestBody": "",
       "RequestHeaders": {
         "x-ms-client-request-id": [
-<<<<<<< HEAD
-          "df5a41f0-7f17-4b77-b173-154fc4a5b974"
-=======
           "2352191d-f8d1-4d4b-8a2c-9515257d1d33"
->>>>>>> f160aee6
         ],
         "accept-language": [
           "en-US"
@@ -772,42 +471,28 @@
           "FxVersion/4.7.3132.0",
           "OSName/Windows10Enterprise",
           "OSVersion/6.3.17134",
-          "Microsoft.Azure.Management.Network.NetworkManagementClient/19.3.0.0"
-        ]
-      },
-<<<<<<< HEAD
-      "ResponseBody": "{\r\n  \"value\": [\r\n    {\r\n      \"name\": \"ps8878\",\r\n      \"id\": \"/subscriptions/d2ad5196-2292-4080-b209-ce4399b0a807/resourceGroups/ps1598/providers/Microsoft.Network/networkSecurityGroups/ps8878\",\r\n      \"etag\": \"W/\\\"6f5559cc-97e9-4314-82ac-6318d0bee3a7\\\"\",\r\n      \"type\": \"Microsoft.Network/networkSecurityGroups\",\r\n      \"location\": \"westus\",\r\n      \"properties\": {\r\n        \"provisioningState\": \"Succeeded\",\r\n        \"resourceGuid\": \"3da292f1-7604-45d6-ac8d-4da49e4cd895\",\r\n        \"securityRules\": [\r\n          {\r\n            \"name\": \"ps1830\",\r\n            \"id\": \"/subscriptions/d2ad5196-2292-4080-b209-ce4399b0a807/resourceGroups/ps1598/providers/Microsoft.Network/networkSecurityGroups/ps8878/securityRules/ps1830\",\r\n            \"etag\": \"W/\\\"6f5559cc-97e9-4314-82ac-6318d0bee3a7\\\"\",\r\n            \"type\": \"Microsoft.Network/networkSecurityGroups/securityRules\",\r\n            \"properties\": {\r\n              \"provisioningState\": \"Succeeded\",\r\n              \"description\": \"desciption\",\r\n              \"protocol\": \"Tcp\",\r\n              \"access\": \"Allow\",\r\n              \"priority\": 123,\r\n              \"direction\": \"Inbound\",\r\n              \"sourcePortRanges\": [\r\n                \"23-45\",\r\n                \"80-90\"\r\n              ],\r\n              \"destinationPortRanges\": [\r\n                \"46-56\",\r\n                \"70-80\"\r\n              ],\r\n              \"sourceAddressPrefixes\": [\r\n                \"10.10.20.0/24\",\r\n                \"192.168.0.0/24\"\r\n              ],\r\n              \"destinationAddressPrefixes\": [\r\n                \"10.10.30.0/24\",\r\n                \"192.168.2.0/24\"\r\n              ]\r\n            }\r\n          },\r\n          {\r\n            \"name\": \"ps5101\",\r\n            \"id\": \"/subscriptions/d2ad5196-2292-4080-b209-ce4399b0a807/resourceGroups/ps1598/providers/Microsoft.Network/networkSecurityGroups/ps8878/securityRules/ps5101\",\r\n            \"etag\": \"W/\\\"6f5559cc-97e9-4314-82ac-6318d0bee3a7\\\"\",\r\n            \"type\": \"Microsoft.Network/networkSecurityGroups/securityRules\",\r\n            \"properties\": {\r\n              \"provisioningState\": \"Succeeded\",\r\n              \"description\": \"desciption\",\r\n              \"protocol\": \"Tcp\",\r\n              \"sourceAddressPrefix\": \"Storage\",\r\n              \"destinationAddressPrefix\": \"Storage\",\r\n              \"access\": \"Allow\",\r\n              \"priority\": 120,\r\n              \"direction\": \"Inbound\",\r\n              \"sourcePortRanges\": [\r\n                \"10-20\",\r\n                \"30-40\"\r\n              ],\r\n              \"destinationPortRanges\": [\r\n                \"10-20\",\r\n                \"30-40\"\r\n              ],\r\n              \"sourceAddressPrefixes\": [],\r\n              \"destinationAddressPrefixes\": []\r\n            }\r\n          }\r\n        ],\r\n        \"defaultSecurityRules\": [\r\n          {\r\n            \"name\": \"AllowVnetInBound\",\r\n            \"id\": \"/subscriptions/d2ad5196-2292-4080-b209-ce4399b0a807/resourceGroups/ps1598/providers/Microsoft.Network/networkSecurityGroups/ps8878/defaultSecurityRules/AllowVnetInBound\",\r\n            \"etag\": \"W/\\\"6f5559cc-97e9-4314-82ac-6318d0bee3a7\\\"\",\r\n            \"type\": \"Microsoft.Network/networkSecurityGroups/defaultSecurityRules\",\r\n            \"properties\": {\r\n              \"provisioningState\": \"Succeeded\",\r\n              \"description\": \"Allow inbound traffic from all VMs in VNET\",\r\n              \"protocol\": \"*\",\r\n              \"sourcePortRange\": \"*\",\r\n              \"destinationPortRange\": \"*\",\r\n              \"sourceAddressPrefix\": \"VirtualNetwork\",\r\n              \"destinationAddressPrefix\": \"VirtualNetwork\",\r\n              \"access\": \"Allow\",\r\n              \"priority\": 65000,\r\n              \"direction\": \"Inbound\",\r\n              \"sourcePortRanges\": [],\r\n              \"destinationPortRanges\": [],\r\n              \"sourceAddressPrefixes\": [],\r\n              \"destinationAddressPrefixes\": []\r\n            }\r\n          },\r\n          {\r\n            \"name\": \"AllowAzureLoadBalancerInBound\",\r\n            \"id\": \"/subscriptions/d2ad5196-2292-4080-b209-ce4399b0a807/resourceGroups/ps1598/providers/Microsoft.Network/networkSecurityGroups/ps8878/defaultSecurityRules/AllowAzureLoadBalancerInBound\",\r\n            \"etag\": \"W/\\\"6f5559cc-97e9-4314-82ac-6318d0bee3a7\\\"\",\r\n            \"type\": \"Microsoft.Network/networkSecurityGroups/defaultSecurityRules\",\r\n            \"properties\": {\r\n              \"provisioningState\": \"Succeeded\",\r\n              \"description\": \"Allow inbound traffic from azure load balancer\",\r\n              \"protocol\": \"*\",\r\n              \"sourcePortRange\": \"*\",\r\n              \"destinationPortRange\": \"*\",\r\n              \"sourceAddressPrefix\": \"AzureLoadBalancer\",\r\n              \"destinationAddressPrefix\": \"*\",\r\n              \"access\": \"Allow\",\r\n              \"priority\": 65001,\r\n              \"direction\": \"Inbound\",\r\n              \"sourcePortRanges\": [],\r\n              \"destinationPortRanges\": [],\r\n              \"sourceAddressPrefixes\": [],\r\n              \"destinationAddressPrefixes\": []\r\n            }\r\n          },\r\n          {\r\n            \"name\": \"DenyAllInBound\",\r\n            \"id\": \"/subscriptions/d2ad5196-2292-4080-b209-ce4399b0a807/resourceGroups/ps1598/providers/Microsoft.Network/networkSecurityGroups/ps8878/defaultSecurityRules/DenyAllInBound\",\r\n            \"etag\": \"W/\\\"6f5559cc-97e9-4314-82ac-6318d0bee3a7\\\"\",\r\n            \"type\": \"Microsoft.Network/networkSecurityGroups/defaultSecurityRules\",\r\n            \"properties\": {\r\n              \"provisioningState\": \"Succeeded\",\r\n              \"description\": \"Deny all inbound traffic\",\r\n              \"protocol\": \"*\",\r\n              \"sourcePortRange\": \"*\",\r\n              \"destinationPortRange\": \"*\",\r\n              \"sourceAddressPrefix\": \"*\",\r\n              \"destinationAddressPrefix\": \"*\",\r\n              \"access\": \"Deny\",\r\n              \"priority\": 65500,\r\n              \"direction\": \"Inbound\",\r\n              \"sourcePortRanges\": [],\r\n              \"destinationPortRanges\": [],\r\n              \"sourceAddressPrefixes\": [],\r\n              \"destinationAddressPrefixes\": []\r\n            }\r\n          },\r\n          {\r\n            \"name\": \"AllowVnetOutBound\",\r\n            \"id\": \"/subscriptions/d2ad5196-2292-4080-b209-ce4399b0a807/resourceGroups/ps1598/providers/Microsoft.Network/networkSecurityGroups/ps8878/defaultSecurityRules/AllowVnetOutBound\",\r\n            \"etag\": \"W/\\\"6f5559cc-97e9-4314-82ac-6318d0bee3a7\\\"\",\r\n            \"type\": \"Microsoft.Network/networkSecurityGroups/defaultSecurityRules\",\r\n            \"properties\": {\r\n              \"provisioningState\": \"Succeeded\",\r\n              \"description\": \"Allow outbound traffic from all VMs to all VMs in VNET\",\r\n              \"protocol\": \"*\",\r\n              \"sourcePortRange\": \"*\",\r\n              \"destinationPortRange\": \"*\",\r\n              \"sourceAddressPrefix\": \"VirtualNetwork\",\r\n              \"destinationAddressPrefix\": \"VirtualNetwork\",\r\n              \"access\": \"Allow\",\r\n              \"priority\": 65000,\r\n              \"direction\": \"Outbound\",\r\n              \"sourcePortRanges\": [],\r\n              \"destinationPortRanges\": [],\r\n              \"sourceAddressPrefixes\": [],\r\n              \"destinationAddressPrefixes\": []\r\n            }\r\n          },\r\n          {\r\n            \"name\": \"AllowInternetOutBound\",\r\n            \"id\": \"/subscriptions/d2ad5196-2292-4080-b209-ce4399b0a807/resourceGroups/ps1598/providers/Microsoft.Network/networkSecurityGroups/ps8878/defaultSecurityRules/AllowInternetOutBound\",\r\n            \"etag\": \"W/\\\"6f5559cc-97e9-4314-82ac-6318d0bee3a7\\\"\",\r\n            \"type\": \"Microsoft.Network/networkSecurityGroups/defaultSecurityRules\",\r\n            \"properties\": {\r\n              \"provisioningState\": \"Succeeded\",\r\n              \"description\": \"Allow outbound traffic from all VMs to Internet\",\r\n              \"protocol\": \"*\",\r\n              \"sourcePortRange\": \"*\",\r\n              \"destinationPortRange\": \"*\",\r\n              \"sourceAddressPrefix\": \"*\",\r\n              \"destinationAddressPrefix\": \"Internet\",\r\n              \"access\": \"Allow\",\r\n              \"priority\": 65001,\r\n              \"direction\": \"Outbound\",\r\n              \"sourcePortRanges\": [],\r\n              \"destinationPortRanges\": [],\r\n              \"sourceAddressPrefixes\": [],\r\n              \"destinationAddressPrefixes\": []\r\n            }\r\n          },\r\n          {\r\n            \"name\": \"DenyAllOutBound\",\r\n            \"id\": \"/subscriptions/d2ad5196-2292-4080-b209-ce4399b0a807/resourceGroups/ps1598/providers/Microsoft.Network/networkSecurityGroups/ps8878/defaultSecurityRules/DenyAllOutBound\",\r\n            \"etag\": \"W/\\\"6f5559cc-97e9-4314-82ac-6318d0bee3a7\\\"\",\r\n            \"type\": \"Microsoft.Network/networkSecurityGroups/defaultSecurityRules\",\r\n            \"properties\": {\r\n              \"provisioningState\": \"Succeeded\",\r\n              \"description\": \"Deny all outbound traffic\",\r\n              \"protocol\": \"*\",\r\n              \"sourcePortRange\": \"*\",\r\n              \"destinationPortRange\": \"*\",\r\n              \"sourceAddressPrefix\": \"*\",\r\n              \"destinationAddressPrefix\": \"*\",\r\n              \"access\": \"Deny\",\r\n              \"priority\": 65500,\r\n              \"direction\": \"Outbound\",\r\n              \"sourcePortRanges\": [],\r\n              \"destinationPortRanges\": [],\r\n              \"sourceAddressPrefixes\": [],\r\n              \"destinationAddressPrefixes\": []\r\n            }\r\n          }\r\n        ]\r\n      }\r\n    }\r\n  ]\r\n}",
-      "ResponseHeaders": {
-        "Content-Length": [
-          "9278"
-=======
+          "Microsoft.Azure.Management.Network.NetworkManagementClient/20.0.0.0"
+        ]
+      },
       "ResponseBody": "{\r\n  \"value\": [\r\n    {\r\n      \"name\": \"ps4529\",\r\n      \"id\": \"/subscriptions/947d47b4-7883-4bb9-9d85-c5e8e2f572ce/resourceGroups/ps7634/providers/Microsoft.Network/networkSecurityGroups/ps4529\",\r\n      \"etag\": \"W/\\\"f541cb7d-d915-45a5-9ee0-6b6b0dca693f\\\"\",\r\n      \"type\": \"Microsoft.Network/networkSecurityGroups\",\r\n      \"location\": \"westcentralus\",\r\n      \"properties\": {\r\n        \"provisioningState\": \"Succeeded\",\r\n        \"resourceGuid\": \"ad485d25-4cc1-4b22-a612-21e62e922de3\",\r\n        \"securityRules\": [\r\n          {\r\n            \"name\": \"ps2971\",\r\n            \"id\": \"/subscriptions/947d47b4-7883-4bb9-9d85-c5e8e2f572ce/resourceGroups/ps7634/providers/Microsoft.Network/networkSecurityGroups/ps4529/securityRules/ps2971\",\r\n            \"etag\": \"W/\\\"f541cb7d-d915-45a5-9ee0-6b6b0dca693f\\\"\",\r\n            \"type\": \"Microsoft.Network/networkSecurityGroups/securityRules\",\r\n            \"properties\": {\r\n              \"provisioningState\": \"Succeeded\",\r\n              \"description\": \"desciption\",\r\n              \"protocol\": \"Tcp\",\r\n              \"access\": \"Allow\",\r\n              \"priority\": 123,\r\n              \"direction\": \"Inbound\",\r\n              \"sourcePortRanges\": [\r\n                \"23-45\",\r\n                \"80-90\"\r\n              ],\r\n              \"destinationPortRanges\": [\r\n                \"46-56\",\r\n                \"70-80\"\r\n              ],\r\n              \"sourceAddressPrefixes\": [\r\n                \"10.10.20.0/24\",\r\n                \"192.168.0.0/24\"\r\n              ],\r\n              \"destinationAddressPrefixes\": [\r\n                \"10.10.30.0/24\",\r\n                \"192.168.2.0/24\"\r\n              ]\r\n            }\r\n          },\r\n          {\r\n            \"name\": \"ps4221\",\r\n            \"id\": \"/subscriptions/947d47b4-7883-4bb9-9d85-c5e8e2f572ce/resourceGroups/ps7634/providers/Microsoft.Network/networkSecurityGroups/ps4529/securityRules/ps4221\",\r\n            \"etag\": \"W/\\\"f541cb7d-d915-45a5-9ee0-6b6b0dca693f\\\"\",\r\n            \"type\": \"Microsoft.Network/networkSecurityGroups/securityRules\",\r\n            \"properties\": {\r\n              \"provisioningState\": \"Succeeded\",\r\n              \"description\": \"desciption\",\r\n              \"protocol\": \"Tcp\",\r\n              \"sourceAddressPrefix\": \"Storage\",\r\n              \"destinationAddressPrefix\": \"Storage\",\r\n              \"access\": \"Allow\",\r\n              \"priority\": 120,\r\n              \"direction\": \"Inbound\",\r\n              \"sourcePortRanges\": [\r\n                \"10-20\",\r\n                \"30-40\"\r\n              ],\r\n              \"destinationPortRanges\": [\r\n                \"10-20\",\r\n                \"30-40\"\r\n              ],\r\n              \"sourceAddressPrefixes\": [],\r\n              \"destinationAddressPrefixes\": []\r\n            }\r\n          }\r\n        ],\r\n        \"defaultSecurityRules\": [\r\n          {\r\n            \"name\": \"AllowVnetInBound\",\r\n            \"id\": \"/subscriptions/947d47b4-7883-4bb9-9d85-c5e8e2f572ce/resourceGroups/ps7634/providers/Microsoft.Network/networkSecurityGroups/ps4529/defaultSecurityRules/AllowVnetInBound\",\r\n            \"etag\": \"W/\\\"f541cb7d-d915-45a5-9ee0-6b6b0dca693f\\\"\",\r\n            \"type\": \"Microsoft.Network/networkSecurityGroups/defaultSecurityRules\",\r\n            \"properties\": {\r\n              \"provisioningState\": \"Succeeded\",\r\n              \"description\": \"Allow inbound traffic from all VMs in VNET\",\r\n              \"protocol\": \"*\",\r\n              \"sourcePortRange\": \"*\",\r\n              \"destinationPortRange\": \"*\",\r\n              \"sourceAddressPrefix\": \"VirtualNetwork\",\r\n              \"destinationAddressPrefix\": \"VirtualNetwork\",\r\n              \"access\": \"Allow\",\r\n              \"priority\": 65000,\r\n              \"direction\": \"Inbound\",\r\n              \"sourcePortRanges\": [],\r\n              \"destinationPortRanges\": [],\r\n              \"sourceAddressPrefixes\": [],\r\n              \"destinationAddressPrefixes\": []\r\n            }\r\n          },\r\n          {\r\n            \"name\": \"AllowAzureLoadBalancerInBound\",\r\n            \"id\": \"/subscriptions/947d47b4-7883-4bb9-9d85-c5e8e2f572ce/resourceGroups/ps7634/providers/Microsoft.Network/networkSecurityGroups/ps4529/defaultSecurityRules/AllowAzureLoadBalancerInBound\",\r\n            \"etag\": \"W/\\\"f541cb7d-d915-45a5-9ee0-6b6b0dca693f\\\"\",\r\n            \"type\": \"Microsoft.Network/networkSecurityGroups/defaultSecurityRules\",\r\n            \"properties\": {\r\n              \"provisioningState\": \"Succeeded\",\r\n              \"description\": \"Allow inbound traffic from azure load balancer\",\r\n              \"protocol\": \"*\",\r\n              \"sourcePortRange\": \"*\",\r\n              \"destinationPortRange\": \"*\",\r\n              \"sourceAddressPrefix\": \"AzureLoadBalancer\",\r\n              \"destinationAddressPrefix\": \"*\",\r\n              \"access\": \"Allow\",\r\n              \"priority\": 65001,\r\n              \"direction\": \"Inbound\",\r\n              \"sourcePortRanges\": [],\r\n              \"destinationPortRanges\": [],\r\n              \"sourceAddressPrefixes\": [],\r\n              \"destinationAddressPrefixes\": []\r\n            }\r\n          },\r\n          {\r\n            \"name\": \"DenyAllInBound\",\r\n            \"id\": \"/subscriptions/947d47b4-7883-4bb9-9d85-c5e8e2f572ce/resourceGroups/ps7634/providers/Microsoft.Network/networkSecurityGroups/ps4529/defaultSecurityRules/DenyAllInBound\",\r\n            \"etag\": \"W/\\\"f541cb7d-d915-45a5-9ee0-6b6b0dca693f\\\"\",\r\n            \"type\": \"Microsoft.Network/networkSecurityGroups/defaultSecurityRules\",\r\n            \"properties\": {\r\n              \"provisioningState\": \"Succeeded\",\r\n              \"description\": \"Deny all inbound traffic\",\r\n              \"protocol\": \"*\",\r\n              \"sourcePortRange\": \"*\",\r\n              \"destinationPortRange\": \"*\",\r\n              \"sourceAddressPrefix\": \"*\",\r\n              \"destinationAddressPrefix\": \"*\",\r\n              \"access\": \"Deny\",\r\n              \"priority\": 65500,\r\n              \"direction\": \"Inbound\",\r\n              \"sourcePortRanges\": [],\r\n              \"destinationPortRanges\": [],\r\n              \"sourceAddressPrefixes\": [],\r\n              \"destinationAddressPrefixes\": []\r\n            }\r\n          },\r\n          {\r\n            \"name\": \"AllowVnetOutBound\",\r\n            \"id\": \"/subscriptions/947d47b4-7883-4bb9-9d85-c5e8e2f572ce/resourceGroups/ps7634/providers/Microsoft.Network/networkSecurityGroups/ps4529/defaultSecurityRules/AllowVnetOutBound\",\r\n            \"etag\": \"W/\\\"f541cb7d-d915-45a5-9ee0-6b6b0dca693f\\\"\",\r\n            \"type\": \"Microsoft.Network/networkSecurityGroups/defaultSecurityRules\",\r\n            \"properties\": {\r\n              \"provisioningState\": \"Succeeded\",\r\n              \"description\": \"Allow outbound traffic from all VMs to all VMs in VNET\",\r\n              \"protocol\": \"*\",\r\n              \"sourcePortRange\": \"*\",\r\n              \"destinationPortRange\": \"*\",\r\n              \"sourceAddressPrefix\": \"VirtualNetwork\",\r\n              \"destinationAddressPrefix\": \"VirtualNetwork\",\r\n              \"access\": \"Allow\",\r\n              \"priority\": 65000,\r\n              \"direction\": \"Outbound\",\r\n              \"sourcePortRanges\": [],\r\n              \"destinationPortRanges\": [],\r\n              \"sourceAddressPrefixes\": [],\r\n              \"destinationAddressPrefixes\": []\r\n            }\r\n          },\r\n          {\r\n            \"name\": \"AllowInternetOutBound\",\r\n            \"id\": \"/subscriptions/947d47b4-7883-4bb9-9d85-c5e8e2f572ce/resourceGroups/ps7634/providers/Microsoft.Network/networkSecurityGroups/ps4529/defaultSecurityRules/AllowInternetOutBound\",\r\n            \"etag\": \"W/\\\"f541cb7d-d915-45a5-9ee0-6b6b0dca693f\\\"\",\r\n            \"type\": \"Microsoft.Network/networkSecurityGroups/defaultSecurityRules\",\r\n            \"properties\": {\r\n              \"provisioningState\": \"Succeeded\",\r\n              \"description\": \"Allow outbound traffic from all VMs to Internet\",\r\n              \"protocol\": \"*\",\r\n              \"sourcePortRange\": \"*\",\r\n              \"destinationPortRange\": \"*\",\r\n              \"sourceAddressPrefix\": \"*\",\r\n              \"destinationAddressPrefix\": \"Internet\",\r\n              \"access\": \"Allow\",\r\n              \"priority\": 65001,\r\n              \"direction\": \"Outbound\",\r\n              \"sourcePortRanges\": [],\r\n              \"destinationPortRanges\": [],\r\n              \"sourceAddressPrefixes\": [],\r\n              \"destinationAddressPrefixes\": []\r\n            }\r\n          },\r\n          {\r\n            \"name\": \"DenyAllOutBound\",\r\n            \"id\": \"/subscriptions/947d47b4-7883-4bb9-9d85-c5e8e2f572ce/resourceGroups/ps7634/providers/Microsoft.Network/networkSecurityGroups/ps4529/defaultSecurityRules/DenyAllOutBound\",\r\n            \"etag\": \"W/\\\"f541cb7d-d915-45a5-9ee0-6b6b0dca693f\\\"\",\r\n            \"type\": \"Microsoft.Network/networkSecurityGroups/defaultSecurityRules\",\r\n            \"properties\": {\r\n              \"provisioningState\": \"Succeeded\",\r\n              \"description\": \"Deny all outbound traffic\",\r\n              \"protocol\": \"*\",\r\n              \"sourcePortRange\": \"*\",\r\n              \"destinationPortRange\": \"*\",\r\n              \"sourceAddressPrefix\": \"*\",\r\n              \"destinationAddressPrefix\": \"*\",\r\n              \"access\": \"Deny\",\r\n              \"priority\": 65500,\r\n              \"direction\": \"Outbound\",\r\n              \"sourcePortRanges\": [],\r\n              \"destinationPortRanges\": [],\r\n              \"sourceAddressPrefixes\": [],\r\n              \"destinationAddressPrefixes\": []\r\n            }\r\n          }\r\n        ]\r\n      }\r\n    }\r\n  ]\r\n}",
       "ResponseHeaders": {
         "Content-Length": [
           "9285"
->>>>>>> f160aee6
-        ],
-        "Content-Type": [
-          "application/json; charset=utf-8"
-        ],
-        "Expires": [
-          "-1"
-        ],
-        "Pragma": [
-          "no-cache"
-        ],
-        "x-ms-request-id": [
-<<<<<<< HEAD
-          "4b6b3564-95d4-4ed7-8021-52f18a4853fd"
-        ],
-        "x-ms-correlation-request-id": [
-          "119ddb35-657f-477e-bcbf-2005efe43f77"
-=======
+        ],
+        "Content-Type": [
+          "application/json; charset=utf-8"
+        ],
+        "Expires": [
+          "-1"
+        ],
+        "Pragma": [
+          "no-cache"
+        ],
+        "x-ms-request-id": [
           "cd5f7f8b-9ae6-4f04-826a-c9ac0b17b8fd"
         ],
         "x-ms-correlation-request-id": [
           "1a7fc3fd-b82c-466b-a403-cbce5eaf5057"
->>>>>>> f160aee6
         ],
         "Strict-Transport-Security": [
           "max-age=31536000; includeSubDomains"
@@ -820,48 +505,28 @@
           "Microsoft-HTTPAPI/2.0"
         ],
         "x-ms-ratelimit-remaining-subscription-reads": [
-<<<<<<< HEAD
-          "11925"
-        ],
-        "x-ms-routing-request-id": [
-          "BRAZILUS:20180908T125313Z:119ddb35-657f-477e-bcbf-2005efe43f77"
-=======
           "11869"
         ],
         "x-ms-routing-request-id": [
           "BRAZILUS:20180907T102429Z:1a7fc3fd-b82c-466b-a403-cbce5eaf5057"
->>>>>>> f160aee6
-        ],
-        "X-Content-Type-Options": [
-          "nosniff"
-        ],
-        "Date": [
-<<<<<<< HEAD
-          "Sat, 08 Sep 2018 12:53:13 GMT"
-=======
+        ],
+        "X-Content-Type-Options": [
+          "nosniff"
+        ],
+        "Date": [
           "Fri, 07 Sep 2018 10:24:29 GMT"
->>>>>>> f160aee6
         ]
       },
       "StatusCode": 200
     },
     {
-<<<<<<< HEAD
-      "RequestUri": "/subscriptions/d2ad5196-2292-4080-b209-ce4399b0a807/resourceGroups/ps1598/providers/Microsoft.Network/networkSecurityGroups?api-version=2018-08-01",
-      "EncodedRequestUri": "L3N1YnNjcmlwdGlvbnMvZDJhZDUxOTYtMjI5Mi00MDgwLWIyMDktY2U0Mzk5YjBhODA3L3Jlc291cmNlR3JvdXBzL3BzMTU5OC9wcm92aWRlcnMvTWljcm9zb2Z0Lk5ldHdvcmsvbmV0d29ya1NlY3VyaXR5R3JvdXBzP2FwaS12ZXJzaW9uPTIwMTgtMDgtMDE=",
-=======
       "RequestUri": "/subscriptions/947d47b4-7883-4bb9-9d85-c5e8e2f572ce/resourceGroups/ps7634/providers/Microsoft.Network/networkSecurityGroups?api-version=2018-08-01",
       "EncodedRequestUri": "L3N1YnNjcmlwdGlvbnMvOTQ3ZDQ3YjQtNzg4My00YmI5LTlkODUtYzVlOGUyZjU3MmNlL3Jlc291cmNlR3JvdXBzL3BzNzYzNC9wcm92aWRlcnMvTWljcm9zb2Z0Lk5ldHdvcmsvbmV0d29ya1NlY3VyaXR5R3JvdXBzP2FwaS12ZXJzaW9uPTIwMTgtMDgtMDE=",
->>>>>>> f160aee6
       "RequestMethod": "GET",
       "RequestBody": "",
       "RequestHeaders": {
         "x-ms-client-request-id": [
-<<<<<<< HEAD
-          "b3a3e0d5-7ff6-4b3c-9860-77a56787a9bf"
-=======
           "a7ac4345-f94f-4178-8f63-cb67aab95f6d"
->>>>>>> f160aee6
         ],
         "accept-language": [
           "en-US"
@@ -870,7 +535,7 @@
           "FxVersion/4.7.3132.0",
           "OSName/Windows10Enterprise",
           "OSVersion/6.3.17134",
-          "Microsoft.Azure.Management.Network.NetworkManagementClient/19.3.0.0"
+          "Microsoft.Azure.Management.Network.NetworkManagementClient/20.0.0.0"
         ]
       },
       "ResponseBody": "{\r\n  \"value\": []\r\n}",
@@ -888,17 +553,10 @@
           "no-cache"
         ],
         "x-ms-request-id": [
-<<<<<<< HEAD
-          "3f4ff727-2c1b-4add-9674-4ab12f5a359c"
-        ],
-        "x-ms-correlation-request-id": [
-          "a54b5f61-29b3-4881-bd6c-b54e36739c66"
-=======
           "972b33af-48d4-4ca0-8361-8a1280cc35f9"
         ],
         "x-ms-correlation-request-id": [
           "2fd9b280-6120-4974-882e-9c694007fe8f"
->>>>>>> f160aee6
         ],
         "Strict-Transport-Security": [
           "max-age=31536000; includeSubDomains"
@@ -911,48 +569,28 @@
           "Microsoft-HTTPAPI/2.0"
         ],
         "x-ms-ratelimit-remaining-subscription-reads": [
-<<<<<<< HEAD
-          "11922"
-        ],
-        "x-ms-routing-request-id": [
-          "BRAZILUS:20180908T125324Z:a54b5f61-29b3-4881-bd6c-b54e36739c66"
-=======
           "11866"
         ],
         "x-ms-routing-request-id": [
           "BRAZILUS:20180907T102441Z:2fd9b280-6120-4974-882e-9c694007fe8f"
->>>>>>> f160aee6
-        ],
-        "X-Content-Type-Options": [
-          "nosniff"
-        ],
-        "Date": [
-<<<<<<< HEAD
-          "Sat, 08 Sep 2018 12:53:23 GMT"
-=======
+        ],
+        "X-Content-Type-Options": [
+          "nosniff"
+        ],
+        "Date": [
           "Fri, 07 Sep 2018 10:24:40 GMT"
->>>>>>> f160aee6
         ]
       },
       "StatusCode": 200
     },
     {
-<<<<<<< HEAD
-      "RequestUri": "/subscriptions/d2ad5196-2292-4080-b209-ce4399b0a807/resourceGroups/ps1598/providers/Microsoft.Network/networkSecurityGroups/ps8878?api-version=2018-08-01",
-      "EncodedRequestUri": "L3N1YnNjcmlwdGlvbnMvZDJhZDUxOTYtMjI5Mi00MDgwLWIyMDktY2U0Mzk5YjBhODA3L3Jlc291cmNlR3JvdXBzL3BzMTU5OC9wcm92aWRlcnMvTWljcm9zb2Z0Lk5ldHdvcmsvbmV0d29ya1NlY3VyaXR5R3JvdXBzL3BzODg3OD9hcGktdmVyc2lvbj0yMDE4LTA4LTAx",
-=======
       "RequestUri": "/subscriptions/947d47b4-7883-4bb9-9d85-c5e8e2f572ce/resourceGroups/ps7634/providers/Microsoft.Network/networkSecurityGroups/ps4529?api-version=2018-08-01",
       "EncodedRequestUri": "L3N1YnNjcmlwdGlvbnMvOTQ3ZDQ3YjQtNzg4My00YmI5LTlkODUtYzVlOGUyZjU3MmNlL3Jlc291cmNlR3JvdXBzL3BzNzYzNC9wcm92aWRlcnMvTWljcm9zb2Z0Lk5ldHdvcmsvbmV0d29ya1NlY3VyaXR5R3JvdXBzL3BzNDUyOT9hcGktdmVyc2lvbj0yMDE4LTA4LTAx",
->>>>>>> f160aee6
       "RequestMethod": "DELETE",
       "RequestBody": "",
       "RequestHeaders": {
         "x-ms-client-request-id": [
-<<<<<<< HEAD
-          "cf803f4f-9b81-4122-a058-7e3623cf2336"
-=======
           "48e9c4a4-46cb-455b-8df4-b8ad61aee1f9"
->>>>>>> f160aee6
         ],
         "accept-language": [
           "en-US"
@@ -961,7 +599,7 @@
           "FxVersion/4.7.3132.0",
           "OSName/Windows10Enterprise",
           "OSVersion/6.3.17134",
-          "Microsoft.Azure.Management.Network.NetworkManagementClient/19.3.0.0"
+          "Microsoft.Azure.Management.Network.NetworkManagementClient/20.0.0.0"
         ]
       },
       "ResponseBody": "",
@@ -979,15 +617,6 @@
           "10"
         ],
         "x-ms-request-id": [
-<<<<<<< HEAD
-          "08c51ed8-b062-4b22-82ac-5b682715c60d"
-        ],
-        "Azure-AsyncOperation": [
-          "https://brazilus.management.azure.com/subscriptions/d2ad5196-2292-4080-b209-ce4399b0a807/providers/Microsoft.Network/locations/westus/operations/08c51ed8-b062-4b22-82ac-5b682715c60d?api-version=2018-08-01"
-        ],
-        "x-ms-correlation-request-id": [
-          "eac6bb42-1e52-4fe1-a25e-e930364f1416"
-=======
           "022634a2-45b7-4f41-be4e-bd3c59939b44"
         ],
         "Azure-AsyncOperation": [
@@ -995,7 +624,6 @@
         ],
         "x-ms-correlation-request-id": [
           "c96d72a5-3196-4318-b359-763fd7b91068"
->>>>>>> f160aee6
         ],
         "Strict-Transport-Security": [
           "max-age=31536000; includeSubDomains"
@@ -1004,58 +632,38 @@
           "no-cache"
         ],
         "Location": [
-<<<<<<< HEAD
-          "https://brazilus.management.azure.com/subscriptions/d2ad5196-2292-4080-b209-ce4399b0a807/providers/Microsoft.Network/locations/westus/operationResults/08c51ed8-b062-4b22-82ac-5b682715c60d?api-version=2018-08-01"
-=======
           "https://brazilus.management.azure.com/subscriptions/947d47b4-7883-4bb9-9d85-c5e8e2f572ce/providers/Microsoft.Network/locations/westcentralus/operationResults/022634a2-45b7-4f41-be4e-bd3c59939b44?api-version=2018-08-01"
->>>>>>> f160aee6
         ],
         "Server": [
           "Microsoft-HTTPAPI/2.0",
           "Microsoft-HTTPAPI/2.0"
         ],
         "x-ms-ratelimit-remaining-subscription-deletes": [
-<<<<<<< HEAD
-          "14997"
-        ],
-        "x-ms-routing-request-id": [
-          "BRAZILUS:20180908T125313Z:eac6bb42-1e52-4fe1-a25e-e930364f1416"
-=======
           "14983"
         ],
         "x-ms-routing-request-id": [
           "BRAZILUS:20180907T102430Z:c96d72a5-3196-4318-b359-763fd7b91068"
->>>>>>> f160aee6
-        ],
-        "X-Content-Type-Options": [
-          "nosniff"
-        ],
-        "Date": [
-<<<<<<< HEAD
-          "Sat, 08 Sep 2018 12:53:13 GMT"
-=======
+        ],
+        "X-Content-Type-Options": [
+          "nosniff"
+        ],
+        "Date": [
           "Fri, 07 Sep 2018 10:24:29 GMT"
->>>>>>> f160aee6
         ]
       },
       "StatusCode": 202
     },
     {
-<<<<<<< HEAD
-      "RequestUri": "/subscriptions/d2ad5196-2292-4080-b209-ce4399b0a807/providers/Microsoft.Network/locations/westus/operations/08c51ed8-b062-4b22-82ac-5b682715c60d?api-version=2018-08-01",
-      "EncodedRequestUri": "L3N1YnNjcmlwdGlvbnMvZDJhZDUxOTYtMjI5Mi00MDgwLWIyMDktY2U0Mzk5YjBhODA3L3Byb3ZpZGVycy9NaWNyb3NvZnQuTmV0d29yay9sb2NhdGlvbnMvd2VzdHVzL29wZXJhdGlvbnMvMDhjNTFlZDgtYjA2Mi00YjIyLTgyYWMtNWI2ODI3MTVjNjBkP2FwaS12ZXJzaW9uPTIwMTgtMDgtMDE=",
-=======
       "RequestUri": "/subscriptions/947d47b4-7883-4bb9-9d85-c5e8e2f572ce/providers/Microsoft.Network/locations/westcentralus/operations/022634a2-45b7-4f41-be4e-bd3c59939b44?api-version=2018-08-01",
       "EncodedRequestUri": "L3N1YnNjcmlwdGlvbnMvOTQ3ZDQ3YjQtNzg4My00YmI5LTlkODUtYzVlOGUyZjU3MmNlL3Byb3ZpZGVycy9NaWNyb3NvZnQuTmV0d29yay9sb2NhdGlvbnMvd2VzdGNlbnRyYWx1cy9vcGVyYXRpb25zLzAyMjYzNGEyLTQ1YjctNGY0MS1iZTRlLWJkM2M1OTkzOWI0ND9hcGktdmVyc2lvbj0yMDE4LTA4LTAx",
->>>>>>> f160aee6
-      "RequestMethod": "GET",
-      "RequestBody": "",
-      "RequestHeaders": {
-        "User-Agent": [
-          "FxVersion/4.7.3132.0",
-          "OSName/Windows10Enterprise",
-          "OSVersion/6.3.17134",
-          "Microsoft.Azure.Management.Network.NetworkManagementClient/19.3.0.0"
+      "RequestMethod": "GET",
+      "RequestBody": "",
+      "RequestHeaders": {
+        "User-Agent": [
+          "FxVersion/4.7.3132.0",
+          "OSName/Windows10Enterprise",
+          "OSVersion/6.3.17134",
+          "Microsoft.Azure.Management.Network.NetworkManagementClient/20.0.0.0"
         ]
       },
       "ResponseBody": "{\r\n  \"status\": \"Succeeded\"\r\n}",
@@ -1073,17 +681,10 @@
           "no-cache"
         ],
         "x-ms-request-id": [
-<<<<<<< HEAD
-          "6c9ca017-9444-4681-9bbb-4c26ebd67af9"
-        ],
-        "x-ms-correlation-request-id": [
-          "d9134a36-6ea0-4ed7-986b-c8c207b0ac7d"
-=======
           "af3ef902-650a-43e5-9c2d-cff918361755"
         ],
         "x-ms-correlation-request-id": [
           "c534fd40-c6e8-4479-b56b-72652363a550"
->>>>>>> f160aee6
         ],
         "Strict-Transport-Security": [
           "max-age=31536000; includeSubDomains"
@@ -1096,47 +697,31 @@
           "Microsoft-HTTPAPI/2.0"
         ],
         "x-ms-ratelimit-remaining-subscription-reads": [
-<<<<<<< HEAD
-          "11924"
-        ],
-        "x-ms-routing-request-id": [
-          "BRAZILUS:20180908T125324Z:d9134a36-6ea0-4ed7-986b-c8c207b0ac7d"
-=======
           "11868"
         ],
         "x-ms-routing-request-id": [
           "BRAZILUS:20180907T102440Z:c534fd40-c6e8-4479-b56b-72652363a550"
->>>>>>> f160aee6
-        ],
-        "X-Content-Type-Options": [
-          "nosniff"
-        ],
-        "Date": [
-<<<<<<< HEAD
-          "Sat, 08 Sep 2018 12:53:23 GMT"
-=======
+        ],
+        "X-Content-Type-Options": [
+          "nosniff"
+        ],
+        "Date": [
           "Fri, 07 Sep 2018 10:24:40 GMT"
->>>>>>> f160aee6
         ]
       },
       "StatusCode": 200
     },
     {
-<<<<<<< HEAD
-      "RequestUri": "/subscriptions/d2ad5196-2292-4080-b209-ce4399b0a807/providers/Microsoft.Network/locations/westus/operationResults/08c51ed8-b062-4b22-82ac-5b682715c60d?api-version=2018-08-01",
-      "EncodedRequestUri": "L3N1YnNjcmlwdGlvbnMvZDJhZDUxOTYtMjI5Mi00MDgwLWIyMDktY2U0Mzk5YjBhODA3L3Byb3ZpZGVycy9NaWNyb3NvZnQuTmV0d29yay9sb2NhdGlvbnMvd2VzdHVzL29wZXJhdGlvblJlc3VsdHMvMDhjNTFlZDgtYjA2Mi00YjIyLTgyYWMtNWI2ODI3MTVjNjBkP2FwaS12ZXJzaW9uPTIwMTgtMDgtMDE=",
-=======
       "RequestUri": "/subscriptions/947d47b4-7883-4bb9-9d85-c5e8e2f572ce/providers/Microsoft.Network/locations/westcentralus/operationResults/022634a2-45b7-4f41-be4e-bd3c59939b44?api-version=2018-08-01",
       "EncodedRequestUri": "L3N1YnNjcmlwdGlvbnMvOTQ3ZDQ3YjQtNzg4My00YmI5LTlkODUtYzVlOGUyZjU3MmNlL3Byb3ZpZGVycy9NaWNyb3NvZnQuTmV0d29yay9sb2NhdGlvbnMvd2VzdGNlbnRyYWx1cy9vcGVyYXRpb25SZXN1bHRzLzAyMjYzNGEyLTQ1YjctNGY0MS1iZTRlLWJkM2M1OTkzOWI0ND9hcGktdmVyc2lvbj0yMDE4LTA4LTAx",
->>>>>>> f160aee6
-      "RequestMethod": "GET",
-      "RequestBody": "",
-      "RequestHeaders": {
-        "User-Agent": [
-          "FxVersion/4.7.3132.0",
-          "OSName/Windows10Enterprise",
-          "OSVersion/6.3.17134",
-          "Microsoft.Azure.Management.Network.NetworkManagementClient/19.3.0.0"
+      "RequestMethod": "GET",
+      "RequestBody": "",
+      "RequestHeaders": {
+        "User-Agent": [
+          "FxVersion/4.7.3132.0",
+          "OSName/Windows10Enterprise",
+          "OSVersion/6.3.17134",
+          "Microsoft.Azure.Management.Network.NetworkManagementClient/20.0.0.0"
         ]
       },
       "ResponseBody": "",
@@ -1151,15 +736,6 @@
           "no-cache"
         ],
         "x-ms-request-id": [
-<<<<<<< HEAD
-          "08c51ed8-b062-4b22-82ac-5b682715c60d"
-        ],
-        "Azure-AsyncOperation": [
-          "https://brazilus.management.azure.com/subscriptions/d2ad5196-2292-4080-b209-ce4399b0a807/providers/Microsoft.Network/locations/westus/operations/08c51ed8-b062-4b22-82ac-5b682715c60d?api-version=2018-08-01"
-        ],
-        "x-ms-correlation-request-id": [
-          "eac6bb42-1e52-4fe1-a25e-e930364f1416"
-=======
           "022634a2-45b7-4f41-be4e-bd3c59939b44"
         ],
         "Azure-AsyncOperation": [
@@ -1167,7 +743,6 @@
         ],
         "x-ms-correlation-request-id": [
           "c96d72a5-3196-4318-b359-763fd7b91068"
->>>>>>> f160aee6
         ],
         "Strict-Transport-Security": [
           "max-age=31536000; includeSubDomains"
@@ -1176,59 +751,35 @@
           "no-cache"
         ],
         "Location": [
-<<<<<<< HEAD
-          "https://brazilus.management.azure.com/subscriptions/d2ad5196-2292-4080-b209-ce4399b0a807/providers/Microsoft.Network/locations/westus/operationResults/08c51ed8-b062-4b22-82ac-5b682715c60d?api-version=2018-08-01"
-=======
           "https://brazilus.management.azure.com/subscriptions/947d47b4-7883-4bb9-9d85-c5e8e2f572ce/providers/Microsoft.Network/locations/westcentralus/operationResults/022634a2-45b7-4f41-be4e-bd3c59939b44?api-version=2018-08-01"
->>>>>>> f160aee6
         ],
         "Server": [
           "Microsoft-HTTPAPI/2.0",
           "Microsoft-HTTPAPI/2.0"
         ],
         "x-ms-ratelimit-remaining-subscription-reads": [
-<<<<<<< HEAD
-          "11923"
-        ],
-        "x-ms-routing-request-id": [
-          "BRAZILUS:20180908T125324Z:6f7d5386-3c39-43f1-9b15-a401f96504d2"
-=======
           "11867"
         ],
         "x-ms-routing-request-id": [
           "BRAZILUS:20180907T102440Z:cc31a716-3545-4412-bb7d-ad663eea28e9"
->>>>>>> f160aee6
-        ],
-        "X-Content-Type-Options": [
-          "nosniff"
-        ],
-        "Date": [
-<<<<<<< HEAD
-          "Sat, 08 Sep 2018 12:53:23 GMT"
-=======
+        ],
+        "X-Content-Type-Options": [
+          "nosniff"
+        ],
+        "Date": [
           "Fri, 07 Sep 2018 10:24:40 GMT"
->>>>>>> f160aee6
         ]
       },
       "StatusCode": 204
     },
     {
-<<<<<<< HEAD
-      "RequestUri": "/subscriptions/d2ad5196-2292-4080-b209-ce4399b0a807/resourcegroups/ps1598?api-version=2016-09-01",
-      "EncodedRequestUri": "L3N1YnNjcmlwdGlvbnMvZDJhZDUxOTYtMjI5Mi00MDgwLWIyMDktY2U0Mzk5YjBhODA3L3Jlc291cmNlZ3JvdXBzL3BzMTU5OD9hcGktdmVyc2lvbj0yMDE2LTA5LTAx",
-=======
       "RequestUri": "/subscriptions/947d47b4-7883-4bb9-9d85-c5e8e2f572ce/resourcegroups/ps7634?api-version=2016-09-01",
       "EncodedRequestUri": "L3N1YnNjcmlwdGlvbnMvOTQ3ZDQ3YjQtNzg4My00YmI5LTlkODUtYzVlOGUyZjU3MmNlL3Jlc291cmNlZ3JvdXBzL3BzNzYzND9hcGktdmVyc2lvbj0yMDE2LTA5LTAx",
->>>>>>> f160aee6
       "RequestMethod": "DELETE",
       "RequestBody": "",
       "RequestHeaders": {
         "x-ms-client-request-id": [
-<<<<<<< HEAD
-          "3fcfe05c-7be4-44e6-8558-6b4042a610a5"
-=======
           "87e27e55-eb93-4dbe-8d29-506cff16a114"
->>>>>>> f160aee6
         ],
         "accept-language": [
           "en-US"
@@ -1255,18 +806,6 @@
           "15"
         ],
         "x-ms-ratelimit-remaining-subscription-deletes": [
-<<<<<<< HEAD
-          "14999"
-        ],
-        "x-ms-request-id": [
-          "0723fb93-f25a-4f23-b759-0df64a8ab8af"
-        ],
-        "x-ms-correlation-request-id": [
-          "0723fb93-f25a-4f23-b759-0df64a8ab8af"
-        ],
-        "x-ms-routing-request-id": [
-          "BRAZILUS:20180908T125324Z:0723fb93-f25a-4f23-b759-0df64a8ab8af"
-=======
           "14989"
         ],
         "x-ms-request-id": [
@@ -1277,41 +816,28 @@
         ],
         "x-ms-routing-request-id": [
           "BRAZILUS:20180907T102441Z:8ab2072c-16b0-4a9b-8ec0-268b2567a972"
->>>>>>> f160aee6
-        ],
-        "Strict-Transport-Security": [
-          "max-age=31536000; includeSubDomains"
-        ],
-        "X-Content-Type-Options": [
-          "nosniff"
-        ],
-        "Cache-Control": [
-          "no-cache"
-        ],
-        "Date": [
-<<<<<<< HEAD
-          "Sat, 08 Sep 2018 12:53:24 GMT"
-        ],
-        "Location": [
-          "https://brazilus.management.azure.com/subscriptions/d2ad5196-2292-4080-b209-ce4399b0a807/operationresults/eyJqb2JJZCI6IlJFU09VUkNFR1JPVVBERUxFVElPTkpPQi1QUzE1OTgtV0VTVFVTIiwiam9iTG9jYXRpb24iOiJ3ZXN0dXMifQ?api-version=2016-09-01"
-=======
+        ],
+        "Strict-Transport-Security": [
+          "max-age=31536000; includeSubDomains"
+        ],
+        "X-Content-Type-Options": [
+          "nosniff"
+        ],
+        "Cache-Control": [
+          "no-cache"
+        ],
+        "Date": [
           "Fri, 07 Sep 2018 10:24:40 GMT"
         ],
         "Location": [
           "https://brazilus.management.azure.com/subscriptions/947d47b4-7883-4bb9-9d85-c5e8e2f572ce/operationresults/eyJqb2JJZCI6IlJFU09VUkNFR1JPVVBERUxFVElPTkpPQi1QUzc2MzQtV0VTVENFTlRSQUxVUyIsImpvYkxvY2F0aW9uIjoid2VzdGNlbnRyYWx1cyJ9?api-version=2016-09-01"
->>>>>>> f160aee6
         ]
       },
       "StatusCode": 202
     },
     {
-<<<<<<< HEAD
-      "RequestUri": "/subscriptions/d2ad5196-2292-4080-b209-ce4399b0a807/operationresults/eyJqb2JJZCI6IlJFU09VUkNFR1JPVVBERUxFVElPTkpPQi1QUzE1OTgtV0VTVFVTIiwiam9iTG9jYXRpb24iOiJ3ZXN0dXMifQ?api-version=2016-09-01",
-      "EncodedRequestUri": "L3N1YnNjcmlwdGlvbnMvZDJhZDUxOTYtMjI5Mi00MDgwLWIyMDktY2U0Mzk5YjBhODA3L29wZXJhdGlvbnJlc3VsdHMvZXlKcWIySkpaQ0k2SWxKRlUwOVZVa05GUjFKUFZWQkVSVXhGVkVsUFRrcFBRaTFRVXpFMU9UZ3RWMFZUVkZWVElpd2lhbTlpVEc5allYUnBiMjRpT2lKM1pYTjBkWE1pZlE/YXBpLXZlcnNpb249MjAxNi0wOS0wMQ==",
-=======
       "RequestUri": "/subscriptions/947d47b4-7883-4bb9-9d85-c5e8e2f572ce/operationresults/eyJqb2JJZCI6IlJFU09VUkNFR1JPVVBERUxFVElPTkpPQi1QUzc2MzQtV0VTVENFTlRSQUxVUyIsImpvYkxvY2F0aW9uIjoid2VzdGNlbnRyYWx1cyJ9?api-version=2016-09-01",
       "EncodedRequestUri": "L3N1YnNjcmlwdGlvbnMvOTQ3ZDQ3YjQtNzg4My00YmI5LTlkODUtYzVlOGUyZjU3MmNlL29wZXJhdGlvbnJlc3VsdHMvZXlKcWIySkpaQ0k2SWxKRlUwOVZVa05GUjFKUFZWQkVSVXhGVkVsUFRrcFBRaTFRVXpjMk16UXRWMFZUVkVORlRsUlNRVXhWVXlJc0ltcHZZa3h2WTJGMGFXOXVJam9pZDJWemRHTmxiblJ5WVd4MWN5Sjk/YXBpLXZlcnNpb249MjAxNi0wOS0wMQ==",
->>>>>>> f160aee6
       "RequestMethod": "GET",
       "RequestBody": "",
       "RequestHeaders": {
@@ -1337,18 +863,6 @@
           "15"
         ],
         "x-ms-ratelimit-remaining-subscription-reads": [
-<<<<<<< HEAD
-          "11998"
-        ],
-        "x-ms-request-id": [
-          "db62ad38-96e6-40b6-849d-96fc27cbf307"
-        ],
-        "x-ms-correlation-request-id": [
-          "db62ad38-96e6-40b6-849d-96fc27cbf307"
-        ],
-        "x-ms-routing-request-id": [
-          "BRAZILUS:20180908T125340Z:db62ad38-96e6-40b6-849d-96fc27cbf307"
-=======
           "11951"
         ],
         "x-ms-request-id": [
@@ -1359,41 +873,28 @@
         ],
         "x-ms-routing-request-id": [
           "BRAZILUS:20180907T102456Z:001e8608-9999-4494-97da-13a612972b78"
->>>>>>> f160aee6
-        ],
-        "Strict-Transport-Security": [
-          "max-age=31536000; includeSubDomains"
-        ],
-        "X-Content-Type-Options": [
-          "nosniff"
-        ],
-        "Cache-Control": [
-          "no-cache"
-        ],
-        "Date": [
-<<<<<<< HEAD
-          "Sat, 08 Sep 2018 12:53:39 GMT"
-        ],
-        "Location": [
-          "https://brazilus.management.azure.com/subscriptions/d2ad5196-2292-4080-b209-ce4399b0a807/operationresults/eyJqb2JJZCI6IlJFU09VUkNFR1JPVVBERUxFVElPTkpPQi1QUzE1OTgtV0VTVFVTIiwiam9iTG9jYXRpb24iOiJ3ZXN0dXMifQ?api-version=2016-09-01"
-=======
+        ],
+        "Strict-Transport-Security": [
+          "max-age=31536000; includeSubDomains"
+        ],
+        "X-Content-Type-Options": [
+          "nosniff"
+        ],
+        "Cache-Control": [
+          "no-cache"
+        ],
+        "Date": [
           "Fri, 07 Sep 2018 10:24:56 GMT"
         ],
         "Location": [
           "https://brazilus.management.azure.com/subscriptions/947d47b4-7883-4bb9-9d85-c5e8e2f572ce/operationresults/eyJqb2JJZCI6IlJFU09VUkNFR1JPVVBERUxFVElPTkpPQi1QUzc2MzQtV0VTVENFTlRSQUxVUyIsImpvYkxvY2F0aW9uIjoid2VzdGNlbnRyYWx1cyJ9?api-version=2016-09-01"
->>>>>>> f160aee6
         ]
       },
       "StatusCode": 202
     },
     {
-<<<<<<< HEAD
-      "RequestUri": "/subscriptions/d2ad5196-2292-4080-b209-ce4399b0a807/operationresults/eyJqb2JJZCI6IlJFU09VUkNFR1JPVVBERUxFVElPTkpPQi1QUzE1OTgtV0VTVFVTIiwiam9iTG9jYXRpb24iOiJ3ZXN0dXMifQ?api-version=2016-09-01",
-      "EncodedRequestUri": "L3N1YnNjcmlwdGlvbnMvZDJhZDUxOTYtMjI5Mi00MDgwLWIyMDktY2U0Mzk5YjBhODA3L29wZXJhdGlvbnJlc3VsdHMvZXlKcWIySkpaQ0k2SWxKRlUwOVZVa05GUjFKUFZWQkVSVXhGVkVsUFRrcFBRaTFRVXpFMU9UZ3RWMFZUVkZWVElpd2lhbTlpVEc5allYUnBiMjRpT2lKM1pYTjBkWE1pZlE/YXBpLXZlcnNpb249MjAxNi0wOS0wMQ==",
-=======
       "RequestUri": "/subscriptions/947d47b4-7883-4bb9-9d85-c5e8e2f572ce/operationresults/eyJqb2JJZCI6IlJFU09VUkNFR1JPVVBERUxFVElPTkpPQi1QUzc2MzQtV0VTVENFTlRSQUxVUyIsImpvYkxvY2F0aW9uIjoid2VzdGNlbnRyYWx1cyJ9?api-version=2016-09-01",
       "EncodedRequestUri": "L3N1YnNjcmlwdGlvbnMvOTQ3ZDQ3YjQtNzg4My00YmI5LTlkODUtYzVlOGUyZjU3MmNlL29wZXJhdGlvbnJlc3VsdHMvZXlKcWIySkpaQ0k2SWxKRlUwOVZVa05GUjFKUFZWQkVSVXhGVkVsUFRrcFBRaTFRVXpjMk16UXRWMFZUVkVORlRsUlNRVXhWVXlJc0ltcHZZa3h2WTJGMGFXOXVJam9pZDJWemRHTmxiblJ5WVd4MWN5Sjk/YXBpLXZlcnNpb249MjAxNi0wOS0wMQ==",
->>>>>>> f160aee6
       "RequestMethod": "GET",
       "RequestBody": "",
       "RequestHeaders": {
@@ -1419,18 +920,6 @@
           "15"
         ],
         "x-ms-ratelimit-remaining-subscription-reads": [
-<<<<<<< HEAD
-          "11997"
-        ],
-        "x-ms-request-id": [
-          "6c032100-a4bf-43a8-b6ad-5d35ca2fbb4c"
-        ],
-        "x-ms-correlation-request-id": [
-          "6c032100-a4bf-43a8-b6ad-5d35ca2fbb4c"
-        ],
-        "x-ms-routing-request-id": [
-          "BRAZILUS:20180908T125355Z:6c032100-a4bf-43a8-b6ad-5d35ca2fbb4c"
-=======
           "11950"
         ],
         "x-ms-request-id": [
@@ -1441,41 +930,28 @@
         ],
         "x-ms-routing-request-id": [
           "BRAZILUS:20180907T102512Z:f7268834-875c-45b0-9dc3-9109276fa3fc"
->>>>>>> f160aee6
-        ],
-        "Strict-Transport-Security": [
-          "max-age=31536000; includeSubDomains"
-        ],
-        "X-Content-Type-Options": [
-          "nosniff"
-        ],
-        "Cache-Control": [
-          "no-cache"
-        ],
-        "Date": [
-<<<<<<< HEAD
-          "Sat, 08 Sep 2018 12:53:54 GMT"
-        ],
-        "Location": [
-          "https://brazilus.management.azure.com/subscriptions/d2ad5196-2292-4080-b209-ce4399b0a807/operationresults/eyJqb2JJZCI6IlJFU09VUkNFR1JPVVBERUxFVElPTkpPQi1QUzE1OTgtV0VTVFVTIiwiam9iTG9jYXRpb24iOiJ3ZXN0dXMifQ?api-version=2016-09-01"
-=======
+        ],
+        "Strict-Transport-Security": [
+          "max-age=31536000; includeSubDomains"
+        ],
+        "X-Content-Type-Options": [
+          "nosniff"
+        ],
+        "Cache-Control": [
+          "no-cache"
+        ],
+        "Date": [
           "Fri, 07 Sep 2018 10:25:12 GMT"
         ],
         "Location": [
           "https://brazilus.management.azure.com/subscriptions/947d47b4-7883-4bb9-9d85-c5e8e2f572ce/operationresults/eyJqb2JJZCI6IlJFU09VUkNFR1JPVVBERUxFVElPTkpPQi1QUzc2MzQtV0VTVENFTlRSQUxVUyIsImpvYkxvY2F0aW9uIjoid2VzdGNlbnRyYWx1cyJ9?api-version=2016-09-01"
->>>>>>> f160aee6
         ]
       },
       "StatusCode": 202
     },
     {
-<<<<<<< HEAD
-      "RequestUri": "/subscriptions/d2ad5196-2292-4080-b209-ce4399b0a807/operationresults/eyJqb2JJZCI6IlJFU09VUkNFR1JPVVBERUxFVElPTkpPQi1QUzE1OTgtV0VTVFVTIiwiam9iTG9jYXRpb24iOiJ3ZXN0dXMifQ?api-version=2016-09-01",
-      "EncodedRequestUri": "L3N1YnNjcmlwdGlvbnMvZDJhZDUxOTYtMjI5Mi00MDgwLWIyMDktY2U0Mzk5YjBhODA3L29wZXJhdGlvbnJlc3VsdHMvZXlKcWIySkpaQ0k2SWxKRlUwOVZVa05GUjFKUFZWQkVSVXhGVkVsUFRrcFBRaTFRVXpFMU9UZ3RWMFZUVkZWVElpd2lhbTlpVEc5allYUnBiMjRpT2lKM1pYTjBkWE1pZlE/YXBpLXZlcnNpb249MjAxNi0wOS0wMQ==",
-=======
       "RequestUri": "/subscriptions/947d47b4-7883-4bb9-9d85-c5e8e2f572ce/operationresults/eyJqb2JJZCI6IlJFU09VUkNFR1JPVVBERUxFVElPTkpPQi1QUzc2MzQtV0VTVENFTlRSQUxVUyIsImpvYkxvY2F0aW9uIjoid2VzdGNlbnRyYWx1cyJ9?api-version=2016-09-01",
       "EncodedRequestUri": "L3N1YnNjcmlwdGlvbnMvOTQ3ZDQ3YjQtNzg4My00YmI5LTlkODUtYzVlOGUyZjU3MmNlL29wZXJhdGlvbnJlc3VsdHMvZXlKcWIySkpaQ0k2SWxKRlUwOVZVa05GUjFKUFZWQkVSVXhGVkVsUFRrcFBRaTFRVXpjMk16UXRWMFZUVkVORlRsUlNRVXhWVXlJc0ltcHZZa3h2WTJGMGFXOXVJam9pZDJWemRHTmxiblJ5WVd4MWN5Sjk/YXBpLXZlcnNpb249MjAxNi0wOS0wMQ==",
->>>>>>> f160aee6
       "RequestMethod": "GET",
       "RequestBody": "",
       "RequestHeaders": {
@@ -1498,18 +974,6 @@
           "no-cache"
         ],
         "x-ms-ratelimit-remaining-subscription-reads": [
-<<<<<<< HEAD
-          "11996"
-        ],
-        "x-ms-request-id": [
-          "a673a3e9-47ea-4a9f-a5c7-aee40c5a8f40"
-        ],
-        "x-ms-correlation-request-id": [
-          "a673a3e9-47ea-4a9f-a5c7-aee40c5a8f40"
-        ],
-        "x-ms-routing-request-id": [
-          "BRAZILUS:20180908T125410Z:a673a3e9-47ea-4a9f-a5c7-aee40c5a8f40"
-=======
           "11949"
         ],
         "x-ms-request-id": [
@@ -1520,35 +984,25 @@
         ],
         "x-ms-routing-request-id": [
           "BRAZILUS:20180907T102527Z:914cf257-d127-4278-a8ea-a77fd9c909b7"
->>>>>>> f160aee6
-        ],
-        "Strict-Transport-Security": [
-          "max-age=31536000; includeSubDomains"
-        ],
-        "X-Content-Type-Options": [
-          "nosniff"
-        ],
-        "Cache-Control": [
-          "no-cache"
-        ],
-        "Date": [
-<<<<<<< HEAD
-          "Sat, 08 Sep 2018 12:54:09 GMT"
-=======
+        ],
+        "Strict-Transport-Security": [
+          "max-age=31536000; includeSubDomains"
+        ],
+        "X-Content-Type-Options": [
+          "nosniff"
+        ],
+        "Cache-Control": [
+          "no-cache"
+        ],
+        "Date": [
           "Fri, 07 Sep 2018 10:25:27 GMT"
->>>>>>> f160aee6
         ]
       },
       "StatusCode": 200
     },
     {
-<<<<<<< HEAD
-      "RequestUri": "/subscriptions/d2ad5196-2292-4080-b209-ce4399b0a807/operationresults/eyJqb2JJZCI6IlJFU09VUkNFR1JPVVBERUxFVElPTkpPQi1QUzE1OTgtV0VTVFVTIiwiam9iTG9jYXRpb24iOiJ3ZXN0dXMifQ?api-version=2016-09-01",
-      "EncodedRequestUri": "L3N1YnNjcmlwdGlvbnMvZDJhZDUxOTYtMjI5Mi00MDgwLWIyMDktY2U0Mzk5YjBhODA3L29wZXJhdGlvbnJlc3VsdHMvZXlKcWIySkpaQ0k2SWxKRlUwOVZVa05GUjFKUFZWQkVSVXhGVkVsUFRrcFBRaTFRVXpFMU9UZ3RWMFZUVkZWVElpd2lhbTlpVEc5allYUnBiMjRpT2lKM1pYTjBkWE1pZlE/YXBpLXZlcnNpb249MjAxNi0wOS0wMQ==",
-=======
       "RequestUri": "/subscriptions/947d47b4-7883-4bb9-9d85-c5e8e2f572ce/operationresults/eyJqb2JJZCI6IlJFU09VUkNFR1JPVVBERUxFVElPTkpPQi1QUzc2MzQtV0VTVENFTlRSQUxVUyIsImpvYkxvY2F0aW9uIjoid2VzdGNlbnRyYWx1cyJ9?api-version=2016-09-01",
       "EncodedRequestUri": "L3N1YnNjcmlwdGlvbnMvOTQ3ZDQ3YjQtNzg4My00YmI5LTlkODUtYzVlOGUyZjU3MmNlL29wZXJhdGlvbnJlc3VsdHMvZXlKcWIySkpaQ0k2SWxKRlUwOVZVa05GUjFKUFZWQkVSVXhGVkVsUFRrcFBRaTFRVXpjMk16UXRWMFZUVkVORlRsUlNRVXhWVXlJc0ltcHZZa3h2WTJGMGFXOXVJam9pZDJWemRHTmxiblJ5WVd4MWN5Sjk/YXBpLXZlcnNpb249MjAxNi0wOS0wMQ==",
->>>>>>> f160aee6
       "RequestMethod": "GET",
       "RequestBody": "",
       "RequestHeaders": {
@@ -1571,18 +1025,6 @@
           "no-cache"
         ],
         "x-ms-ratelimit-remaining-subscription-reads": [
-<<<<<<< HEAD
-          "11995"
-        ],
-        "x-ms-request-id": [
-          "54d4a859-e438-4cca-a124-0e5c16e77e49"
-        ],
-        "x-ms-correlation-request-id": [
-          "54d4a859-e438-4cca-a124-0e5c16e77e49"
-        ],
-        "x-ms-routing-request-id": [
-          "BRAZILUS:20180908T125410Z:54d4a859-e438-4cca-a124-0e5c16e77e49"
-=======
           "11948"
         ],
         "x-ms-request-id": [
@@ -1593,23 +1035,18 @@
         ],
         "x-ms-routing-request-id": [
           "BRAZILUS:20180907T102527Z:1345128d-1b6c-4766-850f-0bcebb00cb54"
->>>>>>> f160aee6
-        ],
-        "Strict-Transport-Security": [
-          "max-age=31536000; includeSubDomains"
-        ],
-        "X-Content-Type-Options": [
-          "nosniff"
-        ],
-        "Cache-Control": [
-          "no-cache"
-        ],
-        "Date": [
-<<<<<<< HEAD
-          "Sat, 08 Sep 2018 12:54:09 GMT"
-=======
+        ],
+        "Strict-Transport-Security": [
+          "max-age=31536000; includeSubDomains"
+        ],
+        "X-Content-Type-Options": [
+          "nosniff"
+        ],
+        "Cache-Control": [
+          "no-cache"
+        ],
+        "Date": [
           "Fri, 07 Sep 2018 10:25:27 GMT"
->>>>>>> f160aee6
         ]
       },
       "StatusCode": 200
@@ -1617,24 +1054,15 @@
   ],
   "Names": {
     "Test-NetworkSecurityGroup-MultiValuedRules": [
-<<<<<<< HEAD
-      "ps1598",
-      "ps8878",
-      "ps1830",
-      "ps5101",
-      "ps6514",
-      "ps7268"
-=======
       "ps7634",
       "ps4529",
       "ps2971",
       "ps4221",
       "ps5487",
       "ps6317"
->>>>>>> f160aee6
     ]
   },
   "Variables": {
-    "SubscriptionId": "d2ad5196-2292-4080-b209-ce4399b0a807"
+    "SubscriptionId": "947d47b4-7883-4bb9-9d85-c5e8e2f572ce"
   }
 }