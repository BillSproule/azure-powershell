--- conflicted
+++ resolved
@@ -1,29 +1,34 @@
 {
   "Entries": [
     {
-<<<<<<< HEAD
-      "RequestUri": "/subscriptions/d2ad5196-2292-4080-b209-ce4399b0a807/providers/Microsoft.Network?api-version=2016-09-01",
-      "EncodedRequestUri": "L3N1YnNjcmlwdGlvbnMvZDJhZDUxOTYtMjI5Mi00MDgwLWIyMDktY2U0Mzk5YjBhODA3L3Byb3ZpZGVycy9NaWNyb3NvZnQuTmV0d29yaz9hcGktdmVyc2lvbj0yMDE2LTA5LTAx",
-      "RequestMethod": "GET",
-      "RequestBody": "",
-      "RequestHeaders": {
+      "RequestUri": "/subscriptions/947d47b4-7883-4bb9-9d85-c5e8e2f572ce/resourcegroups/ps5811?api-version=2016-09-01",
+      "EncodedRequestUri": "L3N1YnNjcmlwdGlvbnMvOTQ3ZDQ3YjQtNzg4My00YmI5LTlkODUtYzVlOGUyZjU3MmNlL3Jlc291cmNlZ3JvdXBzL3BzNTgxMT9hcGktdmVyc2lvbj0yMDE2LTA5LTAx",
+      "RequestMethod": "PUT",
+      "RequestBody": "{\r\n  \"location\": \"westcentralus\"\r\n}",
+      "RequestHeaders": {
+        "Content-Type": [
+          "application/json; charset=utf-8"
+        ],
+        "Content-Length": [
+          "35"
+        ],
         "x-ms-client-request-id": [
-          "f43b0914-39ea-444f-9546-bfa475b9b23b"
+          "7d750437-b128-4033-a3c2-9a3be5b543ca"
         ],
         "accept-language": [
           "en-US"
         ],
         "User-Agent": [
-          "FxVersion/4.7.3132.0",
-          "OSName/Windows10Enterprise",
-          "OSVersion/6.3.17134",
-          "Microsoft.Azure.Management.Internal.Resources.ResourceManagementClient/4.1.0"
-        ]
-      },
-      "ResponseBody": "{\r\n  \"id\": \"/subscriptions/d2ad5196-2292-4080-b209-ce4399b0a807/providers/Microsoft.Network\",\r\n  \"namespace\": \"Microsoft.Network\",\r\n  \"authorizations\": [\r\n    {\r\n      \"applicationId\": \"2cf9eb86-36b5-49dc-86ae-9a63135dfa8c\",\r\n      \"roleDefinitionId\": \"13ba9ab4-19f0-4804-adc4-14ece36cc7a1\"\r\n    },\r\n    {\r\n      \"applicationId\": \"7c33bfcb-8d33-48d6-8e60-dc6404003489\",\r\n      \"roleDefinitionId\": \"ad6261e4-fa9a-4642-aa5f-104f1b67e9e3\"\r\n    },\r\n    {\r\n      \"applicationId\": \"1e3e4475-288f-4018-a376-df66fd7fac5f\",\r\n      \"roleDefinitionId\": \"1d538b69-3d87-4e56-8ff8-25786fd48261\"\r\n    },\r\n    {\r\n      \"applicationId\": \"a0be0c72-870e-46f0-9c49-c98333a996f7\",\r\n      \"roleDefinitionId\": \"7ce22727-ffce-45a9-930c-ddb2e56fa131\"\r\n    },\r\n    {\r\n      \"applicationId\": \"486c78bf-a0f7-45f1-92fd-37215929e116\",\r\n      \"roleDefinitionId\": \"98a9e526-0a60-4c1f-a33a-ae46e1f8dc0d\"\r\n    },\r\n    {\r\n      \"applicationId\": \"19947cfd-0303-466c-ac3c-fcc19a7a1570\",\r\n      \"roleDefinitionId\": \"d813ab6c-bfb7-413e-9462-005b21f0ce09\"\r\n    },\r\n    {\r\n      \"applicationId\": \"341b7f3d-69b3-47f9-9ce7-5b7f4945fdbd\",\r\n      \"roleDefinitionId\": \"8141843c-c51c-4c1e-a5bf-0d351594b86c\"\r\n    }\r\n  ],\r\n  \"resourceTypes\": [\r\n    {\r\n      \"resourceType\": \"virtualNetworks\",\r\n      \"locations\": [\r\n        \"West US\",\r\n        \"East US\",\r\n        \"North Europe\",\r\n        \"West Europe\",\r\n        \"East Asia\",\r\n        \"Southeast Asia\",\r\n        \"North Central US\",\r\n        \"South Central US\",\r\n        \"Central US\",\r\n        \"East US 2\",\r\n        \"Japan East\",\r\n        \"Japan West\",\r\n        \"Brazil South\",\r\n        \"Australia East\",\r\n        \"Australia Southeast\",\r\n        \"Central India\",\r\n        \"South India\",\r\n        \"West India\",\r\n        \"Canada Central\",\r\n        \"Canada East\",\r\n        \"West Central US\",\r\n        \"West US 2\",\r\n        \"UK West\",\r\n        \"UK South\",\r\n        \"Korea Central\",\r\n        \"Korea South\",\r\n        \"France Central\",\r\n        \"France South\",\r\n        \"Australia Central\",\r\n        \"Australia Central 2\"\r\n      ],\r\n      \"apiVersions\": [\r\n        \"2018-08-01\",\r\n        \"2018-07-01\",\r\n        \"2018-06-01\",\r\n        \"2018-05-01\",\r\n        \"2018-04-01\",\r\n        \"2018-03-01\",\r\n        \"2018-02-01\",\r\n        \"2018-01-01\",\r\n        \"2017-11-01\",\r\n        \"2017-10-01\",\r\n        \"2017-09-01\",\r\n        \"2017-08-01\",\r\n        \"2017-06-01\",\r\n        \"2017-04-01\",\r\n        \"2017-03-01\",\r\n        \"2016-12-01\",\r\n        \"2016-11-01\",\r\n        \"2016-10-01\",\r\n        \"2016-09-01\",\r\n        \"2016-08-01\",\r\n        \"2016-07-01\",\r\n        \"2016-06-01\",\r\n        \"2016-03-30\",\r\n        \"2015-06-15\",\r\n        \"2015-05-01-preview\",\r\n        \"2014-12-01-preview\"\r\n      ],\r\n      \"capabilities\": \"CrossResourceGroupResourceMove, CrossSubscriptionResourceMove\"\r\n    },\r\n    {\r\n      \"resourceType\": \"publicIPAddresses\",\r\n      \"locations\": [\r\n        \"West US\",\r\n        \"East US\",\r\n        \"North Europe\",\r\n        \"West Europe\",\r\n        \"East Asia\",\r\n        \"Southeast Asia\",\r\n        \"North Central US\",\r\n        \"South Central US\",\r\n        \"Central US\",\r\n        \"East US 2\",\r\n        \"Japan East\",\r\n        \"Japan West\",\r\n        \"Brazil South\",\r\n        \"Australia East\",\r\n        \"Australia Southeast\",\r\n        \"Central India\",\r\n        \"South India\",\r\n        \"West India\",\r\n        \"Canada Central\",\r\n        \"Canada East\",\r\n        \"West Central US\",\r\n        \"West US 2\",\r\n        \"UK West\",\r\n        \"UK South\",\r\n        \"Korea Central\",\r\n        \"Korea South\",\r\n        \"France Central\",\r\n        \"France South\",\r\n        \"Australia Central\",\r\n        \"Australia Central 2\"\r\n      ],\r\n      \"apiVersions\": [\r\n        \"2018-08-01\",\r\n        \"2018-07-01\",\r\n        \"2018-06-01\",\r\n        \"2018-05-01\",\r\n        \"2018-04-01\",\r\n        \"2018-03-01\",\r\n        \"2018-02-01\",\r\n        \"2018-01-01\",\r\n        \"2017-11-01\",\r\n        \"2017-10-01\",\r\n        \"2017-09-01\",\r\n        \"2017-08-01\",\r\n        \"2017-06-01\",\r\n        \"2017-04-01\",\r\n        \"2017-03-01\",\r\n        \"2016-12-01\",\r\n        \"2016-11-01\",\r\n        \"2016-10-01\",\r\n        \"2016-09-01\",\r\n        \"2016-08-01\",\r\n        \"2016-07-01\",\r\n        \"2016-06-01\",\r\n        \"2016-03-30\",\r\n        \"2015-06-15\",\r\n        \"2015-05-01-preview\",\r\n        \"2014-12-01-preview\"\r\n      ],\r\n      \"zoneMappings\": [\r\n        {\r\n          \"location\": \"East US 2\",\r\n          \"zones\": [\r\n            \"1\",\r\n            \"2\",\r\n            \"3\"\r\n          ]\r\n        },\r\n        {\r\n          \"location\": \"Central US\",\r\n          \"zones\": [\r\n            \"1\",\r\n            \"2\",\r\n            \"3\"\r\n          ]\r\n        },\r\n        {\r\n          \"location\": \"West Europe\",\r\n          \"zones\": [\r\n            \"1\",\r\n            \"2\",\r\n            \"3\"\r\n          ]\r\n        },\r\n        {\r\n          \"location\": \"France Central\",\r\n          \"zones\": [\r\n            \"1\",\r\n            \"2\",\r\n            \"3\"\r\n          ]\r\n        },\r\n        {\r\n          \"location\": \"Southeast Asia\",\r\n          \"zones\": [\r\n            \"1\",\r\n            \"2\",\r\n            \"3\"\r\n          ]\r\n        },\r\n        {\r\n          \"location\": \"West US 2\",\r\n          \"zones\": [\r\n            \"1\",\r\n            \"2\",\r\n            \"3\"\r\n          ]\r\n        },\r\n        {\r\n          \"location\": \"North Europe\",\r\n          \"zones\": [\r\n            \"1\",\r\n            \"2\",\r\n            \"3\"\r\n          ]\r\n        }\r\n      ],\r\n      \"capabilities\": \"CrossResourceGroupResourceMove, CrossSubscriptionResourceMove\"\r\n    },\r\n    {\r\n      \"resourceType\": \"networkInterfaces\",\r\n      \"locations\": [\r\n        \"West US\",\r\n        \"East US\",\r\n        \"North Europe\",\r\n        \"West Europe\",\r\n        \"East Asia\",\r\n        \"Southeast Asia\",\r\n        \"North Central US\",\r\n        \"South Central US\",\r\n        \"Central US\",\r\n        \"East US 2\",\r\n        \"Japan East\",\r\n        \"Japan West\",\r\n        \"Brazil South\",\r\n        \"Australia East\",\r\n        \"Australia Southeast\",\r\n        \"Central India\",\r\n        \"South India\",\r\n        \"West India\",\r\n        \"Canada Central\",\r\n        \"Canada East\",\r\n        \"West Central US\",\r\n        \"West US 2\",\r\n        \"UK West\",\r\n        \"UK South\",\r\n        \"Korea Central\",\r\n        \"Korea South\",\r\n        \"France Central\",\r\n        \"France South\",\r\n        \"Australia Central\",\r\n        \"Australia Central 2\"\r\n      ],\r\n      \"apiVersions\": [\r\n        \"2018-08-01\",\r\n        \"2018-07-01\",\r\n        \"2018-06-01\",\r\n        \"2018-05-01\",\r\n        \"2018-04-01\",\r\n        \"2018-03-01\",\r\n        \"2018-02-01\",\r\n        \"2018-01-01\",\r\n        \"2017-11-01\",\r\n        \"2017-10-01\",\r\n        \"2017-09-01\",\r\n        \"2017-08-01\",\r\n        \"2017-06-01\",\r\n        \"2017-04-01\",\r\n        \"2017-03-01\",\r\n        \"2016-12-01\",\r\n        \"2016-11-01\",\r\n        \"2016-10-01\",\r\n        \"2016-09-01\",\r\n        \"2016-08-01\",\r\n        \"2016-07-01\",\r\n        \"2016-06-01\",\r\n        \"2016-03-30\",\r\n        \"2015-06-15\",\r\n        \"2015-05-01-preview\",\r\n        \"2014-12-01-preview\"\r\n      ],\r\n      \"capabilities\": \"CrossResourceGroupResourceMove, CrossSubscriptionResourceMove\"\r\n    },\r\n    {\r\n      \"resourceType\": \"interfaceEndpoints\",\r\n      \"locations\": [\r\n        \"West US\",\r\n        \"East US\",\r\n        \"North Europe\",\r\n        \"West Europe\",\r\n        \"East Asia\",\r\n        \"Southeast Asia\",\r\n        \"North Central US\",\r\n        \"South Central US\",\r\n        \"Central US\",\r\n        \"East US 2\",\r\n        \"Japan East\",\r\n        \"Japan West\",\r\n        \"Brazil South\",\r\n        \"Australia East\",\r\n        \"Australia Southeast\",\r\n        \"Central India\",\r\n        \"South India\",\r\n        \"West India\",\r\n        \"Canada Central\",\r\n        \"Canada East\",\r\n        \"West Central US\",\r\n        \"West US 2\",\r\n        \"UK West\",\r\n        \"UK South\",\r\n        \"Korea Central\",\r\n        \"Korea South\",\r\n        \"France Central\",\r\n        \"France South\",\r\n        \"Australia Central\",\r\n        \"Australia Central 2\"\r\n      ],\r\n      \"apiVersions\": [\r\n        \"2018-08-01\"\r\n      ],\r\n      \"capabilities\": \"None\"\r\n    },\r\n    {\r\n      \"resourceType\": \"loadBalancers\",\r\n      \"locations\": [\r\n        \"West US\",\r\n        \"East US\",\r\n        \"North Europe\",\r\n        \"West Europe\",\r\n        \"East Asia\",\r\n        \"Southeast Asia\",\r\n        \"North Central US\",\r\n        \"South Central US\",\r\n        \"Central US\",\r\n        \"East US 2\",\r\n        \"Japan East\",\r\n        \"Japan West\",\r\n        \"Brazil South\",\r\n        \"Australia East\",\r\n        \"Australia Southeast\",\r\n        \"Central India\",\r\n        \"South India\",\r\n        \"West India\",\r\n        \"Canada Central\",\r\n        \"Canada East\",\r\n        \"West Central US\",\r\n        \"West US 2\",\r\n        \"UK West\",\r\n        \"UK South\",\r\n        \"Korea Central\",\r\n        \"Korea South\",\r\n        \"France Central\",\r\n        \"France South\",\r\n        \"Australia Central\",\r\n        \"Australia Central 2\"\r\n      ],\r\n      \"apiVersions\": [\r\n        \"2018-08-01\",\r\n        \"2018-07-01\",\r\n        \"2018-06-01\",\r\n        \"2018-05-01\",\r\n        \"2018-04-01\",\r\n        \"2018-03-01\",\r\n        \"2018-02-01\",\r\n        \"2018-01-01\",\r\n        \"2017-11-01\",\r\n        \"2017-10-01\",\r\n        \"2017-09-01\",\r\n        \"2017-08-01\",\r\n        \"2017-06-01\",\r\n        \"2017-04-01\",\r\n        \"2017-03-01\",\r\n        \"2016-12-01\",\r\n        \"2016-11-01\",\r\n        \"2016-10-01\",\r\n        \"2016-09-01\",\r\n        \"2016-08-01\",\r\n        \"2016-07-01\",\r\n        \"2016-06-01\",\r\n        \"2016-03-30\",\r\n        \"2015-06-15\",\r\n        \"2015-05-01-preview\",\r\n        \"2014-12-01-preview\"\r\n      ],\r\n      \"capabilities\": \"CrossResourceGroupResourceMove, CrossSubscriptionResourceMove\"\r\n    },\r\n    {\r\n      \"resourceType\": \"networkSecurityGroups\",\r\n      \"locations\": [\r\n        \"West US\",\r\n        \"East US\",\r\n        \"North Europe\",\r\n        \"West Europe\",\r\n        \"East Asia\",\r\n        \"Southeast Asia\",\r\n        \"North Central US\",\r\n        \"South Central US\",\r\n        \"Central US\",\r\n        \"East US 2\",\r\n        \"Japan East\",\r\n        \"Japan West\",\r\n        \"Brazil South\",\r\n        \"Australia East\",\r\n        \"Australia Southeast\",\r\n        \"Central India\",\r\n        \"South India\",\r\n        \"West India\",\r\n        \"Canada Central\",\r\n        \"Canada East\",\r\n        \"West Central US\",\r\n        \"West US 2\",\r\n        \"UK West\",\r\n        \"UK South\",\r\n        \"Korea Central\",\r\n        \"Korea South\",\r\n        \"France Central\",\r\n        \"France South\",\r\n        \"Australia Central\",\r\n        \"Australia Central 2\"\r\n      ],\r\n      \"apiVersions\": [\r\n        \"2018-08-01\",\r\n        \"2018-07-01\",\r\n        \"2018-06-01\",\r\n        \"2018-05-01\",\r\n        \"2018-04-01\",\r\n        \"2018-03-01\",\r\n        \"2018-02-01\",\r\n        \"2018-01-01\",\r\n        \"2017-11-01\",\r\n        \"2017-10-01\",\r\n        \"2017-09-01\",\r\n        \"2017-08-01\",\r\n        \"2017-06-01\",\r\n        \"2017-04-01\",\r\n        \"2017-03-01\",\r\n        \"2016-12-01\",\r\n        \"2016-11-01\",\r\n        \"2016-10-01\",\r\n        \"2016-09-01\",\r\n        \"2016-08-01\",\r\n        \"2016-07-01\",\r\n        \"2016-06-01\",\r\n        \"2016-03-30\",\r\n        \"2015-06-15\",\r\n        \"2015-05-01-preview\",\r\n        \"2014-12-01-preview\"\r\n      ],\r\n      \"capabilities\": \"CrossResourceGroupResourceMove, CrossSubscriptionResourceMove\"\r\n    },\r\n    {\r\n      \"resourceType\": \"applicationSecurityGroups\",\r\n      \"locations\": [\r\n        \"West US\",\r\n        \"East US\",\r\n        \"North Europe\",\r\n        \"West Europe\",\r\n        \"East Asia\",\r\n        \"Southeast Asia\",\r\n        \"North Central US\",\r\n        \"South Central US\",\r\n        \"Central US\",\r\n        \"East US 2\",\r\n        \"Japan East\",\r\n        \"Japan West\",\r\n        \"Brazil South\",\r\n        \"Australia East\",\r\n        \"Australia Southeast\",\r\n        \"Central India\",\r\n        \"South India\",\r\n        \"West India\",\r\n        \"Canada Central\",\r\n        \"Canada East\",\r\n        \"West Central US\",\r\n        \"West US 2\",\r\n        \"UK West\",\r\n        \"UK South\",\r\n        \"Korea Central\",\r\n        \"Korea South\",\r\n        \"France Central\",\r\n        \"France South\",\r\n        \"Australia Central\",\r\n        \"Australia Central 2\"\r\n      ],\r\n      \"apiVersions\": [\r\n        \"2018-08-01\",\r\n        \"2018-07-01\",\r\n        \"2018-06-01\",\r\n        \"2018-05-01\",\r\n        \"2018-04-01\",\r\n        \"2018-03-01\",\r\n        \"2018-02-01\",\r\n        \"2018-01-01\",\r\n        \"2017-11-01\",\r\n        \"2017-10-01\",\r\n        \"2017-09-01\"\r\n      ],\r\n      \"capabilities\": \"CrossResourceGroupResourceMove, CrossSubscriptionResourceMove\"\r\n    },\r\n    {\r\n      \"resourceType\": \"networkIntentPolicies\",\r\n      \"locations\": [\r\n        \"West US\",\r\n        \"East US\",\r\n        \"North Europe\",\r\n        \"West Europe\",\r\n        \"East Asia\",\r\n        \"Southeast Asia\",\r\n        \"North Central US\",\r\n        \"South Central US\",\r\n        \"Central US\",\r\n        \"East US 2\",\r\n        \"Japan East\",\r\n        \"Japan West\",\r\n        \"Brazil South\",\r\n        \"Australia East\",\r\n        \"Australia Southeast\",\r\n        \"Central India\",\r\n        \"South India\",\r\n        \"West India\",\r\n        \"Canada Central\",\r\n        \"Canada East\",\r\n        \"West Central US\",\r\n        \"West US 2\",\r\n        \"UK West\",\r\n        \"UK South\",\r\n        \"Korea Central\",\r\n        \"Korea South\",\r\n        \"France Central\",\r\n        \"France South\",\r\n        \"Australia Central\",\r\n        \"Australia Central 2\"\r\n      ],\r\n      \"apiVersions\": [\r\n        \"2018-08-01\",\r\n        \"2018-07-01\",\r\n        \"2018-06-01\",\r\n        \"2018-05-01\",\r\n        \"2018-04-01\"\r\n      ],\r\n      \"capabilities\": \"CrossResourceGroupResourceMove, CrossSubscriptionResourceMove\"\r\n    },\r\n    {\r\n      \"resourceType\": \"routeTables\",\r\n      \"locations\": [\r\n        \"West US\",\r\n        \"East US\",\r\n        \"North Europe\",\r\n        \"West Europe\",\r\n        \"East Asia\",\r\n        \"Southeast Asia\",\r\n        \"North Central US\",\r\n        \"South Central US\",\r\n        \"Central US\",\r\n        \"East US 2\",\r\n        \"Japan East\",\r\n        \"Japan West\",\r\n        \"Brazil South\",\r\n        \"Australia East\",\r\n        \"Australia Southeast\",\r\n        \"Central India\",\r\n        \"South India\",\r\n        \"West India\",\r\n        \"Canada Central\",\r\n        \"Canada East\",\r\n        \"West Central US\",\r\n        \"West US 2\",\r\n        \"UK West\",\r\n        \"UK South\",\r\n        \"Korea Central\",\r\n        \"Korea South\",\r\n        \"France Central\",\r\n        \"France South\",\r\n        \"Australia Central\",\r\n        \"Australia Central 2\"\r\n      ],\r\n      \"apiVersions\": [\r\n        \"2018-08-01\",\r\n        \"2018-07-01\",\r\n        \"2018-06-01\",\r\n        \"2018-05-01\",\r\n        \"2018-04-01\",\r\n        \"2018-03-01\",\r\n        \"2018-02-01\",\r\n        \"2018-01-01\",\r\n        \"2017-11-01\",\r\n        \"2017-10-01\",\r\n        \"2017-09-01\",\r\n        \"2017-08-01\",\r\n        \"2017-06-01\",\r\n        \"2017-04-01\",\r\n        \"2017-03-01\",\r\n        \"2016-12-01\",\r\n        \"2016-11-01\",\r\n        \"2016-10-01\",\r\n        \"2016-09-01\",\r\n        \"2016-08-01\",\r\n        \"2016-07-01\",\r\n        \"2016-06-01\",\r\n        \"2016-03-30\",\r\n        \"2015-06-15\",\r\n        \"2015-05-01-preview\",\r\n        \"2014-12-01-preview\"\r\n      ],\r\n      \"capabilities\": \"CrossResourceGroupResourceMove, CrossSubscriptionResourceMove\"\r\n    },\r\n    {\r\n      \"resourceType\": \"publicIPPrefixes\",\r\n      \"locations\": [\r\n        \"West US\",\r\n        \"East US\",\r\n        \"North Europe\",\r\n        \"West Europe\",\r\n        \"East Asia\",\r\n        \"Southeast Asia\",\r\n        \"North Central US\",\r\n        \"South Central US\",\r\n        \"Central US\",\r\n        \"East US 2\",\r\n        \"Japan East\",\r\n        \"Japan West\",\r\n        \"Brazil South\",\r\n        \"Australia East\",\r\n        \"Australia Southeast\",\r\n        \"Central India\",\r\n        \"South India\",\r\n        \"West India\",\r\n        \"Canada Central\",\r\n        \"Canada East\",\r\n        \"West Central US\",\r\n        \"West US 2\",\r\n        \"UK West\",\r\n        \"UK South\",\r\n        \"Korea Central\",\r\n        \"Korea South\",\r\n        \"France Central\",\r\n        \"France South\",\r\n        \"Australia Central\",\r\n        \"Australia Central 2\"\r\n      ],\r\n      \"apiVersions\": [\r\n        \"2018-08-01\",\r\n        \"2018-07-01\"\r\n      ],\r\n      \"zoneMappings\": [\r\n        {\r\n          \"location\": \"East US 2\",\r\n          \"zones\": [\r\n            \"1\",\r\n            \"2\",\r\n            \"3\"\r\n          ]\r\n        },\r\n        {\r\n          \"location\": \"Central US\",\r\n          \"zones\": [\r\n            \"1\",\r\n            \"2\",\r\n            \"3\"\r\n          ]\r\n        },\r\n        {\r\n          \"location\": \"West Europe\",\r\n          \"zones\": [\r\n            \"1\",\r\n            \"2\",\r\n            \"3\"\r\n          ]\r\n        },\r\n        {\r\n          \"location\": \"France Central\",\r\n          \"zones\": [\r\n            \"1\",\r\n            \"2\",\r\n            \"3\"\r\n          ]\r\n        },\r\n        {\r\n          \"location\": \"Southeast Asia\",\r\n          \"zones\": [\r\n            \"1\",\r\n            \"2\",\r\n            \"3\"\r\n          ]\r\n        },\r\n        {\r\n          \"location\": \"West US 2\",\r\n          \"zones\": [\r\n            \"1\",\r\n            \"2\",\r\n            \"3\"\r\n          ]\r\n        },\r\n        {\r\n          \"location\": \"North Europe\",\r\n          \"zones\": [\r\n            \"1\",\r\n            \"2\",\r\n            \"3\"\r\n          ]\r\n        }\r\n      ],\r\n      \"capabilities\": \"CrossResourceGroupResourceMove, CrossSubscriptionResourceMove\"\r\n    },\r\n    {\r\n      \"resourceType\": \"networkWatchers\",\r\n      \"locations\": [\r\n        \"West US\",\r\n        \"East US\",\r\n        \"North Europe\",\r\n        \"West Europe\",\r\n        \"East Asia\",\r\n        \"Southeast Asia\",\r\n        \"North Central US\",\r\n        \"South Central US\",\r\n        \"Central US\",\r\n        \"East US 2\",\r\n        \"Japan East\",\r\n        \"Japan West\",\r\n        \"Brazil South\",\r\n        \"Australia East\",\r\n        \"Australia Southeast\",\r\n        \"Central India\",\r\n        \"South India\",\r\n        \"West India\",\r\n        \"Canada Central\",\r\n        \"Canada East\",\r\n        \"West Central US\",\r\n        \"West US 2\",\r\n        \"UK West\",\r\n        \"UK South\",\r\n        \"Korea Central\",\r\n        \"Korea South\",\r\n        \"France Central\",\r\n        \"France South\",\r\n        \"Australia Central\",\r\n        \"Australia Central 2\"\r\n      ],\r\n      \"apiVersions\": [\r\n        \"2018-08-01\",\r\n        \"2018-07-01\",\r\n        \"2018-06-01\",\r\n        \"2018-05-01\",\r\n        \"2018-04-01\",\r\n        \"2018-03-01\",\r\n        \"2018-02-01\",\r\n        \"2018-01-01\",\r\n        \"2017-11-01\",\r\n        \"2017-10-01\",\r\n        \"2017-09-01\",\r\n        \"2017-08-01\",\r\n        \"2017-06-01\",\r\n        \"2017-04-01\",\r\n        \"2017-03-01\",\r\n        \"2016-12-01\",\r\n        \"2016-11-01\",\r\n        \"2016-10-01\",\r\n        \"2016-09-01\",\r\n        \"2016-08-01\",\r\n        \"2016-07-01\",\r\n        \"2016-06-01\",\r\n        \"2016-03-30\"\r\n      ],\r\n      \"capabilities\": \"CrossResourceGroupResourceMove, CrossSubscriptionResourceMove\"\r\n    },\r\n    {\r\n      \"resourceType\": \"networkWatchers/connectionMonitors\",\r\n      \"locations\": [\r\n        \"West US\",\r\n        \"East US\",\r\n        \"North Europe\",\r\n        \"West Europe\",\r\n        \"East Asia\",\r\n        \"Southeast Asia\",\r\n        \"North Central US\",\r\n        \"South Central US\",\r\n        \"Central US\",\r\n        \"East US 2\",\r\n        \"Japan East\",\r\n        \"Japan West\",\r\n        \"Brazil South\",\r\n        \"Australia East\",\r\n        \"Australia Southeast\",\r\n        \"Central India\",\r\n        \"South India\",\r\n        \"West India\",\r\n        \"Canada Central\",\r\n        \"Canada East\",\r\n        \"West Central US\",\r\n        \"West US 2\",\r\n        \"UK West\",\r\n        \"UK South\",\r\n        \"Korea Central\",\r\n        \"Korea South\",\r\n        \"France Central\",\r\n        \"France South\",\r\n        \"Australia Central\",\r\n        \"Australia Central 2\"\r\n      ],\r\n      \"apiVersions\": [\r\n        \"2018-08-01\",\r\n        \"2018-07-01\",\r\n        \"2018-06-01\",\r\n        \"2018-05-01\",\r\n        \"2018-04-01\",\r\n        \"2018-03-01\",\r\n        \"2018-02-01\",\r\n        \"2018-01-01\",\r\n        \"2017-11-01\",\r\n        \"2017-10-01\",\r\n        \"2017-09-01\"\r\n      ],\r\n      \"capabilities\": \"CrossResourceGroupResourceMove, CrossSubscriptionResourceMove\"\r\n    },\r\n    {\r\n      \"resourceType\": \"networkWatchers/lenses\",\r\n      \"locations\": [\r\n        \"West US\",\r\n        \"East US\",\r\n        \"North Europe\",\r\n        \"West Europe\",\r\n        \"East Asia\",\r\n        \"Southeast Asia\",\r\n        \"North Central US\",\r\n        \"South Central US\",\r\n        \"Central US\",\r\n        \"East US 2\",\r\n        \"Japan East\",\r\n        \"Japan West\",\r\n        \"Brazil South\",\r\n        \"Australia East\",\r\n        \"Australia Southeast\",\r\n        \"Central India\",\r\n        \"South India\",\r\n        \"West India\",\r\n        \"Canada Central\",\r\n        \"Canada East\",\r\n        \"West Central US\",\r\n        \"West US 2\",\r\n        \"UK West\",\r\n        \"UK South\",\r\n        \"Korea Central\",\r\n        \"Korea South\",\r\n        \"France Central\",\r\n        \"France South\",\r\n        \"Australia Central\",\r\n        \"Australia Central 2\"\r\n      ],\r\n      \"apiVersions\": [\r\n        \"2018-08-01\",\r\n        \"2018-07-01\",\r\n        \"2018-06-01\",\r\n        \"2018-01-01\",\r\n        \"2017-11-01\",\r\n        \"2017-10-01\",\r\n        \"2017-09-01\"\r\n      ],\r\n      \"capabilities\": \"CrossResourceGroupResourceMove, CrossSubscriptionResourceMove\"\r\n    },\r\n    {\r\n      \"resourceType\": \"networkWatchers/pingMeshes\",\r\n      \"locations\": [\r\n        \"West US\",\r\n        \"East US\",\r\n        \"North Europe\",\r\n        \"West Europe\",\r\n        \"East Asia\",\r\n        \"Southeast Asia\",\r\n        \"North Central US\",\r\n        \"South Central US\",\r\n        \"Central US\",\r\n        \"East US 2\",\r\n        \"Japan East\",\r\n        \"Japan West\",\r\n        \"Brazil South\",\r\n        \"Australia East\",\r\n        \"Australia Southeast\",\r\n        \"Central India\",\r\n        \"South India\",\r\n        \"West India\",\r\n        \"Canada Central\",\r\n        \"Canada East\",\r\n        \"West Central US\",\r\n        \"West US 2\",\r\n        \"UK West\",\r\n        \"UK South\",\r\n        \"Korea Central\",\r\n        \"Korea South\",\r\n        \"France Central\",\r\n        \"France South\",\r\n        \"Australia Central\",\r\n        \"Australia Central 2\"\r\n      ],\r\n      \"apiVersions\": [\r\n        \"2018-08-01\",\r\n        \"2018-07-01\",\r\n        \"2018-06-01\",\r\n        \"2018-04-01\",\r\n        \"2018-03-01\",\r\n        \"2018-02-01\",\r\n        \"2018-01-01\",\r\n        \"2017-11-01\",\r\n        \"2017-10-01\",\r\n        \"2017-09-01\"\r\n      ],\r\n      \"capabilities\": \"CrossResourceGroupResourceMove, CrossSubscriptionResourceMove\"\r\n    },\r\n    {\r\n      \"resourceType\": \"virtualNetworkGateways\",\r\n      \"locations\": [\r\n        \"West US\",\r\n        \"East US\",\r\n        \"North Europe\",\r\n        \"West Europe\",\r\n        \"East Asia\",\r\n        \"Southeast Asia\",\r\n        \"North Central US\",\r\n        \"South Central US\",\r\n        \"Central US\",\r\n        \"East US 2\",\r\n        \"Japan East\",\r\n        \"Japan West\",\r\n        \"Brazil South\",\r\n        \"Australia East\",\r\n        \"Australia Southeast\",\r\n        \"Central India\",\r\n        \"South India\",\r\n        \"West India\",\r\n        \"Canada Central\",\r\n        \"Canada East\",\r\n        \"West Central US\",\r\n        \"West US 2\",\r\n        \"UK West\",\r\n        \"UK South\",\r\n        \"Korea Central\",\r\n        \"Korea South\",\r\n        \"France Central\",\r\n        \"France South\",\r\n        \"Australia Central\",\r\n        \"Australia Central 2\"\r\n      ],\r\n      \"apiVersions\": [\r\n        \"2018-08-01\",\r\n        \"2018-07-01\",\r\n        \"2018-06-01\",\r\n        \"2018-05-01\",\r\n        \"2018-04-01\",\r\n        \"2018-03-01\",\r\n        \"2018-02-01\",\r\n        \"2018-01-01\",\r\n        \"2017-11-01\",\r\n        \"2017-10-01\",\r\n        \"2017-09-01\",\r\n        \"2017-08-01\",\r\n        \"2017-06-01\",\r\n        \"2017-04-01\",\r\n        \"2017-03-01\",\r\n        \"2016-12-01\",\r\n        \"2016-11-01\",\r\n        \"2016-10-01\",\r\n        \"2016-09-01\",\r\n        \"2016-08-01\",\r\n        \"2016-07-01\",\r\n        \"2016-06-01\",\r\n        \"2016-03-30\",\r\n        \"2015-06-15\",\r\n        \"2015-05-01-preview\",\r\n        \"2014-12-01-preview\"\r\n      ],\r\n      \"capabilities\": \"CrossResourceGroupResourceMove, CrossSubscriptionResourceMove\"\r\n    },\r\n    {\r\n      \"resourceType\": \"localNetworkGateways\",\r\n      \"locations\": [\r\n        \"West US\",\r\n        \"East US\",\r\n        \"North Europe\",\r\n        \"West Europe\",\r\n        \"East Asia\",\r\n        \"Southeast Asia\",\r\n        \"North Central US\",\r\n        \"South Central US\",\r\n        \"Central US\",\r\n        \"East US 2\",\r\n        \"Japan East\",\r\n        \"Japan West\",\r\n        \"Brazil South\",\r\n        \"Australia East\",\r\n        \"Australia Southeast\",\r\n        \"Central India\",\r\n        \"South India\",\r\n        \"West India\",\r\n        \"Canada Central\",\r\n        \"Canada East\",\r\n        \"West Central US\",\r\n        \"West US 2\",\r\n        \"UK West\",\r\n        \"UK South\",\r\n        \"Korea Central\",\r\n        \"Korea South\",\r\n        \"France Central\",\r\n        \"France South\",\r\n        \"Australia Central\",\r\n        \"Australia Central 2\"\r\n      ],\r\n      \"apiVersions\": [\r\n        \"2018-08-01\",\r\n        \"2018-07-01\",\r\n        \"2018-06-01\",\r\n        \"2018-05-01\",\r\n        \"2018-04-01\",\r\n        \"2018-03-01\",\r\n        \"2018-02-01\",\r\n        \"2018-01-01\",\r\n        \"2017-11-01\",\r\n        \"2017-10-01\",\r\n        \"2017-09-01\",\r\n        \"2017-08-01\",\r\n        \"2017-06-01\",\r\n        \"2017-04-01\",\r\n        \"2017-03-01\",\r\n        \"2016-12-01\",\r\n        \"2016-11-01\",\r\n        \"2016-10-01\",\r\n        \"2016-09-01\",\r\n        \"2016-08-01\",\r\n        \"2016-07-01\",\r\n        \"2016-06-01\",\r\n        \"2016-03-30\",\r\n        \"2015-06-15\",\r\n        \"2015-05-01-preview\",\r\n        \"2014-12-01-preview\"\r\n      ],\r\n      \"capabilities\": \"CrossResourceGroupResourceMove, CrossSubscriptionResourceMove\"\r\n    },\r\n    {\r\n      \"resourceType\": \"connections\",\r\n      \"locations\": [\r\n        \"West US\",\r\n        \"East US\",\r\n        \"North Europe\",\r\n        \"West Europe\",\r\n        \"East Asia\",\r\n        \"Southeast Asia\",\r\n        \"North Central US\",\r\n        \"South Central US\",\r\n        \"Central US\",\r\n        \"East US 2\",\r\n        \"Japan East\",\r\n        \"Japan West\",\r\n        \"Brazil South\",\r\n        \"Australia East\",\r\n        \"Australia Southeast\",\r\n        \"Central India\",\r\n        \"South India\",\r\n        \"West India\",\r\n        \"Canada Central\",\r\n        \"Canada East\",\r\n        \"West Central US\",\r\n        \"West US 2\",\r\n        \"UK West\",\r\n        \"UK South\",\r\n        \"Korea Central\",\r\n        \"Korea South\",\r\n        \"France Central\",\r\n        \"France South\",\r\n        \"Australia Central\",\r\n        \"Australia Central 2\"\r\n      ],\r\n      \"apiVersions\": [\r\n        \"2018-08-01\",\r\n        \"2018-07-01\",\r\n        \"2018-06-01\",\r\n        \"2018-05-01\",\r\n        \"2018-04-01\",\r\n        \"2018-03-01\",\r\n        \"2018-02-01\",\r\n        \"2018-01-01\",\r\n        \"2017-11-01\",\r\n        \"2017-10-01\",\r\n        \"2017-09-01\",\r\n        \"2017-08-01\",\r\n        \"2017-06-01\",\r\n        \"2017-04-01\",\r\n        \"2017-03-01\",\r\n        \"2016-12-01\",\r\n        \"2016-11-01\",\r\n        \"2016-10-01\",\r\n        \"2016-09-01\",\r\n        \"2016-08-01\",\r\n        \"2016-07-01\",\r\n        \"2016-06-01\",\r\n        \"2016-03-30\",\r\n        \"2015-06-15\",\r\n        \"2015-05-01-preview\",\r\n        \"2014-12-01-preview\"\r\n      ],\r\n      \"capabilities\": \"CrossResourceGroupResourceMove, CrossSubscriptionResourceMove\"\r\n    },\r\n    {\r\n      \"resourceType\": \"applicationGateways\",\r\n      \"locations\": [\r\n        \"West US\",\r\n        \"East US\",\r\n        \"North Europe\",\r\n        \"West Europe\",\r\n        \"East Asia\",\r\n        \"Southeast Asia\",\r\n        \"North Central US\",\r\n        \"South Central US\",\r\n        \"Central US\",\r\n        \"East US 2\",\r\n        \"Japan East\",\r\n        \"Japan West\",\r\n        \"Brazil South\",\r\n        \"Australia East\",\r\n        \"Australia Southeast\",\r\n        \"Central India\",\r\n        \"South India\",\r\n        \"West India\",\r\n        \"Canada Central\",\r\n        \"Canada East\",\r\n        \"West Central US\",\r\n        \"West US 2\",\r\n        \"UK West\",\r\n        \"UK South\",\r\n        \"Korea Central\",\r\n        \"Korea South\",\r\n        \"France Central\",\r\n        \"France South\",\r\n        \"Australia Central\",\r\n        \"Australia Central 2\"\r\n      ],\r\n      \"apiVersions\": [\r\n        \"2018-08-01\",\r\n        \"2018-07-01\",\r\n        \"2018-06-01\",\r\n        \"2018-05-01\",\r\n        \"2018-04-01\",\r\n        \"2018-03-01\",\r\n        \"2018-02-01\",\r\n        \"2018-01-01\",\r\n        \"2017-11-01\",\r\n        \"2017-10-01\",\r\n        \"2017-09-01\",\r\n        \"2017-08-01\",\r\n        \"2017-06-01\",\r\n        \"2017-04-01\",\r\n        \"2017-03-01\",\r\n        \"2016-12-01\",\r\n        \"2016-11-01\",\r\n        \"2016-10-01\",\r\n        \"2016-09-01\",\r\n        \"2016-08-01\",\r\n        \"2016-07-01\",\r\n        \"2016-06-01\",\r\n        \"2016-03-30\",\r\n        \"2015-06-15\",\r\n        \"2015-05-01-preview\",\r\n        \"2014-12-01-preview\"\r\n      ],\r\n      \"zoneMappings\": [\r\n        {\r\n          \"location\": \"East US 2\",\r\n          \"zones\": [\r\n            \"1\",\r\n            \"2\",\r\n            \"3\"\r\n          ]\r\n        },\r\n        {\r\n          \"location\": \"Central US\",\r\n          \"zones\": [\r\n            \"1\",\r\n            \"2\",\r\n            \"3\"\r\n          ]\r\n        },\r\n        {\r\n          \"location\": \"West Europe\",\r\n          \"zones\": [\r\n            \"1\",\r\n            \"2\",\r\n            \"3\"\r\n          ]\r\n        },\r\n        {\r\n          \"location\": \"France Central\",\r\n          \"zones\": [\r\n            \"1\",\r\n            \"2\",\r\n            \"3\"\r\n          ]\r\n        },\r\n        {\r\n          \"location\": \"Southeast Asia\",\r\n          \"zones\": [\r\n            \"1\",\r\n            \"2\",\r\n            \"3\"\r\n          ]\r\n        },\r\n        {\r\n          \"location\": \"West US 2\",\r\n          \"zones\": [\r\n            \"1\",\r\n            \"2\",\r\n            \"3\"\r\n          ]\r\n        },\r\n        {\r\n          \"location\": \"North Europe\",\r\n          \"zones\": [\r\n            \"1\",\r\n            \"2\",\r\n            \"3\"\r\n          ]\r\n        }\r\n      ],\r\n      \"capabilities\": \"None\"\r\n    },\r\n    {\r\n      \"resourceType\": \"locations\",\r\n      \"locations\": [],\r\n      \"apiVersions\": [\r\n        \"2018-08-01\",\r\n        \"2018-07-01\",\r\n        \"2018-06-01\",\r\n        \"2018-05-01\",\r\n        \"2018-04-01\",\r\n        \"2018-03-01\",\r\n        \"2018-02-01\",\r\n        \"2018-01-01\",\r\n        \"2017-11-01\",\r\n        \"2017-10-01\",\r\n        \"2017-09-01\",\r\n        \"2017-08-01\",\r\n        \"2017-06-01\",\r\n        \"2017-04-01\",\r\n        \"2017-03-01\",\r\n        \"2016-12-01\",\r\n        \"2016-11-01\",\r\n        \"2016-10-01\",\r\n        \"2016-09-01\",\r\n        \"2016-08-01\",\r\n        \"2016-07-01\",\r\n        \"2016-06-01\",\r\n        \"2016-03-30\",\r\n        \"2015-06-15\",\r\n        \"2015-05-01-preview\",\r\n        \"2014-12-01-preview\"\r\n      ]\r\n    },\r\n    {\r\n      \"resourceType\": \"locations/operations\",\r\n      \"locations\": [],\r\n      \"apiVersions\": [\r\n        \"2018-08-01\",\r\n        \"2018-07-01\",\r\n        \"2018-06-01\",\r\n        \"2018-05-01\",\r\n        \"2018-04-01\",\r\n        \"2018-03-01\",\r\n        \"2018-02-01\",\r\n        \"2018-01-01\",\r\n        \"2017-11-01\",\r\n        \"2017-10-01\",\r\n        \"2017-09-01\",\r\n        \"2017-08-01\",\r\n        \"2017-06-01\",\r\n        \"2017-04-01\",\r\n        \"2017-03-01\",\r\n        \"2016-12-01\",\r\n        \"2016-11-01\",\r\n        \"2016-10-01\",\r\n        \"2016-09-01\",\r\n        \"2016-08-01\",\r\n        \"2016-07-01\",\r\n        \"2016-06-01\",\r\n        \"2016-03-30\",\r\n        \"2015-06-15\",\r\n        \"2015-05-01-preview\",\r\n        \"2014-12-01-preview\"\r\n      ]\r\n    },\r\n    {\r\n      \"resourceType\": \"locations/operationResults\",\r\n      \"locations\": [],\r\n      \"apiVersions\": [\r\n        \"2018-08-01\",\r\n        \"2018-07-01\",\r\n        \"2018-06-01\",\r\n        \"2018-05-01\",\r\n        \"2018-04-01\",\r\n        \"2018-03-01\",\r\n        \"2018-02-01\",\r\n        \"2018-01-01\",\r\n        \"2017-11-01\",\r\n        \"2017-10-01\",\r\n        \"2017-09-01\",\r\n        \"2017-08-01\",\r\n        \"2017-06-01\",\r\n        \"2017-04-01\",\r\n        \"2017-03-01\",\r\n        \"2016-12-01\",\r\n        \"2016-11-01\",\r\n        \"2016-10-01\",\r\n        \"2016-09-01\",\r\n        \"2016-08-01\",\r\n        \"2016-07-01\",\r\n        \"2016-06-01\",\r\n        \"2016-03-30\",\r\n        \"2015-06-15\",\r\n        \"2015-05-01-preview\",\r\n        \"2014-12-01-preview\"\r\n      ]\r\n    },\r\n    {\r\n      \"resourceType\": \"locations/CheckDnsNameAvailability\",\r\n      \"locations\": [\r\n        \"West US\",\r\n        \"East US\",\r\n        \"North Europe\",\r\n        \"West Europe\",\r\n        \"East Asia\",\r\n        \"Southeast Asia\",\r\n        \"North Central US\",\r\n        \"South Central US\",\r\n        \"Central US\",\r\n        \"East US 2\",\r\n        \"Japan East\",\r\n        \"Japan West\",\r\n        \"Brazil South\",\r\n        \"Australia East\",\r\n        \"Australia Southeast\",\r\n        \"Central India\",\r\n        \"South India\",\r\n        \"West India\",\r\n        \"Canada Central\",\r\n        \"Canada East\",\r\n        \"West Central US\",\r\n        \"West US 2\",\r\n        \"UK West\",\r\n        \"UK South\",\r\n        \"Korea Central\",\r\n        \"Korea South\",\r\n        \"France Central\",\r\n        \"France South\",\r\n        \"Australia Central\",\r\n        \"Australia Central 2\"\r\n      ],\r\n      \"apiVersions\": [\r\n        \"2018-08-01\",\r\n        \"2018-07-01\",\r\n        \"2018-06-01\",\r\n        \"2018-05-01\",\r\n        \"2018-04-01\",\r\n        \"2018-03-01\",\r\n        \"2018-02-01\",\r\n        \"2018-01-01\",\r\n        \"2017-11-01\",\r\n        \"2017-10-01\",\r\n        \"2017-09-01\",\r\n        \"2017-08-01\",\r\n        \"2017-06-01\",\r\n        \"2017-04-01\",\r\n        \"2017-03-01\",\r\n        \"2016-12-01\",\r\n        \"2016-11-01\",\r\n        \"2016-10-01\",\r\n        \"2016-09-01\",\r\n        \"2016-08-01\",\r\n        \"2016-07-01\",\r\n        \"2016-06-01\",\r\n        \"2016-03-30\",\r\n        \"2015-06-15\",\r\n        \"2015-05-01-preview\",\r\n        \"2014-12-01-preview\"\r\n      ]\r\n    },\r\n    {\r\n      \"resourceType\": \"locations/usages\",\r\n      \"locations\": [\r\n        \"West US\",\r\n        \"East US\",\r\n        \"North Europe\",\r\n        \"West Europe\",\r\n        \"East Asia\",\r\n        \"Southeast Asia\",\r\n        \"North Central US\",\r\n        \"South Central US\",\r\n        \"Central US\",\r\n        \"East US 2\",\r\n        \"Japan East\",\r\n        \"Japan West\",\r\n        \"Brazil South\",\r\n        \"Australia East\",\r\n        \"Australia Southeast\",\r\n        \"Central India\",\r\n        \"South India\",\r\n        \"West India\",\r\n        \"Canada Central\",\r\n        \"Canada East\",\r\n        \"West Central US\",\r\n        \"West US 2\",\r\n        \"UK West\",\r\n        \"UK South\",\r\n        \"Korea Central\",\r\n        \"Korea South\",\r\n        \"France Central\",\r\n        \"France South\",\r\n        \"Australia Central\",\r\n        \"Australia Central 2\"\r\n      ],\r\n      \"apiVersions\": [\r\n        \"2018-08-01\",\r\n        \"2018-07-01\",\r\n        \"2018-06-01\",\r\n        \"2018-05-01\",\r\n        \"2018-04-01\",\r\n        \"2018-03-01\",\r\n        \"2018-02-01\",\r\n        \"2018-01-01\",\r\n        \"2017-11-01\",\r\n        \"2017-10-01\",\r\n        \"2017-09-01\",\r\n        \"2017-08-01\",\r\n        \"2017-06-01\",\r\n        \"2017-04-01\",\r\n        \"2017-03-01\",\r\n        \"2016-12-01\",\r\n        \"2016-11-01\",\r\n        \"2016-10-01\",\r\n        \"2016-09-01\",\r\n        \"2016-08-01\",\r\n        \"2016-07-01\",\r\n        \"2016-06-01\",\r\n        \"2016-03-30\",\r\n        \"2015-06-15\",\r\n        \"2015-05-01-preview\",\r\n        \"2014-12-01-preview\"\r\n      ]\r\n    },\r\n    {\r\n      \"resourceType\": \"locations/virtualNetworkAvailableEndpointServices\",\r\n      \"locations\": [\r\n        \"West US\",\r\n        \"East US\",\r\n        \"North Europe\",\r\n        \"West Europe\",\r\n        \"East Asia\",\r\n        \"Southeast Asia\",\r\n        \"North Central US\",\r\n        \"South Central US\",\r\n        \"Central US\",\r\n        \"East US 2\",\r\n        \"Japan East\",\r\n        \"Japan West\",\r\n        \"Brazil South\",\r\n        \"Australia East\",\r\n        \"Australia Southeast\",\r\n        \"Central India\",\r\n        \"South India\",\r\n        \"West India\",\r\n        \"Canada Central\",\r\n        \"Canada East\",\r\n        \"West Central US\",\r\n        \"West US 2\",\r\n        \"UK West\",\r\n        \"UK South\",\r\n        \"Korea Central\",\r\n        \"Korea South\",\r\n        \"France Central\",\r\n        \"France South\",\r\n        \"Australia Central\",\r\n        \"Australia Central 2\"\r\n      ],\r\n      \"apiVersions\": [\r\n        \"2018-08-01\",\r\n        \"2018-07-01\",\r\n        \"2018-06-01\",\r\n        \"2018-05-01\",\r\n        \"2018-04-01\",\r\n        \"2018-03-01\",\r\n        \"2018-02-01\",\r\n        \"2018-01-01\",\r\n        \"2017-11-01\",\r\n        \"2017-10-01\",\r\n        \"2017-09-01\",\r\n        \"2017-08-01\",\r\n        \"2017-06-01\",\r\n        \"2017-04-01\"\r\n      ]\r\n    },\r\n    {\r\n      \"resourceType\": \"locations/availableDelegations\",\r\n      \"locations\": [\r\n        \"West US\",\r\n        \"East US\",\r\n        \"North Europe\",\r\n        \"West Europe\",\r\n        \"East Asia\",\r\n        \"Southeast Asia\",\r\n        \"North Central US\",\r\n        \"South Central US\",\r\n        \"Central US\",\r\n        \"East US 2\",\r\n        \"Japan East\",\r\n        \"Japan West\",\r\n        \"Brazil South\",\r\n        \"Australia East\",\r\n        \"Australia Southeast\",\r\n        \"Central India\",\r\n        \"South India\",\r\n        \"West India\",\r\n        \"Canada Central\",\r\n        \"Canada East\",\r\n        \"West Central US\",\r\n        \"West US 2\",\r\n        \"UK West\",\r\n        \"UK South\",\r\n        \"Korea Central\",\r\n        \"Korea South\",\r\n        \"France Central\",\r\n        \"France South\",\r\n        \"Australia Central\",\r\n        \"Australia Central 2\"\r\n      ],\r\n      \"apiVersions\": [\r\n        \"2018-08-01\",\r\n        \"2018-07-01\",\r\n        \"2018-06-01\",\r\n        \"2018-05-01\",\r\n        \"2018-04-01\"\r\n      ]\r\n    },\r\n    {\r\n      \"resourceType\": \"locations/supportedVirtualMachineSizes\",\r\n      \"locations\": [\r\n        \"West US\",\r\n        \"East US\",\r\n        \"North Europe\",\r\n        \"West Europe\",\r\n        \"East Asia\",\r\n        \"Southeast Asia\",\r\n        \"North Central US\",\r\n        \"South Central US\",\r\n        \"Central US\",\r\n        \"East US 2\",\r\n        \"Japan East\",\r\n        \"Japan West\",\r\n        \"Brazil South\",\r\n        \"Australia East\",\r\n        \"Australia Southeast\",\r\n        \"Central India\",\r\n        \"South India\",\r\n        \"West India\",\r\n        \"Canada Central\",\r\n        \"Canada East\",\r\n        \"West Central US\",\r\n        \"West US 2\",\r\n        \"UK West\",\r\n        \"UK South\",\r\n        \"Korea Central\",\r\n        \"Korea South\",\r\n        \"France Central\",\r\n        \"France South\",\r\n        \"Australia Central\",\r\n        \"Australia Central 2\"\r\n      ],\r\n      \"apiVersions\": [\r\n        \"2018-08-01\",\r\n        \"2018-07-01\",\r\n        \"2018-06-01\",\r\n        \"2018-05-01\",\r\n        \"2018-04-01\"\r\n      ]\r\n    },\r\n    {\r\n      \"resourceType\": \"locations/checkAcceleratedNetworkingSupport\",\r\n      \"locations\": [\r\n        \"West US\",\r\n        \"East US\",\r\n        \"North Europe\",\r\n        \"West Europe\",\r\n        \"East Asia\",\r\n        \"Southeast Asia\",\r\n        \"North Central US\",\r\n        \"South Central US\",\r\n        \"Central US\",\r\n        \"East US 2\",\r\n        \"Japan East\",\r\n        \"Japan West\",\r\n        \"Brazil South\",\r\n        \"Australia East\",\r\n        \"Australia Southeast\",\r\n        \"Central India\",\r\n        \"South India\",\r\n        \"West India\",\r\n        \"Canada Central\",\r\n        \"Canada East\",\r\n        \"West Central US\",\r\n        \"West US 2\",\r\n        \"UK West\",\r\n        \"UK South\",\r\n        \"Korea Central\",\r\n        \"Korea South\",\r\n        \"France Central\",\r\n        \"France South\",\r\n        \"Australia Central\",\r\n        \"Australia Central 2\"\r\n      ],\r\n      \"apiVersions\": [\r\n        \"2018-08-01\",\r\n        \"2018-07-01\",\r\n        \"2018-06-01\",\r\n        \"2018-05-01\",\r\n        \"2018-04-01\"\r\n      ]\r\n    },\r\n    {\r\n      \"resourceType\": \"locations/validateResourceOwnership\",\r\n      \"locations\": [\r\n        \"West US\",\r\n        \"East US\",\r\n        \"North Europe\",\r\n        \"West Europe\",\r\n        \"East Asia\",\r\n        \"Southeast Asia\",\r\n        \"North Central US\",\r\n        \"South Central US\",\r\n        \"Central US\",\r\n        \"East US 2\",\r\n        \"Japan East\",\r\n        \"Japan West\",\r\n        \"Brazil South\",\r\n        \"Australia East\",\r\n        \"Australia Southeast\",\r\n        \"Central India\",\r\n        \"South India\",\r\n        \"West India\",\r\n        \"Canada Central\",\r\n        \"Canada East\",\r\n        \"West Central US\",\r\n        \"West US 2\",\r\n        \"UK West\",\r\n        \"UK South\",\r\n        \"Korea Central\",\r\n        \"Korea South\",\r\n        \"France Central\",\r\n        \"France South\",\r\n        \"Australia Central\",\r\n        \"Australia Central 2\"\r\n      ],\r\n      \"apiVersions\": [\r\n        \"2018-08-01\",\r\n        \"2018-07-01\",\r\n        \"2018-06-01\",\r\n        \"2018-05-01\",\r\n        \"2018-04-01\"\r\n      ]\r\n    },\r\n    {\r\n      \"resourceType\": \"locations/setResourceOwnership\",\r\n      \"locations\": [\r\n        \"West US\",\r\n        \"East US\",\r\n        \"North Europe\",\r\n        \"West Europe\",\r\n        \"East Asia\",\r\n        \"Southeast Asia\",\r\n        \"North Central US\",\r\n        \"South Central US\",\r\n        \"Central US\",\r\n        \"East US 2\",\r\n        \"Japan East\",\r\n        \"Japan West\",\r\n        \"Brazil South\",\r\n        \"Australia East\",\r\n        \"Australia Southeast\",\r\n        \"Central India\",\r\n        \"South India\",\r\n        \"West India\",\r\n        \"Canada Central\",\r\n        \"Canada East\",\r\n        \"West Central US\",\r\n        \"West US 2\",\r\n        \"UK West\",\r\n        \"UK South\",\r\n        \"Korea Central\",\r\n        \"Korea South\",\r\n        \"France Central\",\r\n        \"France South\",\r\n        \"Australia Central\",\r\n        \"Australia Central 2\"\r\n      ],\r\n      \"apiVersions\": [\r\n        \"2018-08-01\",\r\n        \"2018-07-01\",\r\n        \"2018-06-01\",\r\n        \"2018-05-01\",\r\n        \"2018-04-01\"\r\n      ]\r\n    },\r\n    {\r\n      \"resourceType\": \"locations/effectiveResourceOwnership\",\r\n      \"locations\": [\r\n        \"West US\",\r\n        \"East US\",\r\n        \"North Europe\",\r\n        \"West Europe\",\r\n        \"East Asia\",\r\n        \"Southeast Asia\",\r\n        \"North Central US\",\r\n        \"South Central US\",\r\n        \"Central US\",\r\n        \"East US 2\",\r\n        \"Japan East\",\r\n        \"Japan West\",\r\n        \"Brazil South\",\r\n        \"Australia East\",\r\n        \"Australia Southeast\",\r\n        \"Central India\",\r\n        \"South India\",\r\n        \"West India\",\r\n        \"Canada Central\",\r\n        \"Canada East\",\r\n        \"West Central US\",\r\n        \"West US 2\",\r\n        \"UK West\",\r\n        \"UK South\",\r\n        \"Korea Central\",\r\n        \"Korea South\",\r\n        \"France Central\",\r\n        \"France South\",\r\n        \"Australia Central\",\r\n        \"Australia Central 2\"\r\n      ],\r\n      \"apiVersions\": [\r\n        \"2018-08-01\",\r\n        \"2018-07-01\",\r\n        \"2018-06-01\",\r\n        \"2018-05-01\",\r\n        \"2018-04-01\"\r\n      ]\r\n    },\r\n    {\r\n      \"resourceType\": \"operations\",\r\n      \"locations\": [],\r\n      \"apiVersions\": [\r\n        \"2018-08-01\",\r\n        \"2018-07-01\",\r\n        \"2018-06-01\",\r\n        \"2018-05-01\",\r\n        \"2018-04-01\",\r\n        \"2018-03-01\",\r\n        \"2018-02-01\",\r\n        \"2018-01-01\",\r\n        \"2017-11-01\",\r\n        \"2017-10-01\",\r\n        \"2017-09-01\",\r\n        \"2017-08-01\",\r\n        \"2017-06-01\",\r\n        \"2017-04-01\",\r\n        \"2017-03-01\",\r\n        \"2016-12-01\",\r\n        \"2016-11-01\",\r\n        \"2016-10-01\",\r\n        \"2016-09-01\",\r\n        \"2016-08-01\",\r\n        \"2016-07-01\",\r\n        \"2016-06-01\",\r\n        \"2016-03-30\",\r\n        \"2015-06-15\",\r\n        \"2015-05-01-preview\",\r\n        \"2014-12-01-preview\"\r\n      ]\r\n    },\r\n    {\r\n      \"resourceType\": \"dnszones\",\r\n      \"locations\": [\r\n        \"global\"\r\n      ],\r\n      \"apiVersions\": [\r\n        \"2018-05-01\",\r\n        \"2018-03-01-preview\",\r\n        \"2017-10-01\",\r\n        \"2017-09-15-preview\",\r\n        \"2017-09-01\",\r\n        \"2016-04-01\",\r\n        \"2015-05-04-preview\"\r\n      ],\r\n      \"capabilities\": \"CrossResourceGroupResourceMove, CrossSubscriptionResourceMove\"\r\n    },\r\n    {\r\n      \"resourceType\": \"dnsOperationResults\",\r\n      \"locations\": [\r\n        \"global\"\r\n      ],\r\n      \"apiVersions\": [\r\n        \"2018-05-01\",\r\n        \"2018-03-01-preview\",\r\n        \"2017-10-01\",\r\n        \"2017-09-15-preview\",\r\n        \"2017-09-01\",\r\n        \"2016-04-01\"\r\n      ]\r\n    },\r\n    {\r\n      \"resourceType\": \"dnsOperationStatuses\",\r\n      \"locations\": [\r\n        \"global\"\r\n      ],\r\n      \"apiVersions\": [\r\n        \"2018-05-01\",\r\n        \"2018-03-01-preview\",\r\n        \"2017-10-01\",\r\n        \"2017-09-15-preview\",\r\n        \"2017-09-01\",\r\n        \"2016-04-01\"\r\n      ]\r\n    },\r\n    {\r\n      \"resourceType\": \"getDnsResourceReference\",\r\n      \"locations\": [\r\n        \"global\"\r\n      ],\r\n      \"apiVersions\": [\r\n        \"2018-05-01\"\r\n      ]\r\n    },\r\n    {\r\n      \"resourceType\": \"internalNotify\",\r\n      \"locations\": [\r\n        \"global\"\r\n      ],\r\n      \"apiVersions\": [\r\n        \"2018-05-01\"\r\n      ]\r\n    },\r\n    {\r\n      \"resourceType\": \"dnszones/A\",\r\n      \"locations\": [\r\n        \"global\"\r\n      ],\r\n      \"apiVersions\": [\r\n        \"2018-05-01\",\r\n        \"2018-03-01-preview\",\r\n        \"2017-10-01\",\r\n        \"2017-09-15-preview\",\r\n        \"2017-09-01\",\r\n        \"2016-04-01\",\r\n        \"2015-05-04-preview\"\r\n      ]\r\n    },\r\n    {\r\n      \"resourceType\": \"dnszones/AAAA\",\r\n      \"locations\": [\r\n        \"global\"\r\n      ],\r\n      \"apiVersions\": [\r\n        \"2018-05-01\",\r\n        \"2018-03-01-preview\",\r\n        \"2017-10-01\",\r\n        \"2017-09-15-preview\",\r\n        \"2017-09-01\",\r\n        \"2016-04-01\",\r\n        \"2015-05-04-preview\"\r\n      ]\r\n    },\r\n    {\r\n      \"resourceType\": \"dnszones/CNAME\",\r\n      \"locations\": [\r\n        \"global\"\r\n      ],\r\n      \"apiVersions\": [\r\n        \"2018-05-01\",\r\n        \"2018-03-01-preview\",\r\n        \"2017-10-01\",\r\n        \"2017-09-15-preview\",\r\n        \"2017-09-01\",\r\n        \"2016-04-01\",\r\n        \"2015-05-04-preview\"\r\n      ]\r\n    },\r\n    {\r\n      \"resourceType\": \"dnszones/PTR\",\r\n      \"locations\": [\r\n        \"global\"\r\n      ],\r\n      \"apiVersions\": [\r\n        \"2018-05-01\",\r\n        \"2018-03-01-preview\",\r\n        \"2017-10-01\",\r\n        \"2017-09-15-preview\",\r\n        \"2017-09-01\",\r\n        \"2016-04-01\",\r\n        \"2015-05-04-preview\"\r\n      ]\r\n    },\r\n    {\r\n      \"resourceType\": \"dnszones/MX\",\r\n      \"locations\": [\r\n        \"global\"\r\n      ],\r\n      \"apiVersions\": [\r\n        \"2018-05-01\",\r\n        \"2018-03-01-preview\",\r\n        \"2017-10-01\",\r\n        \"2017-09-15-preview\",\r\n        \"2017-09-01\",\r\n        \"2016-04-01\",\r\n        \"2015-05-04-preview\"\r\n      ]\r\n    },\r\n    {\r\n      \"resourceType\": \"dnszones/TXT\",\r\n      \"locations\": [\r\n        \"global\"\r\n      ],\r\n      \"apiVersions\": [\r\n        \"2018-05-01\",\r\n        \"2018-03-01-preview\",\r\n        \"2017-10-01\",\r\n        \"2017-09-15-preview\",\r\n        \"2017-09-01\",\r\n        \"2016-04-01\",\r\n        \"2015-05-04-preview\"\r\n      ]\r\n    },\r\n    {\r\n      \"resourceType\": \"dnszones/SRV\",\r\n      \"locations\": [\r\n        \"global\"\r\n      ],\r\n      \"apiVersions\": [\r\n        \"2018-05-01\",\r\n        \"2018-03-01-preview\",\r\n        \"2017-10-01\",\r\n        \"2017-09-15-preview\",\r\n        \"2017-09-01\",\r\n        \"2016-04-01\",\r\n        \"2015-05-04-preview\"\r\n      ]\r\n    },\r\n    {\r\n      \"resourceType\": \"dnszones/SOA\",\r\n      \"locations\": [\r\n        \"global\"\r\n      ],\r\n      \"apiVersions\": [\r\n        \"2018-05-01\",\r\n        \"2018-03-01-preview\",\r\n        \"2017-10-01\",\r\n        \"2017-09-15-preview\",\r\n        \"2017-09-01\",\r\n        \"2016-04-01\",\r\n        \"2015-05-04-preview\"\r\n      ]\r\n    },\r\n    {\r\n      \"resourceType\": \"dnszones/NS\",\r\n      \"locations\": [\r\n        \"global\"\r\n      ],\r\n      \"apiVersions\": [\r\n        \"2018-05-01\",\r\n        \"2018-03-01-preview\",\r\n        \"2017-10-01\",\r\n        \"2017-09-15-preview\",\r\n        \"2017-09-01\",\r\n        \"2016-04-01\",\r\n        \"2015-05-04-preview\"\r\n      ]\r\n    },\r\n    {\r\n      \"resourceType\": \"dnszones/CAA\",\r\n      \"locations\": [\r\n        \"global\"\r\n      ],\r\n      \"apiVersions\": [\r\n        \"2018-05-01\",\r\n        \"2018-03-01-preview\",\r\n        \"2017-10-01\",\r\n        \"2017-09-15-preview\",\r\n        \"2017-09-01\"\r\n      ]\r\n    },\r\n    {\r\n      \"resourceType\": \"dnszones/recordsets\",\r\n      \"locations\": [\r\n        \"global\"\r\n      ],\r\n      \"apiVersions\": [\r\n        \"2018-05-01\",\r\n        \"2018-03-01-preview\",\r\n        \"2017-10-01\",\r\n        \"2017-09-15-preview\",\r\n        \"2017-09-01\",\r\n        \"2016-04-01\",\r\n        \"2015-05-04-preview\"\r\n      ]\r\n    },\r\n    {\r\n      \"resourceType\": \"dnszones/all\",\r\n      \"locations\": [\r\n        \"global\"\r\n      ],\r\n      \"apiVersions\": [\r\n        \"2018-05-01\",\r\n        \"2018-03-01-preview\",\r\n        \"2017-10-01\",\r\n        \"2017-09-15-preview\",\r\n        \"2017-09-01\",\r\n        \"2016-04-01\",\r\n        \"2015-05-04-preview\"\r\n      ]\r\n    },\r\n    {\r\n      \"resourceType\": \"trafficmanagerprofiles\",\r\n      \"locations\": [\r\n        \"global\"\r\n      ],\r\n      \"apiVersions\": [\r\n        \"2018-04-01\",\r\n        \"2018-03-01\",\r\n        \"2018-02-01\",\r\n        \"2017-05-01\",\r\n        \"2017-03-01\",\r\n        \"2015-11-01\",\r\n        \"2015-04-28-preview\"\r\n      ],\r\n      \"capabilities\": \"CrossResourceGroupResourceMove, CrossSubscriptionResourceMove\"\r\n    },\r\n    {\r\n      \"resourceType\": \"trafficmanagerprofiles/heatMaps\",\r\n      \"locations\": [\r\n        \"global\"\r\n      ],\r\n      \"apiVersions\": [\r\n        \"2018-04-01\",\r\n        \"2018-03-01\",\r\n        \"2018-02-01\",\r\n        \"2017-09-01-preview\"\r\n      ]\r\n    },\r\n    {\r\n      \"resourceType\": \"checkTrafficManagerNameAvailability\",\r\n      \"locations\": [\r\n        \"global\"\r\n      ],\r\n      \"apiVersions\": [\r\n        \"2018-04-01\",\r\n        \"2018-03-01\",\r\n        \"2018-02-01\",\r\n        \"2017-05-01\",\r\n        \"2017-03-01\",\r\n        \"2015-11-01\",\r\n        \"2015-04-28-preview\"\r\n      ]\r\n    },\r\n    {\r\n      \"resourceType\": \"trafficManagerUserMetricsKeys\",\r\n      \"locations\": [\r\n        \"global\"\r\n      ],\r\n      \"apiVersions\": [\r\n        \"2018-04-01\",\r\n        \"2017-09-01-preview\"\r\n      ]\r\n    },\r\n    {\r\n      \"resourceType\": \"trafficManagerGeographicHierarchies\",\r\n      \"locations\": [\r\n        \"global\"\r\n      ],\r\n      \"apiVersions\": [\r\n        \"2018-04-01\",\r\n        \"2018-03-01\",\r\n        \"2018-02-01\",\r\n        \"2017-05-01\",\r\n        \"2017-03-01\"\r\n      ]\r\n    },\r\n    {\r\n      \"resourceType\": \"expressRouteCircuits\",\r\n      \"locations\": [\r\n        \"West US\",\r\n        \"East US\",\r\n        \"North Europe\",\r\n        \"West Europe\",\r\n        \"East Asia\",\r\n        \"Southeast Asia\",\r\n        \"North Central US\",\r\n        \"South Central US\",\r\n        \"Central US\",\r\n        \"East US 2\",\r\n        \"Japan East\",\r\n        \"Japan West\",\r\n        \"Brazil South\",\r\n        \"Australia East\",\r\n        \"Australia Southeast\",\r\n        \"Central India\",\r\n        \"South India\",\r\n        \"West India\",\r\n        \"Canada Central\",\r\n        \"Canada East\",\r\n        \"West Central US\",\r\n        \"West US 2\",\r\n        \"UK West\",\r\n        \"UK South\",\r\n        \"Korea Central\",\r\n        \"Korea South\",\r\n        \"France Central\",\r\n        \"France South\",\r\n        \"Australia Central\",\r\n        \"Australia Central 2\"\r\n      ],\r\n      \"apiVersions\": [\r\n        \"2018-08-01\",\r\n        \"2018-07-01\",\r\n        \"2018-06-01\",\r\n        \"2018-05-01\",\r\n        \"2018-04-01\",\r\n        \"2018-03-01\",\r\n        \"2018-02-01\",\r\n        \"2018-01-01\",\r\n        \"2017-11-01\",\r\n        \"2017-10-01\",\r\n        \"2017-09-01\",\r\n        \"2017-08-01\",\r\n        \"2017-06-01\",\r\n        \"2017-04-01\",\r\n        \"2017-03-01\",\r\n        \"2016-12-01\",\r\n        \"2016-11-01\",\r\n        \"2016-10-01\",\r\n        \"2016-09-01\",\r\n        \"2016-08-01\",\r\n        \"2016-07-01\",\r\n        \"2016-06-01\",\r\n        \"2016-03-30\",\r\n        \"2015-06-15\",\r\n        \"2015-05-01-preview\",\r\n        \"2014-12-01-preview\"\r\n      ],\r\n      \"capabilities\": \"None\"\r\n    },\r\n    {\r\n      \"resourceType\": \"expressRouteServiceProviders\",\r\n      \"locations\": [],\r\n      \"apiVersions\": [\r\n        \"2018-08-01\",\r\n        \"2018-07-01\",\r\n        \"2018-06-01\",\r\n        \"2018-05-01\",\r\n        \"2018-04-01\",\r\n        \"2018-03-01\",\r\n        \"2018-02-01\",\r\n        \"2018-01-01\",\r\n        \"2017-11-01\",\r\n        \"2017-10-01\",\r\n        \"2017-09-01\",\r\n        \"2017-08-01\",\r\n        \"2017-06-01\",\r\n        \"2017-04-01\",\r\n        \"2017-03-01\",\r\n        \"2016-12-01\",\r\n        \"2016-11-01\",\r\n        \"2016-10-01\",\r\n        \"2016-09-01\",\r\n        \"2016-08-01\",\r\n        \"2016-07-01\",\r\n        \"2016-06-01\",\r\n        \"2016-03-30\",\r\n        \"2015-06-15\",\r\n        \"2015-05-01-preview\",\r\n        \"2014-12-01-preview\"\r\n      ]\r\n    },\r\n    {\r\n      \"resourceType\": \"applicationGatewayAvailableWafRuleSets\",\r\n      \"locations\": [],\r\n      \"apiVersions\": [\r\n        \"2018-08-01\",\r\n        \"2018-07-01\",\r\n        \"2018-06-01\",\r\n        \"2018-05-01\",\r\n        \"2018-04-01\",\r\n        \"2018-03-01\",\r\n        \"2018-02-01\",\r\n        \"2018-01-01\",\r\n        \"2017-11-01\",\r\n        \"2017-10-01\",\r\n        \"2017-09-01\",\r\n        \"2017-08-01\",\r\n        \"2017-06-01\",\r\n        \"2017-04-01\",\r\n        \"2017-03-01\"\r\n      ]\r\n    },\r\n    {\r\n      \"resourceType\": \"applicationGatewayAvailableSslOptions\",\r\n      \"locations\": [],\r\n      \"apiVersions\": [\r\n        \"2018-08-01\",\r\n        \"2018-07-01\",\r\n        \"2018-06-01\",\r\n        \"2018-05-01\",\r\n        \"2018-04-01\",\r\n        \"2018-03-01\",\r\n        \"2018-02-01\",\r\n        \"2018-01-01\",\r\n        \"2017-11-01\",\r\n        \"2017-10-01\",\r\n        \"2017-09-01\",\r\n        \"2017-08-01\",\r\n        \"2017-06-01\"\r\n      ]\r\n    },\r\n    {\r\n      \"resourceType\": \"routeFilters\",\r\n      \"locations\": [\r\n        \"West US\",\r\n        \"East US\",\r\n        \"North Europe\",\r\n        \"West Europe\",\r\n        \"East Asia\",\r\n        \"Southeast Asia\",\r\n        \"North Central US\",\r\n        \"South Central US\",\r\n        \"Central US\",\r\n        \"East US 2\",\r\n        \"Japan East\",\r\n        \"Japan West\",\r\n        \"Brazil South\",\r\n        \"Australia East\",\r\n        \"Australia Southeast\",\r\n        \"Central India\",\r\n        \"South India\",\r\n        \"West India\",\r\n        \"Canada Central\",\r\n        \"Canada East\",\r\n        \"West Central US\",\r\n        \"West US 2\",\r\n        \"UK West\",\r\n        \"UK South\",\r\n        \"Korea Central\",\r\n        \"Korea South\",\r\n        \"France Central\",\r\n        \"France South\",\r\n        \"Australia Central\",\r\n        \"Australia Central 2\"\r\n      ],\r\n      \"apiVersions\": [\r\n        \"2018-08-01\",\r\n        \"2018-07-01\",\r\n        \"2018-06-01\",\r\n        \"2018-05-01\",\r\n        \"2018-04-01\",\r\n        \"2018-03-01\",\r\n        \"2018-02-01\",\r\n        \"2018-01-01\",\r\n        \"2017-11-01\",\r\n        \"2017-10-01\",\r\n        \"2017-09-01\",\r\n        \"2017-08-01\",\r\n        \"2017-06-01\",\r\n        \"2017-04-01\",\r\n        \"2017-03-01\",\r\n        \"2016-12-01\"\r\n      ],\r\n      \"capabilities\": \"None\"\r\n    },\r\n    {\r\n      \"resourceType\": \"bgpServiceCommunities\",\r\n      \"locations\": [],\r\n      \"apiVersions\": [\r\n        \"2018-08-01\",\r\n        \"2018-07-01\",\r\n        \"2018-06-01\",\r\n        \"2018-05-01\",\r\n        \"2018-04-01\",\r\n        \"2018-03-01\",\r\n        \"2018-02-01\",\r\n        \"2018-01-01\",\r\n        \"2017-11-01\",\r\n        \"2017-10-01\",\r\n        \"2017-09-01\",\r\n        \"2017-08-01\",\r\n        \"2017-06-01\",\r\n        \"2017-04-01\",\r\n        \"2017-03-01\",\r\n        \"2016-12-01\"\r\n      ]\r\n    },\r\n    {\r\n      \"resourceType\": \"expressRoutePortsLocations\",\r\n      \"locations\": [],\r\n      \"apiVersions\": [\r\n        \"2018-08-01\"\r\n      ]\r\n    },\r\n    {\r\n      \"resourceType\": \"expressRoutePorts\",\r\n      \"locations\": [\r\n        \"West US\",\r\n        \"East US\",\r\n        \"North Europe\",\r\n        \"West Europe\",\r\n        \"East Asia\",\r\n        \"Southeast Asia\",\r\n        \"North Central US\",\r\n        \"South Central US\",\r\n        \"Central US\",\r\n        \"East US 2\",\r\n        \"Japan East\",\r\n        \"Japan West\",\r\n        \"Brazil South\",\r\n        \"Australia East\",\r\n        \"Australia Southeast\",\r\n        \"Central India\",\r\n        \"South India\",\r\n        \"West India\",\r\n        \"Canada Central\",\r\n        \"Canada East\",\r\n        \"West Central US\",\r\n        \"West US 2\",\r\n        \"UK West\",\r\n        \"UK South\",\r\n        \"Korea Central\",\r\n        \"Korea South\",\r\n        \"France Central\",\r\n        \"France South\",\r\n        \"Australia Central\",\r\n        \"Australia Central 2\"\r\n      ],\r\n      \"apiVersions\": [\r\n        \"2018-08-01\",\r\n        \"2018-07-01\"\r\n      ],\r\n      \"capabilities\": \"None\"\r\n    },\r\n    {\r\n      \"resourceType\": \"azureFirewalls\",\r\n      \"locations\": [\r\n        \"West US\",\r\n        \"East US\",\r\n        \"North Europe\",\r\n        \"West Europe\",\r\n        \"East Asia\",\r\n        \"Southeast Asia\",\r\n        \"North Central US\",\r\n        \"South Central US\",\r\n        \"Central US\",\r\n        \"East US 2\",\r\n        \"Brazil South\",\r\n        \"Australia East\",\r\n        \"Australia Southeast\",\r\n        \"Central India\",\r\n        \"South India\",\r\n        \"West India\",\r\n        \"Canada Central\",\r\n        \"Canada East\",\r\n        \"West Central US\",\r\n        \"West US 2\",\r\n        \"UK West\",\r\n        \"UK South\",\r\n        \"France Central\",\r\n        \"France South\",\r\n        \"Australia Central\",\r\n        \"Australia Central 2\"\r\n      ],\r\n      \"apiVersions\": [\r\n        \"2018-08-01\",\r\n        \"2018-07-01\",\r\n        \"2018-06-01\",\r\n        \"2018-05-01\",\r\n        \"2018-04-01\"\r\n      ],\r\n      \"capabilities\": \"CrossResourceGroupResourceMove, CrossSubscriptionResourceMove\"\r\n    },\r\n    {\r\n      \"resourceType\": \"azureFirewallFqdnTags\",\r\n      \"locations\": [],\r\n      \"apiVersions\": [\r\n        \"2018-08-01\"\r\n      ]\r\n    },\r\n    {\r\n      \"resourceType\": \"virtualNetworkTaps\",\r\n      \"locations\": [\r\n        \"West US\",\r\n        \"East US\",\r\n        \"North Europe\",\r\n        \"West Europe\",\r\n        \"East Asia\",\r\n        \"Southeast Asia\",\r\n        \"North Central US\",\r\n        \"South Central US\",\r\n        \"Central US\",\r\n        \"East US 2\",\r\n        \"Japan East\",\r\n        \"Japan West\",\r\n        \"Brazil South\",\r\n        \"Australia East\",\r\n        \"Australia Southeast\",\r\n        \"Central India\",\r\n        \"South India\",\r\n        \"West India\",\r\n        \"Canada Central\",\r\n        \"Canada East\",\r\n        \"West Central US\",\r\n        \"West US 2\",\r\n        \"UK West\",\r\n        \"UK South\",\r\n        \"Korea Central\",\r\n        \"Korea South\",\r\n        \"France Central\",\r\n        \"France South\",\r\n        \"Australia Central\",\r\n        \"Australia Central 2\"\r\n      ],\r\n      \"apiVersions\": [\r\n        \"2018-08-01\"\r\n      ],\r\n      \"capabilities\": \"None\"\r\n    },\r\n    {\r\n      \"resourceType\": \"ddosProtectionPlans\",\r\n      \"locations\": [\r\n        \"West US\",\r\n        \"East US\",\r\n        \"North Europe\",\r\n        \"West Europe\",\r\n        \"East Asia\",\r\n        \"Southeast Asia\",\r\n        \"North Central US\",\r\n        \"South Central US\",\r\n        \"Central US\",\r\n        \"East US 2\",\r\n        \"Japan East\",\r\n        \"Japan West\",\r\n        \"Brazil South\",\r\n        \"Australia East\",\r\n        \"Australia Southeast\",\r\n        \"Central India\",\r\n        \"South India\",\r\n        \"West India\",\r\n        \"Canada Central\",\r\n        \"Canada East\",\r\n        \"West Central US\",\r\n        \"West US 2\",\r\n        \"UK West\",\r\n        \"UK South\",\r\n        \"Korea Central\",\r\n        \"Korea South\",\r\n        \"France Central\",\r\n        \"France South\",\r\n        \"Australia Central\",\r\n        \"Australia Central 2\"\r\n      ],\r\n      \"apiVersions\": [\r\n        \"2018-08-01\",\r\n        \"2018-07-01\",\r\n        \"2018-06-01\",\r\n        \"2018-05-01\",\r\n        \"2018-04-01\",\r\n        \"2018-03-01\",\r\n        \"2018-02-01\"\r\n      ],\r\n      \"capabilities\": \"None\"\r\n    },\r\n    {\r\n      \"resourceType\": \"networkProfiles\",\r\n      \"locations\": [\r\n        \"West US\",\r\n        \"East US\",\r\n        \"North Europe\",\r\n        \"West Europe\",\r\n        \"East Asia\",\r\n        \"Southeast Asia\",\r\n        \"North Central US\",\r\n        \"South Central US\",\r\n        \"Central US\",\r\n        \"East US 2\",\r\n        \"Japan East\",\r\n        \"Japan West\",\r\n        \"Brazil South\",\r\n        \"Australia East\",\r\n        \"Australia Southeast\",\r\n        \"Central India\",\r\n        \"South India\",\r\n        \"West India\",\r\n        \"Canada Central\",\r\n        \"Canada East\",\r\n        \"West Central US\",\r\n        \"West US 2\",\r\n        \"UK West\",\r\n        \"UK South\",\r\n        \"Korea Central\",\r\n        \"Korea South\",\r\n        \"France Central\",\r\n        \"France South\",\r\n        \"Australia Central\",\r\n        \"Australia Central 2\"\r\n      ],\r\n      \"apiVersions\": [\r\n        \"2018-08-01\",\r\n        \"2018-07-01\",\r\n        \"2018-06-01\",\r\n        \"2018-05-01\"\r\n      ],\r\n      \"capabilities\": \"None\"\r\n    },\r\n    {\r\n      \"resourceType\": \"checkFrontdoorNameAvailability\",\r\n      \"locations\": [\r\n        \"global\",\r\n        \"Central US\",\r\n        \"East US\",\r\n        \"East US 2\",\r\n        \"North Central US\",\r\n        \"South Central US\",\r\n        \"West US\",\r\n        \"North Europe\",\r\n        \"West Europe\",\r\n        \"East Asia\",\r\n        \"Southeast Asia\",\r\n        \"Japan East\",\r\n        \"Japan West\",\r\n        \"Brazil South\",\r\n        \"Australia East\",\r\n        \"Australia Southeast\"\r\n      ],\r\n      \"apiVersions\": [\r\n        \"2018-08-01\"\r\n      ]\r\n    },\r\n    {\r\n      \"resourceType\": \"locations/bareMetalTenants\",\r\n      \"locations\": [\r\n        \"West Central US\"\r\n      ],\r\n      \"apiVersions\": [\r\n        \"2018-08-01\",\r\n        \"2018-07-01\"\r\n      ]\r\n    },\r\n    {\r\n      \"resourceType\": \"secureGateways\",\r\n      \"locations\": [\r\n        \"West US\",\r\n        \"East US\",\r\n        \"North Europe\",\r\n        \"West Europe\",\r\n        \"North Central US\",\r\n        \"South Central US\",\r\n        \"Central US\",\r\n        \"East US 2\",\r\n        \"West Central US\",\r\n        \"West US 2\",\r\n        \"UK West\",\r\n        \"UK South\",\r\n        \"Central US EUAP\",\r\n        \"East US 2 EUAP\"\r\n      ],\r\n      \"apiVersions\": [\r\n        \"2018-08-01\",\r\n        \"2018-07-01\",\r\n        \"2018-06-01\",\r\n        \"2018-05-01\",\r\n        \"2018-04-01\",\r\n        \"2018-03-01\",\r\n        \"2018-02-01\",\r\n        \"2018-01-01\"\r\n      ],\r\n      \"capabilities\": \"CrossResourceGroupResourceMove, CrossSubscriptionResourceMove\"\r\n    }\r\n  ],\r\n  \"registrationState\": \"Registered\"\r\n}",
-      "ResponseHeaders": {
-        "Content-Length": [
-          "35728"
+          "FxVersion/4.7.3133.0",
+          "OSName/Windows8.1Enterprise",
+          "OSVersion/6.3.9600",
+          "Microsoft.Azure.Management.Internal.Resources.ResourceManagementClient/4.1.0"
+        ]
+      },
+      "ResponseBody": "{\r\n  \"id\": \"/subscriptions/947d47b4-7883-4bb9-9d85-c5e8e2f572ce/resourceGroups/ps5811\",\r\n  \"name\": \"ps5811\",\r\n  \"location\": \"westcentralus\",\r\n  \"properties\": {\r\n    \"provisioningState\": \"Succeeded\"\r\n  }\r\n}",
+      "ResponseHeaders": {
+        "Content-Length": [
+          "172"
         ],
         "Content-Type": [
           "application/json; charset=utf-8"
@@ -34,261 +39,109 @@
         "Pragma": [
           "no-cache"
         ],
-        "x-ms-ratelimit-remaining-subscription-reads": [
-          "11959"
-        ],
-        "x-ms-request-id": [
-          "b687a7e1-5cf9-4e03-ac6c-595faf3267c3"
-        ],
-        "x-ms-correlation-request-id": [
-          "b687a7e1-5cf9-4e03-ac6c-595faf3267c3"
-        ],
-        "x-ms-routing-request-id": [
-          "BRAZILUS:20180908T050259Z:b687a7e1-5cf9-4e03-ac6c-595faf3267c3"
-        ],
-        "Strict-Transport-Security": [
-          "max-age=31536000; includeSubDomains"
-        ],
-        "X-Content-Type-Options": [
-          "nosniff"
-        ],
-        "Cache-Control": [
-          "no-cache"
-        ],
-        "Date": [
-          "Sat, 08 Sep 2018 05:02:59 GMT"
-        ]
-      },
-      "StatusCode": 200
-    },
-    {
-      "RequestUri": "/subscriptions/d2ad5196-2292-4080-b209-ce4399b0a807/resourcegroups/ps9648?api-version=2016-09-01",
-      "EncodedRequestUri": "L3N1YnNjcmlwdGlvbnMvZDJhZDUxOTYtMjI5Mi00MDgwLWIyMDktY2U0Mzk5YjBhODA3L3Jlc291cmNlZ3JvdXBzL3BzOTY0OD9hcGktdmVyc2lvbj0yMDE2LTA5LTAx",
-=======
+        "x-ms-ratelimit-remaining-subscription-writes": [
+          "1185"
+        ],
+        "x-ms-request-id": [
+          "04ffedf8-c2cf-4c5c-bfea-bb84d81b3eda"
+        ],
+        "x-ms-correlation-request-id": [
+          "04ffedf8-c2cf-4c5c-bfea-bb84d81b3eda"
+        ],
+        "x-ms-routing-request-id": [
+          "BRAZILUS:20180910T125949Z:04ffedf8-c2cf-4c5c-bfea-bb84d81b3eda"
+        ],
+        "Strict-Transport-Security": [
+          "max-age=31536000; includeSubDomains"
+        ],
+        "X-Content-Type-Options": [
+          "nosniff"
+        ],
+        "Cache-Control": [
+          "no-cache"
+        ],
+        "Date": [
+          "Mon, 10 Sep 2018 12:59:49 GMT"
+        ]
+      },
+      "StatusCode": 201
+    },
+    {
+      "RequestUri": "/subscriptions/947d47b4-7883-4bb9-9d85-c5e8e2f572ce/resourceGroups/ps5811/providers/Microsoft.Network/publicIPAddresses/ps3261?api-version=2018-08-01",
+      "EncodedRequestUri": "L3N1YnNjcmlwdGlvbnMvOTQ3ZDQ3YjQtNzg4My00YmI5LTlkODUtYzVlOGUyZjU3MmNlL3Jlc291cmNlR3JvdXBzL3BzNTgxMS9wcm92aWRlcnMvTWljcm9zb2Z0Lk5ldHdvcmsvcHVibGljSVBBZGRyZXNzZXMvcHMzMjYxP2FwaS12ZXJzaW9uPTIwMTgtMDgtMDE=",
+      "RequestMethod": "GET",
+      "RequestBody": "",
+      "RequestHeaders": {
+        "x-ms-client-request-id": [
+          "6de028a0-e58d-4d2c-98b1-455c3f59417e"
+        ],
+        "accept-language": [
+          "en-US"
+        ],
+        "User-Agent": [
+          "FxVersion/4.7.3133.0",
+          "OSName/Windows8.1Enterprise",
+          "OSVersion/6.3.9600",
+          "Microsoft.Azure.Management.Network.NetworkManagementClient/20.0.0.0"
+        ]
+      },
+      "ResponseBody": "{\r\n  \"error\": {\r\n    \"code\": \"ResourceNotFound\",\r\n    \"message\": \"The Resource 'Microsoft.Network/publicIPAddresses/ps3261' under resource group 'ps5811' was not found.\"\r\n  }\r\n}",
+      "ResponseHeaders": {
+        "Content-Length": [
+          "152"
+        ],
+        "Content-Type": [
+          "application/json; charset=utf-8"
+        ],
+        "Expires": [
+          "-1"
+        ],
+        "Pragma": [
+          "no-cache"
+        ],
+        "x-ms-failure-cause": [
+          "gateway"
+        ],
+        "x-ms-request-id": [
+          "cef83ead-e952-4b30-9364-864bd94cf522"
+        ],
+        "x-ms-correlation-request-id": [
+          "cef83ead-e952-4b30-9364-864bd94cf522"
+        ],
+        "x-ms-routing-request-id": [
+          "BRAZILUS:20180910T125950Z:cef83ead-e952-4b30-9364-864bd94cf522"
+        ],
+        "Strict-Transport-Security": [
+          "max-age=31536000; includeSubDomains"
+        ],
+        "X-Content-Type-Options": [
+          "nosniff"
+        ],
+        "Cache-Control": [
+          "no-cache"
+        ],
+        "Date": [
+          "Mon, 10 Sep 2018 12:59:50 GMT"
+        ]
+      },
+      "StatusCode": 404
+    },
+    {
       "RequestUri": "/subscriptions/947d47b4-7883-4bb9-9d85-c5e8e2f572ce/resourcegroups/ps5811?api-version=2016-09-01",
       "EncodedRequestUri": "L3N1YnNjcmlwdGlvbnMvOTQ3ZDQ3YjQtNzg4My00YmI5LTlkODUtYzVlOGUyZjU3MmNlL3Jlc291cmNlZ3JvdXBzL3BzNTgxMT9hcGktdmVyc2lvbj0yMDE2LTA5LTAx",
->>>>>>> 96e32f42
-      "RequestMethod": "PUT",
-      "RequestBody": "{\r\n  \"location\": \"westcentralus\"\r\n}",
-      "RequestHeaders": {
-        "Content-Type": [
-          "application/json; charset=utf-8"
-        ],
-        "Content-Length": [
-          "35"
-        ],
+      "RequestMethod": "DELETE",
+      "RequestBody": "",
+      "RequestHeaders": {
         "x-ms-client-request-id": [
-<<<<<<< HEAD
-          "ef1c1c15-b639-4dd1-a055-1110a483c078"
-=======
-          "7d750437-b128-4033-a3c2-9a3be5b543ca"
->>>>>>> 96e32f42
+          "facea762-3f40-44c3-ad3b-5e15e6d0b02a"
         ],
         "accept-language": [
           "en-US"
         ],
         "User-Agent": [
-<<<<<<< HEAD
-          "FxVersion/4.7.3132.0",
-          "OSName/Windows10Enterprise",
-          "OSVersion/6.3.17134",
-          "Microsoft.Azure.Management.Internal.Resources.ResourceManagementClient/4.1.0"
-        ]
-      },
-      "ResponseBody": "{\r\n  \"id\": \"/subscriptions/d2ad5196-2292-4080-b209-ce4399b0a807/resourceGroups/ps9648\",\r\n  \"name\": \"ps9648\",\r\n  \"location\": \"westus\",\r\n  \"properties\": {\r\n    \"provisioningState\": \"Succeeded\"\r\n  }\r\n}",
-      "ResponseHeaders": {
-        "Content-Length": [
-          "165"
-=======
-          "FxVersion/4.7.3133.0",
-          "OSName/Windows8.1Enterprise",
-          "OSVersion/6.3.9600",
-          "Microsoft.Azure.Management.Internal.Resources.ResourceManagementClient/4.1.0"
-        ]
-      },
-      "ResponseBody": "{\r\n  \"id\": \"/subscriptions/947d47b4-7883-4bb9-9d85-c5e8e2f572ce/resourceGroups/ps5811\",\r\n  \"name\": \"ps5811\",\r\n  \"location\": \"westcentralus\",\r\n  \"properties\": {\r\n    \"provisioningState\": \"Succeeded\"\r\n  }\r\n}",
-      "ResponseHeaders": {
-        "Content-Length": [
-          "172"
->>>>>>> 96e32f42
-        ],
-        "Content-Type": [
-          "application/json; charset=utf-8"
-        ],
-        "Expires": [
-          "-1"
-        ],
-        "Pragma": [
-          "no-cache"
-        ],
-        "x-ms-ratelimit-remaining-subscription-writes": [
-<<<<<<< HEAD
-          "1194"
-        ],
-        "x-ms-request-id": [
-          "d3b31f1d-37df-492b-a5c4-40ba1782642d"
-        ],
-        "x-ms-correlation-request-id": [
-          "d3b31f1d-37df-492b-a5c4-40ba1782642d"
-        ],
-        "x-ms-routing-request-id": [
-          "BRAZILUS:20180908T050300Z:d3b31f1d-37df-492b-a5c4-40ba1782642d"
-=======
-          "1185"
-        ],
-        "x-ms-request-id": [
-          "04ffedf8-c2cf-4c5c-bfea-bb84d81b3eda"
-        ],
-        "x-ms-correlation-request-id": [
-          "04ffedf8-c2cf-4c5c-bfea-bb84d81b3eda"
-        ],
-        "x-ms-routing-request-id": [
-          "BRAZILUS:20180910T125949Z:04ffedf8-c2cf-4c5c-bfea-bb84d81b3eda"
->>>>>>> 96e32f42
-        ],
-        "Strict-Transport-Security": [
-          "max-age=31536000; includeSubDomains"
-        ],
-        "X-Content-Type-Options": [
-          "nosniff"
-        ],
-        "Cache-Control": [
-          "no-cache"
-        ],
-        "Date": [
-<<<<<<< HEAD
-          "Sat, 08 Sep 2018 05:03:00 GMT"
-=======
-          "Mon, 10 Sep 2018 12:59:49 GMT"
->>>>>>> 96e32f42
-        ]
-      },
-      "StatusCode": 201
-    },
-    {
-<<<<<<< HEAD
-      "RequestUri": "/subscriptions/d2ad5196-2292-4080-b209-ce4399b0a807/resourceGroups/ps9648/providers/Microsoft.Network/publicIPAddresses/ps5597?api-version=2018-08-01",
-      "EncodedRequestUri": "L3N1YnNjcmlwdGlvbnMvZDJhZDUxOTYtMjI5Mi00MDgwLWIyMDktY2U0Mzk5YjBhODA3L3Jlc291cmNlR3JvdXBzL3BzOTY0OC9wcm92aWRlcnMvTWljcm9zb2Z0Lk5ldHdvcmsvcHVibGljSVBBZGRyZXNzZXMvcHM1NTk3P2FwaS12ZXJzaW9uPTIwMTgtMDgtMDE=",
-=======
-      "RequestUri": "/subscriptions/947d47b4-7883-4bb9-9d85-c5e8e2f572ce/resourceGroups/ps5811/providers/Microsoft.Network/publicIPAddresses/ps3261?api-version=2018-08-01",
-      "EncodedRequestUri": "L3N1YnNjcmlwdGlvbnMvOTQ3ZDQ3YjQtNzg4My00YmI5LTlkODUtYzVlOGUyZjU3MmNlL3Jlc291cmNlR3JvdXBzL3BzNTgxMS9wcm92aWRlcnMvTWljcm9zb2Z0Lk5ldHdvcmsvcHVibGljSVBBZGRyZXNzZXMvcHMzMjYxP2FwaS12ZXJzaW9uPTIwMTgtMDgtMDE=",
->>>>>>> 96e32f42
-      "RequestMethod": "GET",
-      "RequestBody": "",
-      "RequestHeaders": {
-        "x-ms-client-request-id": [
-<<<<<<< HEAD
-          "5daf4d28-0996-486a-95e5-87a4471ce4af"
-=======
-          "6de028a0-e58d-4d2c-98b1-455c3f59417e"
->>>>>>> 96e32f42
-        ],
-        "accept-language": [
-          "en-US"
-        ],
-        "User-Agent": [
-<<<<<<< HEAD
-          "FxVersion/4.7.3132.0",
-          "OSName/Windows10Enterprise",
-          "OSVersion/6.3.17134",
-          "Microsoft.Azure.Management.Network.NetworkManagementClient/19.3.0.0"
-        ]
-      },
-      "ResponseBody": "{\r\n  \"error\": {\r\n    \"code\": \"ResourceNotFound\",\r\n    \"message\": \"The Resource 'Microsoft.Network/publicIPAddresses/ps5597' under resource group 'ps9648' was not found.\"\r\n  }\r\n}",
-=======
-          "FxVersion/4.7.3133.0",
-          "OSName/Windows8.1Enterprise",
-          "OSVersion/6.3.9600",
-          "Microsoft.Azure.Management.Network.NetworkManagementClient/20.0.0.0"
-        ]
-      },
-      "ResponseBody": "{\r\n  \"error\": {\r\n    \"code\": \"ResourceNotFound\",\r\n    \"message\": \"The Resource 'Microsoft.Network/publicIPAddresses/ps3261' under resource group 'ps5811' was not found.\"\r\n  }\r\n}",
->>>>>>> 96e32f42
-      "ResponseHeaders": {
-        "Content-Length": [
-          "152"
-        ],
-        "Content-Type": [
-          "application/json; charset=utf-8"
-        ],
-        "Expires": [
-          "-1"
-        ],
-        "Pragma": [
-          "no-cache"
-        ],
-        "x-ms-failure-cause": [
-          "gateway"
-        ],
-        "x-ms-request-id": [
-<<<<<<< HEAD
-          "524bd228-d9cf-42c7-9236-f8e1d43bdb8e"
-        ],
-        "x-ms-correlation-request-id": [
-          "524bd228-d9cf-42c7-9236-f8e1d43bdb8e"
-        ],
-        "x-ms-routing-request-id": [
-          "BRAZILUS:20180908T050300Z:524bd228-d9cf-42c7-9236-f8e1d43bdb8e"
-=======
-          "cef83ead-e952-4b30-9364-864bd94cf522"
-        ],
-        "x-ms-correlation-request-id": [
-          "cef83ead-e952-4b30-9364-864bd94cf522"
-        ],
-        "x-ms-routing-request-id": [
-          "BRAZILUS:20180910T125950Z:cef83ead-e952-4b30-9364-864bd94cf522"
->>>>>>> 96e32f42
-        ],
-        "Strict-Transport-Security": [
-          "max-age=31536000; includeSubDomains"
-        ],
-        "X-Content-Type-Options": [
-          "nosniff"
-        ],
-        "Cache-Control": [
-          "no-cache"
-        ],
-        "Date": [
-<<<<<<< HEAD
-          "Sat, 08 Sep 2018 05:03:00 GMT"
-=======
-          "Mon, 10 Sep 2018 12:59:50 GMT"
->>>>>>> 96e32f42
-        ]
-      },
-      "StatusCode": 404
-    },
-    {
-<<<<<<< HEAD
-      "RequestUri": "/subscriptions/d2ad5196-2292-4080-b209-ce4399b0a807/resourcegroups/ps9648?api-version=2016-09-01",
-      "EncodedRequestUri": "L3N1YnNjcmlwdGlvbnMvZDJhZDUxOTYtMjI5Mi00MDgwLWIyMDktY2U0Mzk5YjBhODA3L3Jlc291cmNlZ3JvdXBzL3BzOTY0OD9hcGktdmVyc2lvbj0yMDE2LTA5LTAx",
-=======
-      "RequestUri": "/subscriptions/947d47b4-7883-4bb9-9d85-c5e8e2f572ce/resourcegroups/ps5811?api-version=2016-09-01",
-      "EncodedRequestUri": "L3N1YnNjcmlwdGlvbnMvOTQ3ZDQ3YjQtNzg4My00YmI5LTlkODUtYzVlOGUyZjU3MmNlL3Jlc291cmNlZ3JvdXBzL3BzNTgxMT9hcGktdmVyc2lvbj0yMDE2LTA5LTAx",
->>>>>>> 96e32f42
-      "RequestMethod": "DELETE",
-      "RequestBody": "",
-      "RequestHeaders": {
-        "x-ms-client-request-id": [
-<<<<<<< HEAD
-          "cac0efb0-1778-45b3-9e4f-b959c3d51b2e"
-=======
-          "facea762-3f40-44c3-ad3b-5e15e6d0b02a"
->>>>>>> 96e32f42
-        ],
-        "accept-language": [
-          "en-US"
-        ],
-        "User-Agent": [
-<<<<<<< HEAD
-          "FxVersion/4.7.3132.0",
-          "OSName/Windows10Enterprise",
-          "OSVersion/6.3.17134",
-=======
-          "FxVersion/4.7.3133.0",
-          "OSName/Windows8.1Enterprise",
-          "OSVersion/6.3.9600",
->>>>>>> 96e32f42
+          "FxVersion/4.7.3133.0",
+          "OSName/Windows8.1Enterprise",
+          "OSVersion/6.3.9600",
           "Microsoft.Azure.Management.Internal.Resources.ResourceManagementClient/4.1.0"
         ]
       },
@@ -307,18 +160,6 @@
           "15"
         ],
         "x-ms-ratelimit-remaining-subscription-deletes": [
-<<<<<<< HEAD
-          "14994"
-        ],
-        "x-ms-request-id": [
-          "6dc4dbe3-f2d2-4606-a9c1-22f29791f1bf"
-        ],
-        "x-ms-correlation-request-id": [
-          "6dc4dbe3-f2d2-4606-a9c1-22f29791f1bf"
-        ],
-        "x-ms-routing-request-id": [
-          "BRAZILUS:20180908T050300Z:6dc4dbe3-f2d2-4606-a9c1-22f29791f1bf"
-=======
           "14989"
         ],
         "x-ms-request-id": [
@@ -329,54 +170,35 @@
         ],
         "x-ms-routing-request-id": [
           "BRAZILUS:20180910T125950Z:dd647c09-2da3-4f9b-903d-4e51c9e5b782"
->>>>>>> 96e32f42
-        ],
-        "Strict-Transport-Security": [
-          "max-age=31536000; includeSubDomains"
-        ],
-        "X-Content-Type-Options": [
-          "nosniff"
-        ],
-        "Cache-Control": [
-          "no-cache"
-        ],
-        "Date": [
-<<<<<<< HEAD
-          "Sat, 08 Sep 2018 05:03:00 GMT"
-        ],
-        "Location": [
-          "https://brazilus.management.azure.com/subscriptions/d2ad5196-2292-4080-b209-ce4399b0a807/operationresults/eyJqb2JJZCI6IlJFU09VUkNFR1JPVVBERUxFVElPTkpPQi1QUzk2NDgtV0VTVFVTIiwiam9iTG9jYXRpb24iOiJ3ZXN0dXMifQ?api-version=2016-09-01"
-=======
+        ],
+        "Strict-Transport-Security": [
+          "max-age=31536000; includeSubDomains"
+        ],
+        "X-Content-Type-Options": [
+          "nosniff"
+        ],
+        "Cache-Control": [
+          "no-cache"
+        ],
+        "Date": [
           "Mon, 10 Sep 2018 12:59:50 GMT"
         ],
         "Location": [
           "https://brazilus.management.azure.com/subscriptions/947d47b4-7883-4bb9-9d85-c5e8e2f572ce/operationresults/eyJqb2JJZCI6IlJFU09VUkNFR1JPVVBERUxFVElPTkpPQi1QUzU4MTEtV0VTVENFTlRSQUxVUyIsImpvYkxvY2F0aW9uIjoid2VzdGNlbnRyYWx1cyJ9?api-version=2016-09-01"
->>>>>>> 96e32f42
         ]
       },
       "StatusCode": 202
     },
     {
-<<<<<<< HEAD
-      "RequestUri": "/subscriptions/d2ad5196-2292-4080-b209-ce4399b0a807/operationresults/eyJqb2JJZCI6IlJFU09VUkNFR1JPVVBERUxFVElPTkpPQi1QUzk2NDgtV0VTVFVTIiwiam9iTG9jYXRpb24iOiJ3ZXN0dXMifQ?api-version=2016-09-01",
-      "EncodedRequestUri": "L3N1YnNjcmlwdGlvbnMvZDJhZDUxOTYtMjI5Mi00MDgwLWIyMDktY2U0Mzk5YjBhODA3L29wZXJhdGlvbnJlc3VsdHMvZXlKcWIySkpaQ0k2SWxKRlUwOVZVa05GUjFKUFZWQkVSVXhGVkVsUFRrcFBRaTFRVXprMk5EZ3RWMFZUVkZWVElpd2lhbTlpVEc5allYUnBiMjRpT2lKM1pYTjBkWE1pZlE/YXBpLXZlcnNpb249MjAxNi0wOS0wMQ==",
-=======
       "RequestUri": "/subscriptions/947d47b4-7883-4bb9-9d85-c5e8e2f572ce/operationresults/eyJqb2JJZCI6IlJFU09VUkNFR1JPVVBERUxFVElPTkpPQi1QUzU4MTEtV0VTVENFTlRSQUxVUyIsImpvYkxvY2F0aW9uIjoid2VzdGNlbnRyYWx1cyJ9?api-version=2016-09-01",
       "EncodedRequestUri": "L3N1YnNjcmlwdGlvbnMvOTQ3ZDQ3YjQtNzg4My00YmI5LTlkODUtYzVlOGUyZjU3MmNlL29wZXJhdGlvbnJlc3VsdHMvZXlKcWIySkpaQ0k2SWxKRlUwOVZVa05GUjFKUFZWQkVSVXhGVkVsUFRrcFBRaTFRVXpVNE1URXRWMFZUVkVORlRsUlNRVXhWVXlJc0ltcHZZa3h2WTJGMGFXOXVJam9pZDJWemRHTmxiblJ5WVd4MWN5Sjk/YXBpLXZlcnNpb249MjAxNi0wOS0wMQ==",
->>>>>>> 96e32f42
       "RequestMethod": "GET",
       "RequestBody": "",
       "RequestHeaders": {
         "User-Agent": [
-<<<<<<< HEAD
-          "FxVersion/4.7.3132.0",
-          "OSName/Windows10Enterprise",
-          "OSVersion/6.3.17134",
-=======
-          "FxVersion/4.7.3133.0",
-          "OSName/Windows8.1Enterprise",
-          "OSVersion/6.3.9600",
->>>>>>> 96e32f42
+          "FxVersion/4.7.3133.0",
+          "OSName/Windows8.1Enterprise",
+          "OSVersion/6.3.9600",
           "Microsoft.Azure.Management.Internal.Resources.ResourceManagementClient/4.1.0"
         ]
       },
@@ -395,18 +217,6 @@
           "15"
         ],
         "x-ms-ratelimit-remaining-subscription-reads": [
-<<<<<<< HEAD
-          "11957"
-        ],
-        "x-ms-request-id": [
-          "3c6da35e-6490-4430-993c-de91daa4bef7"
-        ],
-        "x-ms-correlation-request-id": [
-          "3c6da35e-6490-4430-993c-de91daa4bef7"
-        ],
-        "x-ms-routing-request-id": [
-          "BRAZILUS:20180908T050316Z:3c6da35e-6490-4430-993c-de91daa4bef7"
-=======
           "11910"
         ],
         "x-ms-request-id": [
@@ -417,54 +227,35 @@
         ],
         "x-ms-routing-request-id": [
           "BRAZILUS:20180910T130006Z:b505d5c4-5efd-4879-9666-832e2c261196"
->>>>>>> 96e32f42
-        ],
-        "Strict-Transport-Security": [
-          "max-age=31536000; includeSubDomains"
-        ],
-        "X-Content-Type-Options": [
-          "nosniff"
-        ],
-        "Cache-Control": [
-          "no-cache"
-        ],
-        "Date": [
-<<<<<<< HEAD
-          "Sat, 08 Sep 2018 05:03:15 GMT"
-        ],
-        "Location": [
-          "https://brazilus.management.azure.com/subscriptions/d2ad5196-2292-4080-b209-ce4399b0a807/operationresults/eyJqb2JJZCI6IlJFU09VUkNFR1JPVVBERUxFVElPTkpPQi1QUzk2NDgtV0VTVFVTIiwiam9iTG9jYXRpb24iOiJ3ZXN0dXMifQ?api-version=2016-09-01"
-=======
+        ],
+        "Strict-Transport-Security": [
+          "max-age=31536000; includeSubDomains"
+        ],
+        "X-Content-Type-Options": [
+          "nosniff"
+        ],
+        "Cache-Control": [
+          "no-cache"
+        ],
+        "Date": [
           "Mon, 10 Sep 2018 13:00:05 GMT"
         ],
         "Location": [
           "https://brazilus.management.azure.com/subscriptions/947d47b4-7883-4bb9-9d85-c5e8e2f572ce/operationresults/eyJqb2JJZCI6IlJFU09VUkNFR1JPVVBERUxFVElPTkpPQi1QUzU4MTEtV0VTVENFTlRSQUxVUyIsImpvYkxvY2F0aW9uIjoid2VzdGNlbnRyYWx1cyJ9?api-version=2016-09-01"
->>>>>>> 96e32f42
         ]
       },
       "StatusCode": 202
     },
     {
-<<<<<<< HEAD
-      "RequestUri": "/subscriptions/d2ad5196-2292-4080-b209-ce4399b0a807/operationresults/eyJqb2JJZCI6IlJFU09VUkNFR1JPVVBERUxFVElPTkpPQi1QUzk2NDgtV0VTVFVTIiwiam9iTG9jYXRpb24iOiJ3ZXN0dXMifQ?api-version=2016-09-01",
-      "EncodedRequestUri": "L3N1YnNjcmlwdGlvbnMvZDJhZDUxOTYtMjI5Mi00MDgwLWIyMDktY2U0Mzk5YjBhODA3L29wZXJhdGlvbnJlc3VsdHMvZXlKcWIySkpaQ0k2SWxKRlUwOVZVa05GUjFKUFZWQkVSVXhGVkVsUFRrcFBRaTFRVXprMk5EZ3RWMFZUVkZWVElpd2lhbTlpVEc5allYUnBiMjRpT2lKM1pYTjBkWE1pZlE/YXBpLXZlcnNpb249MjAxNi0wOS0wMQ==",
-=======
       "RequestUri": "/subscriptions/947d47b4-7883-4bb9-9d85-c5e8e2f572ce/operationresults/eyJqb2JJZCI6IlJFU09VUkNFR1JPVVBERUxFVElPTkpPQi1QUzU4MTEtV0VTVENFTlRSQUxVUyIsImpvYkxvY2F0aW9uIjoid2VzdGNlbnRyYWx1cyJ9?api-version=2016-09-01",
       "EncodedRequestUri": "L3N1YnNjcmlwdGlvbnMvOTQ3ZDQ3YjQtNzg4My00YmI5LTlkODUtYzVlOGUyZjU3MmNlL29wZXJhdGlvbnJlc3VsdHMvZXlKcWIySkpaQ0k2SWxKRlUwOVZVa05GUjFKUFZWQkVSVXhGVkVsUFRrcFBRaTFRVXpVNE1URXRWMFZUVkVORlRsUlNRVXhWVXlJc0ltcHZZa3h2WTJGMGFXOXVJam9pZDJWemRHTmxiblJ5WVd4MWN5Sjk/YXBpLXZlcnNpb249MjAxNi0wOS0wMQ==",
->>>>>>> 96e32f42
       "RequestMethod": "GET",
       "RequestBody": "",
       "RequestHeaders": {
         "User-Agent": [
-<<<<<<< HEAD
-          "FxVersion/4.7.3132.0",
-          "OSName/Windows10Enterprise",
-          "OSVersion/6.3.17134",
-=======
-          "FxVersion/4.7.3133.0",
-          "OSName/Windows8.1Enterprise",
-          "OSVersion/6.3.9600",
->>>>>>> 96e32f42
+          "FxVersion/4.7.3133.0",
+          "OSName/Windows8.1Enterprise",
+          "OSVersion/6.3.9600",
           "Microsoft.Azure.Management.Internal.Resources.ResourceManagementClient/4.1.0"
         ]
       },
@@ -483,18 +274,6 @@
           "15"
         ],
         "x-ms-ratelimit-remaining-subscription-reads": [
-<<<<<<< HEAD
-          "11956"
-        ],
-        "x-ms-request-id": [
-          "d40f89d9-2f08-420e-86fd-89cb6bfd686a"
-        ],
-        "x-ms-correlation-request-id": [
-          "d40f89d9-2f08-420e-86fd-89cb6bfd686a"
-        ],
-        "x-ms-routing-request-id": [
-          "BRAZILUS:20180908T050331Z:d40f89d9-2f08-420e-86fd-89cb6bfd686a"
-=======
           "11909"
         ],
         "x-ms-request-id": [
@@ -505,54 +284,35 @@
         ],
         "x-ms-routing-request-id": [
           "BRAZILUS:20180910T130021Z:785455b1-c798-4788-b0bf-03f790151f92"
->>>>>>> 96e32f42
-        ],
-        "Strict-Transport-Security": [
-          "max-age=31536000; includeSubDomains"
-        ],
-        "X-Content-Type-Options": [
-          "nosniff"
-        ],
-        "Cache-Control": [
-          "no-cache"
-        ],
-        "Date": [
-<<<<<<< HEAD
-          "Sat, 08 Sep 2018 05:03:31 GMT"
-        ],
-        "Location": [
-          "https://brazilus.management.azure.com/subscriptions/d2ad5196-2292-4080-b209-ce4399b0a807/operationresults/eyJqb2JJZCI6IlJFU09VUkNFR1JPVVBERUxFVElPTkpPQi1QUzk2NDgtV0VTVFVTIiwiam9iTG9jYXRpb24iOiJ3ZXN0dXMifQ?api-version=2016-09-01"
-=======
+        ],
+        "Strict-Transport-Security": [
+          "max-age=31536000; includeSubDomains"
+        ],
+        "X-Content-Type-Options": [
+          "nosniff"
+        ],
+        "Cache-Control": [
+          "no-cache"
+        ],
+        "Date": [
           "Mon, 10 Sep 2018 13:00:20 GMT"
         ],
         "Location": [
           "https://brazilus.management.azure.com/subscriptions/947d47b4-7883-4bb9-9d85-c5e8e2f572ce/operationresults/eyJqb2JJZCI6IlJFU09VUkNFR1JPVVBERUxFVElPTkpPQi1QUzU4MTEtV0VTVENFTlRSQUxVUyIsImpvYkxvY2F0aW9uIjoid2VzdGNlbnRyYWx1cyJ9?api-version=2016-09-01"
->>>>>>> 96e32f42
         ]
       },
       "StatusCode": 202
     },
     {
-<<<<<<< HEAD
-      "RequestUri": "/subscriptions/d2ad5196-2292-4080-b209-ce4399b0a807/operationresults/eyJqb2JJZCI6IlJFU09VUkNFR1JPVVBERUxFVElPTkpPQi1QUzk2NDgtV0VTVFVTIiwiam9iTG9jYXRpb24iOiJ3ZXN0dXMifQ?api-version=2016-09-01",
-      "EncodedRequestUri": "L3N1YnNjcmlwdGlvbnMvZDJhZDUxOTYtMjI5Mi00MDgwLWIyMDktY2U0Mzk5YjBhODA3L29wZXJhdGlvbnJlc3VsdHMvZXlKcWIySkpaQ0k2SWxKRlUwOVZVa05GUjFKUFZWQkVSVXhGVkVsUFRrcFBRaTFRVXprMk5EZ3RWMFZUVkZWVElpd2lhbTlpVEc5allYUnBiMjRpT2lKM1pYTjBkWE1pZlE/YXBpLXZlcnNpb249MjAxNi0wOS0wMQ==",
-=======
       "RequestUri": "/subscriptions/947d47b4-7883-4bb9-9d85-c5e8e2f572ce/operationresults/eyJqb2JJZCI6IlJFU09VUkNFR1JPVVBERUxFVElPTkpPQi1QUzU4MTEtV0VTVENFTlRSQUxVUyIsImpvYkxvY2F0aW9uIjoid2VzdGNlbnRyYWx1cyJ9?api-version=2016-09-01",
       "EncodedRequestUri": "L3N1YnNjcmlwdGlvbnMvOTQ3ZDQ3YjQtNzg4My00YmI5LTlkODUtYzVlOGUyZjU3MmNlL29wZXJhdGlvbnJlc3VsdHMvZXlKcWIySkpaQ0k2SWxKRlUwOVZVa05GUjFKUFZWQkVSVXhGVkVsUFRrcFBRaTFRVXpVNE1URXRWMFZUVkVORlRsUlNRVXhWVXlJc0ltcHZZa3h2WTJGMGFXOXVJam9pZDJWemRHTmxiblJ5WVd4MWN5Sjk/YXBpLXZlcnNpb249MjAxNi0wOS0wMQ==",
->>>>>>> 96e32f42
       "RequestMethod": "GET",
       "RequestBody": "",
       "RequestHeaders": {
         "User-Agent": [
-<<<<<<< HEAD
-          "FxVersion/4.7.3132.0",
-          "OSName/Windows10Enterprise",
-          "OSVersion/6.3.17134",
-=======
-          "FxVersion/4.7.3133.0",
-          "OSName/Windows8.1Enterprise",
-          "OSVersion/6.3.9600",
->>>>>>> 96e32f42
+          "FxVersion/4.7.3133.0",
+          "OSName/Windows8.1Enterprise",
+          "OSVersion/6.3.9600",
           "Microsoft.Azure.Management.Internal.Resources.ResourceManagementClient/4.1.0"
         ]
       },
@@ -568,18 +328,6 @@
           "no-cache"
         ],
         "x-ms-ratelimit-remaining-subscription-reads": [
-<<<<<<< HEAD
-          "11955"
-        ],
-        "x-ms-request-id": [
-          "ebaf1591-d997-443d-8919-0721d0a31c0e"
-        ],
-        "x-ms-correlation-request-id": [
-          "ebaf1591-d997-443d-8919-0721d0a31c0e"
-        ],
-        "x-ms-routing-request-id": [
-          "BRAZILUS:20180908T050346Z:ebaf1591-d997-443d-8919-0721d0a31c0e"
-=======
           "11908"
         ],
         "x-ms-request-id": [
@@ -590,48 +338,32 @@
         ],
         "x-ms-routing-request-id": [
           "BRAZILUS:20180910T130036Z:ac1f5ff6-9a16-46e2-9912-a53a1457e9c2"
->>>>>>> 96e32f42
-        ],
-        "Strict-Transport-Security": [
-          "max-age=31536000; includeSubDomains"
-        ],
-        "X-Content-Type-Options": [
-          "nosniff"
-        ],
-        "Cache-Control": [
-          "no-cache"
-        ],
-        "Date": [
-<<<<<<< HEAD
-          "Sat, 08 Sep 2018 05:03:46 GMT"
-=======
+        ],
+        "Strict-Transport-Security": [
+          "max-age=31536000; includeSubDomains"
+        ],
+        "X-Content-Type-Options": [
+          "nosniff"
+        ],
+        "Cache-Control": [
+          "no-cache"
+        ],
+        "Date": [
           "Mon, 10 Sep 2018 13:00:36 GMT"
->>>>>>> 96e32f42
         ]
       },
       "StatusCode": 200
     },
     {
-<<<<<<< HEAD
-      "RequestUri": "/subscriptions/d2ad5196-2292-4080-b209-ce4399b0a807/operationresults/eyJqb2JJZCI6IlJFU09VUkNFR1JPVVBERUxFVElPTkpPQi1QUzk2NDgtV0VTVFVTIiwiam9iTG9jYXRpb24iOiJ3ZXN0dXMifQ?api-version=2016-09-01",
-      "EncodedRequestUri": "L3N1YnNjcmlwdGlvbnMvZDJhZDUxOTYtMjI5Mi00MDgwLWIyMDktY2U0Mzk5YjBhODA3L29wZXJhdGlvbnJlc3VsdHMvZXlKcWIySkpaQ0k2SWxKRlUwOVZVa05GUjFKUFZWQkVSVXhGVkVsUFRrcFBRaTFRVXprMk5EZ3RWMFZUVkZWVElpd2lhbTlpVEc5allYUnBiMjRpT2lKM1pYTjBkWE1pZlE/YXBpLXZlcnNpb249MjAxNi0wOS0wMQ==",
-=======
       "RequestUri": "/subscriptions/947d47b4-7883-4bb9-9d85-c5e8e2f572ce/operationresults/eyJqb2JJZCI6IlJFU09VUkNFR1JPVVBERUxFVElPTkpPQi1QUzU4MTEtV0VTVENFTlRSQUxVUyIsImpvYkxvY2F0aW9uIjoid2VzdGNlbnRyYWx1cyJ9?api-version=2016-09-01",
       "EncodedRequestUri": "L3N1YnNjcmlwdGlvbnMvOTQ3ZDQ3YjQtNzg4My00YmI5LTlkODUtYzVlOGUyZjU3MmNlL29wZXJhdGlvbnJlc3VsdHMvZXlKcWIySkpaQ0k2SWxKRlUwOVZVa05GUjFKUFZWQkVSVXhGVkVsUFRrcFBRaTFRVXpVNE1URXRWMFZUVkVORlRsUlNRVXhWVXlJc0ltcHZZa3h2WTJGMGFXOXVJam9pZDJWemRHTmxiblJ5WVd4MWN5Sjk/YXBpLXZlcnNpb249MjAxNi0wOS0wMQ==",
->>>>>>> 96e32f42
       "RequestMethod": "GET",
       "RequestBody": "",
       "RequestHeaders": {
         "User-Agent": [
-<<<<<<< HEAD
-          "FxVersion/4.7.3132.0",
-          "OSName/Windows10Enterprise",
-          "OSVersion/6.3.17134",
-=======
-          "FxVersion/4.7.3133.0",
-          "OSName/Windows8.1Enterprise",
-          "OSVersion/6.3.9600",
->>>>>>> 96e32f42
+          "FxVersion/4.7.3133.0",
+          "OSName/Windows8.1Enterprise",
+          "OSVersion/6.3.9600",
           "Microsoft.Azure.Management.Internal.Resources.ResourceManagementClient/4.1.0"
         ]
       },
@@ -647,18 +379,6 @@
           "no-cache"
         ],
         "x-ms-ratelimit-remaining-subscription-reads": [
-<<<<<<< HEAD
-          "11954"
-        ],
-        "x-ms-request-id": [
-          "d240915a-24fc-49f6-99e9-043b45c87ff9"
-        ],
-        "x-ms-correlation-request-id": [
-          "d240915a-24fc-49f6-99e9-043b45c87ff9"
-        ],
-        "x-ms-routing-request-id": [
-          "BRAZILUS:20180908T050346Z:d240915a-24fc-49f6-99e9-043b45c87ff9"
-=======
           "11907"
         ],
         "x-ms-request-id": [
@@ -669,23 +389,18 @@
         ],
         "x-ms-routing-request-id": [
           "BRAZILUS:20180910T130036Z:a05aecfb-36cb-47bb-8aae-ab82554a070e"
->>>>>>> 96e32f42
-        ],
-        "Strict-Transport-Security": [
-          "max-age=31536000; includeSubDomains"
-        ],
-        "X-Content-Type-Options": [
-          "nosniff"
-        ],
-        "Cache-Control": [
-          "no-cache"
-        ],
-        "Date": [
-<<<<<<< HEAD
-          "Sat, 08 Sep 2018 05:03:46 GMT"
-=======
+        ],
+        "Strict-Transport-Security": [
+          "max-age=31536000; includeSubDomains"
+        ],
+        "X-Content-Type-Options": [
+          "nosniff"
+        ],
+        "Cache-Control": [
+          "no-cache"
+        ],
+        "Date": [
           "Mon, 10 Sep 2018 13:00:36 GMT"
->>>>>>> 96e32f42
         ]
       },
       "StatusCode": 200
@@ -693,16 +408,11 @@
   ],
   "Names": {
     "Test-NotFound": [
-<<<<<<< HEAD
-      "ps9648",
-      "ps5597"
-=======
       "ps5811",
       "ps3261"
->>>>>>> 96e32f42
     ]
   },
   "Variables": {
-    "SubscriptionId": "d2ad5196-2292-4080-b209-ce4399b0a807"
+    "SubscriptionId": "947d47b4-7883-4bb9-9d85-c5e8e2f572ce"
   }
 }