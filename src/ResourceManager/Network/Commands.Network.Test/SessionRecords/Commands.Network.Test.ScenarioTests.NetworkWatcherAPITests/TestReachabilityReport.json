{
  "Entries": [
    {
<<<<<<< HEAD
      "RequestUri": "/subscriptions/6926fc75-ce7d-4c9e-a87f-c4e38c594eb5/resourcegroups/ps4293?api-version=2016-02-01",
      "EncodedRequestUri": "L3N1YnNjcmlwdGlvbnMvNjkyNmZjNzUtY2U3ZC00YzllLWE4N2YtYzRlMzhjNTk0ZWI1L3Jlc291cmNlZ3JvdXBzL3BzNDI5Mz9hcGktdmVyc2lvbj0yMDE2LTAyLTAx",
=======
      "RequestUri": "/subscriptions/c9cbd920-c00c-427c-852b-8aaf38badaeb/resourcegroups/ps8432?api-version=2016-02-01",
      "EncodedRequestUri": "L3N1YnNjcmlwdGlvbnMvYzljYmQ5MjAtYzAwYy00MjdjLTg1MmItOGFhZjM4YmFkYWViL3Jlc291cmNlZ3JvdXBzL3BzODQzMj9hcGktdmVyc2lvbj0yMDE2LTAyLTAx",
>>>>>>> 3b39a6d4
      "RequestMethod": "PUT",
      "RequestBody": "{\r\n  \"location\": \"West US\"\r\n}",
      "RequestHeaders": {
        "Content-Type": [
          "application/json; charset=utf-8"
        ],
        "Content-Length": [
          "29"
        ],
        "User-Agent": [
          "Microsoft.Azure.Management.Resources.ResourceManagementClient/2.0.0.0"
        ]
      },
<<<<<<< HEAD
      "ResponseBody": "{\r\n  \"id\": \"/subscriptions/6926fc75-ce7d-4c9e-a87f-c4e38c594eb5/resourceGroups/ps4293\",\r\n  \"name\": \"ps4293\",\r\n  \"location\": \"westus\",\r\n  \"properties\": {\r\n    \"provisioningState\": \"Succeeded\"\r\n  }\r\n}",
=======
      "ResponseBody": "{\r\n  \"id\": \"/subscriptions/c9cbd920-c00c-427c-852b-8aaf38badaeb/resourceGroups/ps8432\",\r\n  \"name\": \"ps8432\",\r\n  \"location\": \"westus\",\r\n  \"properties\": {\r\n    \"provisioningState\": \"Succeeded\"\r\n  }\r\n}",
>>>>>>> 3b39a6d4
      "ResponseHeaders": {
        "Content-Length": [
          "165"
        ],
        "Content-Type": [
          "application/json; charset=utf-8"
        ],
        "Expires": [
          "-1"
        ],
        "Pragma": [
          "no-cache"
        ],
        "x-ms-ratelimit-remaining-subscription-writes": [
          "1199"
        ],
        "x-ms-request-id": [
<<<<<<< HEAD
          "cf8bf76c-0aaf-47a6-88a2-b795a7304560"
        ],
        "x-ms-correlation-request-id": [
          "cf8bf76c-0aaf-47a6-88a2-b795a7304560"
        ],
        "x-ms-routing-request-id": [
          "WESTUS2:20180503T211956Z:cf8bf76c-0aaf-47a6-88a2-b795a7304560"
=======
          "7984896c-c495-4a69-91ff-ec4a18eae561"
        ],
        "x-ms-correlation-request-id": [
          "7984896c-c495-4a69-91ff-ec4a18eae561"
        ],
        "x-ms-routing-request-id": [
          "WESTUS2:20180504T123343Z:7984896c-c495-4a69-91ff-ec4a18eae561"
>>>>>>> 3b39a6d4
        ],
        "Strict-Transport-Security": [
          "max-age=31536000; includeSubDomains"
        ],
        "X-Content-Type-Options": [
          "nosniff"
        ],
        "Cache-Control": [
          "no-cache"
        ],
        "Date": [
<<<<<<< HEAD
          "Thu, 03 May 2018 21:19:55 GMT"
=======
          "Fri, 04 May 2018 12:33:42 GMT"
>>>>>>> 3b39a6d4
        ]
      },
      "StatusCode": 201
    },
    {
<<<<<<< HEAD
      "RequestUri": "/subscriptions/6926fc75-ce7d-4c9e-a87f-c4e38c594eb5/resourceGroups/ps4293/providers/Microsoft.Network/networkWatchers/ps4161?api-version=2018-04-01",
      "EncodedRequestUri": "L3N1YnNjcmlwdGlvbnMvNjkyNmZjNzUtY2U3ZC00YzllLWE4N2YtYzRlMzhjNTk0ZWI1L3Jlc291cmNlR3JvdXBzL3BzNDI5My9wcm92aWRlcnMvTWljcm9zb2Z0Lk5ldHdvcmsvbmV0d29ya1dhdGNoZXJzL3BzNDE2MT9hcGktdmVyc2lvbj0yMDE4LTA0LTAx",
=======
      "RequestUri": "/subscriptions/c9cbd920-c00c-427c-852b-8aaf38badaeb/resourceGroups/ps8432/providers/Microsoft.Network/networkWatchers/ps5397?api-version=2018-04-01",
      "EncodedRequestUri": "L3N1YnNjcmlwdGlvbnMvYzljYmQ5MjAtYzAwYy00MjdjLTg1MmItOGFhZjM4YmFkYWViL3Jlc291cmNlR3JvdXBzL3BzODQzMi9wcm92aWRlcnMvTWljcm9zb2Z0Lk5ldHdvcmsvbmV0d29ya1dhdGNoZXJzL3BzNTM5Nz9hcGktdmVyc2lvbj0yMDE4LTA0LTAx",
>>>>>>> 3b39a6d4
      "RequestMethod": "GET",
      "RequestBody": "",
      "RequestHeaders": {
        "x-ms-client-request-id": [
<<<<<<< HEAD
          "60728376-8bad-42b0-8137-61355716d7a6"
=======
          "54f44698-b7ea-416e-9a5b-e69ab6c07bd3"
>>>>>>> 3b39a6d4
        ],
        "accept-language": [
          "en-US"
        ],
        "User-Agent": [
          "FxVersion/4.7.2633.0",
          "OSName/Windows10Enterprise",
          "OSVersion/6.3.16299",
          "Microsoft.Azure.Management.Network.NetworkManagementClient/19.0.0.0"
        ]
      },
<<<<<<< HEAD
      "ResponseBody": "{\r\n  \"error\": {\r\n    \"code\": \"ResourceNotFound\",\r\n    \"message\": \"The Resource 'Microsoft.Network/networkWatchers/ps4161' under resource group 'ps4293' was not found.\"\r\n  }\r\n}",
=======
      "ResponseBody": "{\r\n  \"error\": {\r\n    \"code\": \"ResourceNotFound\",\r\n    \"message\": \"The Resource 'Microsoft.Network/networkWatchers/ps5397' under resource group 'ps8432' was not found.\"\r\n  }\r\n}",
>>>>>>> 3b39a6d4
      "ResponseHeaders": {
        "Content-Length": [
          "150"
        ],
        "Content-Type": [
          "application/json; charset=utf-8"
        ],
        "Expires": [
          "-1"
        ],
        "Pragma": [
          "no-cache"
        ],
        "x-ms-failure-cause": [
          "gateway"
        ],
        "x-ms-request-id": [
<<<<<<< HEAD
          "a407419a-c999-46a4-8a9f-65ed82f67fb2"
        ],
        "x-ms-correlation-request-id": [
          "a407419a-c999-46a4-8a9f-65ed82f67fb2"
        ],
        "x-ms-routing-request-id": [
          "WESTUS2:20180503T211956Z:a407419a-c999-46a4-8a9f-65ed82f67fb2"
=======
          "14a6415b-23be-41db-8bc6-9c0b92a6f758"
        ],
        "x-ms-correlation-request-id": [
          "14a6415b-23be-41db-8bc6-9c0b92a6f758"
        ],
        "x-ms-routing-request-id": [
          "WESTUS2:20180504T123343Z:14a6415b-23be-41db-8bc6-9c0b92a6f758"
>>>>>>> 3b39a6d4
        ],
        "Strict-Transport-Security": [
          "max-age=31536000; includeSubDomains"
        ],
        "X-Content-Type-Options": [
          "nosniff"
        ],
        "Cache-Control": [
          "no-cache"
        ],
        "Date": [
<<<<<<< HEAD
          "Thu, 03 May 2018 21:19:56 GMT"
=======
          "Fri, 04 May 2018 12:33:42 GMT"
>>>>>>> 3b39a6d4
        ]
      },
      "StatusCode": 404
    },
    {
<<<<<<< HEAD
      "RequestUri": "/subscriptions/6926fc75-ce7d-4c9e-a87f-c4e38c594eb5/resourceGroups/ps4293/providers/Microsoft.Network/networkWatchers/ps4161?api-version=2018-04-01",
      "EncodedRequestUri": "L3N1YnNjcmlwdGlvbnMvNjkyNmZjNzUtY2U3ZC00YzllLWE4N2YtYzRlMzhjNTk0ZWI1L3Jlc291cmNlR3JvdXBzL3BzNDI5My9wcm92aWRlcnMvTWljcm9zb2Z0Lk5ldHdvcmsvbmV0d29ya1dhdGNoZXJzL3BzNDE2MT9hcGktdmVyc2lvbj0yMDE4LTA0LTAx",
=======
      "RequestUri": "/subscriptions/c9cbd920-c00c-427c-852b-8aaf38badaeb/resourceGroups/ps8432/providers/Microsoft.Network/networkWatchers/ps5397?api-version=2018-04-01",
      "EncodedRequestUri": "L3N1YnNjcmlwdGlvbnMvYzljYmQ5MjAtYzAwYy00MjdjLTg1MmItOGFhZjM4YmFkYWViL3Jlc291cmNlR3JvdXBzL3BzODQzMi9wcm92aWRlcnMvTWljcm9zb2Z0Lk5ldHdvcmsvbmV0d29ya1dhdGNoZXJzL3BzNTM5Nz9hcGktdmVyc2lvbj0yMDE4LTA0LTAx",
>>>>>>> 3b39a6d4
      "RequestMethod": "GET",
      "RequestBody": "",
      "RequestHeaders": {
        "x-ms-client-request-id": [
<<<<<<< HEAD
          "37cfdc88-b21d-4095-af14-e680e4d1ba09"
=======
          "f8343f3f-3edc-4eff-a1c1-4b3db1e52926"
>>>>>>> 3b39a6d4
        ],
        "accept-language": [
          "en-US"
        ],
        "User-Agent": [
          "FxVersion/4.7.2633.0",
          "OSName/Windows10Enterprise",
          "OSVersion/6.3.16299",
          "Microsoft.Azure.Management.Network.NetworkManagementClient/19.0.0.0"
        ]
      },
<<<<<<< HEAD
      "ResponseBody": "{\r\n  \"name\": \"ps4161\",\r\n  \"id\": \"/subscriptions/6926fc75-ce7d-4c9e-a87f-c4e38c594eb5/resourceGroups/ps4293/providers/Microsoft.Network/networkWatchers/ps4161\",\r\n  \"etag\": \"W/\\\"e30b15ff-3528-4a60-8212-b66a146c1ad7\\\"\",\r\n  \"type\": \"Microsoft.Network/networkWatchers\",\r\n  \"location\": \"canadaeast\",\r\n  \"tags\": {\r\n    \"key1\": \"value1\",\r\n    \"key2\": \"value2\"\r\n  },\r\n  \"properties\": {\r\n    \"provisioningState\": \"Succeeded\",\r\n    \"runningOperationIds\": []\r\n  }\r\n}",
=======
      "ResponseBody": "{\r\n  \"name\": \"ps5397\",\r\n  \"id\": \"/subscriptions/c9cbd920-c00c-427c-852b-8aaf38badaeb/resourceGroups/ps8432/providers/Microsoft.Network/networkWatchers/ps5397\",\r\n  \"etag\": \"W/\\\"e39fc0a5-d870-4600-a009-4ee512d0dfbf\\\"\",\r\n  \"type\": \"Microsoft.Network/networkWatchers\",\r\n  \"location\": \"westus\",\r\n  \"tags\": {\r\n    \"key1\": \"value1\",\r\n    \"key2\": \"value2\"\r\n  },\r\n  \"properties\": {\r\n    \"provisioningState\": \"Succeeded\",\r\n    \"runningOperationIds\": []\r\n  }\r\n}",
>>>>>>> 3b39a6d4
      "ResponseHeaders": {
        "Content-Length": [
          "454"
        ],
        "Content-Type": [
          "application/json; charset=utf-8"
        ],
        "Expires": [
          "-1"
        ],
        "Pragma": [
          "no-cache"
        ],
        "x-ms-request-id": [
<<<<<<< HEAD
          "24328bd0-630d-4610-ba88-212ea0a31035"
=======
          "6c1a8ffb-f542-4f2c-9911-005f77825ecc"
>>>>>>> 3b39a6d4
        ],
        "Strict-Transport-Security": [
          "max-age=31536000; includeSubDomains"
        ],
        "Cache-Control": [
          "no-cache"
        ],
        "ETag": [
<<<<<<< HEAD
          "W/\"e30b15ff-3528-4a60-8212-b66a146c1ad7\""
=======
          "W/\"e39fc0a5-d870-4600-a009-4ee512d0dfbf\""
>>>>>>> 3b39a6d4
        ],
        "Server": [
          "Microsoft-HTTPAPI/2.0",
          "Microsoft-HTTPAPI/2.0"
        ],
        "x-ms-ratelimit-remaining-subscription-reads": [
<<<<<<< HEAD
          "14991"
        ],
        "x-ms-correlation-request-id": [
          "3bea34ec-7c7e-4ae1-b23b-20a6ed35ff72"
        ],
        "x-ms-routing-request-id": [
          "WESTUS2:20180503T211958Z:3bea34ec-7c7e-4ae1-b23b-20a6ed35ff72"
=======
          "14993"
        ],
        "x-ms-correlation-request-id": [
          "1279bdec-5cc1-4867-bcdb-ec0b35c29330"
        ],
        "x-ms-routing-request-id": [
          "WESTUS2:20180504T123344Z:1279bdec-5cc1-4867-bcdb-ec0b35c29330"
>>>>>>> 3b39a6d4
        ],
        "X-Content-Type-Options": [
          "nosniff"
        ],
        "Date": [
<<<<<<< HEAD
          "Thu, 03 May 2018 21:19:58 GMT"
=======
          "Fri, 04 May 2018 12:33:43 GMT"
>>>>>>> 3b39a6d4
        ]
      },
      "StatusCode": 200
    },
    {
<<<<<<< HEAD
      "RequestUri": "/subscriptions/6926fc75-ce7d-4c9e-a87f-c4e38c594eb5/resourceGroups/ps4293/providers/Microsoft.Network/networkWatchers/ps4161?api-version=2018-04-01",
      "EncodedRequestUri": "L3N1YnNjcmlwdGlvbnMvNjkyNmZjNzUtY2U3ZC00YzllLWE4N2YtYzRlMzhjNTk0ZWI1L3Jlc291cmNlR3JvdXBzL3BzNDI5My9wcm92aWRlcnMvTWljcm9zb2Z0Lk5ldHdvcmsvbmV0d29ya1dhdGNoZXJzL3BzNDE2MT9hcGktdmVyc2lvbj0yMDE4LTA0LTAx",
=======
      "RequestUri": "/subscriptions/c9cbd920-c00c-427c-852b-8aaf38badaeb/resourceGroups/ps8432/providers/Microsoft.Network/networkWatchers/ps5397?api-version=2018-04-01",
      "EncodedRequestUri": "L3N1YnNjcmlwdGlvbnMvYzljYmQ5MjAtYzAwYy00MjdjLTg1MmItOGFhZjM4YmFkYWViL3Jlc291cmNlR3JvdXBzL3BzODQzMi9wcm92aWRlcnMvTWljcm9zb2Z0Lk5ldHdvcmsvbmV0d29ya1dhdGNoZXJzL3BzNTM5Nz9hcGktdmVyc2lvbj0yMDE4LTA0LTAx",
>>>>>>> 3b39a6d4
      "RequestMethod": "PUT",
      "RequestBody": "{\r\n  \"location\": \"canadaeast\",\r\n  \"tags\": {\r\n    \"key1\": \"value1\",\r\n    \"key2\": \"value2\"\r\n  }\r\n}",
      "RequestHeaders": {
        "Content-Type": [
          "application/json; charset=utf-8"
        ],
        "Content-Length": [
          "96"
        ],
        "x-ms-client-request-id": [
<<<<<<< HEAD
          "447362f2-5436-4b1e-b969-9823838c75c3"
=======
          "6d1d17f8-6b12-41cf-a1f5-a1bfcd3b91b3"
>>>>>>> 3b39a6d4
        ],
        "accept-language": [
          "en-US"
        ],
        "User-Agent": [
          "FxVersion/4.7.2633.0",
          "OSName/Windows10Enterprise",
          "OSVersion/6.3.16299",
          "Microsoft.Azure.Management.Network.NetworkManagementClient/19.0.0.0"
        ]
      },
<<<<<<< HEAD
      "ResponseBody": "{\r\n  \"name\": \"ps4161\",\r\n  \"id\": \"/subscriptions/6926fc75-ce7d-4c9e-a87f-c4e38c594eb5/resourceGroups/ps4293/providers/Microsoft.Network/networkWatchers/ps4161\",\r\n  \"etag\": \"W/\\\"e30b15ff-3528-4a60-8212-b66a146c1ad7\\\"\",\r\n  \"type\": \"Microsoft.Network/networkWatchers\",\r\n  \"location\": \"canadaeast\",\r\n  \"tags\": {\r\n    \"key1\": \"value1\",\r\n    \"key2\": \"value2\"\r\n  },\r\n  \"properties\": {\r\n    \"provisioningState\": \"Succeeded\",\r\n    \"runningOperationIds\": []\r\n  }\r\n}",
=======
      "ResponseBody": "{\r\n  \"name\": \"ps5397\",\r\n  \"id\": \"/subscriptions/c9cbd920-c00c-427c-852b-8aaf38badaeb/resourceGroups/ps8432/providers/Microsoft.Network/networkWatchers/ps5397\",\r\n  \"etag\": \"W/\\\"e39fc0a5-d870-4600-a009-4ee512d0dfbf\\\"\",\r\n  \"type\": \"Microsoft.Network/networkWatchers\",\r\n  \"location\": \"westus\",\r\n  \"tags\": {\r\n    \"key1\": \"value1\",\r\n    \"key2\": \"value2\"\r\n  },\r\n  \"properties\": {\r\n    \"provisioningState\": \"Succeeded\",\r\n    \"runningOperationIds\": []\r\n  }\r\n}",
>>>>>>> 3b39a6d4
      "ResponseHeaders": {
        "Content-Length": [
          "454"
        ],
        "Content-Type": [
          "application/json; charset=utf-8"
        ],
        "Expires": [
          "-1"
        ],
        "Pragma": [
          "no-cache"
        ],
        "x-ms-request-id": [
<<<<<<< HEAD
          "d80a82a8-395f-4c7c-a1e3-2bcd0d8ce15e"
        ],
        "Azure-AsyncOperation": [
          "https://management.azure.com/subscriptions/6926fc75-ce7d-4c9e-a87f-c4e38c594eb5/providers/Microsoft.Network/locations/canadaeast/operations/d80a82a8-395f-4c7c-a1e3-2bcd0d8ce15e?api-version=2018-04-01"
=======
          "f174ee87-94f5-48fd-a068-a90829c8937e"
        ],
        "Azure-AsyncOperation": [
          "https://management.azure.com/subscriptions/c9cbd920-c00c-427c-852b-8aaf38badaeb/providers/Microsoft.Network/locations/westus/operations/f174ee87-94f5-48fd-a068-a90829c8937e?api-version=2018-04-01"
>>>>>>> 3b39a6d4
        ],
        "Strict-Transport-Security": [
          "max-age=31536000; includeSubDomains"
        ],
        "Cache-Control": [
          "no-cache"
        ],
        "Server": [
          "Microsoft-HTTPAPI/2.0",
          "Microsoft-HTTPAPI/2.0"
        ],
        "x-ms-ratelimit-remaining-subscription-writes": [
          "1199"
        ],
        "x-ms-correlation-request-id": [
<<<<<<< HEAD
          "9fae6fb5-2237-4a62-b61e-9260fed3f367"
        ],
        "x-ms-routing-request-id": [
          "WESTUS2:20180503T211958Z:9fae6fb5-2237-4a62-b61e-9260fed3f367"
=======
          "71239828-bee1-4ace-a24b-639fe2934df1"
        ],
        "x-ms-routing-request-id": [
          "WESTUS2:20180504T123344Z:71239828-bee1-4ace-a24b-639fe2934df1"
>>>>>>> 3b39a6d4
        ],
        "X-Content-Type-Options": [
          "nosniff"
        ],
        "Date": [
<<<<<<< HEAD
          "Thu, 03 May 2018 21:19:58 GMT"
=======
          "Fri, 04 May 2018 12:33:43 GMT"
>>>>>>> 3b39a6d4
        ]
      },
      "StatusCode": 201
    },
    {
<<<<<<< HEAD
      "RequestUri": "/subscriptions/6926fc75-ce7d-4c9e-a87f-c4e38c594eb5/resourceGroups/ps4293/providers/Microsoft.Network/networkWatchers/ps4161/azureReachabilityReport?api-version=2018-04-01",
      "EncodedRequestUri": "L3N1YnNjcmlwdGlvbnMvNjkyNmZjNzUtY2U3ZC00YzllLWE4N2YtYzRlMzhjNTk0ZWI1L3Jlc291cmNlR3JvdXBzL3BzNDI5My9wcm92aWRlcnMvTWljcm9zb2Z0Lk5ldHdvcmsvbmV0d29ya1dhdGNoZXJzL3BzNDE2MS9henVyZVJlYWNoYWJpbGl0eVJlcG9ydD9hcGktdmVyc2lvbj0yMDE4LTA0LTAx",
=======
      "RequestUri": "/subscriptions/c9cbd920-c00c-427c-852b-8aaf38badaeb/resourceGroups/ps8432/providers/Microsoft.Network/networkWatchers/ps5397/azureReachabilityReport?api-version=2018-04-01",
      "EncodedRequestUri": "L3N1YnNjcmlwdGlvbnMvYzljYmQ5MjAtYzAwYy00MjdjLTg1MmItOGFhZjM4YmFkYWViL3Jlc291cmNlR3JvdXBzL3BzODQzMi9wcm92aWRlcnMvTWljcm9zb2Z0Lk5ldHdvcmsvbmV0d29ya1dhdGNoZXJzL3BzNTM5Ny9henVyZVJlYWNoYWJpbGl0eVJlcG9ydD9hcGktdmVyc2lvbj0yMDE4LTA0LTAx",
>>>>>>> 3b39a6d4
      "RequestMethod": "POST",
      "RequestBody": "{\r\n  \"providerLocation\": {\r\n    \"country\": \"United States\"\r\n  },\r\n  \"azureLocations\": [\r\n    \"West US\"\r\n  ],\r\n  \"startTime\": \"2017-10-05T00:00:00Z\",\r\n  \"endTime\": \"2017-10-10T00:00:00Z\"\r\n}",
      "RequestHeaders": {
        "Content-Type": [
          "application/json; charset=utf-8"
        ],
        "Content-Length": [
          "188"
        ],
        "x-ms-client-request-id": [
<<<<<<< HEAD
          "475c4244-76ae-4ea9-8a5c-abb43cc69823"
=======
          "6d9114b9-b3f0-43d1-8e51-16ea1ccfcc0c"
>>>>>>> 3b39a6d4
        ],
        "accept-language": [
          "en-US"
        ],
        "User-Agent": [
          "FxVersion/4.7.2633.0",
          "OSName/Windows10Enterprise",
          "OSVersion/6.3.16299",
          "Microsoft.Azure.Management.Network.NetworkManagementClient/19.0.0.0"
        ]
      },
      "ResponseBody": "{\r\n  \"aggregationLevel\": \"Country\",\r\n  \"providerLocation\": {\r\n    \"country\": \"United States\"\r\n  },\r\n  \"reachabilityReport\": [\r\n    {\r\n      \"latencies\": []\r\n    }\r\n  ]\r\n}",
      "ResponseHeaders": {
        "Content-Length": [
          "170"
        ],
        "Content-Type": [
          "application/json; charset=utf-8"
        ],
        "Expires": [
          "-1"
        ],
        "Pragma": [
          "no-cache"
        ],
        "x-ms-request-id": [
<<<<<<< HEAD
          "2cf04ea9-02fd-46b1-88e3-d2f08b734c4e"
=======
          "e686be42-a7b7-490f-842a-147c3c2e3da2"
>>>>>>> 3b39a6d4
        ],
        "Strict-Transport-Security": [
          "max-age=31536000; includeSubDomains"
        ],
        "Cache-Control": [
          "no-cache"
        ],
        "Location": [
<<<<<<< HEAD
          "https://management.azure.com/subscriptions/6926fc75-ce7d-4c9e-a87f-c4e38c594eb5/providers/Microsoft.Network/locations/canadaeast/operationResults/2cf04ea9-02fd-46b1-88e3-d2f08b734c4e?api-version=2018-04-01"
=======
          "https://management.azure.com/subscriptions/c9cbd920-c00c-427c-852b-8aaf38badaeb/providers/Microsoft.Network/locations/westus/operationResults/e686be42-a7b7-490f-842a-147c3c2e3da2?api-version=2018-04-01"
>>>>>>> 3b39a6d4
        ],
        "Server": [
          "Microsoft-HTTPAPI/2.0",
          "Microsoft-HTTPAPI/2.0"
        ],
        "x-ms-ratelimit-remaining-subscription-writes": [
          "1198"
        ],
        "x-ms-correlation-request-id": [
<<<<<<< HEAD
          "e196de3c-004b-4585-8c94-31315e991c09"
        ],
        "x-ms-routing-request-id": [
          "WESTUS2:20180503T212000Z:e196de3c-004b-4585-8c94-31315e991c09"
=======
          "463ad210-0593-4318-8391-bd512e1c33ec"
        ],
        "x-ms-routing-request-id": [
          "WESTUS2:20180504T123346Z:463ad210-0593-4318-8391-bd512e1c33ec"
>>>>>>> 3b39a6d4
        ],
        "X-Content-Type-Options": [
          "nosniff"
        ],
        "Date": [
<<<<<<< HEAD
          "Thu, 03 May 2018 21:20:00 GMT"
=======
          "Fri, 04 May 2018 12:33:45 GMT"
>>>>>>> 3b39a6d4
        ]
      },
      "StatusCode": 200
    },
    {
<<<<<<< HEAD
      "RequestUri": "/subscriptions/6926fc75-ce7d-4c9e-a87f-c4e38c594eb5/resourceGroups/ps4293/providers/Microsoft.Network/networkWatchers/ps4161/azureReachabilityReport?api-version=2018-04-01",
      "EncodedRequestUri": "L3N1YnNjcmlwdGlvbnMvNjkyNmZjNzUtY2U3ZC00YzllLWE4N2YtYzRlMzhjNTk0ZWI1L3Jlc291cmNlR3JvdXBzL3BzNDI5My9wcm92aWRlcnMvTWljcm9zb2Z0Lk5ldHdvcmsvbmV0d29ya1dhdGNoZXJzL3BzNDE2MS9henVyZVJlYWNoYWJpbGl0eVJlcG9ydD9hcGktdmVyc2lvbj0yMDE4LTA0LTAx",
=======
      "RequestUri": "/subscriptions/c9cbd920-c00c-427c-852b-8aaf38badaeb/resourceGroups/ps8432/providers/Microsoft.Network/networkWatchers/ps5397/azureReachabilityReport?api-version=2018-04-01",
      "EncodedRequestUri": "L3N1YnNjcmlwdGlvbnMvYzljYmQ5MjAtYzAwYy00MjdjLTg1MmItOGFhZjM4YmFkYWViL3Jlc291cmNlR3JvdXBzL3BzODQzMi9wcm92aWRlcnMvTWljcm9zb2Z0Lk5ldHdvcmsvbmV0d29ya1dhdGNoZXJzL3BzNTM5Ny9henVyZVJlYWNoYWJpbGl0eVJlcG9ydD9hcGktdmVyc2lvbj0yMDE4LTA0LTAx",
>>>>>>> 3b39a6d4
      "RequestMethod": "POST",
      "RequestBody": "{\r\n  \"providerLocation\": {\r\n    \"country\": \"United States\",\r\n    \"state\": \"washington\"\r\n  },\r\n  \"azureLocations\": [\r\n    \"West US\"\r\n  ],\r\n  \"startTime\": \"2017-10-05T00:00:00Z\",\r\n  \"endTime\": \"2017-10-10T00:00:00Z\"\r\n}",
      "RequestHeaders": {
        "Content-Type": [
          "application/json; charset=utf-8"
        ],
        "Content-Length": [
          "216"
        ],
        "x-ms-client-request-id": [
<<<<<<< HEAD
          "4325be80-22c0-45a5-9a65-46ed9bf5ab00"
=======
          "f567d2b2-5eeb-42a5-ae25-550627f0c828"
>>>>>>> 3b39a6d4
        ],
        "accept-language": [
          "en-US"
        ],
        "User-Agent": [
          "FxVersion/4.7.2633.0",
          "OSName/Windows10Enterprise",
          "OSVersion/6.3.16299",
          "Microsoft.Azure.Management.Network.NetworkManagementClient/19.0.0.0"
        ]
      },
      "ResponseBody": "{\r\n  \"aggregationLevel\": \"State\",\r\n  \"providerLocation\": {\r\n    \"country\": \"United States\",\r\n    \"state\": \"washington\"\r\n  },\r\n  \"reachabilityReport\": [\r\n    {\r\n      \"latencies\": []\r\n    }\r\n  ]\r\n}",
      "ResponseHeaders": {
        "Content-Length": [
          "196"
        ],
        "Content-Type": [
          "application/json; charset=utf-8"
        ],
        "Expires": [
          "-1"
        ],
        "Pragma": [
          "no-cache"
        ],
        "x-ms-request-id": [
<<<<<<< HEAD
          "bfedb574-0393-46c0-bf16-dc41225ac49a"
=======
          "9ebdb316-9171-4ad2-8998-2102e8066ad4"
>>>>>>> 3b39a6d4
        ],
        "Strict-Transport-Security": [
          "max-age=31536000; includeSubDomains"
        ],
        "Cache-Control": [
          "no-cache"
        ],
        "Location": [
<<<<<<< HEAD
          "https://management.azure.com/subscriptions/6926fc75-ce7d-4c9e-a87f-c4e38c594eb5/providers/Microsoft.Network/locations/canadaeast/operationResults/bfedb574-0393-46c0-bf16-dc41225ac49a?api-version=2018-04-01"
=======
          "https://management.azure.com/subscriptions/c9cbd920-c00c-427c-852b-8aaf38badaeb/providers/Microsoft.Network/locations/westus/operationResults/9ebdb316-9171-4ad2-8998-2102e8066ad4?api-version=2018-04-01"
>>>>>>> 3b39a6d4
        ],
        "Server": [
          "Microsoft-HTTPAPI/2.0",
          "Microsoft-HTTPAPI/2.0"
        ],
        "x-ms-ratelimit-remaining-subscription-writes": [
          "1197"
        ],
        "x-ms-correlation-request-id": [
<<<<<<< HEAD
          "003116d8-03bb-4ea8-91a5-3d34673b3b86"
        ],
        "x-ms-routing-request-id": [
          "WESTUS2:20180503T212001Z:003116d8-03bb-4ea8-91a5-3d34673b3b86"
=======
          "22b70637-ca90-4022-9c87-8bf4f5ddd9a4"
        ],
        "x-ms-routing-request-id": [
          "WESTUS2:20180504T123346Z:22b70637-ca90-4022-9c87-8bf4f5ddd9a4"
>>>>>>> 3b39a6d4
        ],
        "X-Content-Type-Options": [
          "nosniff"
        ],
        "Date": [
<<<<<<< HEAD
          "Thu, 03 May 2018 21:20:01 GMT"
=======
          "Fri, 04 May 2018 12:33:46 GMT"
>>>>>>> 3b39a6d4
        ]
      },
      "StatusCode": 200
    },
    {
<<<<<<< HEAD
      "RequestUri": "/subscriptions/6926fc75-ce7d-4c9e-a87f-c4e38c594eb5/resourceGroups/ps4293/providers/Microsoft.Network/networkWatchers/ps4161/azureReachabilityReport?api-version=2018-04-01",
      "EncodedRequestUri": "L3N1YnNjcmlwdGlvbnMvNjkyNmZjNzUtY2U3ZC00YzllLWE4N2YtYzRlMzhjNTk0ZWI1L3Jlc291cmNlR3JvdXBzL3BzNDI5My9wcm92aWRlcnMvTWljcm9zb2Z0Lk5ldHdvcmsvbmV0d29ya1dhdGNoZXJzL3BzNDE2MS9henVyZVJlYWNoYWJpbGl0eVJlcG9ydD9hcGktdmVyc2lvbj0yMDE4LTA0LTAx",
=======
      "RequestUri": "/subscriptions/c9cbd920-c00c-427c-852b-8aaf38badaeb/resourceGroups/ps8432/providers/Microsoft.Network/networkWatchers/ps5397/azureReachabilityReport?api-version=2018-04-01",
      "EncodedRequestUri": "L3N1YnNjcmlwdGlvbnMvYzljYmQ5MjAtYzAwYy00MjdjLTg1MmItOGFhZjM4YmFkYWViL3Jlc291cmNlR3JvdXBzL3BzODQzMi9wcm92aWRlcnMvTWljcm9zb2Z0Lk5ldHdvcmsvbmV0d29ya1dhdGNoZXJzL3BzNTM5Ny9henVyZVJlYWNoYWJpbGl0eVJlcG9ydD9hcGktdmVyc2lvbj0yMDE4LTA0LTAx",
>>>>>>> 3b39a6d4
      "RequestMethod": "POST",
      "RequestBody": "{\r\n  \"providerLocation\": {\r\n    \"country\": \"United States\",\r\n    \"state\": \"washington\",\r\n    \"city\": \"seattle\"\r\n  },\r\n  \"azureLocations\": [\r\n    \"West US\"\r\n  ],\r\n  \"startTime\": \"2017-10-05T00:00:00Z\",\r\n  \"endTime\": \"2017-10-10T00:00:00Z\"\r\n}",
      "RequestHeaders": {
        "Content-Type": [
          "application/json; charset=utf-8"
        ],
        "Content-Length": [
          "240"
        ],
        "x-ms-client-request-id": [
<<<<<<< HEAD
          "1d9a4ef6-02a3-4b77-a6ec-1aab8749f6b7"
=======
          "3db9ae19-571c-4607-8d67-363643e10f37"
>>>>>>> 3b39a6d4
        ],
        "accept-language": [
          "en-US"
        ],
        "User-Agent": [
          "FxVersion/4.7.2633.0",
          "OSName/Windows10Enterprise",
          "OSVersion/6.3.16299",
          "Microsoft.Azure.Management.Network.NetworkManagementClient/19.0.0.0"
        ]
      },
      "ResponseBody": "{\r\n  \"aggregationLevel\": \"City\",\r\n  \"providerLocation\": {\r\n    \"country\": \"United States\",\r\n    \"state\": \"washington\",\r\n    \"city\": \"seattle\"\r\n  },\r\n  \"reachabilityReport\": [\r\n    {\r\n      \"latencies\": []\r\n    }\r\n  ]\r\n}",
      "ResponseHeaders": {
        "Content-Length": [
          "219"
        ],
        "Content-Type": [
          "application/json; charset=utf-8"
        ],
        "Expires": [
          "-1"
        ],
        "Pragma": [
          "no-cache"
        ],
        "x-ms-request-id": [
<<<<<<< HEAD
          "444725b0-d5ed-4d0b-8691-83e50211dbd4"
=======
          "f647151b-c72c-4e7b-be7a-289a87f7f9ca"
>>>>>>> 3b39a6d4
        ],
        "Strict-Transport-Security": [
          "max-age=31536000; includeSubDomains"
        ],
        "Cache-Control": [
          "no-cache"
        ],
        "Location": [
<<<<<<< HEAD
          "https://management.azure.com/subscriptions/6926fc75-ce7d-4c9e-a87f-c4e38c594eb5/providers/Microsoft.Network/locations/canadaeast/operationResults/444725b0-d5ed-4d0b-8691-83e50211dbd4?api-version=2018-04-01"
=======
          "https://management.azure.com/subscriptions/c9cbd920-c00c-427c-852b-8aaf38badaeb/providers/Microsoft.Network/locations/westus/operationResults/f647151b-c72c-4e7b-be7a-289a87f7f9ca?api-version=2018-04-01"
>>>>>>> 3b39a6d4
        ],
        "Server": [
          "Microsoft-HTTPAPI/2.0",
          "Microsoft-HTTPAPI/2.0"
        ],
        "x-ms-ratelimit-remaining-subscription-writes": [
          "1196"
        ],
        "x-ms-correlation-request-id": [
<<<<<<< HEAD
          "34609837-8ac7-4afb-9a15-9a0d9a8aea2a"
        ],
        "x-ms-routing-request-id": [
          "WESTUS2:20180503T212002Z:34609837-8ac7-4afb-9a15-9a0d9a8aea2a"
=======
          "6a720f44-cf99-46be-8a0a-e47ec1e83100"
        ],
        "x-ms-routing-request-id": [
          "WESTUS2:20180504T123347Z:6a720f44-cf99-46be-8a0a-e47ec1e83100"
>>>>>>> 3b39a6d4
        ],
        "X-Content-Type-Options": [
          "nosniff"
        ],
        "Date": [
<<<<<<< HEAD
          "Thu, 03 May 2018 21:20:02 GMT"
=======
          "Fri, 04 May 2018 12:33:46 GMT"
>>>>>>> 3b39a6d4
        ]
      },
      "StatusCode": 200
    },
    {
<<<<<<< HEAD
      "RequestUri": "/subscriptions/6926fc75-ce7d-4c9e-a87f-c4e38c594eb5/resourcegroups/ps4293?api-version=2016-02-01",
      "EncodedRequestUri": "L3N1YnNjcmlwdGlvbnMvNjkyNmZjNzUtY2U3ZC00YzllLWE4N2YtYzRlMzhjNTk0ZWI1L3Jlc291cmNlZ3JvdXBzL3BzNDI5Mz9hcGktdmVyc2lvbj0yMDE2LTAyLTAx",
=======
      "RequestUri": "/subscriptions/c9cbd920-c00c-427c-852b-8aaf38badaeb/resourcegroups/ps8432?api-version=2016-02-01",
      "EncodedRequestUri": "L3N1YnNjcmlwdGlvbnMvYzljYmQ5MjAtYzAwYy00MjdjLTg1MmItOGFhZjM4YmFkYWViL3Jlc291cmNlZ3JvdXBzL3BzODQzMj9hcGktdmVyc2lvbj0yMDE2LTAyLTAx",
>>>>>>> 3b39a6d4
      "RequestMethod": "DELETE",
      "RequestBody": "",
      "RequestHeaders": {
        "User-Agent": [
          "Microsoft.Azure.Management.Resources.ResourceManagementClient/2.0.0.0"
        ]
      },
      "ResponseBody": "",
      "ResponseHeaders": {
        "Content-Length": [
          "0"
        ],
        "Expires": [
          "-1"
        ],
        "Pragma": [
          "no-cache"
        ],
        "Retry-After": [
          "15"
        ],
        "x-ms-ratelimit-remaining-subscription-writes": [
          "1198"
        ],
        "x-ms-request-id": [
<<<<<<< HEAD
          "1e69e2e4-9fef-43bd-bd89-c14425bc076e"
        ],
        "x-ms-correlation-request-id": [
          "1e69e2e4-9fef-43bd-bd89-c14425bc076e"
        ],
        "x-ms-routing-request-id": [
          "WESTUS2:20180503T212003Z:1e69e2e4-9fef-43bd-bd89-c14425bc076e"
        ],
        "Strict-Transport-Security": [
          "max-age=31536000; includeSubDomains"
        ],
        "X-Content-Type-Options": [
          "nosniff"
        ],
        "Cache-Control": [
          "no-cache"
        ],
        "Date": [
          "Thu, 03 May 2018 21:20:02 GMT"
        ],
        "Location": [
          "https://management.azure.com/subscriptions/6926fc75-ce7d-4c9e-a87f-c4e38c594eb5/operationresults/eyJqb2JJZCI6IlJFU09VUkNFR1JPVVBERUxFVElPTkpPQi1QUzQyOTMtV0VTVFVTIiwiam9iTG9jYXRpb24iOiJ3ZXN0dXMifQ?api-version=2016-02-01"
        ]
      },
      "StatusCode": 202
    },
    {
      "RequestUri": "/subscriptions/6926fc75-ce7d-4c9e-a87f-c4e38c594eb5/operationresults/eyJqb2JJZCI6IlJFU09VUkNFR1JPVVBERUxFVElPTkpPQi1QUzQyOTMtV0VTVFVTIiwiam9iTG9jYXRpb24iOiJ3ZXN0dXMifQ?api-version=2016-02-01",
      "EncodedRequestUri": "L3N1YnNjcmlwdGlvbnMvNjkyNmZjNzUtY2U3ZC00YzllLWE4N2YtYzRlMzhjNTk0ZWI1L29wZXJhdGlvbnJlc3VsdHMvZXlKcWIySkpaQ0k2SWxKRlUwOVZVa05GUjFKUFZWQkVSVXhGVkVsUFRrcFBRaTFRVXpReU9UTXRWMFZUVkZWVElpd2lhbTlpVEc5allYUnBiMjRpT2lKM1pYTjBkWE1pZlE/YXBpLXZlcnNpb249MjAxNi0wMi0wMQ==",
      "RequestMethod": "GET",
      "RequestBody": "",
      "RequestHeaders": {
        "x-ms-version": [
          "2016-02-01"
        ],
        "User-Agent": [
          "Microsoft.Azure.Management.Resources.ResourceManagementClient/2.0.0.0"
        ]
      },
      "ResponseBody": "",
      "ResponseHeaders": {
        "Content-Length": [
          "0"
        ],
        "Expires": [
          "-1"
        ],
        "Pragma": [
          "no-cache"
        ],
        "Retry-After": [
          "15"
        ],
        "x-ms-ratelimit-remaining-subscription-reads": [
          "14991"
        ],
        "x-ms-request-id": [
          "6b64daa5-2244-420e-9406-76938a828c1c"
        ],
        "x-ms-correlation-request-id": [
          "6b64daa5-2244-420e-9406-76938a828c1c"
        ],
        "x-ms-routing-request-id": [
          "WESTUS2:20180503T212003Z:6b64daa5-2244-420e-9406-76938a828c1c"
=======
          "c7855ac5-06e7-483a-b403-4ac20eeb00ca"
        ],
        "x-ms-correlation-request-id": [
          "c7855ac5-06e7-483a-b403-4ac20eeb00ca"
        ],
        "x-ms-routing-request-id": [
          "WESTUS2:20180504T123348Z:c7855ac5-06e7-483a-b403-4ac20eeb00ca"
>>>>>>> 3b39a6d4
        ],
        "Strict-Transport-Security": [
          "max-age=31536000; includeSubDomains"
        ],
        "X-Content-Type-Options": [
          "nosniff"
        ],
        "Cache-Control": [
          "no-cache"
        ],
        "Date": [
<<<<<<< HEAD
          "Thu, 03 May 2018 21:20:02 GMT"
        ],
        "Location": [
          "https://management.azure.com/subscriptions/6926fc75-ce7d-4c9e-a87f-c4e38c594eb5/operationresults/eyJqb2JJZCI6IlJFU09VUkNFR1JPVVBERUxFVElPTkpPQi1QUzQyOTMtV0VTVFVTIiwiam9iTG9jYXRpb24iOiJ3ZXN0dXMifQ?api-version=2016-02-01"
=======
          "Fri, 04 May 2018 12:33:47 GMT"
        ],
        "Location": [
          "https://management.azure.com/subscriptions/c9cbd920-c00c-427c-852b-8aaf38badaeb/operationresults/eyJqb2JJZCI6IlJFU09VUkNFR1JPVVBERUxFVElPTkpPQi1QUzg0MzItV0VTVFVTIiwiam9iTG9jYXRpb24iOiJ3ZXN0dXMifQ?api-version=2016-02-01"
>>>>>>> 3b39a6d4
        ]
      },
      "StatusCode": 202
    },
    {
<<<<<<< HEAD
      "RequestUri": "/subscriptions/6926fc75-ce7d-4c9e-a87f-c4e38c594eb5/operationresults/eyJqb2JJZCI6IlJFU09VUkNFR1JPVVBERUxFVElPTkpPQi1QUzQyOTMtV0VTVFVTIiwiam9iTG9jYXRpb24iOiJ3ZXN0dXMifQ?api-version=2016-02-01",
      "EncodedRequestUri": "L3N1YnNjcmlwdGlvbnMvNjkyNmZjNzUtY2U3ZC00YzllLWE4N2YtYzRlMzhjNTk0ZWI1L29wZXJhdGlvbnJlc3VsdHMvZXlKcWIySkpaQ0k2SWxKRlUwOVZVa05GUjFKUFZWQkVSVXhGVkVsUFRrcFBRaTFRVXpReU9UTXRWMFZUVkZWVElpd2lhbTlpVEc5allYUnBiMjRpT2lKM1pYTjBkWE1pZlE/YXBpLXZlcnNpb249MjAxNi0wMi0wMQ==",
=======
      "RequestUri": "/subscriptions/c9cbd920-c00c-427c-852b-8aaf38badaeb/operationresults/eyJqb2JJZCI6IlJFU09VUkNFR1JPVVBERUxFVElPTkpPQi1QUzg0MzItV0VTVFVTIiwiam9iTG9jYXRpb24iOiJ3ZXN0dXMifQ?api-version=2016-02-01",
      "EncodedRequestUri": "L3N1YnNjcmlwdGlvbnMvYzljYmQ5MjAtYzAwYy00MjdjLTg1MmItOGFhZjM4YmFkYWViL29wZXJhdGlvbnJlc3VsdHMvZXlKcWIySkpaQ0k2SWxKRlUwOVZVa05GUjFKUFZWQkVSVXhGVkVsUFRrcFBRaTFRVXpnME16SXRWMFZUVkZWVElpd2lhbTlpVEc5allYUnBiMjRpT2lKM1pYTjBkWE1pZlE/YXBpLXZlcnNpb249MjAxNi0wMi0wMQ==",
>>>>>>> 3b39a6d4
      "RequestMethod": "GET",
      "RequestBody": "",
      "RequestHeaders": {
        "x-ms-version": [
          "2016-02-01"
        ],
        "User-Agent": [
          "Microsoft.Azure.Management.Resources.ResourceManagementClient/2.0.0.0"
        ]
      },
      "ResponseBody": "",
      "ResponseHeaders": {
        "Content-Length": [
          "0"
        ],
        "Expires": [
          "-1"
        ],
        "Pragma": [
          "no-cache"
        ],
        "Retry-After": [
          "15"
        ],
        "x-ms-ratelimit-remaining-subscription-reads": [
<<<<<<< HEAD
          "14990"
        ],
        "x-ms-request-id": [
          "645cbdce-a37d-46a0-8884-90b77f2196a2"
        ],
        "x-ms-correlation-request-id": [
          "645cbdce-a37d-46a0-8884-90b77f2196a2"
        ],
        "x-ms-routing-request-id": [
          "WESTUS2:20180503T212018Z:645cbdce-a37d-46a0-8884-90b77f2196a2"
=======
          "14985"
        ],
        "x-ms-request-id": [
          "16e09be6-ca90-41e2-b1e2-50dfb4485e7e"
        ],
        "x-ms-correlation-request-id": [
          "16e09be6-ca90-41e2-b1e2-50dfb4485e7e"
        ],
        "x-ms-routing-request-id": [
          "WESTUS2:20180504T123348Z:16e09be6-ca90-41e2-b1e2-50dfb4485e7e"
>>>>>>> 3b39a6d4
        ],
        "Strict-Transport-Security": [
          "max-age=31536000; includeSubDomains"
        ],
        "X-Content-Type-Options": [
          "nosniff"
        ],
        "Cache-Control": [
          "no-cache"
        ],
        "Date": [
<<<<<<< HEAD
          "Thu, 03 May 2018 21:20:17 GMT"
        ],
        "Location": [
          "https://management.azure.com/subscriptions/6926fc75-ce7d-4c9e-a87f-c4e38c594eb5/operationresults/eyJqb2JJZCI6IlJFU09VUkNFR1JPVVBERUxFVElPTkpPQi1QUzQyOTMtV0VTVFVTIiwiam9iTG9jYXRpb24iOiJ3ZXN0dXMifQ?api-version=2016-02-01"
=======
          "Fri, 04 May 2018 12:33:47 GMT"
        ],
        "Location": [
          "https://management.azure.com/subscriptions/c9cbd920-c00c-427c-852b-8aaf38badaeb/operationresults/eyJqb2JJZCI6IlJFU09VUkNFR1JPVVBERUxFVElPTkpPQi1QUzg0MzItV0VTVFVTIiwiam9iTG9jYXRpb24iOiJ3ZXN0dXMifQ?api-version=2016-02-01"
>>>>>>> 3b39a6d4
        ]
      },
      "StatusCode": 202
    },
    {
<<<<<<< HEAD
      "RequestUri": "/subscriptions/6926fc75-ce7d-4c9e-a87f-c4e38c594eb5/operationresults/eyJqb2JJZCI6IlJFU09VUkNFR1JPVVBERUxFVElPTkpPQi1QUzQyOTMtV0VTVFVTIiwiam9iTG9jYXRpb24iOiJ3ZXN0dXMifQ?api-version=2016-02-01",
      "EncodedRequestUri": "L3N1YnNjcmlwdGlvbnMvNjkyNmZjNzUtY2U3ZC00YzllLWE4N2YtYzRlMzhjNTk0ZWI1L29wZXJhdGlvbnJlc3VsdHMvZXlKcWIySkpaQ0k2SWxKRlUwOVZVa05GUjFKUFZWQkVSVXhGVkVsUFRrcFBRaTFRVXpReU9UTXRWMFZUVkZWVElpd2lhbTlpVEc5allYUnBiMjRpT2lKM1pYTjBkWE1pZlE/YXBpLXZlcnNpb249MjAxNi0wMi0wMQ==",
=======
      "RequestUri": "/subscriptions/c9cbd920-c00c-427c-852b-8aaf38badaeb/operationresults/eyJqb2JJZCI6IlJFU09VUkNFR1JPVVBERUxFVElPTkpPQi1QUzg0MzItV0VTVFVTIiwiam9iTG9jYXRpb24iOiJ3ZXN0dXMifQ?api-version=2016-02-01",
      "EncodedRequestUri": "L3N1YnNjcmlwdGlvbnMvYzljYmQ5MjAtYzAwYy00MjdjLTg1MmItOGFhZjM4YmFkYWViL29wZXJhdGlvbnJlc3VsdHMvZXlKcWIySkpaQ0k2SWxKRlUwOVZVa05GUjFKUFZWQkVSVXhGVkVsUFRrcFBRaTFRVXpnME16SXRWMFZUVkZWVElpd2lhbTlpVEc5allYUnBiMjRpT2lKM1pYTjBkWE1pZlE/YXBpLXZlcnNpb249MjAxNi0wMi0wMQ==",
>>>>>>> 3b39a6d4
      "RequestMethod": "GET",
      "RequestBody": "",
      "RequestHeaders": {
        "x-ms-version": [
          "2016-02-01"
        ],
        "User-Agent": [
          "Microsoft.Azure.Management.Resources.ResourceManagementClient/2.0.0.0"
        ]
      },
      "ResponseBody": "",
      "ResponseHeaders": {
        "Content-Length": [
          "0"
        ],
        "Expires": [
          "-1"
        ],
        "Pragma": [
          "no-cache"
        ],
        "Retry-After": [
          "15"
        ],
        "x-ms-ratelimit-remaining-subscription-reads": [
<<<<<<< HEAD
          "14989"
        ],
        "x-ms-request-id": [
          "fb71ea1d-e2b2-4997-9835-7e215652943d"
        ],
        "x-ms-correlation-request-id": [
          "fb71ea1d-e2b2-4997-9835-7e215652943d"
        ],
        "x-ms-routing-request-id": [
          "WESTUS2:20180503T212033Z:fb71ea1d-e2b2-4997-9835-7e215652943d"
=======
          "14984"
        ],
        "x-ms-request-id": [
          "e52061fe-d8d4-40b6-99ea-9176b6fa60d4"
        ],
        "x-ms-correlation-request-id": [
          "e52061fe-d8d4-40b6-99ea-9176b6fa60d4"
        ],
        "x-ms-routing-request-id": [
          "WESTUS2:20180504T123403Z:e52061fe-d8d4-40b6-99ea-9176b6fa60d4"
>>>>>>> 3b39a6d4
        ],
        "Strict-Transport-Security": [
          "max-age=31536000; includeSubDomains"
        ],
        "X-Content-Type-Options": [
          "nosniff"
        ],
        "Cache-Control": [
          "no-cache"
        ],
        "Date": [
<<<<<<< HEAD
          "Thu, 03 May 2018 21:20:33 GMT"
        ],
        "Location": [
          "https://management.azure.com/subscriptions/6926fc75-ce7d-4c9e-a87f-c4e38c594eb5/operationresults/eyJqb2JJZCI6IlJFU09VUkNFR1JPVVBERUxFVElPTkpPQi1QUzQyOTMtV0VTVFVTIiwiam9iTG9jYXRpb24iOiJ3ZXN0dXMifQ?api-version=2016-02-01"
=======
          "Fri, 04 May 2018 12:34:02 GMT"
        ],
        "Location": [
          "https://management.azure.com/subscriptions/c9cbd920-c00c-427c-852b-8aaf38badaeb/operationresults/eyJqb2JJZCI6IlJFU09VUkNFR1JPVVBERUxFVElPTkpPQi1QUzg0MzItV0VTVFVTIiwiam9iTG9jYXRpb24iOiJ3ZXN0dXMifQ?api-version=2016-02-01"
>>>>>>> 3b39a6d4
        ]
      },
      "StatusCode": 202
    },
    {
<<<<<<< HEAD
      "RequestUri": "/subscriptions/6926fc75-ce7d-4c9e-a87f-c4e38c594eb5/operationresults/eyJqb2JJZCI6IlJFU09VUkNFR1JPVVBERUxFVElPTkpPQi1QUzQyOTMtV0VTVFVTIiwiam9iTG9jYXRpb24iOiJ3ZXN0dXMifQ?api-version=2016-02-01",
      "EncodedRequestUri": "L3N1YnNjcmlwdGlvbnMvNjkyNmZjNzUtY2U3ZC00YzllLWE4N2YtYzRlMzhjNTk0ZWI1L29wZXJhdGlvbnJlc3VsdHMvZXlKcWIySkpaQ0k2SWxKRlUwOVZVa05GUjFKUFZWQkVSVXhGVkVsUFRrcFBRaTFRVXpReU9UTXRWMFZUVkZWVElpd2lhbTlpVEc5allYUnBiMjRpT2lKM1pYTjBkWE1pZlE/YXBpLXZlcnNpb249MjAxNi0wMi0wMQ==",
=======
      "RequestUri": "/subscriptions/c9cbd920-c00c-427c-852b-8aaf38badaeb/operationresults/eyJqb2JJZCI6IlJFU09VUkNFR1JPVVBERUxFVElPTkpPQi1QUzg0MzItV0VTVFVTIiwiam9iTG9jYXRpb24iOiJ3ZXN0dXMifQ?api-version=2016-02-01",
      "EncodedRequestUri": "L3N1YnNjcmlwdGlvbnMvYzljYmQ5MjAtYzAwYy00MjdjLTg1MmItOGFhZjM4YmFkYWViL29wZXJhdGlvbnJlc3VsdHMvZXlKcWIySkpaQ0k2SWxKRlUwOVZVa05GUjFKUFZWQkVSVXhGVkVsUFRrcFBRaTFRVXpnME16SXRWMFZUVkZWVElpd2lhbTlpVEc5allYUnBiMjRpT2lKM1pYTjBkWE1pZlE/YXBpLXZlcnNpb249MjAxNi0wMi0wMQ==",
>>>>>>> 3b39a6d4
      "RequestMethod": "GET",
      "RequestBody": "",
      "RequestHeaders": {
        "x-ms-version": [
          "2016-02-01"
        ],
        "User-Agent": [
          "Microsoft.Azure.Management.Resources.ResourceManagementClient/2.0.0.0"
        ]
      },
      "ResponseBody": "",
      "ResponseHeaders": {
        "Content-Length": [
          "0"
        ],
        "Expires": [
          "-1"
        ],
        "Pragma": [
          "no-cache"
        ],
        "Retry-After": [
          "15"
        ],
        "x-ms-ratelimit-remaining-subscription-reads": [
<<<<<<< HEAD
          "14988"
        ],
        "x-ms-request-id": [
          "af5bd784-15d0-4c64-a2cd-21aeb0ac2d81"
        ],
        "x-ms-correlation-request-id": [
          "af5bd784-15d0-4c64-a2cd-21aeb0ac2d81"
        ],
        "x-ms-routing-request-id": [
          "WESTUS2:20180503T212048Z:af5bd784-15d0-4c64-a2cd-21aeb0ac2d81"
=======
          "14983"
        ],
        "x-ms-request-id": [
          "75c72ba7-5017-418e-ae4e-16546aaea342"
        ],
        "x-ms-correlation-request-id": [
          "75c72ba7-5017-418e-ae4e-16546aaea342"
        ],
        "x-ms-routing-request-id": [
          "WESTUS2:20180504T123418Z:75c72ba7-5017-418e-ae4e-16546aaea342"
>>>>>>> 3b39a6d4
        ],
        "Strict-Transport-Security": [
          "max-age=31536000; includeSubDomains"
        ],
        "X-Content-Type-Options": [
          "nosniff"
        ],
        "Cache-Control": [
          "no-cache"
        ],
        "Date": [
<<<<<<< HEAD
          "Thu, 03 May 2018 21:20:48 GMT"
        ],
        "Location": [
          "https://management.azure.com/subscriptions/6926fc75-ce7d-4c9e-a87f-c4e38c594eb5/operationresults/eyJqb2JJZCI6IlJFU09VUkNFR1JPVVBERUxFVElPTkpPQi1QUzQyOTMtV0VTVFVTIiwiam9iTG9jYXRpb24iOiJ3ZXN0dXMifQ?api-version=2016-02-01"
=======
          "Fri, 04 May 2018 12:34:17 GMT"
        ],
        "Location": [
          "https://management.azure.com/subscriptions/c9cbd920-c00c-427c-852b-8aaf38badaeb/operationresults/eyJqb2JJZCI6IlJFU09VUkNFR1JPVVBERUxFVElPTkpPQi1QUzg0MzItV0VTVFVTIiwiam9iTG9jYXRpb24iOiJ3ZXN0dXMifQ?api-version=2016-02-01"
>>>>>>> 3b39a6d4
        ]
      },
      "StatusCode": 202
    },
    {
<<<<<<< HEAD
      "RequestUri": "/subscriptions/6926fc75-ce7d-4c9e-a87f-c4e38c594eb5/operationresults/eyJqb2JJZCI6IlJFU09VUkNFR1JPVVBERUxFVElPTkpPQi1QUzQyOTMtV0VTVFVTIiwiam9iTG9jYXRpb24iOiJ3ZXN0dXMifQ?api-version=2016-02-01",
      "EncodedRequestUri": "L3N1YnNjcmlwdGlvbnMvNjkyNmZjNzUtY2U3ZC00YzllLWE4N2YtYzRlMzhjNTk0ZWI1L29wZXJhdGlvbnJlc3VsdHMvZXlKcWIySkpaQ0k2SWxKRlUwOVZVa05GUjFKUFZWQkVSVXhGVkVsUFRrcFBRaTFRVXpReU9UTXRWMFZUVkZWVElpd2lhbTlpVEc5allYUnBiMjRpT2lKM1pYTjBkWE1pZlE/YXBpLXZlcnNpb249MjAxNi0wMi0wMQ==",
=======
      "RequestUri": "/subscriptions/c9cbd920-c00c-427c-852b-8aaf38badaeb/operationresults/eyJqb2JJZCI6IlJFU09VUkNFR1JPVVBERUxFVElPTkpPQi1QUzg0MzItV0VTVFVTIiwiam9iTG9jYXRpb24iOiJ3ZXN0dXMifQ?api-version=2016-02-01",
      "EncodedRequestUri": "L3N1YnNjcmlwdGlvbnMvYzljYmQ5MjAtYzAwYy00MjdjLTg1MmItOGFhZjM4YmFkYWViL29wZXJhdGlvbnJlc3VsdHMvZXlKcWIySkpaQ0k2SWxKRlUwOVZVa05GUjFKUFZWQkVSVXhGVkVsUFRrcFBRaTFRVXpnME16SXRWMFZUVkZWVElpd2lhbTlpVEc5allYUnBiMjRpT2lKM1pYTjBkWE1pZlE/YXBpLXZlcnNpb249MjAxNi0wMi0wMQ==",
>>>>>>> 3b39a6d4
      "RequestMethod": "GET",
      "RequestBody": "",
      "RequestHeaders": {
        "x-ms-version": [
          "2016-02-01"
        ],
        "User-Agent": [
          "Microsoft.Azure.Management.Resources.ResourceManagementClient/2.0.0.0"
        ]
      },
      "ResponseBody": "",
      "ResponseHeaders": {
        "Content-Length": [
          "0"
        ],
        "Expires": [
          "-1"
        ],
        "Pragma": [
          "no-cache"
        ],
        "Retry-After": [
          "15"
        ],
        "x-ms-ratelimit-remaining-subscription-reads": [
<<<<<<< HEAD
          "14987"
        ],
        "x-ms-request-id": [
          "6110430a-8784-43ec-80fe-1fb186de9a25"
        ],
        "x-ms-correlation-request-id": [
          "6110430a-8784-43ec-80fe-1fb186de9a25"
        ],
        "x-ms-routing-request-id": [
          "WESTUS2:20180503T212104Z:6110430a-8784-43ec-80fe-1fb186de9a25"
=======
          "14982"
        ],
        "x-ms-request-id": [
          "047e5cfe-dc08-4e20-9600-6d26eb0c47f6"
        ],
        "x-ms-correlation-request-id": [
          "047e5cfe-dc08-4e20-9600-6d26eb0c47f6"
        ],
        "x-ms-routing-request-id": [
          "WESTUS2:20180504T123433Z:047e5cfe-dc08-4e20-9600-6d26eb0c47f6"
>>>>>>> 3b39a6d4
        ],
        "Strict-Transport-Security": [
          "max-age=31536000; includeSubDomains"
        ],
        "X-Content-Type-Options": [
          "nosniff"
        ],
        "Cache-Control": [
          "no-cache"
        ],
        "Date": [
<<<<<<< HEAD
          "Thu, 03 May 2018 21:21:03 GMT"
        ],
        "Location": [
          "https://management.azure.com/subscriptions/6926fc75-ce7d-4c9e-a87f-c4e38c594eb5/operationresults/eyJqb2JJZCI6IlJFU09VUkNFR1JPVVBERUxFVElPTkpPQi1QUzQyOTMtV0VTVFVTIiwiam9iTG9jYXRpb24iOiJ3ZXN0dXMifQ?api-version=2016-02-01"
=======
          "Fri, 04 May 2018 12:34:33 GMT"
        ],
        "Location": [
          "https://management.azure.com/subscriptions/c9cbd920-c00c-427c-852b-8aaf38badaeb/operationresults/eyJqb2JJZCI6IlJFU09VUkNFR1JPVVBERUxFVElPTkpPQi1QUzg0MzItV0VTVFVTIiwiam9iTG9jYXRpb24iOiJ3ZXN0dXMifQ?api-version=2016-02-01"
>>>>>>> 3b39a6d4
        ]
      },
      "StatusCode": 202
    },
    {
<<<<<<< HEAD
      "RequestUri": "/subscriptions/6926fc75-ce7d-4c9e-a87f-c4e38c594eb5/operationresults/eyJqb2JJZCI6IlJFU09VUkNFR1JPVVBERUxFVElPTkpPQi1QUzQyOTMtV0VTVFVTIiwiam9iTG9jYXRpb24iOiJ3ZXN0dXMifQ?api-version=2016-02-01",
      "EncodedRequestUri": "L3N1YnNjcmlwdGlvbnMvNjkyNmZjNzUtY2U3ZC00YzllLWE4N2YtYzRlMzhjNTk0ZWI1L29wZXJhdGlvbnJlc3VsdHMvZXlKcWIySkpaQ0k2SWxKRlUwOVZVa05GUjFKUFZWQkVSVXhGVkVsUFRrcFBRaTFRVXpReU9UTXRWMFZUVkZWVElpd2lhbTlpVEc5allYUnBiMjRpT2lKM1pYTjBkWE1pZlE/YXBpLXZlcnNpb249MjAxNi0wMi0wMQ==",
=======
      "RequestUri": "/subscriptions/c9cbd920-c00c-427c-852b-8aaf38badaeb/operationresults/eyJqb2JJZCI6IlJFU09VUkNFR1JPVVBERUxFVElPTkpPQi1QUzg0MzItV0VTVFVTIiwiam9iTG9jYXRpb24iOiJ3ZXN0dXMifQ?api-version=2016-02-01",
      "EncodedRequestUri": "L3N1YnNjcmlwdGlvbnMvYzljYmQ5MjAtYzAwYy00MjdjLTg1MmItOGFhZjM4YmFkYWViL29wZXJhdGlvbnJlc3VsdHMvZXlKcWIySkpaQ0k2SWxKRlUwOVZVa05GUjFKUFZWQkVSVXhGVkVsUFRrcFBRaTFRVXpnME16SXRWMFZUVkZWVElpd2lhbTlpVEc5allYUnBiMjRpT2lKM1pYTjBkWE1pZlE/YXBpLXZlcnNpb249MjAxNi0wMi0wMQ==",
>>>>>>> 3b39a6d4
      "RequestMethod": "GET",
      "RequestBody": "",
      "RequestHeaders": {
        "x-ms-version": [
          "2016-02-01"
        ],
        "User-Agent": [
          "Microsoft.Azure.Management.Resources.ResourceManagementClient/2.0.0.0"
        ]
      },
      "ResponseBody": "",
      "ResponseHeaders": {
        "Content-Length": [
          "0"
        ],
        "Expires": [
          "-1"
        ],
        "Pragma": [
          "no-cache"
        ],
        "Retry-After": [
          "15"
        ],
        "x-ms-ratelimit-remaining-subscription-reads": [
<<<<<<< HEAD
          "14986"
        ],
        "x-ms-request-id": [
          "3870fa2c-5088-484b-b805-602f4b04b55f"
        ],
        "x-ms-correlation-request-id": [
          "3870fa2c-5088-484b-b805-602f4b04b55f"
        ],
        "x-ms-routing-request-id": [
          "WESTUS2:20180503T212119Z:3870fa2c-5088-484b-b805-602f4b04b55f"
=======
          "14981"
        ],
        "x-ms-request-id": [
          "e5397fbf-02ec-4b85-b025-21ab489db986"
        ],
        "x-ms-correlation-request-id": [
          "e5397fbf-02ec-4b85-b025-21ab489db986"
        ],
        "x-ms-routing-request-id": [
          "WESTUS2:20180504T123448Z:e5397fbf-02ec-4b85-b025-21ab489db986"
>>>>>>> 3b39a6d4
        ],
        "Strict-Transport-Security": [
          "max-age=31536000; includeSubDomains"
        ],
        "X-Content-Type-Options": [
          "nosniff"
        ],
        "Cache-Control": [
          "no-cache"
        ],
        "Date": [
<<<<<<< HEAD
          "Thu, 03 May 2018 21:21:19 GMT"
        ],
        "Location": [
          "https://management.azure.com/subscriptions/6926fc75-ce7d-4c9e-a87f-c4e38c594eb5/operationresults/eyJqb2JJZCI6IlJFU09VUkNFR1JPVVBERUxFVElPTkpPQi1QUzQyOTMtV0VTVFVTIiwiam9iTG9jYXRpb24iOiJ3ZXN0dXMifQ?api-version=2016-02-01"
=======
          "Fri, 04 May 2018 12:34:48 GMT"
        ],
        "Location": [
          "https://management.azure.com/subscriptions/c9cbd920-c00c-427c-852b-8aaf38badaeb/operationresults/eyJqb2JJZCI6IlJFU09VUkNFR1JPVVBERUxFVElPTkpPQi1QUzg0MzItV0VTVFVTIiwiam9iTG9jYXRpb24iOiJ3ZXN0dXMifQ?api-version=2016-02-01"
>>>>>>> 3b39a6d4
        ]
      },
      "StatusCode": 202
    },
    {
<<<<<<< HEAD
      "RequestUri": "/subscriptions/6926fc75-ce7d-4c9e-a87f-c4e38c594eb5/operationresults/eyJqb2JJZCI6IlJFU09VUkNFR1JPVVBERUxFVElPTkpPQi1QUzQyOTMtV0VTVFVTIiwiam9iTG9jYXRpb24iOiJ3ZXN0dXMifQ?api-version=2016-02-01",
      "EncodedRequestUri": "L3N1YnNjcmlwdGlvbnMvNjkyNmZjNzUtY2U3ZC00YzllLWE4N2YtYzRlMzhjNTk0ZWI1L29wZXJhdGlvbnJlc3VsdHMvZXlKcWIySkpaQ0k2SWxKRlUwOVZVa05GUjFKUFZWQkVSVXhGVkVsUFRrcFBRaTFRVXpReU9UTXRWMFZUVkZWVElpd2lhbTlpVEc5allYUnBiMjRpT2lKM1pYTjBkWE1pZlE/YXBpLXZlcnNpb249MjAxNi0wMi0wMQ==",
=======
      "RequestUri": "/subscriptions/c9cbd920-c00c-427c-852b-8aaf38badaeb/operationresults/eyJqb2JJZCI6IlJFU09VUkNFR1JPVVBERUxFVElPTkpPQi1QUzg0MzItV0VTVFVTIiwiam9iTG9jYXRpb24iOiJ3ZXN0dXMifQ?api-version=2016-02-01",
      "EncodedRequestUri": "L3N1YnNjcmlwdGlvbnMvYzljYmQ5MjAtYzAwYy00MjdjLTg1MmItOGFhZjM4YmFkYWViL29wZXJhdGlvbnJlc3VsdHMvZXlKcWIySkpaQ0k2SWxKRlUwOVZVa05GUjFKUFZWQkVSVXhGVkVsUFRrcFBRaTFRVXpnME16SXRWMFZUVkZWVElpd2lhbTlpVEc5allYUnBiMjRpT2lKM1pYTjBkWE1pZlE/YXBpLXZlcnNpb249MjAxNi0wMi0wMQ==",
>>>>>>> 3b39a6d4
      "RequestMethod": "GET",
      "RequestBody": "",
      "RequestHeaders": {
        "x-ms-version": [
          "2016-02-01"
        ],
        "User-Agent": [
          "Microsoft.Azure.Management.Resources.ResourceManagementClient/2.0.0.0"
        ]
      },
      "ResponseBody": "",
      "ResponseHeaders": {
        "Content-Length": [
          "0"
        ],
        "Expires": [
          "-1"
        ],
        "Pragma": [
          "no-cache"
        ],
        "Retry-After": [
          "15"
        ],
        "x-ms-ratelimit-remaining-subscription-reads": [
<<<<<<< HEAD
          "14985"
        ],
        "x-ms-request-id": [
          "73557b4e-ab31-442c-8edc-5370c209867b"
        ],
        "x-ms-correlation-request-id": [
          "73557b4e-ab31-442c-8edc-5370c209867b"
        ],
        "x-ms-routing-request-id": [
          "WESTUS2:20180503T212134Z:73557b4e-ab31-442c-8edc-5370c209867b"
=======
          "14980"
        ],
        "x-ms-request-id": [
          "e754fe5e-79ad-4efc-842c-a4c0cb4e1de3"
        ],
        "x-ms-correlation-request-id": [
          "e754fe5e-79ad-4efc-842c-a4c0cb4e1de3"
        ],
        "x-ms-routing-request-id": [
          "WESTUS2:20180504T123503Z:e754fe5e-79ad-4efc-842c-a4c0cb4e1de3"
        ],
        "Strict-Transport-Security": [
          "max-age=31536000; includeSubDomains"
        ],
        "X-Content-Type-Options": [
          "nosniff"
        ],
        "Cache-Control": [
          "no-cache"
        ],
        "Date": [
          "Fri, 04 May 2018 12:35:03 GMT"
        ],
        "Location": [
          "https://management.azure.com/subscriptions/c9cbd920-c00c-427c-852b-8aaf38badaeb/operationresults/eyJqb2JJZCI6IlJFU09VUkNFR1JPVVBERUxFVElPTkpPQi1QUzg0MzItV0VTVFVTIiwiam9iTG9jYXRpb24iOiJ3ZXN0dXMifQ?api-version=2016-02-01"
        ]
      },
      "StatusCode": 202
    },
    {
      "RequestUri": "/subscriptions/c9cbd920-c00c-427c-852b-8aaf38badaeb/operationresults/eyJqb2JJZCI6IlJFU09VUkNFR1JPVVBERUxFVElPTkpPQi1QUzg0MzItV0VTVFVTIiwiam9iTG9jYXRpb24iOiJ3ZXN0dXMifQ?api-version=2016-02-01",
      "EncodedRequestUri": "L3N1YnNjcmlwdGlvbnMvYzljYmQ5MjAtYzAwYy00MjdjLTg1MmItOGFhZjM4YmFkYWViL29wZXJhdGlvbnJlc3VsdHMvZXlKcWIySkpaQ0k2SWxKRlUwOVZVa05GUjFKUFZWQkVSVXhGVkVsUFRrcFBRaTFRVXpnME16SXRWMFZUVkZWVElpd2lhbTlpVEc5allYUnBiMjRpT2lKM1pYTjBkWE1pZlE/YXBpLXZlcnNpb249MjAxNi0wMi0wMQ==",
      "RequestMethod": "GET",
      "RequestBody": "",
      "RequestHeaders": {
        "x-ms-version": [
          "2016-02-01"
        ],
        "User-Agent": [
          "Microsoft.Azure.Management.Resources.ResourceManagementClient/2.0.0.0"
        ]
      },
      "ResponseBody": "",
      "ResponseHeaders": {
        "Content-Length": [
          "0"
        ],
        "Expires": [
          "-1"
        ],
        "Pragma": [
          "no-cache"
        ],
        "Retry-After": [
          "15"
        ],
        "x-ms-ratelimit-remaining-subscription-reads": [
          "14979"
        ],
        "x-ms-request-id": [
          "0b1e68af-5795-446d-a154-8ebb1d3e762e"
        ],
        "x-ms-correlation-request-id": [
          "0b1e68af-5795-446d-a154-8ebb1d3e762e"
        ],
        "x-ms-routing-request-id": [
          "WESTUS2:20180504T123519Z:0b1e68af-5795-446d-a154-8ebb1d3e762e"
>>>>>>> 3b39a6d4
        ],
        "Strict-Transport-Security": [
          "max-age=31536000; includeSubDomains"
        ],
        "X-Content-Type-Options": [
          "nosniff"
        ],
        "Cache-Control": [
          "no-cache"
        ],
        "Date": [
<<<<<<< HEAD
          "Thu, 03 May 2018 21:21:34 GMT"
        ],
        "Location": [
          "https://management.azure.com/subscriptions/6926fc75-ce7d-4c9e-a87f-c4e38c594eb5/operationresults/eyJqb2JJZCI6IlJFU09VUkNFR1JPVVBERUxFVElPTkpPQi1QUzQyOTMtV0VTVFVTIiwiam9iTG9jYXRpb24iOiJ3ZXN0dXMifQ?api-version=2016-02-01"
=======
          "Fri, 04 May 2018 12:35:18 GMT"
        ],
        "Location": [
          "https://management.azure.com/subscriptions/c9cbd920-c00c-427c-852b-8aaf38badaeb/operationresults/eyJqb2JJZCI6IlJFU09VUkNFR1JPVVBERUxFVElPTkpPQi1QUzg0MzItV0VTVFVTIiwiam9iTG9jYXRpb24iOiJ3ZXN0dXMifQ?api-version=2016-02-01"
>>>>>>> 3b39a6d4
        ]
      },
      "StatusCode": 202
    },
    {
<<<<<<< HEAD
      "RequestUri": "/subscriptions/6926fc75-ce7d-4c9e-a87f-c4e38c594eb5/operationresults/eyJqb2JJZCI6IlJFU09VUkNFR1JPVVBERUxFVElPTkpPQi1QUzQyOTMtV0VTVFVTIiwiam9iTG9jYXRpb24iOiJ3ZXN0dXMifQ?api-version=2016-02-01",
      "EncodedRequestUri": "L3N1YnNjcmlwdGlvbnMvNjkyNmZjNzUtY2U3ZC00YzllLWE4N2YtYzRlMzhjNTk0ZWI1L29wZXJhdGlvbnJlc3VsdHMvZXlKcWIySkpaQ0k2SWxKRlUwOVZVa05GUjFKUFZWQkVSVXhGVkVsUFRrcFBRaTFRVXpReU9UTXRWMFZUVkZWVElpd2lhbTlpVEc5allYUnBiMjRpT2lKM1pYTjBkWE1pZlE/YXBpLXZlcnNpb249MjAxNi0wMi0wMQ==",
=======
      "RequestUri": "/subscriptions/c9cbd920-c00c-427c-852b-8aaf38badaeb/operationresults/eyJqb2JJZCI6IlJFU09VUkNFR1JPVVBERUxFVElPTkpPQi1QUzg0MzItV0VTVFVTIiwiam9iTG9jYXRpb24iOiJ3ZXN0dXMifQ?api-version=2016-02-01",
      "EncodedRequestUri": "L3N1YnNjcmlwdGlvbnMvYzljYmQ5MjAtYzAwYy00MjdjLTg1MmItOGFhZjM4YmFkYWViL29wZXJhdGlvbnJlc3VsdHMvZXlKcWIySkpaQ0k2SWxKRlUwOVZVa05GUjFKUFZWQkVSVXhGVkVsUFRrcFBRaTFRVXpnME16SXRWMFZUVkZWVElpd2lhbTlpVEc5allYUnBiMjRpT2lKM1pYTjBkWE1pZlE/YXBpLXZlcnNpb249MjAxNi0wMi0wMQ==",
>>>>>>> 3b39a6d4
      "RequestMethod": "GET",
      "RequestBody": "",
      "RequestHeaders": {
        "x-ms-version": [
          "2016-02-01"
        ],
        "User-Agent": [
          "Microsoft.Azure.Management.Resources.ResourceManagementClient/2.0.0.0"
        ]
      },
      "ResponseBody": "",
      "ResponseHeaders": {
        "Content-Length": [
          "0"
        ],
        "Expires": [
          "-1"
        ],
        "Pragma": [
          "no-cache"
        ],
        "x-ms-ratelimit-remaining-subscription-reads": [
<<<<<<< HEAD
          "14984"
        ],
        "x-ms-request-id": [
          "e14a8267-36f8-4c28-a216-9053bf3d2b69"
        ],
        "x-ms-correlation-request-id": [
          "e14a8267-36f8-4c28-a216-9053bf3d2b69"
        ],
        "x-ms-routing-request-id": [
          "WESTUS2:20180503T212149Z:e14a8267-36f8-4c28-a216-9053bf3d2b69"
=======
          "14978"
        ],
        "x-ms-request-id": [
          "9ec5cb7b-3890-47e5-8a1f-a75bab513820"
        ],
        "x-ms-correlation-request-id": [
          "9ec5cb7b-3890-47e5-8a1f-a75bab513820"
        ],
        "x-ms-routing-request-id": [
          "WESTUS2:20180504T123534Z:9ec5cb7b-3890-47e5-8a1f-a75bab513820"
>>>>>>> 3b39a6d4
        ],
        "Strict-Transport-Security": [
          "max-age=31536000; includeSubDomains"
        ],
        "X-Content-Type-Options": [
          "nosniff"
        ],
        "Cache-Control": [
          "no-cache"
        ],
        "Date": [
<<<<<<< HEAD
          "Thu, 03 May 2018 21:21:48 GMT"
=======
          "Fri, 04 May 2018 12:35:33 GMT"
>>>>>>> 3b39a6d4
        ]
      },
      "StatusCode": 200
    }
  ],
  "Names": {
    "Test-ReachabilityReport": [
<<<<<<< HEAD
      "ps4293",
      "ps4161"
=======
      "ps8432",
      "ps5397"
>>>>>>> 3b39a6d4
    ]
  },
  "Variables": {
    "SubscriptionId": "6926fc75-ce7d-4c9e-a87f-c4e38c594eb5"
  }
}<|MERGE_RESOLUTION|>--- conflicted
+++ resolved
@@ -1,13 +1,8 @@
 {
   "Entries": [
     {
-<<<<<<< HEAD
-      "RequestUri": "/subscriptions/6926fc75-ce7d-4c9e-a87f-c4e38c594eb5/resourcegroups/ps4293?api-version=2016-02-01",
-      "EncodedRequestUri": "L3N1YnNjcmlwdGlvbnMvNjkyNmZjNzUtY2U3ZC00YzllLWE4N2YtYzRlMzhjNTk0ZWI1L3Jlc291cmNlZ3JvdXBzL3BzNDI5Mz9hcGktdmVyc2lvbj0yMDE2LTAyLTAx",
-=======
       "RequestUri": "/subscriptions/c9cbd920-c00c-427c-852b-8aaf38badaeb/resourcegroups/ps8432?api-version=2016-02-01",
       "EncodedRequestUri": "L3N1YnNjcmlwdGlvbnMvYzljYmQ5MjAtYzAwYy00MjdjLTg1MmItOGFhZjM4YmFkYWViL3Jlc291cmNlZ3JvdXBzL3BzODQzMj9hcGktdmVyc2lvbj0yMDE2LTAyLTAx",
->>>>>>> 3b39a6d4
       "RequestMethod": "PUT",
       "RequestBody": "{\r\n  \"location\": \"West US\"\r\n}",
       "RequestHeaders": {
@@ -21,11 +16,7 @@
           "Microsoft.Azure.Management.Resources.ResourceManagementClient/2.0.0.0"
         ]
       },
-<<<<<<< HEAD
-      "ResponseBody": "{\r\n  \"id\": \"/subscriptions/6926fc75-ce7d-4c9e-a87f-c4e38c594eb5/resourceGroups/ps4293\",\r\n  \"name\": \"ps4293\",\r\n  \"location\": \"westus\",\r\n  \"properties\": {\r\n    \"provisioningState\": \"Succeeded\"\r\n  }\r\n}",
-=======
       "ResponseBody": "{\r\n  \"id\": \"/subscriptions/c9cbd920-c00c-427c-852b-8aaf38badaeb/resourceGroups/ps8432\",\r\n  \"name\": \"ps8432\",\r\n  \"location\": \"westus\",\r\n  \"properties\": {\r\n    \"provisioningState\": \"Succeeded\"\r\n  }\r\n}",
->>>>>>> 3b39a6d4
       "ResponseHeaders": {
         "Content-Length": [
           "165"
@@ -43,15 +34,6 @@
           "1199"
         ],
         "x-ms-request-id": [
-<<<<<<< HEAD
-          "cf8bf76c-0aaf-47a6-88a2-b795a7304560"
-        ],
-        "x-ms-correlation-request-id": [
-          "cf8bf76c-0aaf-47a6-88a2-b795a7304560"
-        ],
-        "x-ms-routing-request-id": [
-          "WESTUS2:20180503T211956Z:cf8bf76c-0aaf-47a6-88a2-b795a7304560"
-=======
           "7984896c-c495-4a69-91ff-ec4a18eae561"
         ],
         "x-ms-correlation-request-id": [
@@ -59,44 +41,30 @@
         ],
         "x-ms-routing-request-id": [
           "WESTUS2:20180504T123343Z:7984896c-c495-4a69-91ff-ec4a18eae561"
->>>>>>> 3b39a6d4
-        ],
-        "Strict-Transport-Security": [
-          "max-age=31536000; includeSubDomains"
-        ],
-        "X-Content-Type-Options": [
-          "nosniff"
-        ],
-        "Cache-Control": [
-          "no-cache"
-        ],
-        "Date": [
-<<<<<<< HEAD
-          "Thu, 03 May 2018 21:19:55 GMT"
-=======
+        ],
+        "Strict-Transport-Security": [
+          "max-age=31536000; includeSubDomains"
+        ],
+        "X-Content-Type-Options": [
+          "nosniff"
+        ],
+        "Cache-Control": [
+          "no-cache"
+        ],
+        "Date": [
           "Fri, 04 May 2018 12:33:42 GMT"
->>>>>>> 3b39a6d4
         ]
       },
       "StatusCode": 201
     },
     {
-<<<<<<< HEAD
-      "RequestUri": "/subscriptions/6926fc75-ce7d-4c9e-a87f-c4e38c594eb5/resourceGroups/ps4293/providers/Microsoft.Network/networkWatchers/ps4161?api-version=2018-04-01",
-      "EncodedRequestUri": "L3N1YnNjcmlwdGlvbnMvNjkyNmZjNzUtY2U3ZC00YzllLWE4N2YtYzRlMzhjNTk0ZWI1L3Jlc291cmNlR3JvdXBzL3BzNDI5My9wcm92aWRlcnMvTWljcm9zb2Z0Lk5ldHdvcmsvbmV0d29ya1dhdGNoZXJzL3BzNDE2MT9hcGktdmVyc2lvbj0yMDE4LTA0LTAx",
-=======
       "RequestUri": "/subscriptions/c9cbd920-c00c-427c-852b-8aaf38badaeb/resourceGroups/ps8432/providers/Microsoft.Network/networkWatchers/ps5397?api-version=2018-04-01",
       "EncodedRequestUri": "L3N1YnNjcmlwdGlvbnMvYzljYmQ5MjAtYzAwYy00MjdjLTg1MmItOGFhZjM4YmFkYWViL3Jlc291cmNlR3JvdXBzL3BzODQzMi9wcm92aWRlcnMvTWljcm9zb2Z0Lk5ldHdvcmsvbmV0d29ya1dhdGNoZXJzL3BzNTM5Nz9hcGktdmVyc2lvbj0yMDE4LTA0LTAx",
->>>>>>> 3b39a6d4
       "RequestMethod": "GET",
       "RequestBody": "",
       "RequestHeaders": {
         "x-ms-client-request-id": [
-<<<<<<< HEAD
-          "60728376-8bad-42b0-8137-61355716d7a6"
-=======
           "54f44698-b7ea-416e-9a5b-e69ab6c07bd3"
->>>>>>> 3b39a6d4
         ],
         "accept-language": [
           "en-US"
@@ -108,11 +76,7 @@
           "Microsoft.Azure.Management.Network.NetworkManagementClient/19.0.0.0"
         ]
       },
-<<<<<<< HEAD
-      "ResponseBody": "{\r\n  \"error\": {\r\n    \"code\": \"ResourceNotFound\",\r\n    \"message\": \"The Resource 'Microsoft.Network/networkWatchers/ps4161' under resource group 'ps4293' was not found.\"\r\n  }\r\n}",
-=======
       "ResponseBody": "{\r\n  \"error\": {\r\n    \"code\": \"ResourceNotFound\",\r\n    \"message\": \"The Resource 'Microsoft.Network/networkWatchers/ps5397' under resource group 'ps8432' was not found.\"\r\n  }\r\n}",
->>>>>>> 3b39a6d4
       "ResponseHeaders": {
         "Content-Length": [
           "150"
@@ -130,15 +94,6 @@
           "gateway"
         ],
         "x-ms-request-id": [
-<<<<<<< HEAD
-          "a407419a-c999-46a4-8a9f-65ed82f67fb2"
-        ],
-        "x-ms-correlation-request-id": [
-          "a407419a-c999-46a4-8a9f-65ed82f67fb2"
-        ],
-        "x-ms-routing-request-id": [
-          "WESTUS2:20180503T211956Z:a407419a-c999-46a4-8a9f-65ed82f67fb2"
-=======
           "14a6415b-23be-41db-8bc6-9c0b92a6f758"
         ],
         "x-ms-correlation-request-id": [
@@ -146,44 +101,30 @@
         ],
         "x-ms-routing-request-id": [
           "WESTUS2:20180504T123343Z:14a6415b-23be-41db-8bc6-9c0b92a6f758"
->>>>>>> 3b39a6d4
-        ],
-        "Strict-Transport-Security": [
-          "max-age=31536000; includeSubDomains"
-        ],
-        "X-Content-Type-Options": [
-          "nosniff"
-        ],
-        "Cache-Control": [
-          "no-cache"
-        ],
-        "Date": [
-<<<<<<< HEAD
-          "Thu, 03 May 2018 21:19:56 GMT"
-=======
+        ],
+        "Strict-Transport-Security": [
+          "max-age=31536000; includeSubDomains"
+        ],
+        "X-Content-Type-Options": [
+          "nosniff"
+        ],
+        "Cache-Control": [
+          "no-cache"
+        ],
+        "Date": [
           "Fri, 04 May 2018 12:33:42 GMT"
->>>>>>> 3b39a6d4
         ]
       },
       "StatusCode": 404
     },
     {
-<<<<<<< HEAD
-      "RequestUri": "/subscriptions/6926fc75-ce7d-4c9e-a87f-c4e38c594eb5/resourceGroups/ps4293/providers/Microsoft.Network/networkWatchers/ps4161?api-version=2018-04-01",
-      "EncodedRequestUri": "L3N1YnNjcmlwdGlvbnMvNjkyNmZjNzUtY2U3ZC00YzllLWE4N2YtYzRlMzhjNTk0ZWI1L3Jlc291cmNlR3JvdXBzL3BzNDI5My9wcm92aWRlcnMvTWljcm9zb2Z0Lk5ldHdvcmsvbmV0d29ya1dhdGNoZXJzL3BzNDE2MT9hcGktdmVyc2lvbj0yMDE4LTA0LTAx",
-=======
       "RequestUri": "/subscriptions/c9cbd920-c00c-427c-852b-8aaf38badaeb/resourceGroups/ps8432/providers/Microsoft.Network/networkWatchers/ps5397?api-version=2018-04-01",
       "EncodedRequestUri": "L3N1YnNjcmlwdGlvbnMvYzljYmQ5MjAtYzAwYy00MjdjLTg1MmItOGFhZjM4YmFkYWViL3Jlc291cmNlR3JvdXBzL3BzODQzMi9wcm92aWRlcnMvTWljcm9zb2Z0Lk5ldHdvcmsvbmV0d29ya1dhdGNoZXJzL3BzNTM5Nz9hcGktdmVyc2lvbj0yMDE4LTA0LTAx",
->>>>>>> 3b39a6d4
       "RequestMethod": "GET",
       "RequestBody": "",
       "RequestHeaders": {
         "x-ms-client-request-id": [
-<<<<<<< HEAD
-          "37cfdc88-b21d-4095-af14-e680e4d1ba09"
-=======
           "f8343f3f-3edc-4eff-a1c1-4b3db1e52926"
->>>>>>> 3b39a6d4
         ],
         "accept-language": [
           "en-US"
@@ -195,30 +136,22 @@
           "Microsoft.Azure.Management.Network.NetworkManagementClient/19.0.0.0"
         ]
       },
-<<<<<<< HEAD
-      "ResponseBody": "{\r\n  \"name\": \"ps4161\",\r\n  \"id\": \"/subscriptions/6926fc75-ce7d-4c9e-a87f-c4e38c594eb5/resourceGroups/ps4293/providers/Microsoft.Network/networkWatchers/ps4161\",\r\n  \"etag\": \"W/\\\"e30b15ff-3528-4a60-8212-b66a146c1ad7\\\"\",\r\n  \"type\": \"Microsoft.Network/networkWatchers\",\r\n  \"location\": \"canadaeast\",\r\n  \"tags\": {\r\n    \"key1\": \"value1\",\r\n    \"key2\": \"value2\"\r\n  },\r\n  \"properties\": {\r\n    \"provisioningState\": \"Succeeded\",\r\n    \"runningOperationIds\": []\r\n  }\r\n}",
-=======
       "ResponseBody": "{\r\n  \"name\": \"ps5397\",\r\n  \"id\": \"/subscriptions/c9cbd920-c00c-427c-852b-8aaf38badaeb/resourceGroups/ps8432/providers/Microsoft.Network/networkWatchers/ps5397\",\r\n  \"etag\": \"W/\\\"e39fc0a5-d870-4600-a009-4ee512d0dfbf\\\"\",\r\n  \"type\": \"Microsoft.Network/networkWatchers\",\r\n  \"location\": \"westus\",\r\n  \"tags\": {\r\n    \"key1\": \"value1\",\r\n    \"key2\": \"value2\"\r\n  },\r\n  \"properties\": {\r\n    \"provisioningState\": \"Succeeded\",\r\n    \"runningOperationIds\": []\r\n  }\r\n}",
->>>>>>> 3b39a6d4
-      "ResponseHeaders": {
-        "Content-Length": [
-          "454"
-        ],
-        "Content-Type": [
-          "application/json; charset=utf-8"
-        ],
-        "Expires": [
-          "-1"
-        ],
-        "Pragma": [
-          "no-cache"
-        ],
-        "x-ms-request-id": [
-<<<<<<< HEAD
-          "24328bd0-630d-4610-ba88-212ea0a31035"
-=======
+      "ResponseHeaders": {
+        "Content-Length": [
+          "450"
+        ],
+        "Content-Type": [
+          "application/json; charset=utf-8"
+        ],
+        "Expires": [
+          "-1"
+        ],
+        "Pragma": [
+          "no-cache"
+        ],
+        "x-ms-request-id": [
           "6c1a8ffb-f542-4f2c-9911-005f77825ecc"
->>>>>>> 3b39a6d4
         ],
         "Strict-Transport-Security": [
           "max-age=31536000; includeSubDomains"
@@ -227,26 +160,13 @@
           "no-cache"
         ],
         "ETag": [
-<<<<<<< HEAD
-          "W/\"e30b15ff-3528-4a60-8212-b66a146c1ad7\""
-=======
           "W/\"e39fc0a5-d870-4600-a009-4ee512d0dfbf\""
->>>>>>> 3b39a6d4
         ],
         "Server": [
           "Microsoft-HTTPAPI/2.0",
           "Microsoft-HTTPAPI/2.0"
         ],
         "x-ms-ratelimit-remaining-subscription-reads": [
-<<<<<<< HEAD
-          "14991"
-        ],
-        "x-ms-correlation-request-id": [
-          "3bea34ec-7c7e-4ae1-b23b-20a6ed35ff72"
-        ],
-        "x-ms-routing-request-id": [
-          "WESTUS2:20180503T211958Z:3bea34ec-7c7e-4ae1-b23b-20a6ed35ff72"
-=======
           "14993"
         ],
         "x-ms-correlation-request-id": [
@@ -254,44 +174,30 @@
         ],
         "x-ms-routing-request-id": [
           "WESTUS2:20180504T123344Z:1279bdec-5cc1-4867-bcdb-ec0b35c29330"
->>>>>>> 3b39a6d4
-        ],
-        "X-Content-Type-Options": [
-          "nosniff"
-        ],
-        "Date": [
-<<<<<<< HEAD
-          "Thu, 03 May 2018 21:19:58 GMT"
-=======
+        ],
+        "X-Content-Type-Options": [
+          "nosniff"
+        ],
+        "Date": [
           "Fri, 04 May 2018 12:33:43 GMT"
->>>>>>> 3b39a6d4
         ]
       },
       "StatusCode": 200
     },
     {
-<<<<<<< HEAD
-      "RequestUri": "/subscriptions/6926fc75-ce7d-4c9e-a87f-c4e38c594eb5/resourceGroups/ps4293/providers/Microsoft.Network/networkWatchers/ps4161?api-version=2018-04-01",
-      "EncodedRequestUri": "L3N1YnNjcmlwdGlvbnMvNjkyNmZjNzUtY2U3ZC00YzllLWE4N2YtYzRlMzhjNTk0ZWI1L3Jlc291cmNlR3JvdXBzL3BzNDI5My9wcm92aWRlcnMvTWljcm9zb2Z0Lk5ldHdvcmsvbmV0d29ya1dhdGNoZXJzL3BzNDE2MT9hcGktdmVyc2lvbj0yMDE4LTA0LTAx",
-=======
       "RequestUri": "/subscriptions/c9cbd920-c00c-427c-852b-8aaf38badaeb/resourceGroups/ps8432/providers/Microsoft.Network/networkWatchers/ps5397?api-version=2018-04-01",
       "EncodedRequestUri": "L3N1YnNjcmlwdGlvbnMvYzljYmQ5MjAtYzAwYy00MjdjLTg1MmItOGFhZjM4YmFkYWViL3Jlc291cmNlR3JvdXBzL3BzODQzMi9wcm92aWRlcnMvTWljcm9zb2Z0Lk5ldHdvcmsvbmV0d29ya1dhdGNoZXJzL3BzNTM5Nz9hcGktdmVyc2lvbj0yMDE4LTA0LTAx",
->>>>>>> 3b39a6d4
       "RequestMethod": "PUT",
-      "RequestBody": "{\r\n  \"location\": \"canadaeast\",\r\n  \"tags\": {\r\n    \"key1\": \"value1\",\r\n    \"key2\": \"value2\"\r\n  }\r\n}",
-      "RequestHeaders": {
-        "Content-Type": [
-          "application/json; charset=utf-8"
-        ],
-        "Content-Length": [
-          "96"
+      "RequestBody": "{\r\n  \"location\": \"westus\",\r\n  \"tags\": {\r\n    \"key1\": \"value1\",\r\n    \"key2\": \"value2\"\r\n  }\r\n}",
+      "RequestHeaders": {
+        "Content-Type": [
+          "application/json; charset=utf-8"
+        ],
+        "Content-Length": [
+          "92"
         ],
         "x-ms-client-request-id": [
-<<<<<<< HEAD
-          "447362f2-5436-4b1e-b969-9823838c75c3"
-=======
           "6d1d17f8-6b12-41cf-a1f5-a1bfcd3b91b3"
->>>>>>> 3b39a6d4
         ],
         "accept-language": [
           "en-US"
@@ -303,36 +209,25 @@
           "Microsoft.Azure.Management.Network.NetworkManagementClient/19.0.0.0"
         ]
       },
-<<<<<<< HEAD
-      "ResponseBody": "{\r\n  \"name\": \"ps4161\",\r\n  \"id\": \"/subscriptions/6926fc75-ce7d-4c9e-a87f-c4e38c594eb5/resourceGroups/ps4293/providers/Microsoft.Network/networkWatchers/ps4161\",\r\n  \"etag\": \"W/\\\"e30b15ff-3528-4a60-8212-b66a146c1ad7\\\"\",\r\n  \"type\": \"Microsoft.Network/networkWatchers\",\r\n  \"location\": \"canadaeast\",\r\n  \"tags\": {\r\n    \"key1\": \"value1\",\r\n    \"key2\": \"value2\"\r\n  },\r\n  \"properties\": {\r\n    \"provisioningState\": \"Succeeded\",\r\n    \"runningOperationIds\": []\r\n  }\r\n}",
-=======
       "ResponseBody": "{\r\n  \"name\": \"ps5397\",\r\n  \"id\": \"/subscriptions/c9cbd920-c00c-427c-852b-8aaf38badaeb/resourceGroups/ps8432/providers/Microsoft.Network/networkWatchers/ps5397\",\r\n  \"etag\": \"W/\\\"e39fc0a5-d870-4600-a009-4ee512d0dfbf\\\"\",\r\n  \"type\": \"Microsoft.Network/networkWatchers\",\r\n  \"location\": \"westus\",\r\n  \"tags\": {\r\n    \"key1\": \"value1\",\r\n    \"key2\": \"value2\"\r\n  },\r\n  \"properties\": {\r\n    \"provisioningState\": \"Succeeded\",\r\n    \"runningOperationIds\": []\r\n  }\r\n}",
->>>>>>> 3b39a6d4
-      "ResponseHeaders": {
-        "Content-Length": [
-          "454"
-        ],
-        "Content-Type": [
-          "application/json; charset=utf-8"
-        ],
-        "Expires": [
-          "-1"
-        ],
-        "Pragma": [
-          "no-cache"
-        ],
-        "x-ms-request-id": [
-<<<<<<< HEAD
-          "d80a82a8-395f-4c7c-a1e3-2bcd0d8ce15e"
-        ],
-        "Azure-AsyncOperation": [
-          "https://management.azure.com/subscriptions/6926fc75-ce7d-4c9e-a87f-c4e38c594eb5/providers/Microsoft.Network/locations/canadaeast/operations/d80a82a8-395f-4c7c-a1e3-2bcd0d8ce15e?api-version=2018-04-01"
-=======
+      "ResponseHeaders": {
+        "Content-Length": [
+          "450"
+        ],
+        "Content-Type": [
+          "application/json; charset=utf-8"
+        ],
+        "Expires": [
+          "-1"
+        ],
+        "Pragma": [
+          "no-cache"
+        ],
+        "x-ms-request-id": [
           "f174ee87-94f5-48fd-a068-a90829c8937e"
         ],
         "Azure-AsyncOperation": [
           "https://management.azure.com/subscriptions/c9cbd920-c00c-427c-852b-8aaf38badaeb/providers/Microsoft.Network/locations/westus/operations/f174ee87-94f5-48fd-a068-a90829c8937e?api-version=2018-04-01"
->>>>>>> 3b39a6d4
         ],
         "Strict-Transport-Security": [
           "max-age=31536000; includeSubDomains"
@@ -345,42 +240,26 @@
           "Microsoft-HTTPAPI/2.0"
         ],
         "x-ms-ratelimit-remaining-subscription-writes": [
-          "1199"
-        ],
-        "x-ms-correlation-request-id": [
-<<<<<<< HEAD
-          "9fae6fb5-2237-4a62-b61e-9260fed3f367"
-        ],
-        "x-ms-routing-request-id": [
-          "WESTUS2:20180503T211958Z:9fae6fb5-2237-4a62-b61e-9260fed3f367"
-=======
+          "1198"
+        ],
+        "x-ms-correlation-request-id": [
           "71239828-bee1-4ace-a24b-639fe2934df1"
         ],
         "x-ms-routing-request-id": [
           "WESTUS2:20180504T123344Z:71239828-bee1-4ace-a24b-639fe2934df1"
->>>>>>> 3b39a6d4
-        ],
-        "X-Content-Type-Options": [
-          "nosniff"
-        ],
-        "Date": [
-<<<<<<< HEAD
-          "Thu, 03 May 2018 21:19:58 GMT"
-=======
+        ],
+        "X-Content-Type-Options": [
+          "nosniff"
+        ],
+        "Date": [
           "Fri, 04 May 2018 12:33:43 GMT"
->>>>>>> 3b39a6d4
         ]
       },
       "StatusCode": 201
     },
     {
-<<<<<<< HEAD
-      "RequestUri": "/subscriptions/6926fc75-ce7d-4c9e-a87f-c4e38c594eb5/resourceGroups/ps4293/providers/Microsoft.Network/networkWatchers/ps4161/azureReachabilityReport?api-version=2018-04-01",
-      "EncodedRequestUri": "L3N1YnNjcmlwdGlvbnMvNjkyNmZjNzUtY2U3ZC00YzllLWE4N2YtYzRlMzhjNTk0ZWI1L3Jlc291cmNlR3JvdXBzL3BzNDI5My9wcm92aWRlcnMvTWljcm9zb2Z0Lk5ldHdvcmsvbmV0d29ya1dhdGNoZXJzL3BzNDE2MS9henVyZVJlYWNoYWJpbGl0eVJlcG9ydD9hcGktdmVyc2lvbj0yMDE4LTA0LTAx",
-=======
       "RequestUri": "/subscriptions/c9cbd920-c00c-427c-852b-8aaf38badaeb/resourceGroups/ps8432/providers/Microsoft.Network/networkWatchers/ps5397/azureReachabilityReport?api-version=2018-04-01",
       "EncodedRequestUri": "L3N1YnNjcmlwdGlvbnMvYzljYmQ5MjAtYzAwYy00MjdjLTg1MmItOGFhZjM4YmFkYWViL3Jlc291cmNlR3JvdXBzL3BzODQzMi9wcm92aWRlcnMvTWljcm9zb2Z0Lk5ldHdvcmsvbmV0d29ya1dhdGNoZXJzL3BzNTM5Ny9henVyZVJlYWNoYWJpbGl0eVJlcG9ydD9hcGktdmVyc2lvbj0yMDE4LTA0LTAx",
->>>>>>> 3b39a6d4
       "RequestMethod": "POST",
       "RequestBody": "{\r\n  \"providerLocation\": {\r\n    \"country\": \"United States\"\r\n  },\r\n  \"azureLocations\": [\r\n    \"West US\"\r\n  ],\r\n  \"startTime\": \"2017-10-05T00:00:00Z\",\r\n  \"endTime\": \"2017-10-10T00:00:00Z\"\r\n}",
       "RequestHeaders": {
@@ -391,11 +270,7 @@
           "188"
         ],
         "x-ms-client-request-id": [
-<<<<<<< HEAD
-          "475c4244-76ae-4ea9-8a5c-abb43cc69823"
-=======
           "6d9114b9-b3f0-43d1-8e51-16ea1ccfcc0c"
->>>>>>> 3b39a6d4
         ],
         "accept-language": [
           "en-US"
@@ -422,66 +297,42 @@
           "no-cache"
         ],
         "x-ms-request-id": [
-<<<<<<< HEAD
-          "2cf04ea9-02fd-46b1-88e3-d2f08b734c4e"
-=======
           "e686be42-a7b7-490f-842a-147c3c2e3da2"
->>>>>>> 3b39a6d4
-        ],
-        "Strict-Transport-Security": [
-          "max-age=31536000; includeSubDomains"
-        ],
-        "Cache-Control": [
-          "no-cache"
-        ],
-        "Location": [
-<<<<<<< HEAD
-          "https://management.azure.com/subscriptions/6926fc75-ce7d-4c9e-a87f-c4e38c594eb5/providers/Microsoft.Network/locations/canadaeast/operationResults/2cf04ea9-02fd-46b1-88e3-d2f08b734c4e?api-version=2018-04-01"
-=======
+        ],
+        "Strict-Transport-Security": [
+          "max-age=31536000; includeSubDomains"
+        ],
+        "Cache-Control": [
+          "no-cache"
+        ],
+        "Location": [
           "https://management.azure.com/subscriptions/c9cbd920-c00c-427c-852b-8aaf38badaeb/providers/Microsoft.Network/locations/westus/operationResults/e686be42-a7b7-490f-842a-147c3c2e3da2?api-version=2018-04-01"
->>>>>>> 3b39a6d4
         ],
         "Server": [
           "Microsoft-HTTPAPI/2.0",
           "Microsoft-HTTPAPI/2.0"
         ],
         "x-ms-ratelimit-remaining-subscription-writes": [
-          "1198"
-        ],
-        "x-ms-correlation-request-id": [
-<<<<<<< HEAD
-          "e196de3c-004b-4585-8c94-31315e991c09"
-        ],
-        "x-ms-routing-request-id": [
-          "WESTUS2:20180503T212000Z:e196de3c-004b-4585-8c94-31315e991c09"
-=======
+          "1197"
+        ],
+        "x-ms-correlation-request-id": [
           "463ad210-0593-4318-8391-bd512e1c33ec"
         ],
         "x-ms-routing-request-id": [
           "WESTUS2:20180504T123346Z:463ad210-0593-4318-8391-bd512e1c33ec"
->>>>>>> 3b39a6d4
-        ],
-        "X-Content-Type-Options": [
-          "nosniff"
-        ],
-        "Date": [
-<<<<<<< HEAD
-          "Thu, 03 May 2018 21:20:00 GMT"
-=======
+        ],
+        "X-Content-Type-Options": [
+          "nosniff"
+        ],
+        "Date": [
           "Fri, 04 May 2018 12:33:45 GMT"
->>>>>>> 3b39a6d4
         ]
       },
       "StatusCode": 200
     },
     {
-<<<<<<< HEAD
-      "RequestUri": "/subscriptions/6926fc75-ce7d-4c9e-a87f-c4e38c594eb5/resourceGroups/ps4293/providers/Microsoft.Network/networkWatchers/ps4161/azureReachabilityReport?api-version=2018-04-01",
-      "EncodedRequestUri": "L3N1YnNjcmlwdGlvbnMvNjkyNmZjNzUtY2U3ZC00YzllLWE4N2YtYzRlMzhjNTk0ZWI1L3Jlc291cmNlR3JvdXBzL3BzNDI5My9wcm92aWRlcnMvTWljcm9zb2Z0Lk5ldHdvcmsvbmV0d29ya1dhdGNoZXJzL3BzNDE2MS9henVyZVJlYWNoYWJpbGl0eVJlcG9ydD9hcGktdmVyc2lvbj0yMDE4LTA0LTAx",
-=======
       "RequestUri": "/subscriptions/c9cbd920-c00c-427c-852b-8aaf38badaeb/resourceGroups/ps8432/providers/Microsoft.Network/networkWatchers/ps5397/azureReachabilityReport?api-version=2018-04-01",
       "EncodedRequestUri": "L3N1YnNjcmlwdGlvbnMvYzljYmQ5MjAtYzAwYy00MjdjLTg1MmItOGFhZjM4YmFkYWViL3Jlc291cmNlR3JvdXBzL3BzODQzMi9wcm92aWRlcnMvTWljcm9zb2Z0Lk5ldHdvcmsvbmV0d29ya1dhdGNoZXJzL3BzNTM5Ny9henVyZVJlYWNoYWJpbGl0eVJlcG9ydD9hcGktdmVyc2lvbj0yMDE4LTA0LTAx",
->>>>>>> 3b39a6d4
       "RequestMethod": "POST",
       "RequestBody": "{\r\n  \"providerLocation\": {\r\n    \"country\": \"United States\",\r\n    \"state\": \"washington\"\r\n  },\r\n  \"azureLocations\": [\r\n    \"West US\"\r\n  ],\r\n  \"startTime\": \"2017-10-05T00:00:00Z\",\r\n  \"endTime\": \"2017-10-10T00:00:00Z\"\r\n}",
       "RequestHeaders": {
@@ -492,11 +343,7 @@
           "216"
         ],
         "x-ms-client-request-id": [
-<<<<<<< HEAD
-          "4325be80-22c0-45a5-9a65-46ed9bf5ab00"
-=======
           "f567d2b2-5eeb-42a5-ae25-550627f0c828"
->>>>>>> 3b39a6d4
         ],
         "accept-language": [
           "en-US"
@@ -523,66 +370,42 @@
           "no-cache"
         ],
         "x-ms-request-id": [
-<<<<<<< HEAD
-          "bfedb574-0393-46c0-bf16-dc41225ac49a"
-=======
           "9ebdb316-9171-4ad2-8998-2102e8066ad4"
->>>>>>> 3b39a6d4
-        ],
-        "Strict-Transport-Security": [
-          "max-age=31536000; includeSubDomains"
-        ],
-        "Cache-Control": [
-          "no-cache"
-        ],
-        "Location": [
-<<<<<<< HEAD
-          "https://management.azure.com/subscriptions/6926fc75-ce7d-4c9e-a87f-c4e38c594eb5/providers/Microsoft.Network/locations/canadaeast/operationResults/bfedb574-0393-46c0-bf16-dc41225ac49a?api-version=2018-04-01"
-=======
+        ],
+        "Strict-Transport-Security": [
+          "max-age=31536000; includeSubDomains"
+        ],
+        "Cache-Control": [
+          "no-cache"
+        ],
+        "Location": [
           "https://management.azure.com/subscriptions/c9cbd920-c00c-427c-852b-8aaf38badaeb/providers/Microsoft.Network/locations/westus/operationResults/9ebdb316-9171-4ad2-8998-2102e8066ad4?api-version=2018-04-01"
->>>>>>> 3b39a6d4
         ],
         "Server": [
           "Microsoft-HTTPAPI/2.0",
           "Microsoft-HTTPAPI/2.0"
         ],
         "x-ms-ratelimit-remaining-subscription-writes": [
-          "1197"
-        ],
-        "x-ms-correlation-request-id": [
-<<<<<<< HEAD
-          "003116d8-03bb-4ea8-91a5-3d34673b3b86"
-        ],
-        "x-ms-routing-request-id": [
-          "WESTUS2:20180503T212001Z:003116d8-03bb-4ea8-91a5-3d34673b3b86"
-=======
+          "1196"
+        ],
+        "x-ms-correlation-request-id": [
           "22b70637-ca90-4022-9c87-8bf4f5ddd9a4"
         ],
         "x-ms-routing-request-id": [
           "WESTUS2:20180504T123346Z:22b70637-ca90-4022-9c87-8bf4f5ddd9a4"
->>>>>>> 3b39a6d4
-        ],
-        "X-Content-Type-Options": [
-          "nosniff"
-        ],
-        "Date": [
-<<<<<<< HEAD
-          "Thu, 03 May 2018 21:20:01 GMT"
-=======
+        ],
+        "X-Content-Type-Options": [
+          "nosniff"
+        ],
+        "Date": [
           "Fri, 04 May 2018 12:33:46 GMT"
->>>>>>> 3b39a6d4
         ]
       },
       "StatusCode": 200
     },
     {
-<<<<<<< HEAD
-      "RequestUri": "/subscriptions/6926fc75-ce7d-4c9e-a87f-c4e38c594eb5/resourceGroups/ps4293/providers/Microsoft.Network/networkWatchers/ps4161/azureReachabilityReport?api-version=2018-04-01",
-      "EncodedRequestUri": "L3N1YnNjcmlwdGlvbnMvNjkyNmZjNzUtY2U3ZC00YzllLWE4N2YtYzRlMzhjNTk0ZWI1L3Jlc291cmNlR3JvdXBzL3BzNDI5My9wcm92aWRlcnMvTWljcm9zb2Z0Lk5ldHdvcmsvbmV0d29ya1dhdGNoZXJzL3BzNDE2MS9henVyZVJlYWNoYWJpbGl0eVJlcG9ydD9hcGktdmVyc2lvbj0yMDE4LTA0LTAx",
-=======
       "RequestUri": "/subscriptions/c9cbd920-c00c-427c-852b-8aaf38badaeb/resourceGroups/ps8432/providers/Microsoft.Network/networkWatchers/ps5397/azureReachabilityReport?api-version=2018-04-01",
       "EncodedRequestUri": "L3N1YnNjcmlwdGlvbnMvYzljYmQ5MjAtYzAwYy00MjdjLTg1MmItOGFhZjM4YmFkYWViL3Jlc291cmNlR3JvdXBzL3BzODQzMi9wcm92aWRlcnMvTWljcm9zb2Z0Lk5ldHdvcmsvbmV0d29ya1dhdGNoZXJzL3BzNTM5Ny9henVyZVJlYWNoYWJpbGl0eVJlcG9ydD9hcGktdmVyc2lvbj0yMDE4LTA0LTAx",
->>>>>>> 3b39a6d4
       "RequestMethod": "POST",
       "RequestBody": "{\r\n  \"providerLocation\": {\r\n    \"country\": \"United States\",\r\n    \"state\": \"washington\",\r\n    \"city\": \"seattle\"\r\n  },\r\n  \"azureLocations\": [\r\n    \"West US\"\r\n  ],\r\n  \"startTime\": \"2017-10-05T00:00:00Z\",\r\n  \"endTime\": \"2017-10-10T00:00:00Z\"\r\n}",
       "RequestHeaders": {
@@ -593,11 +416,7 @@
           "240"
         ],
         "x-ms-client-request-id": [
-<<<<<<< HEAD
-          "1d9a4ef6-02a3-4b77-a6ec-1aab8749f6b7"
-=======
           "3db9ae19-571c-4607-8d67-363643e10f37"
->>>>>>> 3b39a6d4
         ],
         "accept-language": [
           "en-US"
@@ -624,66 +443,42 @@
           "no-cache"
         ],
         "x-ms-request-id": [
-<<<<<<< HEAD
-          "444725b0-d5ed-4d0b-8691-83e50211dbd4"
-=======
           "f647151b-c72c-4e7b-be7a-289a87f7f9ca"
->>>>>>> 3b39a6d4
-        ],
-        "Strict-Transport-Security": [
-          "max-age=31536000; includeSubDomains"
-        ],
-        "Cache-Control": [
-          "no-cache"
-        ],
-        "Location": [
-<<<<<<< HEAD
-          "https://management.azure.com/subscriptions/6926fc75-ce7d-4c9e-a87f-c4e38c594eb5/providers/Microsoft.Network/locations/canadaeast/operationResults/444725b0-d5ed-4d0b-8691-83e50211dbd4?api-version=2018-04-01"
-=======
+        ],
+        "Strict-Transport-Security": [
+          "max-age=31536000; includeSubDomains"
+        ],
+        "Cache-Control": [
+          "no-cache"
+        ],
+        "Location": [
           "https://management.azure.com/subscriptions/c9cbd920-c00c-427c-852b-8aaf38badaeb/providers/Microsoft.Network/locations/westus/operationResults/f647151b-c72c-4e7b-be7a-289a87f7f9ca?api-version=2018-04-01"
->>>>>>> 3b39a6d4
         ],
         "Server": [
           "Microsoft-HTTPAPI/2.0",
           "Microsoft-HTTPAPI/2.0"
         ],
         "x-ms-ratelimit-remaining-subscription-writes": [
-          "1196"
-        ],
-        "x-ms-correlation-request-id": [
-<<<<<<< HEAD
-          "34609837-8ac7-4afb-9a15-9a0d9a8aea2a"
-        ],
-        "x-ms-routing-request-id": [
-          "WESTUS2:20180503T212002Z:34609837-8ac7-4afb-9a15-9a0d9a8aea2a"
-=======
+          "1195"
+        ],
+        "x-ms-correlation-request-id": [
           "6a720f44-cf99-46be-8a0a-e47ec1e83100"
         ],
         "x-ms-routing-request-id": [
           "WESTUS2:20180504T123347Z:6a720f44-cf99-46be-8a0a-e47ec1e83100"
->>>>>>> 3b39a6d4
-        ],
-        "X-Content-Type-Options": [
-          "nosniff"
-        ],
-        "Date": [
-<<<<<<< HEAD
-          "Thu, 03 May 2018 21:20:02 GMT"
-=======
+        ],
+        "X-Content-Type-Options": [
+          "nosniff"
+        ],
+        "Date": [
           "Fri, 04 May 2018 12:33:46 GMT"
->>>>>>> 3b39a6d4
         ]
       },
       "StatusCode": 200
     },
     {
-<<<<<<< HEAD
-      "RequestUri": "/subscriptions/6926fc75-ce7d-4c9e-a87f-c4e38c594eb5/resourcegroups/ps4293?api-version=2016-02-01",
-      "EncodedRequestUri": "L3N1YnNjcmlwdGlvbnMvNjkyNmZjNzUtY2U3ZC00YzllLWE4N2YtYzRlMzhjNTk0ZWI1L3Jlc291cmNlZ3JvdXBzL3BzNDI5Mz9hcGktdmVyc2lvbj0yMDE2LTAyLTAx",
-=======
       "RequestUri": "/subscriptions/c9cbd920-c00c-427c-852b-8aaf38badaeb/resourcegroups/ps8432?api-version=2016-02-01",
       "EncodedRequestUri": "L3N1YnNjcmlwdGlvbnMvYzljYmQ5MjAtYzAwYy00MjdjLTg1MmItOGFhZjM4YmFkYWViL3Jlc291cmNlZ3JvdXBzL3BzODQzMj9hcGktdmVyc2lvbj0yMDE2LTAyLTAx",
->>>>>>> 3b39a6d4
       "RequestMethod": "DELETE",
       "RequestBody": "",
       "RequestHeaders": {
@@ -709,72 +504,6 @@
           "1198"
         ],
         "x-ms-request-id": [
-<<<<<<< HEAD
-          "1e69e2e4-9fef-43bd-bd89-c14425bc076e"
-        ],
-        "x-ms-correlation-request-id": [
-          "1e69e2e4-9fef-43bd-bd89-c14425bc076e"
-        ],
-        "x-ms-routing-request-id": [
-          "WESTUS2:20180503T212003Z:1e69e2e4-9fef-43bd-bd89-c14425bc076e"
-        ],
-        "Strict-Transport-Security": [
-          "max-age=31536000; includeSubDomains"
-        ],
-        "X-Content-Type-Options": [
-          "nosniff"
-        ],
-        "Cache-Control": [
-          "no-cache"
-        ],
-        "Date": [
-          "Thu, 03 May 2018 21:20:02 GMT"
-        ],
-        "Location": [
-          "https://management.azure.com/subscriptions/6926fc75-ce7d-4c9e-a87f-c4e38c594eb5/operationresults/eyJqb2JJZCI6IlJFU09VUkNFR1JPVVBERUxFVElPTkpPQi1QUzQyOTMtV0VTVFVTIiwiam9iTG9jYXRpb24iOiJ3ZXN0dXMifQ?api-version=2016-02-01"
-        ]
-      },
-      "StatusCode": 202
-    },
-    {
-      "RequestUri": "/subscriptions/6926fc75-ce7d-4c9e-a87f-c4e38c594eb5/operationresults/eyJqb2JJZCI6IlJFU09VUkNFR1JPVVBERUxFVElPTkpPQi1QUzQyOTMtV0VTVFVTIiwiam9iTG9jYXRpb24iOiJ3ZXN0dXMifQ?api-version=2016-02-01",
-      "EncodedRequestUri": "L3N1YnNjcmlwdGlvbnMvNjkyNmZjNzUtY2U3ZC00YzllLWE4N2YtYzRlMzhjNTk0ZWI1L29wZXJhdGlvbnJlc3VsdHMvZXlKcWIySkpaQ0k2SWxKRlUwOVZVa05GUjFKUFZWQkVSVXhGVkVsUFRrcFBRaTFRVXpReU9UTXRWMFZUVkZWVElpd2lhbTlpVEc5allYUnBiMjRpT2lKM1pYTjBkWE1pZlE/YXBpLXZlcnNpb249MjAxNi0wMi0wMQ==",
-      "RequestMethod": "GET",
-      "RequestBody": "",
-      "RequestHeaders": {
-        "x-ms-version": [
-          "2016-02-01"
-        ],
-        "User-Agent": [
-          "Microsoft.Azure.Management.Resources.ResourceManagementClient/2.0.0.0"
-        ]
-      },
-      "ResponseBody": "",
-      "ResponseHeaders": {
-        "Content-Length": [
-          "0"
-        ],
-        "Expires": [
-          "-1"
-        ],
-        "Pragma": [
-          "no-cache"
-        ],
-        "Retry-After": [
-          "15"
-        ],
-        "x-ms-ratelimit-remaining-subscription-reads": [
-          "14991"
-        ],
-        "x-ms-request-id": [
-          "6b64daa5-2244-420e-9406-76938a828c1c"
-        ],
-        "x-ms-correlation-request-id": [
-          "6b64daa5-2244-420e-9406-76938a828c1c"
-        ],
-        "x-ms-routing-request-id": [
-          "WESTUS2:20180503T212003Z:6b64daa5-2244-420e-9406-76938a828c1c"
-=======
           "c7855ac5-06e7-483a-b403-4ac20eeb00ca"
         ],
         "x-ms-correlation-request-id": [
@@ -782,510 +511,18 @@
         ],
         "x-ms-routing-request-id": [
           "WESTUS2:20180504T123348Z:c7855ac5-06e7-483a-b403-4ac20eeb00ca"
->>>>>>> 3b39a6d4
-        ],
-        "Strict-Transport-Security": [
-          "max-age=31536000; includeSubDomains"
-        ],
-        "X-Content-Type-Options": [
-          "nosniff"
-        ],
-        "Cache-Control": [
-          "no-cache"
-        ],
-        "Date": [
-<<<<<<< HEAD
-          "Thu, 03 May 2018 21:20:02 GMT"
-        ],
-        "Location": [
-          "https://management.azure.com/subscriptions/6926fc75-ce7d-4c9e-a87f-c4e38c594eb5/operationresults/eyJqb2JJZCI6IlJFU09VUkNFR1JPVVBERUxFVElPTkpPQi1QUzQyOTMtV0VTVFVTIiwiam9iTG9jYXRpb24iOiJ3ZXN0dXMifQ?api-version=2016-02-01"
-=======
+        ],
+        "Strict-Transport-Security": [
+          "max-age=31536000; includeSubDomains"
+        ],
+        "X-Content-Type-Options": [
+          "nosniff"
+        ],
+        "Cache-Control": [
+          "no-cache"
+        ],
+        "Date": [
           "Fri, 04 May 2018 12:33:47 GMT"
-        ],
-        "Location": [
-          "https://management.azure.com/subscriptions/c9cbd920-c00c-427c-852b-8aaf38badaeb/operationresults/eyJqb2JJZCI6IlJFU09VUkNFR1JPVVBERUxFVElPTkpPQi1QUzg0MzItV0VTVFVTIiwiam9iTG9jYXRpb24iOiJ3ZXN0dXMifQ?api-version=2016-02-01"
->>>>>>> 3b39a6d4
-        ]
-      },
-      "StatusCode": 202
-    },
-    {
-<<<<<<< HEAD
-      "RequestUri": "/subscriptions/6926fc75-ce7d-4c9e-a87f-c4e38c594eb5/operationresults/eyJqb2JJZCI6IlJFU09VUkNFR1JPVVBERUxFVElPTkpPQi1QUzQyOTMtV0VTVFVTIiwiam9iTG9jYXRpb24iOiJ3ZXN0dXMifQ?api-version=2016-02-01",
-      "EncodedRequestUri": "L3N1YnNjcmlwdGlvbnMvNjkyNmZjNzUtY2U3ZC00YzllLWE4N2YtYzRlMzhjNTk0ZWI1L29wZXJhdGlvbnJlc3VsdHMvZXlKcWIySkpaQ0k2SWxKRlUwOVZVa05GUjFKUFZWQkVSVXhGVkVsUFRrcFBRaTFRVXpReU9UTXRWMFZUVkZWVElpd2lhbTlpVEc5allYUnBiMjRpT2lKM1pYTjBkWE1pZlE/YXBpLXZlcnNpb249MjAxNi0wMi0wMQ==",
-=======
-      "RequestUri": "/subscriptions/c9cbd920-c00c-427c-852b-8aaf38badaeb/operationresults/eyJqb2JJZCI6IlJFU09VUkNFR1JPVVBERUxFVElPTkpPQi1QUzg0MzItV0VTVFVTIiwiam9iTG9jYXRpb24iOiJ3ZXN0dXMifQ?api-version=2016-02-01",
-      "EncodedRequestUri": "L3N1YnNjcmlwdGlvbnMvYzljYmQ5MjAtYzAwYy00MjdjLTg1MmItOGFhZjM4YmFkYWViL29wZXJhdGlvbnJlc3VsdHMvZXlKcWIySkpaQ0k2SWxKRlUwOVZVa05GUjFKUFZWQkVSVXhGVkVsUFRrcFBRaTFRVXpnME16SXRWMFZUVkZWVElpd2lhbTlpVEc5allYUnBiMjRpT2lKM1pYTjBkWE1pZlE/YXBpLXZlcnNpb249MjAxNi0wMi0wMQ==",
->>>>>>> 3b39a6d4
-      "RequestMethod": "GET",
-      "RequestBody": "",
-      "RequestHeaders": {
-        "x-ms-version": [
-          "2016-02-01"
-        ],
-        "User-Agent": [
-          "Microsoft.Azure.Management.Resources.ResourceManagementClient/2.0.0.0"
-        ]
-      },
-      "ResponseBody": "",
-      "ResponseHeaders": {
-        "Content-Length": [
-          "0"
-        ],
-        "Expires": [
-          "-1"
-        ],
-        "Pragma": [
-          "no-cache"
-        ],
-        "Retry-After": [
-          "15"
-        ],
-        "x-ms-ratelimit-remaining-subscription-reads": [
-<<<<<<< HEAD
-          "14990"
-        ],
-        "x-ms-request-id": [
-          "645cbdce-a37d-46a0-8884-90b77f2196a2"
-        ],
-        "x-ms-correlation-request-id": [
-          "645cbdce-a37d-46a0-8884-90b77f2196a2"
-        ],
-        "x-ms-routing-request-id": [
-          "WESTUS2:20180503T212018Z:645cbdce-a37d-46a0-8884-90b77f2196a2"
-=======
-          "14985"
-        ],
-        "x-ms-request-id": [
-          "16e09be6-ca90-41e2-b1e2-50dfb4485e7e"
-        ],
-        "x-ms-correlation-request-id": [
-          "16e09be6-ca90-41e2-b1e2-50dfb4485e7e"
-        ],
-        "x-ms-routing-request-id": [
-          "WESTUS2:20180504T123348Z:16e09be6-ca90-41e2-b1e2-50dfb4485e7e"
->>>>>>> 3b39a6d4
-        ],
-        "Strict-Transport-Security": [
-          "max-age=31536000; includeSubDomains"
-        ],
-        "X-Content-Type-Options": [
-          "nosniff"
-        ],
-        "Cache-Control": [
-          "no-cache"
-        ],
-        "Date": [
-<<<<<<< HEAD
-          "Thu, 03 May 2018 21:20:17 GMT"
-        ],
-        "Location": [
-          "https://management.azure.com/subscriptions/6926fc75-ce7d-4c9e-a87f-c4e38c594eb5/operationresults/eyJqb2JJZCI6IlJFU09VUkNFR1JPVVBERUxFVElPTkpPQi1QUzQyOTMtV0VTVFVTIiwiam9iTG9jYXRpb24iOiJ3ZXN0dXMifQ?api-version=2016-02-01"
-=======
-          "Fri, 04 May 2018 12:33:47 GMT"
-        ],
-        "Location": [
-          "https://management.azure.com/subscriptions/c9cbd920-c00c-427c-852b-8aaf38badaeb/operationresults/eyJqb2JJZCI6IlJFU09VUkNFR1JPVVBERUxFVElPTkpPQi1QUzg0MzItV0VTVFVTIiwiam9iTG9jYXRpb24iOiJ3ZXN0dXMifQ?api-version=2016-02-01"
->>>>>>> 3b39a6d4
-        ]
-      },
-      "StatusCode": 202
-    },
-    {
-<<<<<<< HEAD
-      "RequestUri": "/subscriptions/6926fc75-ce7d-4c9e-a87f-c4e38c594eb5/operationresults/eyJqb2JJZCI6IlJFU09VUkNFR1JPVVBERUxFVElPTkpPQi1QUzQyOTMtV0VTVFVTIiwiam9iTG9jYXRpb24iOiJ3ZXN0dXMifQ?api-version=2016-02-01",
-      "EncodedRequestUri": "L3N1YnNjcmlwdGlvbnMvNjkyNmZjNzUtY2U3ZC00YzllLWE4N2YtYzRlMzhjNTk0ZWI1L29wZXJhdGlvbnJlc3VsdHMvZXlKcWIySkpaQ0k2SWxKRlUwOVZVa05GUjFKUFZWQkVSVXhGVkVsUFRrcFBRaTFRVXpReU9UTXRWMFZUVkZWVElpd2lhbTlpVEc5allYUnBiMjRpT2lKM1pYTjBkWE1pZlE/YXBpLXZlcnNpb249MjAxNi0wMi0wMQ==",
-=======
-      "RequestUri": "/subscriptions/c9cbd920-c00c-427c-852b-8aaf38badaeb/operationresults/eyJqb2JJZCI6IlJFU09VUkNFR1JPVVBERUxFVElPTkpPQi1QUzg0MzItV0VTVFVTIiwiam9iTG9jYXRpb24iOiJ3ZXN0dXMifQ?api-version=2016-02-01",
-      "EncodedRequestUri": "L3N1YnNjcmlwdGlvbnMvYzljYmQ5MjAtYzAwYy00MjdjLTg1MmItOGFhZjM4YmFkYWViL29wZXJhdGlvbnJlc3VsdHMvZXlKcWIySkpaQ0k2SWxKRlUwOVZVa05GUjFKUFZWQkVSVXhGVkVsUFRrcFBRaTFRVXpnME16SXRWMFZUVkZWVElpd2lhbTlpVEc5allYUnBiMjRpT2lKM1pYTjBkWE1pZlE/YXBpLXZlcnNpb249MjAxNi0wMi0wMQ==",
->>>>>>> 3b39a6d4
-      "RequestMethod": "GET",
-      "RequestBody": "",
-      "RequestHeaders": {
-        "x-ms-version": [
-          "2016-02-01"
-        ],
-        "User-Agent": [
-          "Microsoft.Azure.Management.Resources.ResourceManagementClient/2.0.0.0"
-        ]
-      },
-      "ResponseBody": "",
-      "ResponseHeaders": {
-        "Content-Length": [
-          "0"
-        ],
-        "Expires": [
-          "-1"
-        ],
-        "Pragma": [
-          "no-cache"
-        ],
-        "Retry-After": [
-          "15"
-        ],
-        "x-ms-ratelimit-remaining-subscription-reads": [
-<<<<<<< HEAD
-          "14989"
-        ],
-        "x-ms-request-id": [
-          "fb71ea1d-e2b2-4997-9835-7e215652943d"
-        ],
-        "x-ms-correlation-request-id": [
-          "fb71ea1d-e2b2-4997-9835-7e215652943d"
-        ],
-        "x-ms-routing-request-id": [
-          "WESTUS2:20180503T212033Z:fb71ea1d-e2b2-4997-9835-7e215652943d"
-=======
-          "14984"
-        ],
-        "x-ms-request-id": [
-          "e52061fe-d8d4-40b6-99ea-9176b6fa60d4"
-        ],
-        "x-ms-correlation-request-id": [
-          "e52061fe-d8d4-40b6-99ea-9176b6fa60d4"
-        ],
-        "x-ms-routing-request-id": [
-          "WESTUS2:20180504T123403Z:e52061fe-d8d4-40b6-99ea-9176b6fa60d4"
->>>>>>> 3b39a6d4
-        ],
-        "Strict-Transport-Security": [
-          "max-age=31536000; includeSubDomains"
-        ],
-        "X-Content-Type-Options": [
-          "nosniff"
-        ],
-        "Cache-Control": [
-          "no-cache"
-        ],
-        "Date": [
-<<<<<<< HEAD
-          "Thu, 03 May 2018 21:20:33 GMT"
-        ],
-        "Location": [
-          "https://management.azure.com/subscriptions/6926fc75-ce7d-4c9e-a87f-c4e38c594eb5/operationresults/eyJqb2JJZCI6IlJFU09VUkNFR1JPVVBERUxFVElPTkpPQi1QUzQyOTMtV0VTVFVTIiwiam9iTG9jYXRpb24iOiJ3ZXN0dXMifQ?api-version=2016-02-01"
-=======
-          "Fri, 04 May 2018 12:34:02 GMT"
-        ],
-        "Location": [
-          "https://management.azure.com/subscriptions/c9cbd920-c00c-427c-852b-8aaf38badaeb/operationresults/eyJqb2JJZCI6IlJFU09VUkNFR1JPVVBERUxFVElPTkpPQi1QUzg0MzItV0VTVFVTIiwiam9iTG9jYXRpb24iOiJ3ZXN0dXMifQ?api-version=2016-02-01"
->>>>>>> 3b39a6d4
-        ]
-      },
-      "StatusCode": 202
-    },
-    {
-<<<<<<< HEAD
-      "RequestUri": "/subscriptions/6926fc75-ce7d-4c9e-a87f-c4e38c594eb5/operationresults/eyJqb2JJZCI6IlJFU09VUkNFR1JPVVBERUxFVElPTkpPQi1QUzQyOTMtV0VTVFVTIiwiam9iTG9jYXRpb24iOiJ3ZXN0dXMifQ?api-version=2016-02-01",
-      "EncodedRequestUri": "L3N1YnNjcmlwdGlvbnMvNjkyNmZjNzUtY2U3ZC00YzllLWE4N2YtYzRlMzhjNTk0ZWI1L29wZXJhdGlvbnJlc3VsdHMvZXlKcWIySkpaQ0k2SWxKRlUwOVZVa05GUjFKUFZWQkVSVXhGVkVsUFRrcFBRaTFRVXpReU9UTXRWMFZUVkZWVElpd2lhbTlpVEc5allYUnBiMjRpT2lKM1pYTjBkWE1pZlE/YXBpLXZlcnNpb249MjAxNi0wMi0wMQ==",
-=======
-      "RequestUri": "/subscriptions/c9cbd920-c00c-427c-852b-8aaf38badaeb/operationresults/eyJqb2JJZCI6IlJFU09VUkNFR1JPVVBERUxFVElPTkpPQi1QUzg0MzItV0VTVFVTIiwiam9iTG9jYXRpb24iOiJ3ZXN0dXMifQ?api-version=2016-02-01",
-      "EncodedRequestUri": "L3N1YnNjcmlwdGlvbnMvYzljYmQ5MjAtYzAwYy00MjdjLTg1MmItOGFhZjM4YmFkYWViL29wZXJhdGlvbnJlc3VsdHMvZXlKcWIySkpaQ0k2SWxKRlUwOVZVa05GUjFKUFZWQkVSVXhGVkVsUFRrcFBRaTFRVXpnME16SXRWMFZUVkZWVElpd2lhbTlpVEc5allYUnBiMjRpT2lKM1pYTjBkWE1pZlE/YXBpLXZlcnNpb249MjAxNi0wMi0wMQ==",
->>>>>>> 3b39a6d4
-      "RequestMethod": "GET",
-      "RequestBody": "",
-      "RequestHeaders": {
-        "x-ms-version": [
-          "2016-02-01"
-        ],
-        "User-Agent": [
-          "Microsoft.Azure.Management.Resources.ResourceManagementClient/2.0.0.0"
-        ]
-      },
-      "ResponseBody": "",
-      "ResponseHeaders": {
-        "Content-Length": [
-          "0"
-        ],
-        "Expires": [
-          "-1"
-        ],
-        "Pragma": [
-          "no-cache"
-        ],
-        "Retry-After": [
-          "15"
-        ],
-        "x-ms-ratelimit-remaining-subscription-reads": [
-<<<<<<< HEAD
-          "14988"
-        ],
-        "x-ms-request-id": [
-          "af5bd784-15d0-4c64-a2cd-21aeb0ac2d81"
-        ],
-        "x-ms-correlation-request-id": [
-          "af5bd784-15d0-4c64-a2cd-21aeb0ac2d81"
-        ],
-        "x-ms-routing-request-id": [
-          "WESTUS2:20180503T212048Z:af5bd784-15d0-4c64-a2cd-21aeb0ac2d81"
-=======
-          "14983"
-        ],
-        "x-ms-request-id": [
-          "75c72ba7-5017-418e-ae4e-16546aaea342"
-        ],
-        "x-ms-correlation-request-id": [
-          "75c72ba7-5017-418e-ae4e-16546aaea342"
-        ],
-        "x-ms-routing-request-id": [
-          "WESTUS2:20180504T123418Z:75c72ba7-5017-418e-ae4e-16546aaea342"
->>>>>>> 3b39a6d4
-        ],
-        "Strict-Transport-Security": [
-          "max-age=31536000; includeSubDomains"
-        ],
-        "X-Content-Type-Options": [
-          "nosniff"
-        ],
-        "Cache-Control": [
-          "no-cache"
-        ],
-        "Date": [
-<<<<<<< HEAD
-          "Thu, 03 May 2018 21:20:48 GMT"
-        ],
-        "Location": [
-          "https://management.azure.com/subscriptions/6926fc75-ce7d-4c9e-a87f-c4e38c594eb5/operationresults/eyJqb2JJZCI6IlJFU09VUkNFR1JPVVBERUxFVElPTkpPQi1QUzQyOTMtV0VTVFVTIiwiam9iTG9jYXRpb24iOiJ3ZXN0dXMifQ?api-version=2016-02-01"
-=======
-          "Fri, 04 May 2018 12:34:17 GMT"
-        ],
-        "Location": [
-          "https://management.azure.com/subscriptions/c9cbd920-c00c-427c-852b-8aaf38badaeb/operationresults/eyJqb2JJZCI6IlJFU09VUkNFR1JPVVBERUxFVElPTkpPQi1QUzg0MzItV0VTVFVTIiwiam9iTG9jYXRpb24iOiJ3ZXN0dXMifQ?api-version=2016-02-01"
->>>>>>> 3b39a6d4
-        ]
-      },
-      "StatusCode": 202
-    },
-    {
-<<<<<<< HEAD
-      "RequestUri": "/subscriptions/6926fc75-ce7d-4c9e-a87f-c4e38c594eb5/operationresults/eyJqb2JJZCI6IlJFU09VUkNFR1JPVVBERUxFVElPTkpPQi1QUzQyOTMtV0VTVFVTIiwiam9iTG9jYXRpb24iOiJ3ZXN0dXMifQ?api-version=2016-02-01",
-      "EncodedRequestUri": "L3N1YnNjcmlwdGlvbnMvNjkyNmZjNzUtY2U3ZC00YzllLWE4N2YtYzRlMzhjNTk0ZWI1L29wZXJhdGlvbnJlc3VsdHMvZXlKcWIySkpaQ0k2SWxKRlUwOVZVa05GUjFKUFZWQkVSVXhGVkVsUFRrcFBRaTFRVXpReU9UTXRWMFZUVkZWVElpd2lhbTlpVEc5allYUnBiMjRpT2lKM1pYTjBkWE1pZlE/YXBpLXZlcnNpb249MjAxNi0wMi0wMQ==",
-=======
-      "RequestUri": "/subscriptions/c9cbd920-c00c-427c-852b-8aaf38badaeb/operationresults/eyJqb2JJZCI6IlJFU09VUkNFR1JPVVBERUxFVElPTkpPQi1QUzg0MzItV0VTVFVTIiwiam9iTG9jYXRpb24iOiJ3ZXN0dXMifQ?api-version=2016-02-01",
-      "EncodedRequestUri": "L3N1YnNjcmlwdGlvbnMvYzljYmQ5MjAtYzAwYy00MjdjLTg1MmItOGFhZjM4YmFkYWViL29wZXJhdGlvbnJlc3VsdHMvZXlKcWIySkpaQ0k2SWxKRlUwOVZVa05GUjFKUFZWQkVSVXhGVkVsUFRrcFBRaTFRVXpnME16SXRWMFZUVkZWVElpd2lhbTlpVEc5allYUnBiMjRpT2lKM1pYTjBkWE1pZlE/YXBpLXZlcnNpb249MjAxNi0wMi0wMQ==",
->>>>>>> 3b39a6d4
-      "RequestMethod": "GET",
-      "RequestBody": "",
-      "RequestHeaders": {
-        "x-ms-version": [
-          "2016-02-01"
-        ],
-        "User-Agent": [
-          "Microsoft.Azure.Management.Resources.ResourceManagementClient/2.0.0.0"
-        ]
-      },
-      "ResponseBody": "",
-      "ResponseHeaders": {
-        "Content-Length": [
-          "0"
-        ],
-        "Expires": [
-          "-1"
-        ],
-        "Pragma": [
-          "no-cache"
-        ],
-        "Retry-After": [
-          "15"
-        ],
-        "x-ms-ratelimit-remaining-subscription-reads": [
-<<<<<<< HEAD
-          "14987"
-        ],
-        "x-ms-request-id": [
-          "6110430a-8784-43ec-80fe-1fb186de9a25"
-        ],
-        "x-ms-correlation-request-id": [
-          "6110430a-8784-43ec-80fe-1fb186de9a25"
-        ],
-        "x-ms-routing-request-id": [
-          "WESTUS2:20180503T212104Z:6110430a-8784-43ec-80fe-1fb186de9a25"
-=======
-          "14982"
-        ],
-        "x-ms-request-id": [
-          "047e5cfe-dc08-4e20-9600-6d26eb0c47f6"
-        ],
-        "x-ms-correlation-request-id": [
-          "047e5cfe-dc08-4e20-9600-6d26eb0c47f6"
-        ],
-        "x-ms-routing-request-id": [
-          "WESTUS2:20180504T123433Z:047e5cfe-dc08-4e20-9600-6d26eb0c47f6"
->>>>>>> 3b39a6d4
-        ],
-        "Strict-Transport-Security": [
-          "max-age=31536000; includeSubDomains"
-        ],
-        "X-Content-Type-Options": [
-          "nosniff"
-        ],
-        "Cache-Control": [
-          "no-cache"
-        ],
-        "Date": [
-<<<<<<< HEAD
-          "Thu, 03 May 2018 21:21:03 GMT"
-        ],
-        "Location": [
-          "https://management.azure.com/subscriptions/6926fc75-ce7d-4c9e-a87f-c4e38c594eb5/operationresults/eyJqb2JJZCI6IlJFU09VUkNFR1JPVVBERUxFVElPTkpPQi1QUzQyOTMtV0VTVFVTIiwiam9iTG9jYXRpb24iOiJ3ZXN0dXMifQ?api-version=2016-02-01"
-=======
-          "Fri, 04 May 2018 12:34:33 GMT"
-        ],
-        "Location": [
-          "https://management.azure.com/subscriptions/c9cbd920-c00c-427c-852b-8aaf38badaeb/operationresults/eyJqb2JJZCI6IlJFU09VUkNFR1JPVVBERUxFVElPTkpPQi1QUzg0MzItV0VTVFVTIiwiam9iTG9jYXRpb24iOiJ3ZXN0dXMifQ?api-version=2016-02-01"
->>>>>>> 3b39a6d4
-        ]
-      },
-      "StatusCode": 202
-    },
-    {
-<<<<<<< HEAD
-      "RequestUri": "/subscriptions/6926fc75-ce7d-4c9e-a87f-c4e38c594eb5/operationresults/eyJqb2JJZCI6IlJFU09VUkNFR1JPVVBERUxFVElPTkpPQi1QUzQyOTMtV0VTVFVTIiwiam9iTG9jYXRpb24iOiJ3ZXN0dXMifQ?api-version=2016-02-01",
-      "EncodedRequestUri": "L3N1YnNjcmlwdGlvbnMvNjkyNmZjNzUtY2U3ZC00YzllLWE4N2YtYzRlMzhjNTk0ZWI1L29wZXJhdGlvbnJlc3VsdHMvZXlKcWIySkpaQ0k2SWxKRlUwOVZVa05GUjFKUFZWQkVSVXhGVkVsUFRrcFBRaTFRVXpReU9UTXRWMFZUVkZWVElpd2lhbTlpVEc5allYUnBiMjRpT2lKM1pYTjBkWE1pZlE/YXBpLXZlcnNpb249MjAxNi0wMi0wMQ==",
-=======
-      "RequestUri": "/subscriptions/c9cbd920-c00c-427c-852b-8aaf38badaeb/operationresults/eyJqb2JJZCI6IlJFU09VUkNFR1JPVVBERUxFVElPTkpPQi1QUzg0MzItV0VTVFVTIiwiam9iTG9jYXRpb24iOiJ3ZXN0dXMifQ?api-version=2016-02-01",
-      "EncodedRequestUri": "L3N1YnNjcmlwdGlvbnMvYzljYmQ5MjAtYzAwYy00MjdjLTg1MmItOGFhZjM4YmFkYWViL29wZXJhdGlvbnJlc3VsdHMvZXlKcWIySkpaQ0k2SWxKRlUwOVZVa05GUjFKUFZWQkVSVXhGVkVsUFRrcFBRaTFRVXpnME16SXRWMFZUVkZWVElpd2lhbTlpVEc5allYUnBiMjRpT2lKM1pYTjBkWE1pZlE/YXBpLXZlcnNpb249MjAxNi0wMi0wMQ==",
->>>>>>> 3b39a6d4
-      "RequestMethod": "GET",
-      "RequestBody": "",
-      "RequestHeaders": {
-        "x-ms-version": [
-          "2016-02-01"
-        ],
-        "User-Agent": [
-          "Microsoft.Azure.Management.Resources.ResourceManagementClient/2.0.0.0"
-        ]
-      },
-      "ResponseBody": "",
-      "ResponseHeaders": {
-        "Content-Length": [
-          "0"
-        ],
-        "Expires": [
-          "-1"
-        ],
-        "Pragma": [
-          "no-cache"
-        ],
-        "Retry-After": [
-          "15"
-        ],
-        "x-ms-ratelimit-remaining-subscription-reads": [
-<<<<<<< HEAD
-          "14986"
-        ],
-        "x-ms-request-id": [
-          "3870fa2c-5088-484b-b805-602f4b04b55f"
-        ],
-        "x-ms-correlation-request-id": [
-          "3870fa2c-5088-484b-b805-602f4b04b55f"
-        ],
-        "x-ms-routing-request-id": [
-          "WESTUS2:20180503T212119Z:3870fa2c-5088-484b-b805-602f4b04b55f"
-=======
-          "14981"
-        ],
-        "x-ms-request-id": [
-          "e5397fbf-02ec-4b85-b025-21ab489db986"
-        ],
-        "x-ms-correlation-request-id": [
-          "e5397fbf-02ec-4b85-b025-21ab489db986"
-        ],
-        "x-ms-routing-request-id": [
-          "WESTUS2:20180504T123448Z:e5397fbf-02ec-4b85-b025-21ab489db986"
->>>>>>> 3b39a6d4
-        ],
-        "Strict-Transport-Security": [
-          "max-age=31536000; includeSubDomains"
-        ],
-        "X-Content-Type-Options": [
-          "nosniff"
-        ],
-        "Cache-Control": [
-          "no-cache"
-        ],
-        "Date": [
-<<<<<<< HEAD
-          "Thu, 03 May 2018 21:21:19 GMT"
-        ],
-        "Location": [
-          "https://management.azure.com/subscriptions/6926fc75-ce7d-4c9e-a87f-c4e38c594eb5/operationresults/eyJqb2JJZCI6IlJFU09VUkNFR1JPVVBERUxFVElPTkpPQi1QUzQyOTMtV0VTVFVTIiwiam9iTG9jYXRpb24iOiJ3ZXN0dXMifQ?api-version=2016-02-01"
-=======
-          "Fri, 04 May 2018 12:34:48 GMT"
-        ],
-        "Location": [
-          "https://management.azure.com/subscriptions/c9cbd920-c00c-427c-852b-8aaf38badaeb/operationresults/eyJqb2JJZCI6IlJFU09VUkNFR1JPVVBERUxFVElPTkpPQi1QUzg0MzItV0VTVFVTIiwiam9iTG9jYXRpb24iOiJ3ZXN0dXMifQ?api-version=2016-02-01"
->>>>>>> 3b39a6d4
-        ]
-      },
-      "StatusCode": 202
-    },
-    {
-<<<<<<< HEAD
-      "RequestUri": "/subscriptions/6926fc75-ce7d-4c9e-a87f-c4e38c594eb5/operationresults/eyJqb2JJZCI6IlJFU09VUkNFR1JPVVBERUxFVElPTkpPQi1QUzQyOTMtV0VTVFVTIiwiam9iTG9jYXRpb24iOiJ3ZXN0dXMifQ?api-version=2016-02-01",
-      "EncodedRequestUri": "L3N1YnNjcmlwdGlvbnMvNjkyNmZjNzUtY2U3ZC00YzllLWE4N2YtYzRlMzhjNTk0ZWI1L29wZXJhdGlvbnJlc3VsdHMvZXlKcWIySkpaQ0k2SWxKRlUwOVZVa05GUjFKUFZWQkVSVXhGVkVsUFRrcFBRaTFRVXpReU9UTXRWMFZUVkZWVElpd2lhbTlpVEc5allYUnBiMjRpT2lKM1pYTjBkWE1pZlE/YXBpLXZlcnNpb249MjAxNi0wMi0wMQ==",
-=======
-      "RequestUri": "/subscriptions/c9cbd920-c00c-427c-852b-8aaf38badaeb/operationresults/eyJqb2JJZCI6IlJFU09VUkNFR1JPVVBERUxFVElPTkpPQi1QUzg0MzItV0VTVFVTIiwiam9iTG9jYXRpb24iOiJ3ZXN0dXMifQ?api-version=2016-02-01",
-      "EncodedRequestUri": "L3N1YnNjcmlwdGlvbnMvYzljYmQ5MjAtYzAwYy00MjdjLTg1MmItOGFhZjM4YmFkYWViL29wZXJhdGlvbnJlc3VsdHMvZXlKcWIySkpaQ0k2SWxKRlUwOVZVa05GUjFKUFZWQkVSVXhGVkVsUFRrcFBRaTFRVXpnME16SXRWMFZUVkZWVElpd2lhbTlpVEc5allYUnBiMjRpT2lKM1pYTjBkWE1pZlE/YXBpLXZlcnNpb249MjAxNi0wMi0wMQ==",
->>>>>>> 3b39a6d4
-      "RequestMethod": "GET",
-      "RequestBody": "",
-      "RequestHeaders": {
-        "x-ms-version": [
-          "2016-02-01"
-        ],
-        "User-Agent": [
-          "Microsoft.Azure.Management.Resources.ResourceManagementClient/2.0.0.0"
-        ]
-      },
-      "ResponseBody": "",
-      "ResponseHeaders": {
-        "Content-Length": [
-          "0"
-        ],
-        "Expires": [
-          "-1"
-        ],
-        "Pragma": [
-          "no-cache"
-        ],
-        "Retry-After": [
-          "15"
-        ],
-        "x-ms-ratelimit-remaining-subscription-reads": [
-<<<<<<< HEAD
-          "14985"
-        ],
-        "x-ms-request-id": [
-          "73557b4e-ab31-442c-8edc-5370c209867b"
-        ],
-        "x-ms-correlation-request-id": [
-          "73557b4e-ab31-442c-8edc-5370c209867b"
-        ],
-        "x-ms-routing-request-id": [
-          "WESTUS2:20180503T212134Z:73557b4e-ab31-442c-8edc-5370c209867b"
-=======
-          "14980"
-        ],
-        "x-ms-request-id": [
-          "e754fe5e-79ad-4efc-842c-a4c0cb4e1de3"
-        ],
-        "x-ms-correlation-request-id": [
-          "e754fe5e-79ad-4efc-842c-a4c0cb4e1de3"
-        ],
-        "x-ms-routing-request-id": [
-          "WESTUS2:20180504T123503Z:e754fe5e-79ad-4efc-842c-a4c0cb4e1de3"
-        ],
-        "Strict-Transport-Security": [
-          "max-age=31536000; includeSubDomains"
-        ],
-        "X-Content-Type-Options": [
-          "nosniff"
-        ],
-        "Cache-Control": [
-          "no-cache"
-        ],
-        "Date": [
-          "Fri, 04 May 2018 12:35:03 GMT"
         ],
         "Location": [
           "https://management.azure.com/subscriptions/c9cbd920-c00c-427c-852b-8aaf38badaeb/operationresults/eyJqb2JJZCI6IlJFU09VUkNFR1JPVVBERUxFVElPTkpPQi1QUzg0MzItV0VTVFVTIiwiam9iTG9jYXRpb24iOiJ3ZXN0dXMifQ?api-version=2016-02-01"
@@ -1321,51 +558,38 @@
           "15"
         ],
         "x-ms-ratelimit-remaining-subscription-reads": [
-          "14979"
-        ],
-        "x-ms-request-id": [
-          "0b1e68af-5795-446d-a154-8ebb1d3e762e"
-        ],
-        "x-ms-correlation-request-id": [
-          "0b1e68af-5795-446d-a154-8ebb1d3e762e"
-        ],
-        "x-ms-routing-request-id": [
-          "WESTUS2:20180504T123519Z:0b1e68af-5795-446d-a154-8ebb1d3e762e"
->>>>>>> 3b39a6d4
-        ],
-        "Strict-Transport-Security": [
-          "max-age=31536000; includeSubDomains"
-        ],
-        "X-Content-Type-Options": [
-          "nosniff"
-        ],
-        "Cache-Control": [
-          "no-cache"
-        ],
-        "Date": [
-<<<<<<< HEAD
-          "Thu, 03 May 2018 21:21:34 GMT"
-        ],
-        "Location": [
-          "https://management.azure.com/subscriptions/6926fc75-ce7d-4c9e-a87f-c4e38c594eb5/operationresults/eyJqb2JJZCI6IlJFU09VUkNFR1JPVVBERUxFVElPTkpPQi1QUzQyOTMtV0VTVFVTIiwiam9iTG9jYXRpb24iOiJ3ZXN0dXMifQ?api-version=2016-02-01"
-=======
-          "Fri, 04 May 2018 12:35:18 GMT"
+          "14985"
+        ],
+        "x-ms-request-id": [
+          "16e09be6-ca90-41e2-b1e2-50dfb4485e7e"
+        ],
+        "x-ms-correlation-request-id": [
+          "16e09be6-ca90-41e2-b1e2-50dfb4485e7e"
+        ],
+        "x-ms-routing-request-id": [
+          "WESTUS2:20180504T123348Z:16e09be6-ca90-41e2-b1e2-50dfb4485e7e"
+        ],
+        "Strict-Transport-Security": [
+          "max-age=31536000; includeSubDomains"
+        ],
+        "X-Content-Type-Options": [
+          "nosniff"
+        ],
+        "Cache-Control": [
+          "no-cache"
+        ],
+        "Date": [
+          "Fri, 04 May 2018 12:33:47 GMT"
         ],
         "Location": [
           "https://management.azure.com/subscriptions/c9cbd920-c00c-427c-852b-8aaf38badaeb/operationresults/eyJqb2JJZCI6IlJFU09VUkNFR1JPVVBERUxFVElPTkpPQi1QUzg0MzItV0VTVFVTIiwiam9iTG9jYXRpb24iOiJ3ZXN0dXMifQ?api-version=2016-02-01"
->>>>>>> 3b39a6d4
         ]
       },
       "StatusCode": 202
     },
     {
-<<<<<<< HEAD
-      "RequestUri": "/subscriptions/6926fc75-ce7d-4c9e-a87f-c4e38c594eb5/operationresults/eyJqb2JJZCI6IlJFU09VUkNFR1JPVVBERUxFVElPTkpPQi1QUzQyOTMtV0VTVFVTIiwiam9iTG9jYXRpb24iOiJ3ZXN0dXMifQ?api-version=2016-02-01",
-      "EncodedRequestUri": "L3N1YnNjcmlwdGlvbnMvNjkyNmZjNzUtY2U3ZC00YzllLWE4N2YtYzRlMzhjNTk0ZWI1L29wZXJhdGlvbnJlc3VsdHMvZXlKcWIySkpaQ0k2SWxKRlUwOVZVa05GUjFKUFZWQkVSVXhGVkVsUFRrcFBRaTFRVXpReU9UTXRWMFZUVkZWVElpd2lhbTlpVEc5allYUnBiMjRpT2lKM1pYTjBkWE1pZlE/YXBpLXZlcnNpb249MjAxNi0wMi0wMQ==",
-=======
       "RequestUri": "/subscriptions/c9cbd920-c00c-427c-852b-8aaf38badaeb/operationresults/eyJqb2JJZCI6IlJFU09VUkNFR1JPVVBERUxFVElPTkpPQi1QUzg0MzItV0VTVFVTIiwiam9iTG9jYXRpb24iOiJ3ZXN0dXMifQ?api-version=2016-02-01",
       "EncodedRequestUri": "L3N1YnNjcmlwdGlvbnMvYzljYmQ5MjAtYzAwYy00MjdjLTg1MmItOGFhZjM4YmFkYWViL29wZXJhdGlvbnJlc3VsdHMvZXlKcWIySkpaQ0k2SWxKRlUwOVZVa05GUjFKUFZWQkVSVXhGVkVsUFRrcFBRaTFRVXpnME16SXRWMFZUVkZWVElpd2lhbTlpVEc5allYUnBiMjRpT2lKM1pYTjBkWE1pZlE/YXBpLXZlcnNpb249MjAxNi0wMi0wMQ==",
->>>>>>> 3b39a6d4
       "RequestMethod": "GET",
       "RequestBody": "",
       "RequestHeaders": {
@@ -1387,19 +611,349 @@
         "Pragma": [
           "no-cache"
         ],
+        "Retry-After": [
+          "15"
+        ],
         "x-ms-ratelimit-remaining-subscription-reads": [
-<<<<<<< HEAD
           "14984"
         ],
         "x-ms-request-id": [
-          "e14a8267-36f8-4c28-a216-9053bf3d2b69"
-        ],
-        "x-ms-correlation-request-id": [
-          "e14a8267-36f8-4c28-a216-9053bf3d2b69"
-        ],
-        "x-ms-routing-request-id": [
-          "WESTUS2:20180503T212149Z:e14a8267-36f8-4c28-a216-9053bf3d2b69"
-=======
+          "e52061fe-d8d4-40b6-99ea-9176b6fa60d4"
+        ],
+        "x-ms-correlation-request-id": [
+          "e52061fe-d8d4-40b6-99ea-9176b6fa60d4"
+        ],
+        "x-ms-routing-request-id": [
+          "WESTUS2:20180504T123403Z:e52061fe-d8d4-40b6-99ea-9176b6fa60d4"
+        ],
+        "Strict-Transport-Security": [
+          "max-age=31536000; includeSubDomains"
+        ],
+        "X-Content-Type-Options": [
+          "nosniff"
+        ],
+        "Cache-Control": [
+          "no-cache"
+        ],
+        "Date": [
+          "Fri, 04 May 2018 12:34:02 GMT"
+        ],
+        "Location": [
+          "https://management.azure.com/subscriptions/c9cbd920-c00c-427c-852b-8aaf38badaeb/operationresults/eyJqb2JJZCI6IlJFU09VUkNFR1JPVVBERUxFVElPTkpPQi1QUzg0MzItV0VTVFVTIiwiam9iTG9jYXRpb24iOiJ3ZXN0dXMifQ?api-version=2016-02-01"
+        ]
+      },
+      "StatusCode": 202
+    },
+    {
+      "RequestUri": "/subscriptions/c9cbd920-c00c-427c-852b-8aaf38badaeb/operationresults/eyJqb2JJZCI6IlJFU09VUkNFR1JPVVBERUxFVElPTkpPQi1QUzg0MzItV0VTVFVTIiwiam9iTG9jYXRpb24iOiJ3ZXN0dXMifQ?api-version=2016-02-01",
+      "EncodedRequestUri": "L3N1YnNjcmlwdGlvbnMvYzljYmQ5MjAtYzAwYy00MjdjLTg1MmItOGFhZjM4YmFkYWViL29wZXJhdGlvbnJlc3VsdHMvZXlKcWIySkpaQ0k2SWxKRlUwOVZVa05GUjFKUFZWQkVSVXhGVkVsUFRrcFBRaTFRVXpnME16SXRWMFZUVkZWVElpd2lhbTlpVEc5allYUnBiMjRpT2lKM1pYTjBkWE1pZlE/YXBpLXZlcnNpb249MjAxNi0wMi0wMQ==",
+      "RequestMethod": "GET",
+      "RequestBody": "",
+      "RequestHeaders": {
+        "x-ms-version": [
+          "2016-02-01"
+        ],
+        "User-Agent": [
+          "Microsoft.Azure.Management.Resources.ResourceManagementClient/2.0.0.0"
+        ]
+      },
+      "ResponseBody": "",
+      "ResponseHeaders": {
+        "Content-Length": [
+          "0"
+        ],
+        "Expires": [
+          "-1"
+        ],
+        "Pragma": [
+          "no-cache"
+        ],
+        "Retry-After": [
+          "15"
+        ],
+        "x-ms-ratelimit-remaining-subscription-reads": [
+          "14983"
+        ],
+        "x-ms-request-id": [
+          "75c72ba7-5017-418e-ae4e-16546aaea342"
+        ],
+        "x-ms-correlation-request-id": [
+          "75c72ba7-5017-418e-ae4e-16546aaea342"
+        ],
+        "x-ms-routing-request-id": [
+          "WESTUS2:20180504T123418Z:75c72ba7-5017-418e-ae4e-16546aaea342"
+        ],
+        "Strict-Transport-Security": [
+          "max-age=31536000; includeSubDomains"
+        ],
+        "X-Content-Type-Options": [
+          "nosniff"
+        ],
+        "Cache-Control": [
+          "no-cache"
+        ],
+        "Date": [
+          "Fri, 04 May 2018 12:34:17 GMT"
+        ],
+        "Location": [
+          "https://management.azure.com/subscriptions/c9cbd920-c00c-427c-852b-8aaf38badaeb/operationresults/eyJqb2JJZCI6IlJFU09VUkNFR1JPVVBERUxFVElPTkpPQi1QUzg0MzItV0VTVFVTIiwiam9iTG9jYXRpb24iOiJ3ZXN0dXMifQ?api-version=2016-02-01"
+        ]
+      },
+      "StatusCode": 202
+    },
+    {
+      "RequestUri": "/subscriptions/c9cbd920-c00c-427c-852b-8aaf38badaeb/operationresults/eyJqb2JJZCI6IlJFU09VUkNFR1JPVVBERUxFVElPTkpPQi1QUzg0MzItV0VTVFVTIiwiam9iTG9jYXRpb24iOiJ3ZXN0dXMifQ?api-version=2016-02-01",
+      "EncodedRequestUri": "L3N1YnNjcmlwdGlvbnMvYzljYmQ5MjAtYzAwYy00MjdjLTg1MmItOGFhZjM4YmFkYWViL29wZXJhdGlvbnJlc3VsdHMvZXlKcWIySkpaQ0k2SWxKRlUwOVZVa05GUjFKUFZWQkVSVXhGVkVsUFRrcFBRaTFRVXpnME16SXRWMFZUVkZWVElpd2lhbTlpVEc5allYUnBiMjRpT2lKM1pYTjBkWE1pZlE/YXBpLXZlcnNpb249MjAxNi0wMi0wMQ==",
+      "RequestMethod": "GET",
+      "RequestBody": "",
+      "RequestHeaders": {
+        "x-ms-version": [
+          "2016-02-01"
+        ],
+        "User-Agent": [
+          "Microsoft.Azure.Management.Resources.ResourceManagementClient/2.0.0.0"
+        ]
+      },
+      "ResponseBody": "",
+      "ResponseHeaders": {
+        "Content-Length": [
+          "0"
+        ],
+        "Expires": [
+          "-1"
+        ],
+        "Pragma": [
+          "no-cache"
+        ],
+        "Retry-After": [
+          "15"
+        ],
+        "x-ms-ratelimit-remaining-subscription-reads": [
+          "14982"
+        ],
+        "x-ms-request-id": [
+          "047e5cfe-dc08-4e20-9600-6d26eb0c47f6"
+        ],
+        "x-ms-correlation-request-id": [
+          "047e5cfe-dc08-4e20-9600-6d26eb0c47f6"
+        ],
+        "x-ms-routing-request-id": [
+          "WESTUS2:20180504T123433Z:047e5cfe-dc08-4e20-9600-6d26eb0c47f6"
+        ],
+        "Strict-Transport-Security": [
+          "max-age=31536000; includeSubDomains"
+        ],
+        "X-Content-Type-Options": [
+          "nosniff"
+        ],
+        "Cache-Control": [
+          "no-cache"
+        ],
+        "Date": [
+          "Fri, 04 May 2018 12:34:33 GMT"
+        ],
+        "Location": [
+          "https://management.azure.com/subscriptions/c9cbd920-c00c-427c-852b-8aaf38badaeb/operationresults/eyJqb2JJZCI6IlJFU09VUkNFR1JPVVBERUxFVElPTkpPQi1QUzg0MzItV0VTVFVTIiwiam9iTG9jYXRpb24iOiJ3ZXN0dXMifQ?api-version=2016-02-01"
+        ]
+      },
+      "StatusCode": 202
+    },
+    {
+      "RequestUri": "/subscriptions/c9cbd920-c00c-427c-852b-8aaf38badaeb/operationresults/eyJqb2JJZCI6IlJFU09VUkNFR1JPVVBERUxFVElPTkpPQi1QUzg0MzItV0VTVFVTIiwiam9iTG9jYXRpb24iOiJ3ZXN0dXMifQ?api-version=2016-02-01",
+      "EncodedRequestUri": "L3N1YnNjcmlwdGlvbnMvYzljYmQ5MjAtYzAwYy00MjdjLTg1MmItOGFhZjM4YmFkYWViL29wZXJhdGlvbnJlc3VsdHMvZXlKcWIySkpaQ0k2SWxKRlUwOVZVa05GUjFKUFZWQkVSVXhGVkVsUFRrcFBRaTFRVXpnME16SXRWMFZUVkZWVElpd2lhbTlpVEc5allYUnBiMjRpT2lKM1pYTjBkWE1pZlE/YXBpLXZlcnNpb249MjAxNi0wMi0wMQ==",
+      "RequestMethod": "GET",
+      "RequestBody": "",
+      "RequestHeaders": {
+        "x-ms-version": [
+          "2016-02-01"
+        ],
+        "User-Agent": [
+          "Microsoft.Azure.Management.Resources.ResourceManagementClient/2.0.0.0"
+        ]
+      },
+      "ResponseBody": "",
+      "ResponseHeaders": {
+        "Content-Length": [
+          "0"
+        ],
+        "Expires": [
+          "-1"
+        ],
+        "Pragma": [
+          "no-cache"
+        ],
+        "Retry-After": [
+          "15"
+        ],
+        "x-ms-ratelimit-remaining-subscription-reads": [
+          "14981"
+        ],
+        "x-ms-request-id": [
+          "e5397fbf-02ec-4b85-b025-21ab489db986"
+        ],
+        "x-ms-correlation-request-id": [
+          "e5397fbf-02ec-4b85-b025-21ab489db986"
+        ],
+        "x-ms-routing-request-id": [
+          "WESTUS2:20180504T123448Z:e5397fbf-02ec-4b85-b025-21ab489db986"
+        ],
+        "Strict-Transport-Security": [
+          "max-age=31536000; includeSubDomains"
+        ],
+        "X-Content-Type-Options": [
+          "nosniff"
+        ],
+        "Cache-Control": [
+          "no-cache"
+        ],
+        "Date": [
+          "Fri, 04 May 2018 12:34:48 GMT"
+        ],
+        "Location": [
+          "https://management.azure.com/subscriptions/c9cbd920-c00c-427c-852b-8aaf38badaeb/operationresults/eyJqb2JJZCI6IlJFU09VUkNFR1JPVVBERUxFVElPTkpPQi1QUzg0MzItV0VTVFVTIiwiam9iTG9jYXRpb24iOiJ3ZXN0dXMifQ?api-version=2016-02-01"
+        ]
+      },
+      "StatusCode": 202
+    },
+    {
+      "RequestUri": "/subscriptions/c9cbd920-c00c-427c-852b-8aaf38badaeb/operationresults/eyJqb2JJZCI6IlJFU09VUkNFR1JPVVBERUxFVElPTkpPQi1QUzg0MzItV0VTVFVTIiwiam9iTG9jYXRpb24iOiJ3ZXN0dXMifQ?api-version=2016-02-01",
+      "EncodedRequestUri": "L3N1YnNjcmlwdGlvbnMvYzljYmQ5MjAtYzAwYy00MjdjLTg1MmItOGFhZjM4YmFkYWViL29wZXJhdGlvbnJlc3VsdHMvZXlKcWIySkpaQ0k2SWxKRlUwOVZVa05GUjFKUFZWQkVSVXhGVkVsUFRrcFBRaTFRVXpnME16SXRWMFZUVkZWVElpd2lhbTlpVEc5allYUnBiMjRpT2lKM1pYTjBkWE1pZlE/YXBpLXZlcnNpb249MjAxNi0wMi0wMQ==",
+      "RequestMethod": "GET",
+      "RequestBody": "",
+      "RequestHeaders": {
+        "x-ms-version": [
+          "2016-02-01"
+        ],
+        "User-Agent": [
+          "Microsoft.Azure.Management.Resources.ResourceManagementClient/2.0.0.0"
+        ]
+      },
+      "ResponseBody": "",
+      "ResponseHeaders": {
+        "Content-Length": [
+          "0"
+        ],
+        "Expires": [
+          "-1"
+        ],
+        "Pragma": [
+          "no-cache"
+        ],
+        "Retry-After": [
+          "15"
+        ],
+        "x-ms-ratelimit-remaining-subscription-reads": [
+          "14980"
+        ],
+        "x-ms-request-id": [
+          "e754fe5e-79ad-4efc-842c-a4c0cb4e1de3"
+        ],
+        "x-ms-correlation-request-id": [
+          "e754fe5e-79ad-4efc-842c-a4c0cb4e1de3"
+        ],
+        "x-ms-routing-request-id": [
+          "WESTUS2:20180504T123503Z:e754fe5e-79ad-4efc-842c-a4c0cb4e1de3"
+        ],
+        "Strict-Transport-Security": [
+          "max-age=31536000; includeSubDomains"
+        ],
+        "X-Content-Type-Options": [
+          "nosniff"
+        ],
+        "Cache-Control": [
+          "no-cache"
+        ],
+        "Date": [
+          "Fri, 04 May 2018 12:35:03 GMT"
+        ],
+        "Location": [
+          "https://management.azure.com/subscriptions/c9cbd920-c00c-427c-852b-8aaf38badaeb/operationresults/eyJqb2JJZCI6IlJFU09VUkNFR1JPVVBERUxFVElPTkpPQi1QUzg0MzItV0VTVFVTIiwiam9iTG9jYXRpb24iOiJ3ZXN0dXMifQ?api-version=2016-02-01"
+        ]
+      },
+      "StatusCode": 202
+    },
+    {
+      "RequestUri": "/subscriptions/c9cbd920-c00c-427c-852b-8aaf38badaeb/operationresults/eyJqb2JJZCI6IlJFU09VUkNFR1JPVVBERUxFVElPTkpPQi1QUzg0MzItV0VTVFVTIiwiam9iTG9jYXRpb24iOiJ3ZXN0dXMifQ?api-version=2016-02-01",
+      "EncodedRequestUri": "L3N1YnNjcmlwdGlvbnMvYzljYmQ5MjAtYzAwYy00MjdjLTg1MmItOGFhZjM4YmFkYWViL29wZXJhdGlvbnJlc3VsdHMvZXlKcWIySkpaQ0k2SWxKRlUwOVZVa05GUjFKUFZWQkVSVXhGVkVsUFRrcFBRaTFRVXpnME16SXRWMFZUVkZWVElpd2lhbTlpVEc5allYUnBiMjRpT2lKM1pYTjBkWE1pZlE/YXBpLXZlcnNpb249MjAxNi0wMi0wMQ==",
+      "RequestMethod": "GET",
+      "RequestBody": "",
+      "RequestHeaders": {
+        "x-ms-version": [
+          "2016-02-01"
+        ],
+        "User-Agent": [
+          "Microsoft.Azure.Management.Resources.ResourceManagementClient/2.0.0.0"
+        ]
+      },
+      "ResponseBody": "",
+      "ResponseHeaders": {
+        "Content-Length": [
+          "0"
+        ],
+        "Expires": [
+          "-1"
+        ],
+        "Pragma": [
+          "no-cache"
+        ],
+        "Retry-After": [
+          "15"
+        ],
+        "x-ms-ratelimit-remaining-subscription-reads": [
+          "14979"
+        ],
+        "x-ms-request-id": [
+          "0b1e68af-5795-446d-a154-8ebb1d3e762e"
+        ],
+        "x-ms-correlation-request-id": [
+          "0b1e68af-5795-446d-a154-8ebb1d3e762e"
+        ],
+        "x-ms-routing-request-id": [
+          "WESTUS2:20180504T123519Z:0b1e68af-5795-446d-a154-8ebb1d3e762e"
+        ],
+        "Strict-Transport-Security": [
+          "max-age=31536000; includeSubDomains"
+        ],
+        "X-Content-Type-Options": [
+          "nosniff"
+        ],
+        "Cache-Control": [
+          "no-cache"
+        ],
+        "Date": [
+          "Fri, 04 May 2018 12:35:18 GMT"
+        ],
+        "Location": [
+          "https://management.azure.com/subscriptions/c9cbd920-c00c-427c-852b-8aaf38badaeb/operationresults/eyJqb2JJZCI6IlJFU09VUkNFR1JPVVBERUxFVElPTkpPQi1QUzg0MzItV0VTVFVTIiwiam9iTG9jYXRpb24iOiJ3ZXN0dXMifQ?api-version=2016-02-01"
+        ]
+      },
+      "StatusCode": 202
+    },
+    {
+      "RequestUri": "/subscriptions/c9cbd920-c00c-427c-852b-8aaf38badaeb/operationresults/eyJqb2JJZCI6IlJFU09VUkNFR1JPVVBERUxFVElPTkpPQi1QUzg0MzItV0VTVFVTIiwiam9iTG9jYXRpb24iOiJ3ZXN0dXMifQ?api-version=2016-02-01",
+      "EncodedRequestUri": "L3N1YnNjcmlwdGlvbnMvYzljYmQ5MjAtYzAwYy00MjdjLTg1MmItOGFhZjM4YmFkYWViL29wZXJhdGlvbnJlc3VsdHMvZXlKcWIySkpaQ0k2SWxKRlUwOVZVa05GUjFKUFZWQkVSVXhGVkVsUFRrcFBRaTFRVXpnME16SXRWMFZUVkZWVElpd2lhbTlpVEc5allYUnBiMjRpT2lKM1pYTjBkWE1pZlE/YXBpLXZlcnNpb249MjAxNi0wMi0wMQ==",
+      "RequestMethod": "GET",
+      "RequestBody": "",
+      "RequestHeaders": {
+        "x-ms-version": [
+          "2016-02-01"
+        ],
+        "User-Agent": [
+          "Microsoft.Azure.Management.Resources.ResourceManagementClient/2.0.0.0"
+        ]
+      },
+      "ResponseBody": "",
+      "ResponseHeaders": {
+        "Content-Length": [
+          "0"
+        ],
+        "Expires": [
+          "-1"
+        ],
+        "Pragma": [
+          "no-cache"
+        ],
+        "x-ms-ratelimit-remaining-subscription-reads": [
           "14978"
         ],
         "x-ms-request-id": [
@@ -1410,23 +964,18 @@
         ],
         "x-ms-routing-request-id": [
           "WESTUS2:20180504T123534Z:9ec5cb7b-3890-47e5-8a1f-a75bab513820"
->>>>>>> 3b39a6d4
-        ],
-        "Strict-Transport-Security": [
-          "max-age=31536000; includeSubDomains"
-        ],
-        "X-Content-Type-Options": [
-          "nosniff"
-        ],
-        "Cache-Control": [
-          "no-cache"
-        ],
-        "Date": [
-<<<<<<< HEAD
-          "Thu, 03 May 2018 21:21:48 GMT"
-=======
+        ],
+        "Strict-Transport-Security": [
+          "max-age=31536000; includeSubDomains"
+        ],
+        "X-Content-Type-Options": [
+          "nosniff"
+        ],
+        "Cache-Control": [
+          "no-cache"
+        ],
+        "Date": [
           "Fri, 04 May 2018 12:35:33 GMT"
->>>>>>> 3b39a6d4
         ]
       },
       "StatusCode": 200
@@ -1434,16 +983,11 @@
   ],
   "Names": {
     "Test-ReachabilityReport": [
-<<<<<<< HEAD
-      "ps4293",
-      "ps4161"
-=======
       "ps8432",
       "ps5397"
->>>>>>> 3b39a6d4
     ]
   },
   "Variables": {
-    "SubscriptionId": "6926fc75-ce7d-4c9e-a87f-c4e38c594eb5"
+    "SubscriptionId": "c9cbd920-c00c-427c-852b-8aaf38badaeb"
   }
 }