--- conflicted
+++ resolved
@@ -1,13 +1,8 @@
 {
   "Entries": [
     {
-<<<<<<< HEAD
-      "RequestUri": "/subscriptions/9532a63e-f2eb-4649-bb23-5ed01077ce80/providers/Microsoft.Network?api-version=2017-06-01",
-      "EncodedRequestUri": "L3N1YnNjcmlwdGlvbnMvOTUzMmE2M2UtZjJlYi00NjQ5LWJiMjMtNWVkMDEwNzdjZTgwL3Byb3ZpZGVycy9NaWNyb3NvZnQuTmV0d29yaz9hcGktdmVyc2lvbj0yMDE3LTA2LTAx",
-=======
       "RequestUri": "/subscriptions/2c224e7e-3ef5-431d-a57b-e71f4662e3a6/providers/Microsoft.Network?api-version=2016-02-01",
       "EncodedRequestUri": "L3N1YnNjcmlwdGlvbnMvMmMyMjRlN2UtM2VmNS00MzFkLWE1N2ItZTcxZjQ2NjJlM2E2L3Byb3ZpZGVycy9NaWNyb3NvZnQuTmV0d29yaz9hcGktdmVyc2lvbj0yMDE2LTAyLTAx",
->>>>>>> 0e2d0866
       "RequestMethod": "GET",
       "RequestBody": "",
       "RequestHeaders": {
@@ -15,11 +10,7 @@
           "Microsoft.Azure.Management.Resources.ResourceManagementClient/2.0.0.0"
         ]
       },
-<<<<<<< HEAD
-      "ResponseBody": "{\r\n  \"id\": \"/subscriptions/9532a63e-f2eb-4649-bb23-5ed01077ce80/providers/Microsoft.Network\",\r\n  \"namespace\": \"Microsoft.Network\",\r\n  \"authorization\": {\r\n    \"applicationId\": \"2cf9eb86-36b5-49dc-86ae-9a63135dfa8c\",\r\n    \"roleDefinitionId\": \"13ba9ab4-19f0-4804-adc4-14ece36cc7a1\"\r\n  },\r\n  \"resourceTypes\": [\r\n    {\r\n      \"resourceType\": \"virtualNetworks\",\r\n      \"locations\": [\r\n        \"West US\",\r\n        \"East US\",\r\n        \"North Europe\",\r\n        \"West Europe\",\r\n        \"East Asia\",\r\n        \"Southeast Asia\",\r\n        \"North Central US\",\r\n        \"South Central US\",\r\n        \"Central US\",\r\n        \"East US 2\",\r\n        \"Japan East\",\r\n        \"Japan West\",\r\n        \"Brazil South\",\r\n        \"Australia East\",\r\n        \"Australia Southeast\",\r\n        \"Central India\",\r\n        \"South India\",\r\n        \"West India\",\r\n        \"Canada Central\",\r\n        \"Canada East\"\r\n      ],\r\n      \"apiVersions\": [\r\n        \"2017-06-01\",\r\n        \"2015-06-15\",\r\n        \"2015-05-01-preview\",\r\n        \"2014-12-01-preview\"\r\n      ],\r\n      \"capabilities\": \"CrossResourceGroupResourceMove, CrossSubscriptionResourceMove\"\r\n    },\r\n    {\r\n      \"resourceType\": \"publicIPAddresses\",\r\n      \"locations\": [\r\n        \"West US\",\r\n        \"East US\",\r\n        \"North Europe\",\r\n        \"West Europe\",\r\n        \"East Asia\",\r\n        \"Southeast Asia\",\r\n        \"North Central US\",\r\n        \"South Central US\",\r\n        \"Central US\",\r\n        \"East US 2\",\r\n        \"Japan East\",\r\n        \"Japan West\",\r\n        \"Brazil South\",\r\n        \"Australia East\",\r\n        \"Australia Southeast\",\r\n        \"Central India\",\r\n        \"South India\",\r\n        \"West India\",\r\n        \"Canada Central\",\r\n        \"Canada East\"\r\n      ],\r\n      \"apiVersions\": [\r\n        \"2017-06-01\",\r\n        \"2015-06-15\",\r\n        \"2015-05-01-preview\",\r\n        \"2014-12-01-preview\"\r\n      ],\r\n      \"capabilities\": \"CrossResourceGroupResourceMove, CrossSubscriptionResourceMove\"\r\n    },\r\n    {\r\n      \"resourceType\": \"networkInterfaces\",\r\n      \"locations\": [\r\n        \"West US\",\r\n        \"East US\",\r\n        \"North Europe\",\r\n        \"West Europe\",\r\n        \"East Asia\",\r\n        \"Southeast Asia\",\r\n        \"North Central US\",\r\n        \"South Central US\",\r\n        \"Central US\",\r\n        \"East US 2\",\r\n        \"Japan East\",\r\n        \"Japan West\",\r\n        \"Brazil South\",\r\n        \"Australia East\",\r\n        \"Australia Southeast\",\r\n        \"Central India\",\r\n        \"South India\",\r\n        \"West India\",\r\n        \"Canada Central\",\r\n        \"Canada East\"\r\n      ],\r\n      \"apiVersions\": [\r\n        \"2017-06-01\",\r\n        \"2015-06-15\",\r\n        \"2015-05-01-preview\",\r\n        \"2014-12-01-preview\"\r\n      ],\r\n      \"capabilities\": \"CrossResourceGroupResourceMove, CrossSubscriptionResourceMove\"\r\n    },\r\n    {\r\n      \"resourceType\": \"loadBalancers\",\r\n      \"locations\": [\r\n        \"West US\",\r\n        \"East US\",\r\n        \"North Europe\",\r\n        \"West Europe\",\r\n        \"East Asia\",\r\n        \"Southeast Asia\",\r\n        \"North Central US\",\r\n        \"South Central US\",\r\n        \"Central US\",\r\n        \"East US 2\",\r\n        \"Japan East\",\r\n        \"Japan West\",\r\n        \"Brazil South\",\r\n        \"Australia East\",\r\n        \"Australia Southeast\",\r\n        \"Central India\",\r\n        \"South India\",\r\n        \"West India\",\r\n        \"Canada Central\",\r\n        \"Canada East\"\r\n      ],\r\n      \"apiVersions\": [\r\n        \"2017-06-01\",\r\n        \"2015-06-15\",\r\n        \"2015-05-01-preview\",\r\n        \"2014-12-01-preview\"\r\n      ],\r\n      \"capabilities\": \"CrossResourceGroupResourceMove, CrossSubscriptionResourceMove\"\r\n    },\r\n    {\r\n      \"resourceType\": \"networkSecurityGroups\",\r\n      \"locations\": [\r\n        \"West US\",\r\n        \"East US\",\r\n        \"North Europe\",\r\n        \"West Europe\",\r\n        \"East Asia\",\r\n        \"Southeast Asia\",\r\n        \"North Central US\",\r\n        \"South Central US\",\r\n        \"Central US\",\r\n        \"East US 2\",\r\n        \"Japan East\",\r\n        \"Japan West\",\r\n        \"Brazil South\",\r\n        \"Australia East\",\r\n        \"Australia Southeast\",\r\n        \"Central India\",\r\n        \"South India\",\r\n        \"West India\",\r\n        \"Canada Central\",\r\n        \"Canada East\"\r\n      ],\r\n      \"apiVersions\": [\r\n        \"2017-06-01\",\r\n        \"2015-06-15\",\r\n        \"2015-05-01-preview\",\r\n        \"2014-12-01-preview\"\r\n      ],\r\n      \"capabilities\": \"CrossResourceGroupResourceMove, CrossSubscriptionResourceMove\"\r\n    },\r\n    {\r\n      \"resourceType\": \"routeTables\",\r\n      \"locations\": [\r\n        \"West US\",\r\n        \"East US\",\r\n        \"North Europe\",\r\n        \"West Europe\",\r\n        \"East Asia\",\r\n        \"Southeast Asia\",\r\n        \"North Central US\",\r\n        \"South Central US\",\r\n        \"Central US\",\r\n        \"East US 2\",\r\n        \"Japan East\",\r\n        \"Japan West\",\r\n        \"Brazil South\",\r\n        \"Australia East\",\r\n        \"Australia Southeast\",\r\n        \"Central India\",\r\n        \"South India\",\r\n        \"West India\",\r\n        \"Canada Central\",\r\n        \"Canada East\"\r\n      ],\r\n      \"apiVersions\": [\r\n        \"2017-06-01\",\r\n        \"2015-06-15\",\r\n        \"2015-05-01-preview\",\r\n        \"2014-12-01-preview\"\r\n      ],\r\n      \"capabilities\": \"CrossResourceGroupResourceMove, CrossSubscriptionResourceMove\"\r\n    },\r\n    {\r\n      \"resourceType\": \"virtualNetworkGateways\",\r\n      \"locations\": [\r\n        \"West US\",\r\n        \"East US\",\r\n        \"North Europe\",\r\n        \"West Europe\",\r\n        \"East Asia\",\r\n        \"Southeast Asia\",\r\n        \"North Central US\",\r\n        \"South Central US\",\r\n        \"Central US\",\r\n        \"East US 2\",\r\n        \"Japan East\",\r\n        \"Japan West\",\r\n        \"Brazil South\",\r\n        \"Australia East\",\r\n        \"Australia Southeast\",\r\n        \"Central India\",\r\n        \"South India\",\r\n        \"West India\",\r\n        \"Canada Central\",\r\n        \"Canada East\"\r\n      ],\r\n      \"apiVersions\": [\r\n        \"2017-06-01\",\r\n        \"2015-06-15\",\r\n        \"2015-05-01-preview\",\r\n        \"2014-12-01-preview\"\r\n      ],\r\n      \"capabilities\": \"None\"\r\n    },\r\n    {\r\n      \"resourceType\": \"localNetworkGateways\",\r\n      \"locations\": [\r\n        \"West US\",\r\n        \"East US\",\r\n        \"North Europe\",\r\n        \"West Europe\",\r\n        \"East Asia\",\r\n        \"Southeast Asia\",\r\n        \"North Central US\",\r\n        \"South Central US\",\r\n        \"Central US\",\r\n        \"East US 2\",\r\n        \"Japan East\",\r\n        \"Japan West\",\r\n        \"Brazil South\",\r\n        \"Australia East\",\r\n        \"Australia Southeast\",\r\n        \"Central India\",\r\n        \"South India\",\r\n        \"West India\",\r\n        \"Canada Central\",\r\n        \"Canada East\"\r\n      ],\r\n      \"apiVersions\": [\r\n        \"2017-06-01\",\r\n        \"2015-06-15\",\r\n        \"2015-05-01-preview\",\r\n        \"2014-12-01-preview\"\r\n      ],\r\n      \"capabilities\": \"None\"\r\n    },\r\n    {\r\n      \"resourceType\": \"connections\",\r\n      \"locations\": [\r\n        \"West US\",\r\n        \"East US\",\r\n        \"North Europe\",\r\n        \"West Europe\",\r\n        \"East Asia\",\r\n        \"Southeast Asia\",\r\n        \"North Central US\",\r\n        \"South Central US\",\r\n        \"Central US\",\r\n        \"East US 2\",\r\n        \"Japan East\",\r\n        \"Japan West\",\r\n        \"Brazil South\",\r\n        \"Australia East\",\r\n        \"Australia Southeast\",\r\n        \"Central India\",\r\n        \"South India\",\r\n        \"West India\",\r\n        \"Canada Central\",\r\n        \"Canada East\"\r\n      ],\r\n      \"apiVersions\": [\r\n        \"2017-06-01\",\r\n        \"2015-06-15\",\r\n        \"2015-05-01-preview\",\r\n        \"2014-12-01-preview\"\r\n      ],\r\n      \"capabilities\": \"None\"\r\n    },\r\n    {\r\n      \"resourceType\": \"applicationGateways\",\r\n      \"locations\": [\r\n        \"West US\",\r\n        \"East US\",\r\n        \"North Europe\",\r\n        \"West Europe\",\r\n        \"East Asia\",\r\n        \"Southeast Asia\",\r\n        \"North Central US\",\r\n        \"South Central US\",\r\n        \"Central US\",\r\n        \"East US 2\",\r\n        \"Japan East\",\r\n        \"Japan West\",\r\n        \"Brazil South\",\r\n        \"Australia East\",\r\n        \"Australia Southeast\",\r\n        \"Central India\",\r\n        \"South India\",\r\n        \"West India\",\r\n        \"Canada Central\",\r\n        \"Canada East\"\r\n      ],\r\n      \"apiVersions\": [\r\n        \"2017-06-01\",\r\n        \"2015-06-15\",\r\n        \"2015-05-01-preview\",\r\n        \"2014-12-01-preview\"\r\n      ],\r\n      \"capabilities\": \"None\"\r\n    },\r\n    {\r\n      \"resourceType\": \"locations\",\r\n      \"locations\": [],\r\n      \"apiVersions\": [\r\n        \"2017-06-01\",\r\n        \"2015-06-15\",\r\n        \"2015-05-01-preview\",\r\n        \"2014-12-01-preview\"\r\n      ]\r\n    },\r\n    {\r\n      \"resourceType\": \"locations/operations\",\r\n      \"locations\": [],\r\n      \"apiVersions\": [\r\n        \"2017-06-01\",\r\n        \"2015-06-15\",\r\n        \"2015-05-01-preview\",\r\n        \"2014-12-01-preview\"\r\n      ]\r\n    },\r\n    {\r\n      \"resourceType\": \"locations/operationResults\",\r\n      \"locations\": [],\r\n      \"apiVersions\": [\r\n        \"2017-06-01\",\r\n        \"2015-06-15\",\r\n        \"2015-05-01-preview\",\r\n        \"2014-12-01-preview\"\r\n      ]\r\n    },\r\n    {\r\n      \"resourceType\": \"locations/CheckDnsNameAvailability\",\r\n      \"locations\": [\r\n        \"West US\",\r\n        \"East US\",\r\n        \"North Europe\",\r\n        \"West Europe\",\r\n        \"East Asia\",\r\n        \"Southeast Asia\",\r\n        \"North Central US\",\r\n        \"South Central US\",\r\n        \"Central US\",\r\n        \"East US 2\",\r\n        \"Japan East\",\r\n        \"Japan West\",\r\n        \"Brazil South\",\r\n        \"Australia East\",\r\n        \"Australia Southeast\",\r\n        \"Central India\",\r\n        \"South India\",\r\n        \"West India\",\r\n        \"Canada Central\",\r\n        \"Canada East\"\r\n      ],\r\n      \"apiVersions\": [\r\n        \"2017-06-01\",\r\n        \"2015-06-15\",\r\n        \"2015-05-01-preview\",\r\n        \"2014-12-01-preview\"\r\n      ]\r\n    },\r\n    {\r\n      \"resourceType\": \"locations/usages\",\r\n      \"locations\": [\r\n        \"West US\",\r\n        \"East US\",\r\n        \"North Europe\",\r\n        \"West Europe\",\r\n        \"East Asia\",\r\n        \"Southeast Asia\",\r\n        \"North Central US\",\r\n        \"South Central US\",\r\n        \"Central US\",\r\n        \"East US 2\",\r\n        \"Japan East\",\r\n        \"Japan West\",\r\n        \"Brazil South\",\r\n        \"Australia East\",\r\n        \"Australia Southeast\",\r\n        \"Central India\",\r\n        \"South India\",\r\n        \"West India\",\r\n        \"Canada Central\",\r\n        \"Canada East\"\r\n      ],\r\n      \"apiVersions\": [\r\n        \"2017-06-01\",\r\n        \"2015-06-15\",\r\n        \"2015-05-01-preview\",\r\n        \"2014-12-01-preview\"\r\n      ]\r\n    },\r\n    {\r\n      \"resourceType\": \"operations\",\r\n      \"locations\": [],\r\n      \"apiVersions\": [\r\n        \"2017-06-01\",\r\n        \"2015-06-15\",\r\n        \"2015-05-01-preview\",\r\n        \"2014-12-01-preview\"\r\n      ]\r\n    },\r\n    {\r\n      \"resourceType\": \"dnszones\",\r\n      \"locations\": [\r\n        \"global\"\r\n      ],\r\n      \"apiVersions\": [\r\n        \"2016-04-01\",\r\n        \"2015-05-04-preview\"\r\n      ],\r\n      \"capabilities\": \"CrossResourceGroupResourceMove, CrossSubscriptionResourceMove\"\r\n    },\r\n    {\r\n      \"resourceType\": \"dnszones/A\",\r\n      \"locations\": [\r\n        \"global\"\r\n      ],\r\n      \"apiVersions\": [\r\n        \"2016-04-01\",\r\n        \"2015-05-04-preview\"\r\n      ],\r\n      \"capabilities\": \"CrossResourceGroupResourceMove, CrossSubscriptionResourceMove\"\r\n    },\r\n    {\r\n      \"resourceType\": \"dnszones/AAAA\",\r\n      \"locations\": [\r\n        \"global\"\r\n      ],\r\n      \"apiVersions\": [\r\n        \"2016-04-01\",\r\n        \"2015-05-04-preview\"\r\n      ],\r\n      \"capabilities\": \"CrossResourceGroupResourceMove, CrossSubscriptionResourceMove\"\r\n    },\r\n    {\r\n      \"resourceType\": \"dnszones/CNAME\",\r\n      \"locations\": [\r\n        \"global\"\r\n      ],\r\n      \"apiVersions\": [\r\n        \"2016-04-01\",\r\n        \"2015-05-04-preview\"\r\n      ],\r\n      \"capabilities\": \"CrossResourceGroupResourceMove, CrossSubscriptionResourceMove\"\r\n    },\r\n    {\r\n      \"resourceType\": \"dnszones/PTR\",\r\n      \"locations\": [\r\n        \"global\"\r\n      ],\r\n      \"apiVersions\": [\r\n        \"2016-04-01\",\r\n        \"2015-05-04-preview\"\r\n      ],\r\n      \"capabilities\": \"CrossResourceGroupResourceMove, CrossSubscriptionResourceMove\"\r\n    },\r\n    {\r\n      \"resourceType\": \"dnszones/MX\",\r\n      \"locations\": [\r\n        \"global\"\r\n      ],\r\n      \"apiVersions\": [\r\n        \"2016-04-01\",\r\n        \"2015-05-04-preview\"\r\n      ],\r\n      \"capabilities\": \"CrossResourceGroupResourceMove, CrossSubscriptionResourceMove\"\r\n    },\r\n    {\r\n      \"resourceType\": \"dnszones/TXT\",\r\n      \"locations\": [\r\n        \"global\"\r\n      ],\r\n      \"apiVersions\": [\r\n        \"2016-04-01\",\r\n        \"2015-05-04-preview\"\r\n      ],\r\n      \"capabilities\": \"CrossResourceGroupResourceMove, CrossSubscriptionResourceMove\"\r\n    },\r\n    {\r\n      \"resourceType\": \"dnszones/SRV\",\r\n      \"locations\": [\r\n        \"global\"\r\n      ],\r\n      \"apiVersions\": [\r\n        \"2016-04-01\",\r\n        \"2015-05-04-preview\"\r\n      ],\r\n      \"capabilities\": \"CrossResourceGroupResourceMove, CrossSubscriptionResourceMove\"\r\n    },\r\n    {\r\n      \"resourceType\": \"trafficmanagerprofiles\",\r\n      \"locations\": [\r\n        \"global\"\r\n      ],\r\n      \"apiVersions\": [\r\n        \"2015-11-01\",\r\n        \"2015-04-28-preview\"\r\n      ],\r\n      \"capabilities\": \"CrossResourceGroupResourceMove, CrossSubscriptionResourceMove\"\r\n    },\r\n    {\r\n      \"resourceType\": \"checkTrafficManagerNameAvailability\",\r\n      \"locations\": [\r\n        \"global\"\r\n      ],\r\n      \"apiVersions\": [\r\n        \"2015-11-01\",\r\n        \"2015-04-28-preview\"\r\n      ]\r\n    },\r\n    {\r\n      \"resourceType\": \"expressRouteCircuits\",\r\n      \"locations\": [\r\n        \"West US\",\r\n        \"East US\",\r\n        \"North Europe\",\r\n        \"West Europe\",\r\n        \"East Asia\",\r\n        \"Southeast Asia\",\r\n        \"North Central US\",\r\n        \"South Central US\",\r\n        \"Central US\",\r\n        \"East US 2\",\r\n        \"Japan East\",\r\n        \"Japan West\",\r\n        \"Brazil South\",\r\n        \"Australia East\",\r\n        \"Australia Southeast\",\r\n        \"Central India\",\r\n        \"South India\",\r\n        \"West India\",\r\n        \"Canada Central\",\r\n        \"Canada East\"\r\n      ],\r\n      \"apiVersions\": [\r\n        \"2017-06-01\",\r\n        \"2015-06-15\",\r\n        \"2015-05-01-preview\",\r\n        \"2014-12-01-preview\"\r\n      ],\r\n      \"capabilities\": \"None\"\r\n    },\r\n    {\r\n      \"resourceType\": \"expressRouteServiceProviders\",\r\n      \"locations\": [],\r\n      \"apiVersions\": [\r\n        \"2017-06-01\",\r\n        \"2015-06-15\",\r\n        \"2015-05-01-preview\",\r\n        \"2014-12-01-preview\"\r\n      ]\r\n    }\r\n  ],\r\n  \"registrationState\": \"Registered\"\r\n}",
-=======
       "ResponseBody": "{\r\n  \"id\": \"/subscriptions/2c224e7e-3ef5-431d-a57b-e71f4662e3a6/providers/Microsoft.Network\",\r\n  \"namespace\": \"Microsoft.Network\",\r\n  \"authorization\": {\r\n    \"applicationId\": \"2cf9eb86-36b5-49dc-86ae-9a63135dfa8c\",\r\n    \"roleDefinitionId\": \"13ba9ab4-19f0-4804-adc4-14ece36cc7a1\"\r\n  },\r\n  \"resourceTypes\": [\r\n    {\r\n      \"resourceType\": \"virtualNetworks\",\r\n      \"locations\": [\r\n        \"East US\",\r\n        \"North Europe\",\r\n        \"West Europe\",\r\n        \"East Asia\",\r\n        \"Southeast Asia\",\r\n        \"North Central US\",\r\n        \"South Central US\",\r\n        \"Central US\",\r\n        \"East US 2\",\r\n        \"Japan East\",\r\n        \"Japan West\",\r\n        \"Brazil South\",\r\n        \"Australia East\",\r\n        \"Australia Southeast\",\r\n        \"Central India\",\r\n        \"South India\",\r\n        \"West India\",\r\n        \"Canada Central\",\r\n        \"Canada East\",\r\n        \"West Central US\",\r\n        \"West US 2\",\r\n        \"UK West\",\r\n        \"UK South\",\r\n        \"Korea Central\",\r\n        \"Korea South\",\r\n        \"West US\"\r\n      ],\r\n      \"apiVersions\": [\r\n        \"2017-06-01\",\r\n        \"2017-04-01\",\r\n        \"2017-03-01\",\r\n        \"2016-12-01\",\r\n        \"2016-11-01\",\r\n        \"2016-10-01\",\r\n        \"2016-09-01\",\r\n        \"2016-08-01\",\r\n        \"2016-07-01\",\r\n        \"2016-06-01\",\r\n        \"2016-03-30\",\r\n        \"2015-06-15\",\r\n        \"2015-05-01-preview\",\r\n        \"2014-12-01-preview\"\r\n      ],\r\n      \"capabilities\": \"CrossResourceGroupResourceMove, CrossSubscriptionResourceMove\"\r\n    },\r\n    {\r\n      \"resourceType\": \"publicIPAddresses\",\r\n      \"locations\": [\r\n        \"East US\",\r\n        \"North Europe\",\r\n        \"West Europe\",\r\n        \"East Asia\",\r\n        \"Southeast Asia\",\r\n        \"North Central US\",\r\n        \"South Central US\",\r\n        \"Central US\",\r\n        \"East US 2\",\r\n        \"Japan East\",\r\n        \"Japan West\",\r\n        \"Brazil South\",\r\n        \"Australia East\",\r\n        \"Australia Southeast\",\r\n        \"Central India\",\r\n        \"South India\",\r\n        \"West India\",\r\n        \"Canada Central\",\r\n        \"Canada East\",\r\n        \"West Central US\",\r\n        \"West US 2\",\r\n        \"UK West\",\r\n        \"UK South\",\r\n        \"Korea Central\",\r\n        \"Korea South\",\r\n        \"West US\"\r\n      ],\r\n      \"apiVersions\": [\r\n        \"2017-06-01\",\r\n        \"2017-04-01\",\r\n        \"2017-03-01\",\r\n        \"2016-12-01\",\r\n        \"2016-11-01\",\r\n        \"2016-10-01\",\r\n        \"2016-09-01\",\r\n        \"2016-08-01\",\r\n        \"2016-07-01\",\r\n        \"2016-06-01\",\r\n        \"2016-03-30\",\r\n        \"2015-06-15\",\r\n        \"2015-05-01-preview\",\r\n        \"2014-12-01-preview\"\r\n      ],\r\n      \"capabilities\": \"CrossResourceGroupResourceMove, CrossSubscriptionResourceMove\"\r\n    },\r\n    {\r\n      \"resourceType\": \"networkInterfaces\",\r\n      \"locations\": [\r\n        \"East US\",\r\n        \"North Europe\",\r\n        \"West Europe\",\r\n        \"East Asia\",\r\n        \"Southeast Asia\",\r\n        \"North Central US\",\r\n        \"South Central US\",\r\n        \"Central US\",\r\n        \"East US 2\",\r\n        \"Japan East\",\r\n        \"Japan West\",\r\n        \"Brazil South\",\r\n        \"Australia East\",\r\n        \"Australia Southeast\",\r\n        \"Central India\",\r\n        \"South India\",\r\n        \"West India\",\r\n        \"Canada Central\",\r\n        \"Canada East\",\r\n        \"West Central US\",\r\n        \"West US 2\",\r\n        \"UK West\",\r\n        \"UK South\",\r\n        \"Korea Central\",\r\n        \"Korea South\",\r\n        \"West US\"\r\n      ],\r\n      \"apiVersions\": [\r\n        \"2017-06-01\",\r\n        \"2017-04-01\",\r\n        \"2017-03-01\",\r\n        \"2016-12-01\",\r\n        \"2016-11-01\",\r\n        \"2016-10-01\",\r\n        \"2016-09-01\",\r\n        \"2016-08-01\",\r\n        \"2016-07-01\",\r\n        \"2016-06-01\",\r\n        \"2016-03-30\",\r\n        \"2015-06-15\",\r\n        \"2015-05-01-preview\",\r\n        \"2014-12-01-preview\"\r\n      ],\r\n      \"capabilities\": \"CrossResourceGroupResourceMove, CrossSubscriptionResourceMove\"\r\n    },\r\n    {\r\n      \"resourceType\": \"loadBalancers\",\r\n      \"locations\": [\r\n        \"East US\",\r\n        \"North Europe\",\r\n        \"West Europe\",\r\n        \"East Asia\",\r\n        \"Southeast Asia\",\r\n        \"North Central US\",\r\n        \"South Central US\",\r\n        \"Central US\",\r\n        \"East US 2\",\r\n        \"Japan East\",\r\n        \"Japan West\",\r\n        \"Brazil South\",\r\n        \"Australia East\",\r\n        \"Australia Southeast\",\r\n        \"Central India\",\r\n        \"South India\",\r\n        \"West India\",\r\n        \"Canada Central\",\r\n        \"Canada East\",\r\n        \"West Central US\",\r\n        \"West US 2\",\r\n        \"UK West\",\r\n        \"UK South\",\r\n        \"Korea Central\",\r\n        \"Korea South\",\r\n        \"West US\"\r\n      ],\r\n      \"apiVersions\": [\r\n        \"2017-06-01\",\r\n        \"2017-04-01\",\r\n        \"2017-03-01\",\r\n        \"2016-12-01\",\r\n        \"2016-11-01\",\r\n        \"2016-10-01\",\r\n        \"2016-09-01\",\r\n        \"2016-08-01\",\r\n        \"2016-07-01\",\r\n        \"2016-06-01\",\r\n        \"2016-03-30\",\r\n        \"2015-06-15\",\r\n        \"2015-05-01-preview\",\r\n        \"2014-12-01-preview\"\r\n      ],\r\n      \"capabilities\": \"CrossResourceGroupResourceMove, CrossSubscriptionResourceMove\"\r\n    },\r\n    {\r\n      \"resourceType\": \"networkSecurityGroups\",\r\n      \"locations\": [\r\n        \"East US\",\r\n        \"North Europe\",\r\n        \"West Europe\",\r\n        \"East Asia\",\r\n        \"Southeast Asia\",\r\n        \"North Central US\",\r\n        \"South Central US\",\r\n        \"Central US\",\r\n        \"East US 2\",\r\n        \"Japan East\",\r\n        \"Japan West\",\r\n        \"Brazil South\",\r\n        \"Australia East\",\r\n        \"Australia Southeast\",\r\n        \"Central India\",\r\n        \"South India\",\r\n        \"West India\",\r\n        \"Canada Central\",\r\n        \"Canada East\",\r\n        \"West Central US\",\r\n        \"West US 2\",\r\n        \"UK West\",\r\n        \"UK South\",\r\n        \"Korea Central\",\r\n        \"Korea South\",\r\n        \"West US\"\r\n      ],\r\n      \"apiVersions\": [\r\n        \"2017-06-01\",\r\n        \"2017-04-01\",\r\n        \"2017-03-01\",\r\n        \"2016-12-01\",\r\n        \"2016-11-01\",\r\n        \"2016-10-01\",\r\n        \"2016-09-01\",\r\n        \"2016-08-01\",\r\n        \"2016-07-01\",\r\n        \"2016-06-01\",\r\n        \"2016-03-30\",\r\n        \"2015-06-15\",\r\n        \"2015-05-01-preview\",\r\n        \"2014-12-01-preview\"\r\n      ],\r\n      \"capabilities\": \"CrossResourceGroupResourceMove, CrossSubscriptionResourceMove\"\r\n    },\r\n    {\r\n      \"resourceType\": \"routeTables\",\r\n      \"locations\": [\r\n        \"East US\",\r\n        \"North Europe\",\r\n        \"West Europe\",\r\n        \"East Asia\",\r\n        \"Southeast Asia\",\r\n        \"North Central US\",\r\n        \"South Central US\",\r\n        \"Central US\",\r\n        \"East US 2\",\r\n        \"Japan East\",\r\n        \"Japan West\",\r\n        \"Brazil South\",\r\n        \"Australia East\",\r\n        \"Australia Southeast\",\r\n        \"Central India\",\r\n        \"South India\",\r\n        \"West India\",\r\n        \"Canada Central\",\r\n        \"Canada East\",\r\n        \"West Central US\",\r\n        \"West US 2\",\r\n        \"UK West\",\r\n        \"UK South\",\r\n        \"Korea Central\",\r\n        \"Korea South\",\r\n        \"West US\"\r\n      ],\r\n      \"apiVersions\": [\r\n        \"2017-06-01\",\r\n        \"2017-04-01\",\r\n        \"2017-03-01\",\r\n        \"2016-12-01\",\r\n        \"2016-11-01\",\r\n        \"2016-10-01\",\r\n        \"2016-09-01\",\r\n        \"2016-08-01\",\r\n        \"2016-07-01\",\r\n        \"2016-06-01\",\r\n        \"2016-03-30\",\r\n        \"2015-06-15\",\r\n        \"2015-05-01-preview\",\r\n        \"2014-12-01-preview\"\r\n      ],\r\n      \"capabilities\": \"CrossResourceGroupResourceMove, CrossSubscriptionResourceMove\"\r\n    },\r\n    {\r\n      \"resourceType\": \"networkWatchers\",\r\n      \"locations\": [\r\n        \"East US\",\r\n        \"North Europe\",\r\n        \"West Europe\",\r\n        \"East Asia\",\r\n        \"Southeast Asia\",\r\n        \"North Central US\",\r\n        \"South Central US\",\r\n        \"Central US\",\r\n        \"East US 2\",\r\n        \"Japan East\",\r\n        \"Japan West\",\r\n        \"Brazil South\",\r\n        \"Australia East\",\r\n        \"Australia Southeast\",\r\n        \"Central India\",\r\n        \"South India\",\r\n        \"West India\",\r\n        \"Canada Central\",\r\n        \"Canada East\",\r\n        \"West Central US\",\r\n        \"West US 2\",\r\n        \"UK West\",\r\n        \"UK South\",\r\n        \"Korea Central\",\r\n        \"Korea South\",\r\n        \"West US\"\r\n      ],\r\n      \"apiVersions\": [\r\n        \"2017-06-01\",\r\n        \"2017-04-01\",\r\n        \"2017-03-01\",\r\n        \"2016-12-01\",\r\n        \"2016-11-01\",\r\n        \"2016-10-01\",\r\n        \"2016-09-01\",\r\n        \"2016-08-01\",\r\n        \"2016-07-01\",\r\n        \"2016-06-01\",\r\n        \"2016-03-30\"\r\n      ],\r\n      \"capabilities\": \"CrossResourceGroupResourceMove, CrossSubscriptionResourceMove\"\r\n    },\r\n    {\r\n      \"resourceType\": \"virtualNetworkGateways\",\r\n      \"locations\": [\r\n        \"East US\",\r\n        \"North Europe\",\r\n        \"West Europe\",\r\n        \"East Asia\",\r\n        \"Southeast Asia\",\r\n        \"North Central US\",\r\n        \"South Central US\",\r\n        \"Central US\",\r\n        \"East US 2\",\r\n        \"Japan East\",\r\n        \"Japan West\",\r\n        \"Brazil South\",\r\n        \"Australia East\",\r\n        \"Australia Southeast\",\r\n        \"Central India\",\r\n        \"South India\",\r\n        \"West India\",\r\n        \"Canada Central\",\r\n        \"Canada East\",\r\n        \"West Central US\",\r\n        \"West US 2\",\r\n        \"UK West\",\r\n        \"UK South\",\r\n        \"Korea Central\",\r\n        \"Korea South\",\r\n        \"West US\"\r\n      ],\r\n      \"apiVersions\": [\r\n        \"2017-06-01\",\r\n        \"2017-04-01\",\r\n        \"2017-03-01\",\r\n        \"2016-12-01\",\r\n        \"2016-11-01\",\r\n        \"2016-10-01\",\r\n        \"2016-09-01\",\r\n        \"2016-08-01\",\r\n        \"2016-07-01\",\r\n        \"2016-06-01\",\r\n        \"2016-03-30\",\r\n        \"2015-06-15\",\r\n        \"2015-05-01-preview\",\r\n        \"2014-12-01-preview\"\r\n      ],\r\n      \"capabilities\": \"CrossResourceGroupResourceMove, CrossSubscriptionResourceMove\"\r\n    },\r\n    {\r\n      \"resourceType\": \"localNetworkGateways\",\r\n      \"locations\": [\r\n        \"East US\",\r\n        \"North Europe\",\r\n        \"West Europe\",\r\n        \"East Asia\",\r\n        \"Southeast Asia\",\r\n        \"North Central US\",\r\n        \"South Central US\",\r\n        \"Central US\",\r\n        \"East US 2\",\r\n        \"Japan East\",\r\n        \"Japan West\",\r\n        \"Brazil South\",\r\n        \"Australia East\",\r\n        \"Australia Southeast\",\r\n        \"Central India\",\r\n        \"South India\",\r\n        \"West India\",\r\n        \"Canada Central\",\r\n        \"Canada East\",\r\n        \"West Central US\",\r\n        \"West US 2\",\r\n        \"UK West\",\r\n        \"UK South\",\r\n        \"Korea Central\",\r\n        \"Korea South\",\r\n        \"West US\"\r\n      ],\r\n      \"apiVersions\": [\r\n        \"2017-06-01\",\r\n        \"2017-04-01\",\r\n        \"2017-03-01\",\r\n        \"2016-12-01\",\r\n        \"2016-11-01\",\r\n        \"2016-10-01\",\r\n        \"2016-09-01\",\r\n        \"2016-08-01\",\r\n        \"2016-07-01\",\r\n        \"2016-06-01\",\r\n        \"2016-03-30\",\r\n        \"2015-06-15\",\r\n        \"2015-05-01-preview\",\r\n        \"2014-12-01-preview\"\r\n      ],\r\n      \"capabilities\": \"CrossResourceGroupResourceMove, CrossSubscriptionResourceMove\"\r\n    },\r\n    {\r\n      \"resourceType\": \"connections\",\r\n      \"locations\": [\r\n        \"East US\",\r\n        \"North Europe\",\r\n        \"West Europe\",\r\n        \"East Asia\",\r\n        \"Southeast Asia\",\r\n        \"North Central US\",\r\n        \"South Central US\",\r\n        \"Central US\",\r\n        \"East US 2\",\r\n        \"Japan East\",\r\n        \"Japan West\",\r\n        \"Brazil South\",\r\n        \"Australia East\",\r\n        \"Australia Southeast\",\r\n        \"Central India\",\r\n        \"South India\",\r\n        \"West India\",\r\n        \"Canada Central\",\r\n        \"Canada East\",\r\n        \"West Central US\",\r\n        \"West US 2\",\r\n        \"UK West\",\r\n        \"UK South\",\r\n        \"Korea Central\",\r\n        \"Korea South\",\r\n        \"West US\"\r\n      ],\r\n      \"apiVersions\": [\r\n        \"2017-06-01\",\r\n        \"2017-04-01\",\r\n        \"2017-03-01\",\r\n        \"2016-12-01\",\r\n        \"2016-11-01\",\r\n        \"2016-10-01\",\r\n        \"2016-09-01\",\r\n        \"2016-08-01\",\r\n        \"2016-07-01\",\r\n        \"2016-06-01\",\r\n        \"2016-03-30\",\r\n        \"2015-06-15\",\r\n        \"2015-05-01-preview\",\r\n        \"2014-12-01-preview\"\r\n      ],\r\n      \"capabilities\": \"CrossResourceGroupResourceMove, CrossSubscriptionResourceMove\"\r\n    },\r\n    {\r\n      \"resourceType\": \"applicationGateways\",\r\n      \"locations\": [\r\n        \"East US\",\r\n        \"North Europe\",\r\n        \"West Europe\",\r\n        \"East Asia\",\r\n        \"Southeast Asia\",\r\n        \"North Central US\",\r\n        \"South Central US\",\r\n        \"Central US\",\r\n        \"East US 2\",\r\n        \"Japan East\",\r\n        \"Japan West\",\r\n        \"Brazil South\",\r\n        \"Australia East\",\r\n        \"Australia Southeast\",\r\n        \"Central India\",\r\n        \"South India\",\r\n        \"West India\",\r\n        \"Canada Central\",\r\n        \"Canada East\",\r\n        \"West Central US\",\r\n        \"West US 2\",\r\n        \"UK West\",\r\n        \"UK South\",\r\n        \"Korea Central\",\r\n        \"Korea South\",\r\n        \"West US\"\r\n      ],\r\n      \"apiVersions\": [\r\n        \"2017-06-01\",\r\n        \"2017-04-01\",\r\n        \"2017-03-01\",\r\n        \"2016-12-01\",\r\n        \"2016-11-01\",\r\n        \"2016-10-01\",\r\n        \"2016-09-01\",\r\n        \"2016-08-01\",\r\n        \"2016-07-01\",\r\n        \"2016-06-01\",\r\n        \"2016-03-30\",\r\n        \"2015-06-15\",\r\n        \"2015-05-01-preview\",\r\n        \"2014-12-01-preview\"\r\n      ],\r\n      \"capabilities\": \"None\"\r\n    },\r\n    {\r\n      \"resourceType\": \"locations\",\r\n      \"locations\": [],\r\n      \"apiVersions\": [\r\n        \"2017-06-01\",\r\n        \"2017-04-01\",\r\n        \"2017-03-01\",\r\n        \"2016-12-01\",\r\n        \"2016-11-01\",\r\n        \"2016-10-01\",\r\n        \"2016-09-01\",\r\n        \"2016-08-01\",\r\n        \"2016-07-01\",\r\n        \"2016-06-01\",\r\n        \"2016-03-30\",\r\n        \"2015-06-15\",\r\n        \"2015-05-01-preview\",\r\n        \"2014-12-01-preview\"\r\n      ]\r\n    },\r\n    {\r\n      \"resourceType\": \"locations/operations\",\r\n      \"locations\": [],\r\n      \"apiVersions\": [\r\n        \"2017-06-01\",\r\n        \"2017-04-01\",\r\n        \"2017-03-01\",\r\n        \"2016-12-01\",\r\n        \"2016-11-01\",\r\n        \"2016-10-01\",\r\n        \"2016-09-01\",\r\n        \"2016-08-01\",\r\n        \"2016-07-01\",\r\n        \"2016-06-01\",\r\n        \"2016-03-30\",\r\n        \"2015-06-15\",\r\n        \"2015-05-01-preview\",\r\n        \"2014-12-01-preview\"\r\n      ]\r\n    },\r\n    {\r\n      \"resourceType\": \"locations/operationResults\",\r\n      \"locations\": [],\r\n      \"apiVersions\": [\r\n        \"2017-06-01\",\r\n        \"2017-04-01\",\r\n        \"2017-03-01\",\r\n        \"2016-12-01\",\r\n        \"2016-11-01\",\r\n        \"2016-10-01\",\r\n        \"2016-09-01\",\r\n        \"2016-08-01\",\r\n        \"2016-07-01\",\r\n        \"2016-06-01\",\r\n        \"2016-03-30\",\r\n        \"2015-06-15\",\r\n        \"2015-05-01-preview\",\r\n        \"2014-12-01-preview\"\r\n      ]\r\n    },\r\n    {\r\n      \"resourceType\": \"locations/CheckDnsNameAvailability\",\r\n      \"locations\": [\r\n        \"East US\",\r\n        \"North Europe\",\r\n        \"West Europe\",\r\n        \"East Asia\",\r\n        \"Southeast Asia\",\r\n        \"North Central US\",\r\n        \"South Central US\",\r\n        \"Central US\",\r\n        \"East US 2\",\r\n        \"Japan East\",\r\n        \"Japan West\",\r\n        \"Brazil South\",\r\n        \"Australia East\",\r\n        \"Australia Southeast\",\r\n        \"Central India\",\r\n        \"South India\",\r\n        \"West India\",\r\n        \"Canada Central\",\r\n        \"Canada East\",\r\n        \"West Central US\",\r\n        \"West US 2\",\r\n        \"UK West\",\r\n        \"UK South\",\r\n        \"Korea Central\",\r\n        \"Korea South\",\r\n        \"West US\"\r\n      ],\r\n      \"apiVersions\": [\r\n        \"2017-06-01\",\r\n        \"2017-04-01\",\r\n        \"2017-03-01\",\r\n        \"2016-12-01\",\r\n        \"2016-11-01\",\r\n        \"2016-10-01\",\r\n        \"2016-09-01\",\r\n        \"2016-08-01\",\r\n        \"2016-07-01\",\r\n        \"2016-06-01\",\r\n        \"2016-03-30\",\r\n        \"2015-06-15\",\r\n        \"2015-05-01-preview\",\r\n        \"2014-12-01-preview\"\r\n      ]\r\n    },\r\n    {\r\n      \"resourceType\": \"locations/usages\",\r\n      \"locations\": [\r\n        \"East US\",\r\n        \"North Europe\",\r\n        \"West Europe\",\r\n        \"East Asia\",\r\n        \"Southeast Asia\",\r\n        \"North Central US\",\r\n        \"South Central US\",\r\n        \"Central US\",\r\n        \"East US 2\",\r\n        \"Japan East\",\r\n        \"Japan West\",\r\n        \"Brazil South\",\r\n        \"Australia East\",\r\n        \"Australia Southeast\",\r\n        \"Central India\",\r\n        \"South India\",\r\n        \"West India\",\r\n        \"Canada Central\",\r\n        \"Canada East\",\r\n        \"West Central US\",\r\n        \"West US 2\",\r\n        \"UK West\",\r\n        \"UK South\",\r\n        \"Korea Central\",\r\n        \"Korea South\",\r\n        \"West US\"\r\n      ],\r\n      \"apiVersions\": [\r\n        \"2017-06-01\",\r\n        \"2017-04-01\",\r\n        \"2017-03-01\",\r\n        \"2016-12-01\",\r\n        \"2016-11-01\",\r\n        \"2016-10-01\",\r\n        \"2016-09-01\",\r\n        \"2016-08-01\",\r\n        \"2016-07-01\",\r\n        \"2016-06-01\",\r\n        \"2016-03-30\",\r\n        \"2015-06-15\",\r\n        \"2015-05-01-preview\",\r\n        \"2014-12-01-preview\"\r\n      ]\r\n    },\r\n    {\r\n      \"resourceType\": \"operations\",\r\n      \"locations\": [],\r\n      \"apiVersions\": [\r\n        \"2017-06-01\",\r\n        \"2017-04-01\",\r\n        \"2017-03-01\",\r\n        \"2016-12-01\",\r\n        \"2016-11-01\",\r\n        \"2016-10-01\",\r\n        \"2016-09-01\",\r\n        \"2016-08-01\",\r\n        \"2016-07-01\",\r\n        \"2016-06-01\",\r\n        \"2016-03-30\",\r\n        \"2015-06-15\",\r\n        \"2015-05-01-preview\",\r\n        \"2014-12-01-preview\"\r\n      ]\r\n    },\r\n    {\r\n      \"resourceType\": \"dnszones\",\r\n      \"locations\": [\r\n        \"global\"\r\n      ],\r\n      \"apiVersions\": [\r\n        \"2016-04-01\",\r\n        \"2015-05-04-preview\"\r\n      ],\r\n      \"capabilities\": \"CrossResourceGroupResourceMove, CrossSubscriptionResourceMove\"\r\n    },\r\n    {\r\n      \"resourceType\": \"dnsOperationResults\",\r\n      \"locations\": [\r\n        \"global\"\r\n      ],\r\n      \"apiVersions\": [\r\n        \"2016-04-01\"\r\n      ]\r\n    },\r\n    {\r\n      \"resourceType\": \"dnsOperationStatuses\",\r\n      \"locations\": [\r\n        \"global\"\r\n      ],\r\n      \"apiVersions\": [\r\n        \"2016-04-01\"\r\n      ]\r\n    },\r\n    {\r\n      \"resourceType\": \"dnszones/A\",\r\n      \"locations\": [\r\n        \"global\"\r\n      ],\r\n      \"apiVersions\": [\r\n        \"2016-04-01\",\r\n        \"2015-05-04-preview\"\r\n      ]\r\n    },\r\n    {\r\n      \"resourceType\": \"dnszones/AAAA\",\r\n      \"locations\": [\r\n        \"global\"\r\n      ],\r\n      \"apiVersions\": [\r\n        \"2016-04-01\",\r\n        \"2015-05-04-preview\"\r\n      ]\r\n    },\r\n    {\r\n      \"resourceType\": \"dnszones/CNAME\",\r\n      \"locations\": [\r\n        \"global\"\r\n      ],\r\n      \"apiVersions\": [\r\n        \"2016-04-01\",\r\n        \"2015-05-04-preview\"\r\n      ]\r\n    },\r\n    {\r\n      \"resourceType\": \"dnszones/PTR\",\r\n      \"locations\": [\r\n        \"global\"\r\n      ],\r\n      \"apiVersions\": [\r\n        \"2016-04-01\",\r\n        \"2015-05-04-preview\"\r\n      ]\r\n    },\r\n    {\r\n      \"resourceType\": \"dnszones/MX\",\r\n      \"locations\": [\r\n        \"global\"\r\n      ],\r\n      \"apiVersions\": [\r\n        \"2016-04-01\",\r\n        \"2015-05-04-preview\"\r\n      ]\r\n    },\r\n    {\r\n      \"resourceType\": \"dnszones/TXT\",\r\n      \"locations\": [\r\n        \"global\"\r\n      ],\r\n      \"apiVersions\": [\r\n        \"2016-04-01\",\r\n        \"2015-05-04-preview\"\r\n      ]\r\n    },\r\n    {\r\n      \"resourceType\": \"dnszones/SRV\",\r\n      \"locations\": [\r\n        \"global\"\r\n      ],\r\n      \"apiVersions\": [\r\n        \"2016-04-01\",\r\n        \"2015-05-04-preview\"\r\n      ]\r\n    },\r\n    {\r\n      \"resourceType\": \"dnszones/SOA\",\r\n      \"locations\": [\r\n        \"global\"\r\n      ],\r\n      \"apiVersions\": [\r\n        \"2016-04-01\",\r\n        \"2015-05-04-preview\"\r\n      ]\r\n    },\r\n    {\r\n      \"resourceType\": \"dnszones/NS\",\r\n      \"locations\": [\r\n        \"global\"\r\n      ],\r\n      \"apiVersions\": [\r\n        \"2016-04-01\",\r\n        \"2015-05-04-preview\"\r\n      ]\r\n    },\r\n    {\r\n      \"resourceType\": \"trafficmanagerprofiles\",\r\n      \"locations\": [\r\n        \"global\"\r\n      ],\r\n      \"apiVersions\": [\r\n        \"2017-05-01\",\r\n        \"2017-03-01\",\r\n        \"2015-11-01\",\r\n        \"2015-04-28-preview\"\r\n      ],\r\n      \"capabilities\": \"CrossResourceGroupResourceMove, CrossSubscriptionResourceMove\"\r\n    },\r\n    {\r\n      \"resourceType\": \"checkTrafficManagerNameAvailability\",\r\n      \"locations\": [\r\n        \"global\"\r\n      ],\r\n      \"apiVersions\": [\r\n        \"2017-05-01\",\r\n        \"2017-03-01\",\r\n        \"2015-11-01\",\r\n        \"2015-04-28-preview\"\r\n      ]\r\n    },\r\n    {\r\n      \"resourceType\": \"trafficManagerGeographicHierarchies\",\r\n      \"locations\": [\r\n        \"global\"\r\n      ],\r\n      \"apiVersions\": [\r\n        \"2017-05-01\",\r\n        \"2017-03-01\"\r\n      ]\r\n    },\r\n    {\r\n      \"resourceType\": \"expressRouteCircuits\",\r\n      \"locations\": [\r\n        \"East US\",\r\n        \"North Europe\",\r\n        \"West Europe\",\r\n        \"East Asia\",\r\n        \"Southeast Asia\",\r\n        \"North Central US\",\r\n        \"South Central US\",\r\n        \"Central US\",\r\n        \"East US 2\",\r\n        \"Japan East\",\r\n        \"Japan West\",\r\n        \"Brazil South\",\r\n        \"Australia East\",\r\n        \"Australia Southeast\",\r\n        \"Central India\",\r\n        \"South India\",\r\n        \"West India\",\r\n        \"Canada Central\",\r\n        \"Canada East\",\r\n        \"West Central US\",\r\n        \"West US 2\",\r\n        \"UK West\",\r\n        \"UK South\",\r\n        \"Korea Central\",\r\n        \"Korea South\",\r\n        \"West US\"\r\n      ],\r\n      \"apiVersions\": [\r\n        \"2017-06-01\",\r\n        \"2017-04-01\",\r\n        \"2017-03-01\",\r\n        \"2016-12-01\",\r\n        \"2016-11-01\",\r\n        \"2016-10-01\",\r\n        \"2016-09-01\",\r\n        \"2016-08-01\",\r\n        \"2016-07-01\",\r\n        \"2016-06-01\",\r\n        \"2016-03-30\",\r\n        \"2015-06-15\",\r\n        \"2015-05-01-preview\",\r\n        \"2014-12-01-preview\"\r\n      ],\r\n      \"capabilities\": \"None\"\r\n    },\r\n    {\r\n      \"resourceType\": \"expressRouteServiceProviders\",\r\n      \"locations\": [],\r\n      \"apiVersions\": [\r\n        \"2017-06-01\",\r\n        \"2017-04-01\",\r\n        \"2017-03-01\",\r\n        \"2016-12-01\",\r\n        \"2016-11-01\",\r\n        \"2016-10-01\",\r\n        \"2016-09-01\",\r\n        \"2016-08-01\",\r\n        \"2016-07-01\",\r\n        \"2016-06-01\",\r\n        \"2016-03-30\",\r\n        \"2015-06-15\",\r\n        \"2015-05-01-preview\",\r\n        \"2014-12-01-preview\"\r\n      ]\r\n    },\r\n    {\r\n      \"resourceType\": \"applicationGatewayAvailableWafRuleSets\",\r\n      \"locations\": [],\r\n      \"apiVersions\": [\r\n        \"2017-06-01\",\r\n        \"2017-04-01\",\r\n        \"2017-03-01\"\r\n      ]\r\n    },\r\n    {\r\n      \"resourceType\": \"routeFilters\",\r\n      \"locations\": [\r\n        \"East US\",\r\n        \"North Europe\",\r\n        \"West Europe\",\r\n        \"East Asia\",\r\n        \"Southeast Asia\",\r\n        \"North Central US\",\r\n        \"South Central US\",\r\n        \"Central US\",\r\n        \"East US 2\",\r\n        \"Japan East\",\r\n        \"Japan West\",\r\n        \"Brazil South\",\r\n        \"Australia East\",\r\n        \"Australia Southeast\",\r\n        \"Central India\",\r\n        \"South India\",\r\n        \"West India\",\r\n        \"Canada Central\",\r\n        \"Canada East\",\r\n        \"West Central US\",\r\n        \"West US 2\",\r\n        \"UK West\",\r\n        \"UK South\",\r\n        \"Korea Central\",\r\n        \"Korea South\",\r\n        \"West US\"\r\n      ],\r\n      \"apiVersions\": [\r\n        \"2017-06-01\",\r\n        \"2017-04-01\",\r\n        \"2017-03-01\",\r\n        \"2016-12-01\"\r\n      ],\r\n      \"capabilities\": \"None\"\r\n    },\r\n    {\r\n      \"resourceType\": \"bgpServiceCommunities\",\r\n      \"locations\": [],\r\n      \"apiVersions\": [\r\n        \"2017-06-01\",\r\n        \"2017-04-01\",\r\n        \"2017-03-01\",\r\n        \"2016-12-01\"\r\n      ]\r\n    },\r\n    {\r\n      \"resourceType\": \"serviceTunnelServices\",\r\n      \"locations\": [],\r\n      \"apiVersions\": [\r\n        \"2017-06-01\",\r\n        \"2017-04-01\"\r\n      ]\r\n    }\r\n  ],\r\n  \"registrationState\": \"Registered\"\r\n}",
->>>>>>> 0e2d0866
       "ResponseHeaders": {
         "Content-Length": [
           "14069"
@@ -112,61 +103,8 @@
       "StatusCode": 201
     },
     {
-<<<<<<< HEAD
-      "RequestUri": "/subscriptions/9532a63e-f2eb-4649-bb23-5ed01077ce80/resourceGroups/onesdk9183/resources?api-version=2016-02-01",
-      "EncodedRequestUri": "L3N1YnNjcmlwdGlvbnMvOTUzMmE2M2UtZjJlYi00NjQ5LWJiMjMtNWVkMDEwNzdjZTgwL3Jlc291cmNlR3JvdXBzL29uZXNkazkxODMvcmVzb3VyY2VzP2FwaS12ZXJzaW9uPTIwMTYtMDItMDE=",
-      "RequestMethod": "GET",
-      "RequestBody": "",
-      "RequestHeaders": {
-        "User-Agent": [
-          "Microsoft.Azure.Management.Resources.ResourceManagementClient/2.0.0.0"
-        ]
-      },
-      "ResponseBody": "{\r\n  \"value\": []\r\n}",
-      "ResponseHeaders": {
-        "Content-Length": [
-          "12"
-        ],
-        "Content-Type": [
-          "application/json; charset=utf-8"
-        ],
-        "Expires": [
-          "-1"
-        ],
-        "Pragma": [
-          "no-cache"
-        ],
-        "x-ms-ratelimit-remaining-subscription-reads": [
-          "14934"
-        ],
-        "x-ms-request-id": [
-          "1595a376-7b40-463a-aefc-c5b6c93ccbd8"
-        ],
-        "x-ms-correlation-request-id": [
-          "1595a376-7b40-463a-aefc-c5b6c93ccbd8"
-        ],
-        "x-ms-routing-request-id": [
-          "WESTUS:20160429T192543Z:1595a376-7b40-463a-aefc-c5b6c93ccbd8"
-        ],
-        "Strict-Transport-Security": [
-          "max-age=31536000; includeSubDomains"
-        ],
-        "Cache-Control": [
-          "no-cache"
-        ],
-        "Date": [
-          "Fri, 29 Apr 2016 19:25:43 GMT"
-        ]
-      },
-      "StatusCode": 200
-    },
-    {
-      "RequestUri": "/subscriptions/9532a63e-f2eb-4649-bb23-5ed01077ce80/resourceGroups/onesdk9183/providers/Microsoft.Network/publicIPAddresses/onesdk7849?api-version=2017-06-01",
-      "EncodedRequestUri": "L3N1YnNjcmlwdGlvbnMvOTUzMmE2M2UtZjJlYi00NjQ5LWJiMjMtNWVkMDEwNzdjZTgwL3Jlc291cmNlR3JvdXBzL29uZXNkazkxODMvcHJvdmlkZXJzL01pY3Jvc29mdC5OZXR3b3JrL3B1YmxpY0lQQWRkcmVzc2VzL29uZXNkazc4NDk/YXBpLXZlcnNpb249MjAxNy0wNi0wMQ==",
-=======
       "RequestUri": "/subscriptions/2c224e7e-3ef5-431d-a57b-e71f4662e3a6/resourceGroups/onesdk195/providers/Microsoft.Network/publicIPAddresses/onesdk1324?api-version=2017-03-01",
       "EncodedRequestUri": "L3N1YnNjcmlwdGlvbnMvMmMyMjRlN2UtM2VmNS00MzFkLWE1N2ItZTcxZjQ2NjJlM2E2L3Jlc291cmNlR3JvdXBzL29uZXNkazE5NS9wcm92aWRlcnMvTWljcm9zb2Z0Lk5ldHdvcmsvcHVibGljSVBBZGRyZXNzZXMvb25lc2RrMTMyND9hcGktdmVyc2lvbj0yMDE3LTAzLTAx",
->>>>>>> 0e2d0866
       "RequestMethod": "GET",
       "RequestBody": "",
       "RequestHeaders": {
@@ -222,13 +160,8 @@
       "StatusCode": 404
     },
     {
-<<<<<<< HEAD
-      "RequestUri": "/subscriptions/9532a63e-f2eb-4649-bb23-5ed01077ce80/resourceGroups/onesdk9183/providers/Microsoft.Network/publicIPAddresses/onesdk7849?api-version=2017-06-01",
-      "EncodedRequestUri": "L3N1YnNjcmlwdGlvbnMvOTUzMmE2M2UtZjJlYi00NjQ5LWJiMjMtNWVkMDEwNzdjZTgwL3Jlc291cmNlR3JvdXBzL29uZXNkazkxODMvcHJvdmlkZXJzL01pY3Jvc29mdC5OZXR3b3JrL3B1YmxpY0lQQWRkcmVzc2VzL29uZXNkazc4NDk/YXBpLXZlcnNpb249MjAxNy0wNi0wMQ==",
-=======
       "RequestUri": "/subscriptions/2c224e7e-3ef5-431d-a57b-e71f4662e3a6/resourceGroups/onesdk195/providers/Microsoft.Network/publicIPAddresses/onesdk1324?api-version=2017-03-01",
       "EncodedRequestUri": "L3N1YnNjcmlwdGlvbnMvMmMyMjRlN2UtM2VmNS00MzFkLWE1N2ItZTcxZjQ2NjJlM2E2L3Jlc291cmNlR3JvdXBzL29uZXNkazE5NS9wcm92aWRlcnMvTWljcm9zb2Z0Lk5ldHdvcmsvcHVibGljSVBBZGRyZXNzZXMvb25lc2RrMTMyND9hcGktdmVyc2lvbj0yMDE3LTAzLTAx",
->>>>>>> 0e2d0866
       "RequestMethod": "GET",
       "RequestBody": "",
       "RequestHeaders": {
@@ -285,13 +218,8 @@
       "StatusCode": 200
     },
     {
-<<<<<<< HEAD
-      "RequestUri": "/subscriptions/9532a63e-f2eb-4649-bb23-5ed01077ce80/resourceGroups/onesdk9183/providers/Microsoft.Network/publicIPAddresses/onesdk7849?api-version=2017-06-01",
-      "EncodedRequestUri": "L3N1YnNjcmlwdGlvbnMvOTUzMmE2M2UtZjJlYi00NjQ5LWJiMjMtNWVkMDEwNzdjZTgwL3Jlc291cmNlR3JvdXBzL29uZXNkazkxODMvcHJvdmlkZXJzL01pY3Jvc29mdC5OZXR3b3JrL3B1YmxpY0lQQWRkcmVzc2VzL29uZXNkazc4NDk/YXBpLXZlcnNpb249MjAxNy0wNi0wMQ==",
-=======
       "RequestUri": "/subscriptions/2c224e7e-3ef5-431d-a57b-e71f4662e3a6/resourceGroups/onesdk195/providers/Microsoft.Network/publicIPAddresses/onesdk1324?api-version=2017-03-01",
       "EncodedRequestUri": "L3N1YnNjcmlwdGlvbnMvMmMyMjRlN2UtM2VmNS00MzFkLWE1N2ItZTcxZjQ2NjJlM2E2L3Jlc291cmNlR3JvdXBzL29uZXNkazE5NS9wcm92aWRlcnMvTWljcm9zb2Z0Lk5ldHdvcmsvcHVibGljSVBBZGRyZXNzZXMvb25lc2RrMTMyND9hcGktdmVyc2lvbj0yMDE3LTAzLTAx",
->>>>>>> 0e2d0866
       "RequestMethod": "GET",
       "RequestBody": "",
       "RequestHeaders": {
@@ -354,13 +282,8 @@
       "StatusCode": 200
     },
     {
-<<<<<<< HEAD
-      "RequestUri": "/subscriptions/9532a63e-f2eb-4649-bb23-5ed01077ce80/resourceGroups/onesdk9183/providers/Microsoft.Network/publicIPAddresses/onesdk7849?api-version=2017-06-01",
-      "EncodedRequestUri": "L3N1YnNjcmlwdGlvbnMvOTUzMmE2M2UtZjJlYi00NjQ5LWJiMjMtNWVkMDEwNzdjZTgwL3Jlc291cmNlR3JvdXBzL29uZXNkazkxODMvcHJvdmlkZXJzL01pY3Jvc29mdC5OZXR3b3JrL3B1YmxpY0lQQWRkcmVzc2VzL29uZXNkazc4NDk/YXBpLXZlcnNpb249MjAxNy0wNi0wMQ==",
-=======
       "RequestUri": "/subscriptions/2c224e7e-3ef5-431d-a57b-e71f4662e3a6/resourceGroups/onesdk195/providers/Microsoft.Network/publicIPAddresses/onesdk1324?api-version=2017-03-01",
       "EncodedRequestUri": "L3N1YnNjcmlwdGlvbnMvMmMyMjRlN2UtM2VmNS00MzFkLWE1N2ItZTcxZjQ2NjJlM2E2L3Jlc291cmNlR3JvdXBzL29uZXNkazE5NS9wcm92aWRlcnMvTWljcm9zb2Z0Lk5ldHdvcmsvcHVibGljSVBBZGRyZXNzZXMvb25lc2RrMTMyND9hcGktdmVyc2lvbj0yMDE3LTAzLTAx",
->>>>>>> 0e2d0866
       "RequestMethod": "GET",
       "RequestBody": "",
       "RequestHeaders": {
@@ -423,13 +346,8 @@
       "StatusCode": 200
     },
     {
-<<<<<<< HEAD
-      "RequestUri": "/subscriptions/9532a63e-f2eb-4649-bb23-5ed01077ce80/resourceGroups/onesdk9183/providers/Microsoft.Network/publicIPAddresses/onesdk7849?api-version=2017-06-01",
-      "EncodedRequestUri": "L3N1YnNjcmlwdGlvbnMvOTUzMmE2M2UtZjJlYi00NjQ5LWJiMjMtNWVkMDEwNzdjZTgwL3Jlc291cmNlR3JvdXBzL29uZXNkazkxODMvcHJvdmlkZXJzL01pY3Jvc29mdC5OZXR3b3JrL3B1YmxpY0lQQWRkcmVzc2VzL29uZXNkazc4NDk/YXBpLXZlcnNpb249MjAxNy0wNi0wMQ==",
-=======
       "RequestUri": "/subscriptions/2c224e7e-3ef5-431d-a57b-e71f4662e3a6/resourceGroups/onesdk195/providers/Microsoft.Network/publicIPAddresses/onesdk1324?api-version=2017-03-01",
       "EncodedRequestUri": "L3N1YnNjcmlwdGlvbnMvMmMyMjRlN2UtM2VmNS00MzFkLWE1N2ItZTcxZjQ2NjJlM2E2L3Jlc291cmNlR3JvdXBzL29uZXNkazE5NS9wcm92aWRlcnMvTWljcm9zb2Z0Lk5ldHdvcmsvcHVibGljSVBBZGRyZXNzZXMvb25lc2RrMTMyND9hcGktdmVyc2lvbj0yMDE3LTAzLTAx",
->>>>>>> 0e2d0866
       "RequestMethod": "PUT",
       "RequestBody": "{\r\n  \"properties\": {\r\n    \"publicIPAllocationMethod\": \"Dynamic\",\r\n    \"dnsSettings\": {\r\n      \"domainNameLabel\": \"onesdk5580\"\r\n    }\r\n  },\r\n  \"location\": \"West US\"\r\n}",
       "RequestHeaders": {
@@ -473,11 +391,7 @@
           "be1b5161-355f-4733-adf7-3560b3d4e51b"
         ],
         "Azure-AsyncOperation": [
-<<<<<<< HEAD
-          "https://management.azure.com/subscriptions/9532a63e-f2eb-4649-bb23-5ed01077ce80/providers/Microsoft.Network/locations/eastus/operations/9f57a71b-b3a7-4a9e-ac53-aee95e4d8a0e?api-version=2017-06-01"
-=======
           "https://management.azure.com/subscriptions/2c224e7e-3ef5-431d-a57b-e71f4662e3a6/providers/Microsoft.Network/locations/westus.validation/operations/be1b5161-355f-4733-adf7-3560b3d4e51b?api-version=2017-03-01"
->>>>>>> 0e2d0866
         ],
         "Strict-Transport-Security": [
           "max-age=31536000; includeSubDomains"
@@ -505,13 +419,8 @@
       "StatusCode": 201
     },
     {
-<<<<<<< HEAD
-      "RequestUri": "/subscriptions/9532a63e-f2eb-4649-bb23-5ed01077ce80/providers/Microsoft.Network/locations/eastus/operations/9f57a71b-b3a7-4a9e-ac53-aee95e4d8a0e?api-version=2017-06-01",
-      "EncodedRequestUri": "L3N1YnNjcmlwdGlvbnMvOTUzMmE2M2UtZjJlYi00NjQ5LWJiMjMtNWVkMDEwNzdjZTgwL3Byb3ZpZGVycy9NaWNyb3NvZnQuTmV0d29yay9sb2NhdGlvbnMvZWFzdHVzL29wZXJhdGlvbnMvOWY1N2E3MWItYjNhNy00YTllLWFjNTMtYWVlOTVlNGQ4YTBlP2FwaS12ZXJzaW9uPTIwMTctMDYtMDE=",
-=======
       "RequestUri": "/subscriptions/2c224e7e-3ef5-431d-a57b-e71f4662e3a6/providers/Microsoft.Network/locations/westus.validation/operations/be1b5161-355f-4733-adf7-3560b3d4e51b?api-version=2017-03-01",
       "EncodedRequestUri": "L3N1YnNjcmlwdGlvbnMvMmMyMjRlN2UtM2VmNS00MzFkLWE1N2ItZTcxZjQ2NjJlM2E2L3Byb3ZpZGVycy9NaWNyb3NvZnQuTmV0d29yay9sb2NhdGlvbnMvd2VzdHVzLnZhbGlkYXRpb24vb3BlcmF0aW9ucy9iZTFiNTE2MS0zNTVmLTQ3MzMtYWRmNy0zNTYwYjNkNGU1MWI/YXBpLXZlcnNpb249MjAxNy0wMy0wMQ==",
->>>>>>> 0e2d0866
       "RequestMethod": "GET",
       "RequestBody": "",
       "RequestHeaders": {
@@ -565,13 +474,8 @@
       "StatusCode": 200
     },
     {
-<<<<<<< HEAD
-      "RequestUri": "/subscriptions/9532a63e-f2eb-4649-bb23-5ed01077ce80/resourceGroups/onesdk9183/providers/Microsoft.Network/publicIPAddresses?api-version=2017-06-01",
-      "EncodedRequestUri": "L3N1YnNjcmlwdGlvbnMvOTUzMmE2M2UtZjJlYi00NjQ5LWJiMjMtNWVkMDEwNzdjZTgwL3Jlc291cmNlR3JvdXBzL29uZXNkazkxODMvcHJvdmlkZXJzL01pY3Jvc29mdC5OZXR3b3JrL3B1YmxpY0lQQWRkcmVzc2VzP2FwaS12ZXJzaW9uPTIwMTctMDYtMDE=",
-=======
       "RequestUri": "/subscriptions/2c224e7e-3ef5-431d-a57b-e71f4662e3a6/resourceGroups/onesdk195/providers/Microsoft.Network/publicIPAddresses?api-version=2017-03-01",
       "EncodedRequestUri": "L3N1YnNjcmlwdGlvbnMvMmMyMjRlN2UtM2VmNS00MzFkLWE1N2ItZTcxZjQ2NjJlM2E2L3Jlc291cmNlR3JvdXBzL29uZXNkazE5NS9wcm92aWRlcnMvTWljcm9zb2Z0Lk5ldHdvcmsvcHVibGljSVBBZGRyZXNzZXM/YXBpLXZlcnNpb249MjAxNy0wMy0wMQ==",
->>>>>>> 0e2d0866
       "RequestMethod": "GET",
       "RequestBody": "",
       "RequestHeaders": {
@@ -631,13 +535,8 @@
       "StatusCode": 200
     },
     {
-<<<<<<< HEAD
-      "RequestUri": "/subscriptions/9532a63e-f2eb-4649-bb23-5ed01077ce80/resourceGroups/onesdk9183/providers/Microsoft.Network/publicIPAddresses?api-version=2017-06-01",
-      "EncodedRequestUri": "L3N1YnNjcmlwdGlvbnMvOTUzMmE2M2UtZjJlYi00NjQ5LWJiMjMtNWVkMDEwNzdjZTgwL3Jlc291cmNlR3JvdXBzL29uZXNkazkxODMvcHJvdmlkZXJzL01pY3Jvc29mdC5OZXR3b3JrL3B1YmxpY0lQQWRkcmVzc2VzP2FwaS12ZXJzaW9uPTIwMTctMDYtMDE=",
-=======
       "RequestUri": "/subscriptions/2c224e7e-3ef5-431d-a57b-e71f4662e3a6/resourceGroups/onesdk195/providers/Microsoft.Network/publicIPAddresses?api-version=2017-03-01",
       "EncodedRequestUri": "L3N1YnNjcmlwdGlvbnMvMmMyMjRlN2UtM2VmNS00MzFkLWE1N2ItZTcxZjQ2NjJlM2E2L3Jlc291cmNlR3JvdXBzL29uZXNkazE5NS9wcm92aWRlcnMvTWljcm9zb2Z0Lk5ldHdvcmsvcHVibGljSVBBZGRyZXNzZXM/YXBpLXZlcnNpb249MjAxNy0wMy0wMQ==",
->>>>>>> 0e2d0866
       "RequestMethod": "GET",
       "RequestBody": "",
       "RequestHeaders": {
@@ -697,13 +596,8 @@
       "StatusCode": 200
     },
     {
-<<<<<<< HEAD
-      "RequestUri": "/subscriptions/9532a63e-f2eb-4649-bb23-5ed01077ce80/resourceGroups/onesdk9183/providers/Microsoft.Network/publicIPAddresses/onesdk9782?api-version=2017-06-01",
-      "EncodedRequestUri": "L3N1YnNjcmlwdGlvbnMvOTUzMmE2M2UtZjJlYi00NjQ5LWJiMjMtNWVkMDEwNzdjZTgwL3Jlc291cmNlR3JvdXBzL29uZXNkazkxODMvcHJvdmlkZXJzL01pY3Jvc29mdC5OZXR3b3JrL3B1YmxpY0lQQWRkcmVzc2VzL29uZXNkazk3ODI/YXBpLXZlcnNpb249MjAxNy0wNi0wMQ==",
-=======
       "RequestUri": "/subscriptions/2c224e7e-3ef5-431d-a57b-e71f4662e3a6/resourceGroups/onesdk195/providers/Microsoft.Network/publicIPAddresses/onesdk5332?api-version=2017-03-01",
       "EncodedRequestUri": "L3N1YnNjcmlwdGlvbnMvMmMyMjRlN2UtM2VmNS00MzFkLWE1N2ItZTcxZjQ2NjJlM2E2L3Jlc291cmNlR3JvdXBzL29uZXNkazE5NS9wcm92aWRlcnMvTWljcm9zb2Z0Lk5ldHdvcmsvcHVibGljSVBBZGRyZXNzZXMvb25lc2RrNTMzMj9hcGktdmVyc2lvbj0yMDE3LTAzLTAx",
->>>>>>> 0e2d0866
       "RequestMethod": "GET",
       "RequestBody": "",
       "RequestHeaders": {
@@ -759,13 +653,8 @@
       "StatusCode": 404
     },
     {
-<<<<<<< HEAD
-      "RequestUri": "/subscriptions/9532a63e-f2eb-4649-bb23-5ed01077ce80/resourceGroups/onesdk9183/providers/Microsoft.Network/publicIPAddresses/onesdk9782?api-version=2017-06-01",
-      "EncodedRequestUri": "L3N1YnNjcmlwdGlvbnMvOTUzMmE2M2UtZjJlYi00NjQ5LWJiMjMtNWVkMDEwNzdjZTgwL3Jlc291cmNlR3JvdXBzL29uZXNkazkxODMvcHJvdmlkZXJzL01pY3Jvc29mdC5OZXR3b3JrL3B1YmxpY0lQQWRkcmVzc2VzL29uZXNkazk3ODI/YXBpLXZlcnNpb249MjAxNy0wNi0wMQ==",
-=======
       "RequestUri": "/subscriptions/2c224e7e-3ef5-431d-a57b-e71f4662e3a6/resourceGroups/onesdk195/providers/Microsoft.Network/publicIPAddresses/onesdk5332?api-version=2017-03-01",
       "EncodedRequestUri": "L3N1YnNjcmlwdGlvbnMvMmMyMjRlN2UtM2VmNS00MzFkLWE1N2ItZTcxZjQ2NjJlM2E2L3Jlc291cmNlR3JvdXBzL29uZXNkazE5NS9wcm92aWRlcnMvTWljcm9zb2Z0Lk5ldHdvcmsvcHVibGljSVBBZGRyZXNzZXMvb25lc2RrNTMzMj9hcGktdmVyc2lvbj0yMDE3LTAzLTAx",
->>>>>>> 0e2d0866
       "RequestMethod": "GET",
       "RequestBody": "",
       "RequestHeaders": {
@@ -822,13 +711,8 @@
       "StatusCode": 200
     },
     {
-<<<<<<< HEAD
-      "RequestUri": "/subscriptions/9532a63e-f2eb-4649-bb23-5ed01077ce80/resourceGroups/onesdk9183/providers/Microsoft.Network/publicIPAddresses/onesdk9782?api-version=2017-06-01",
-      "EncodedRequestUri": "L3N1YnNjcmlwdGlvbnMvOTUzMmE2M2UtZjJlYi00NjQ5LWJiMjMtNWVkMDEwNzdjZTgwL3Jlc291cmNlR3JvdXBzL29uZXNkazkxODMvcHJvdmlkZXJzL01pY3Jvc29mdC5OZXR3b3JrL3B1YmxpY0lQQWRkcmVzc2VzL29uZXNkazk3ODI/YXBpLXZlcnNpb249MjAxNy0wNi0wMQ==",
-=======
       "RequestUri": "/subscriptions/2c224e7e-3ef5-431d-a57b-e71f4662e3a6/resourceGroups/onesdk195/providers/Microsoft.Network/publicIPAddresses/onesdk5332?api-version=2017-03-01",
       "EncodedRequestUri": "L3N1YnNjcmlwdGlvbnMvMmMyMjRlN2UtM2VmNS00MzFkLWE1N2ItZTcxZjQ2NjJlM2E2L3Jlc291cmNlR3JvdXBzL29uZXNkazE5NS9wcm92aWRlcnMvTWljcm9zb2Z0Lk5ldHdvcmsvcHVibGljSVBBZGRyZXNzZXMvb25lc2RrNTMzMj9hcGktdmVyc2lvbj0yMDE3LTAzLTAx",
->>>>>>> 0e2d0866
       "RequestMethod": "GET",
       "RequestBody": "",
       "RequestHeaders": {
@@ -891,13 +775,8 @@
       "StatusCode": 200
     },
     {
-<<<<<<< HEAD
-      "RequestUri": "/subscriptions/9532a63e-f2eb-4649-bb23-5ed01077ce80/resourceGroups/onesdk9183/providers/Microsoft.Network/publicIPAddresses/onesdk9782?api-version=2017-06-01",
-      "EncodedRequestUri": "L3N1YnNjcmlwdGlvbnMvOTUzMmE2M2UtZjJlYi00NjQ5LWJiMjMtNWVkMDEwNzdjZTgwL3Jlc291cmNlR3JvdXBzL29uZXNkazkxODMvcHJvdmlkZXJzL01pY3Jvc29mdC5OZXR3b3JrL3B1YmxpY0lQQWRkcmVzc2VzL29uZXNkazk3ODI/YXBpLXZlcnNpb249MjAxNy0wNi0wMQ==",
-=======
       "RequestUri": "/subscriptions/2c224e7e-3ef5-431d-a57b-e71f4662e3a6/resourceGroups/onesdk195/providers/Microsoft.Network/publicIPAddresses/onesdk5332?api-version=2017-03-01",
       "EncodedRequestUri": "L3N1YnNjcmlwdGlvbnMvMmMyMjRlN2UtM2VmNS00MzFkLWE1N2ItZTcxZjQ2NjJlM2E2L3Jlc291cmNlR3JvdXBzL29uZXNkazE5NS9wcm92aWRlcnMvTWljcm9zb2Z0Lk5ldHdvcmsvcHVibGljSVBBZGRyZXNzZXMvb25lc2RrNTMzMj9hcGktdmVyc2lvbj0yMDE3LTAzLTAx",
->>>>>>> 0e2d0866
       "RequestMethod": "GET",
       "RequestBody": "",
       "RequestHeaders": {
@@ -960,13 +839,8 @@
       "StatusCode": 200
     },
     {
-<<<<<<< HEAD
-      "RequestUri": "/subscriptions/9532a63e-f2eb-4649-bb23-5ed01077ce80/resourceGroups/onesdk9183/providers/Microsoft.Network/publicIPAddresses/onesdk9782?api-version=2017-06-01",
-      "EncodedRequestUri": "L3N1YnNjcmlwdGlvbnMvOTUzMmE2M2UtZjJlYi00NjQ5LWJiMjMtNWVkMDEwNzdjZTgwL3Jlc291cmNlR3JvdXBzL29uZXNkazkxODMvcHJvdmlkZXJzL01pY3Jvc29mdC5OZXR3b3JrL3B1YmxpY0lQQWRkcmVzc2VzL29uZXNkazk3ODI/YXBpLXZlcnNpb249MjAxNy0wNi0wMQ==",
-=======
       "RequestUri": "/subscriptions/2c224e7e-3ef5-431d-a57b-e71f4662e3a6/resourceGroups/onesdk195/providers/Microsoft.Network/publicIPAddresses/onesdk5332?api-version=2017-03-01",
       "EncodedRequestUri": "L3N1YnNjcmlwdGlvbnMvMmMyMjRlN2UtM2VmNS00MzFkLWE1N2ItZTcxZjQ2NjJlM2E2L3Jlc291cmNlR3JvdXBzL29uZXNkazE5NS9wcm92aWRlcnMvTWljcm9zb2Z0Lk5ldHdvcmsvcHVibGljSVBBZGRyZXNzZXMvb25lc2RrNTMzMj9hcGktdmVyc2lvbj0yMDE3LTAzLTAx",
->>>>>>> 0e2d0866
       "RequestMethod": "PUT",
       "RequestBody": "{\r\n  \"properties\": {\r\n    \"publicIPAllocationMethod\": \"Dynamic\",\r\n    \"publicIPAddressVersion\": \"IPv4\"\r\n  },\r\n  \"location\": \"West US\"\r\n}",
       "RequestHeaders": {
@@ -1010,11 +884,7 @@
           "6cbf7f37-2a0b-4bef-a8aa-e1225b87d571"
         ],
         "Azure-AsyncOperation": [
-<<<<<<< HEAD
-          "https://management.azure.com/subscriptions/9532a63e-f2eb-4649-bb23-5ed01077ce80/providers/Microsoft.Network/locations/eastus/operations/601a403f-24c8-4587-b0da-a576738e5e85?api-version=2017-06-01"
-=======
           "https://management.azure.com/subscriptions/2c224e7e-3ef5-431d-a57b-e71f4662e3a6/providers/Microsoft.Network/locations/westus.validation/operations/6cbf7f37-2a0b-4bef-a8aa-e1225b87d571?api-version=2017-03-01"
->>>>>>> 0e2d0866
         ],
         "Strict-Transport-Security": [
           "max-age=31536000; includeSubDomains"
@@ -1042,13 +912,8 @@
       "StatusCode": 201
     },
     {
-<<<<<<< HEAD
-      "RequestUri": "/subscriptions/9532a63e-f2eb-4649-bb23-5ed01077ce80/providers/Microsoft.Network/locations/eastus/operations/601a403f-24c8-4587-b0da-a576738e5e85?api-version=2017-06-01",
-      "EncodedRequestUri": "L3N1YnNjcmlwdGlvbnMvOTUzMmE2M2UtZjJlYi00NjQ5LWJiMjMtNWVkMDEwNzdjZTgwL3Byb3ZpZGVycy9NaWNyb3NvZnQuTmV0d29yay9sb2NhdGlvbnMvZWFzdHVzL29wZXJhdGlvbnMvNjAxYTQwM2YtMjRjOC00NTg3LWIwZGEtYTU3NjczOGU1ZTg1P2FwaS12ZXJzaW9uPTIwMTctMDYtMDE=",
-=======
       "RequestUri": "/subscriptions/2c224e7e-3ef5-431d-a57b-e71f4662e3a6/providers/Microsoft.Network/locations/westus.validation/operations/6cbf7f37-2a0b-4bef-a8aa-e1225b87d571?api-version=2017-03-01",
       "EncodedRequestUri": "L3N1YnNjcmlwdGlvbnMvMmMyMjRlN2UtM2VmNS00MzFkLWE1N2ItZTcxZjQ2NjJlM2E2L3Byb3ZpZGVycy9NaWNyb3NvZnQuTmV0d29yay9sb2NhdGlvbnMvd2VzdHVzLnZhbGlkYXRpb24vb3BlcmF0aW9ucy82Y2JmN2YzNy0yYTBiLTRiZWYtYThhYS1lMTIyNWI4N2Q1NzE/YXBpLXZlcnNpb249MjAxNy0wMy0wMQ==",
->>>>>>> 0e2d0866
       "RequestMethod": "GET",
       "RequestBody": "",
       "RequestHeaders": {
@@ -1102,13 +967,8 @@
       "StatusCode": 200
     },
     {
-<<<<<<< HEAD
-      "RequestUri": "/subscriptions/9532a63e-f2eb-4649-bb23-5ed01077ce80/resourceGroups/onesdk9183/providers/Microsoft.Network/publicIPAddresses/onesdk8145?api-version=2017-06-01",
-      "EncodedRequestUri": "L3N1YnNjcmlwdGlvbnMvOTUzMmE2M2UtZjJlYi00NjQ5LWJiMjMtNWVkMDEwNzdjZTgwL3Jlc291cmNlR3JvdXBzL29uZXNkazkxODMvcHJvdmlkZXJzL01pY3Jvc29mdC5OZXR3b3JrL3B1YmxpY0lQQWRkcmVzc2VzL29uZXNkazgxNDU/YXBpLXZlcnNpb249MjAxNy0wNi0wMQ==",
-=======
       "RequestUri": "/subscriptions/2c224e7e-3ef5-431d-a57b-e71f4662e3a6/resourceGroups/onesdk195/providers/Microsoft.Network/publicIPAddresses/onesdk8840?api-version=2017-03-01",
       "EncodedRequestUri": "L3N1YnNjcmlwdGlvbnMvMmMyMjRlN2UtM2VmNS00MzFkLWE1N2ItZTcxZjQ2NjJlM2E2L3Jlc291cmNlR3JvdXBzL29uZXNkazE5NS9wcm92aWRlcnMvTWljcm9zb2Z0Lk5ldHdvcmsvcHVibGljSVBBZGRyZXNzZXMvb25lc2RrODg0MD9hcGktdmVyc2lvbj0yMDE3LTAzLTAx",
->>>>>>> 0e2d0866
       "RequestMethod": "GET",
       "RequestBody": "",
       "RequestHeaders": {
@@ -1164,13 +1024,8 @@
       "StatusCode": 404
     },
     {
-<<<<<<< HEAD
-      "RequestUri": "/subscriptions/9532a63e-f2eb-4649-bb23-5ed01077ce80/resourceGroups/onesdk9183/providers/Microsoft.Network/publicIPAddresses/onesdk8145?api-version=2017-06-01",
-      "EncodedRequestUri": "L3N1YnNjcmlwdGlvbnMvOTUzMmE2M2UtZjJlYi00NjQ5LWJiMjMtNWVkMDEwNzdjZTgwL3Jlc291cmNlR3JvdXBzL29uZXNkazkxODMvcHJvdmlkZXJzL01pY3Jvc29mdC5OZXR3b3JrL3B1YmxpY0lQQWRkcmVzc2VzL29uZXNkazgxNDU/YXBpLXZlcnNpb249MjAxNy0wNi0wMQ==",
-=======
       "RequestUri": "/subscriptions/2c224e7e-3ef5-431d-a57b-e71f4662e3a6/resourceGroups/onesdk195/providers/Microsoft.Network/publicIPAddresses/onesdk8840?api-version=2017-03-01",
       "EncodedRequestUri": "L3N1YnNjcmlwdGlvbnMvMmMyMjRlN2UtM2VmNS00MzFkLWE1N2ItZTcxZjQ2NjJlM2E2L3Jlc291cmNlR3JvdXBzL29uZXNkazE5NS9wcm92aWRlcnMvTWljcm9zb2Z0Lk5ldHdvcmsvcHVibGljSVBBZGRyZXNzZXMvb25lc2RrODg0MD9hcGktdmVyc2lvbj0yMDE3LTAzLTAx",
->>>>>>> 0e2d0866
       "RequestMethod": "GET",
       "RequestBody": "",
       "RequestHeaders": {
@@ -1227,13 +1082,8 @@
       "StatusCode": 200
     },
     {
-<<<<<<< HEAD
-      "RequestUri": "/subscriptions/9532a63e-f2eb-4649-bb23-5ed01077ce80/resourceGroups/onesdk9183/providers/Microsoft.Network/publicIPAddresses/onesdk8145?api-version=2017-06-01",
-      "EncodedRequestUri": "L3N1YnNjcmlwdGlvbnMvOTUzMmE2M2UtZjJlYi00NjQ5LWJiMjMtNWVkMDEwNzdjZTgwL3Jlc291cmNlR3JvdXBzL29uZXNkazkxODMvcHJvdmlkZXJzL01pY3Jvc29mdC5OZXR3b3JrL3B1YmxpY0lQQWRkcmVzc2VzL29uZXNkazgxNDU/YXBpLXZlcnNpb249MjAxNy0wNi0wMQ==",
-=======
       "RequestUri": "/subscriptions/2c224e7e-3ef5-431d-a57b-e71f4662e3a6/resourceGroups/onesdk195/providers/Microsoft.Network/publicIPAddresses/onesdk8840?api-version=2017-03-01",
       "EncodedRequestUri": "L3N1YnNjcmlwdGlvbnMvMmMyMjRlN2UtM2VmNS00MzFkLWE1N2ItZTcxZjQ2NjJlM2E2L3Jlc291cmNlR3JvdXBzL29uZXNkazE5NS9wcm92aWRlcnMvTWljcm9zb2Z0Lk5ldHdvcmsvcHVibGljSVBBZGRyZXNzZXMvb25lc2RrODg0MD9hcGktdmVyc2lvbj0yMDE3LTAzLTAx",
->>>>>>> 0e2d0866
       "RequestMethod": "GET",
       "RequestBody": "",
       "RequestHeaders": {
@@ -1296,13 +1146,8 @@
       "StatusCode": 200
     },
     {
-<<<<<<< HEAD
-      "RequestUri": "/subscriptions/9532a63e-f2eb-4649-bb23-5ed01077ce80/resourceGroups/onesdk9183/providers/Microsoft.Network/publicIPAddresses/onesdk8145?api-version=2017-06-01",
-      "EncodedRequestUri": "L3N1YnNjcmlwdGlvbnMvOTUzMmE2M2UtZjJlYi00NjQ5LWJiMjMtNWVkMDEwNzdjZTgwL3Jlc291cmNlR3JvdXBzL29uZXNkazkxODMvcHJvdmlkZXJzL01pY3Jvc29mdC5OZXR3b3JrL3B1YmxpY0lQQWRkcmVzc2VzL29uZXNkazgxNDU/YXBpLXZlcnNpb249MjAxNy0wNi0wMQ==",
-=======
       "RequestUri": "/subscriptions/2c224e7e-3ef5-431d-a57b-e71f4662e3a6/resourceGroups/onesdk195/providers/Microsoft.Network/publicIPAddresses/onesdk8840?api-version=2017-03-01",
       "EncodedRequestUri": "L3N1YnNjcmlwdGlvbnMvMmMyMjRlN2UtM2VmNS00MzFkLWE1N2ItZTcxZjQ2NjJlM2E2L3Jlc291cmNlR3JvdXBzL29uZXNkazE5NS9wcm92aWRlcnMvTWljcm9zb2Z0Lk5ldHdvcmsvcHVibGljSVBBZGRyZXNzZXMvb25lc2RrODg0MD9hcGktdmVyc2lvbj0yMDE3LTAzLTAx",
->>>>>>> 0e2d0866
       "RequestMethod": "GET",
       "RequestBody": "",
       "RequestHeaders": {
@@ -1365,13 +1210,8 @@
       "StatusCode": 200
     },
     {
-<<<<<<< HEAD
-      "RequestUri": "/subscriptions/9532a63e-f2eb-4649-bb23-5ed01077ce80/resourceGroups/onesdk9183/providers/Microsoft.Network/publicIPAddresses/onesdk8145?api-version=2017-06-01",
-      "EncodedRequestUri": "L3N1YnNjcmlwdGlvbnMvOTUzMmE2M2UtZjJlYi00NjQ5LWJiMjMtNWVkMDEwNzdjZTgwL3Jlc291cmNlR3JvdXBzL29uZXNkazkxODMvcHJvdmlkZXJzL01pY3Jvc29mdC5OZXR3b3JrL3B1YmxpY0lQQWRkcmVzc2VzL29uZXNkazgxNDU/YXBpLXZlcnNpb249MjAxNy0wNi0wMQ==",
-=======
       "RequestUri": "/subscriptions/2c224e7e-3ef5-431d-a57b-e71f4662e3a6/resourceGroups/onesdk195/providers/Microsoft.Network/publicIPAddresses/onesdk8840?api-version=2017-03-01",
       "EncodedRequestUri": "L3N1YnNjcmlwdGlvbnMvMmMyMjRlN2UtM2VmNS00MzFkLWE1N2ItZTcxZjQ2NjJlM2E2L3Jlc291cmNlR3JvdXBzL29uZXNkazE5NS9wcm92aWRlcnMvTWljcm9zb2Z0Lk5ldHdvcmsvcHVibGljSVBBZGRyZXNzZXMvb25lc2RrODg0MD9hcGktdmVyc2lvbj0yMDE3LTAzLTAx",
->>>>>>> 0e2d0866
       "RequestMethod": "PUT",
       "RequestBody": "{\r\n  \"properties\": {\r\n    \"publicIPAllocationMethod\": \"Dynamic\",\r\n    \"publicIPAddressVersion\": \"IPv6\"\r\n  },\r\n  \"location\": \"West US\"\r\n}",
       "RequestHeaders": {
@@ -1415,11 +1255,7 @@
           "d2a36481-48f0-4382-8a2f-cf45977f205e"
         ],
         "Azure-AsyncOperation": [
-<<<<<<< HEAD
-          "https://management.azure.com/subscriptions/9532a63e-f2eb-4649-bb23-5ed01077ce80/providers/Microsoft.Network/locations/eastus/operations/8a49e26a-86ba-4d53-9dcd-423c8ac911fe?api-version=2017-06-01"
-=======
           "https://management.azure.com/subscriptions/2c224e7e-3ef5-431d-a57b-e71f4662e3a6/providers/Microsoft.Network/locations/westus.validation/operations/d2a36481-48f0-4382-8a2f-cf45977f205e?api-version=2017-03-01"
->>>>>>> 0e2d0866
         ],
         "Strict-Transport-Security": [
           "max-age=31536000; includeSubDomains"
@@ -1447,13 +1283,8 @@
       "StatusCode": 201
     },
     {
-<<<<<<< HEAD
-      "RequestUri": "/subscriptions/9532a63e-f2eb-4649-bb23-5ed01077ce80/providers/Microsoft.Network/locations/eastus/operations/8a49e26a-86ba-4d53-9dcd-423c8ac911fe?api-version=2017-06-01",
-      "EncodedRequestUri": "L3N1YnNjcmlwdGlvbnMvOTUzMmE2M2UtZjJlYi00NjQ5LWJiMjMtNWVkMDEwNzdjZTgwL3Byb3ZpZGVycy9NaWNyb3NvZnQuTmV0d29yay9sb2NhdGlvbnMvZWFzdHVzL29wZXJhdGlvbnMvOGE0OWUyNmEtODZiYS00ZDUzLTlkY2QtNDIzYzhhYzkxMWZlP2FwaS12ZXJzaW9uPTIwMTctMDYtMDE=",
-=======
       "RequestUri": "/subscriptions/2c224e7e-3ef5-431d-a57b-e71f4662e3a6/providers/Microsoft.Network/locations/westus.validation/operations/d2a36481-48f0-4382-8a2f-cf45977f205e?api-version=2017-03-01",
       "EncodedRequestUri": "L3N1YnNjcmlwdGlvbnMvMmMyMjRlN2UtM2VmNS00MzFkLWE1N2ItZTcxZjQ2NjJlM2E2L3Byb3ZpZGVycy9NaWNyb3NvZnQuTmV0d29yay9sb2NhdGlvbnMvd2VzdHVzLnZhbGlkYXRpb24vb3BlcmF0aW9ucy9kMmEzNjQ4MS00OGYwLTQzODItOGEyZi1jZjQ1OTc3ZjIwNWU/YXBpLXZlcnNpb249MjAxNy0wMy0wMQ==",
->>>>>>> 0e2d0866
       "RequestMethod": "GET",
       "RequestBody": "",
       "RequestHeaders": {
@@ -1507,13 +1338,8 @@
       "StatusCode": 200
     },
     {
-<<<<<<< HEAD
-      "RequestUri": "/subscriptions/9532a63e-f2eb-4649-bb23-5ed01077ce80/resourceGroups/onesdk9183/providers/Microsoft.Network/publicIPAddresses/onesdk7849?api-version=2017-06-01",
-      "EncodedRequestUri": "L3N1YnNjcmlwdGlvbnMvOTUzMmE2M2UtZjJlYi00NjQ5LWJiMjMtNWVkMDEwNzdjZTgwL3Jlc291cmNlR3JvdXBzL29uZXNkazkxODMvcHJvdmlkZXJzL01pY3Jvc29mdC5OZXR3b3JrL3B1YmxpY0lQQWRkcmVzc2VzL29uZXNkazc4NDk/YXBpLXZlcnNpb249MjAxNy0wNi0wMQ==",
-=======
       "RequestUri": "/subscriptions/2c224e7e-3ef5-431d-a57b-e71f4662e3a6/resourceGroups/onesdk195/providers/Microsoft.Network/publicIPAddresses/onesdk1324?api-version=2017-03-01",
       "EncodedRequestUri": "L3N1YnNjcmlwdGlvbnMvMmMyMjRlN2UtM2VmNS00MzFkLWE1N2ItZTcxZjQ2NjJlM2E2L3Jlc291cmNlR3JvdXBzL29uZXNkazE5NS9wcm92aWRlcnMvTWljcm9zb2Z0Lk5ldHdvcmsvcHVibGljSVBBZGRyZXNzZXMvb25lc2RrMTMyND9hcGktdmVyc2lvbj0yMDE3LTAzLTAx",
->>>>>>> 0e2d0866
       "RequestMethod": "DELETE",
       "RequestBody": "",
       "RequestHeaders": {
@@ -1548,11 +1374,7 @@
           "89a0fa57-2fd9-4764-ac21-4a823568edd8"
         ],
         "Azure-AsyncOperation": [
-<<<<<<< HEAD
-          "https://management.azure.com/subscriptions/9532a63e-f2eb-4649-bb23-5ed01077ce80/providers/Microsoft.Network/locations/eastus/operations/318eac44-d6d2-45b6-899f-f6c185f6c530?api-version=2017-06-01"
-=======
           "https://management.azure.com/subscriptions/2c224e7e-3ef5-431d-a57b-e71f4662e3a6/providers/Microsoft.Network/locations/westus.validation/operations/89a0fa57-2fd9-4764-ac21-4a823568edd8?api-version=2017-03-01"
->>>>>>> 0e2d0866
         ],
         "Strict-Transport-Security": [
           "max-age=31536000; includeSubDomains"
@@ -1561,11 +1383,7 @@
           "no-cache"
         ],
         "Location": [
-<<<<<<< HEAD
-          "https://management.azure.com/subscriptions/9532a63e-f2eb-4649-bb23-5ed01077ce80/providers/Microsoft.Network/locations/eastus/operationResults/318eac44-d6d2-45b6-899f-f6c185f6c530?api-version=2017-06-01"
-=======
           "https://management.azure.com/subscriptions/2c224e7e-3ef5-431d-a57b-e71f4662e3a6/providers/Microsoft.Network/locations/westus.validation/operationResults/89a0fa57-2fd9-4764-ac21-4a823568edd8?api-version=2017-03-01"
->>>>>>> 0e2d0866
         ],
         "Server": [
           "Microsoft-HTTPAPI/2.0",
@@ -1587,13 +1405,8 @@
       "StatusCode": 202
     },
     {
-<<<<<<< HEAD
-      "RequestUri": "/subscriptions/9532a63e-f2eb-4649-bb23-5ed01077ce80/providers/Microsoft.Network/locations/eastus/operations/318eac44-d6d2-45b6-899f-f6c185f6c530?api-version=2017-06-01",
-      "EncodedRequestUri": "L3N1YnNjcmlwdGlvbnMvOTUzMmE2M2UtZjJlYi00NjQ5LWJiMjMtNWVkMDEwNzdjZTgwL3Byb3ZpZGVycy9NaWNyb3NvZnQuTmV0d29yay9sb2NhdGlvbnMvZWFzdHVzL29wZXJhdGlvbnMvMzE4ZWFjNDQtZDZkMi00NWI2LTg5OWYtZjZjMTg1ZjZjNTMwP2FwaS12ZXJzaW9uPTIwMTctMDYtMDE=",
-=======
       "RequestUri": "/subscriptions/2c224e7e-3ef5-431d-a57b-e71f4662e3a6/providers/Microsoft.Network/locations/westus.validation/operations/89a0fa57-2fd9-4764-ac21-4a823568edd8?api-version=2017-03-01",
       "EncodedRequestUri": "L3N1YnNjcmlwdGlvbnMvMmMyMjRlN2UtM2VmNS00MzFkLWE1N2ItZTcxZjQ2NjJlM2E2L3Byb3ZpZGVycy9NaWNyb3NvZnQuTmV0d29yay9sb2NhdGlvbnMvd2VzdHVzLnZhbGlkYXRpb24vb3BlcmF0aW9ucy84OWEwZmE1Ny0yZmQ5LTQ3NjQtYWMyMS00YTgyMzU2OGVkZDg/YXBpLXZlcnNpb249MjAxNy0wMy0wMQ==",
->>>>>>> 0e2d0866
       "RequestMethod": "GET",
       "RequestBody": "",
       "RequestHeaders": {
@@ -1647,13 +1460,8 @@
       "StatusCode": 200
     },
     {
-<<<<<<< HEAD
-      "RequestUri": "/subscriptions/9532a63e-f2eb-4649-bb23-5ed01077ce80/resourceGroups/onesdk9183/providers/Microsoft.Network/publicIPAddresses/onesdk9782?api-version=2017-06-01",
-      "EncodedRequestUri": "L3N1YnNjcmlwdGlvbnMvOTUzMmE2M2UtZjJlYi00NjQ5LWJiMjMtNWVkMDEwNzdjZTgwL3Jlc291cmNlR3JvdXBzL29uZXNkazkxODMvcHJvdmlkZXJzL01pY3Jvc29mdC5OZXR3b3JrL3B1YmxpY0lQQWRkcmVzc2VzL29uZXNkazk3ODI/YXBpLXZlcnNpb249MjAxNy0wNi0wMQ==",
-=======
       "RequestUri": "/subscriptions/2c224e7e-3ef5-431d-a57b-e71f4662e3a6/resourceGroups/onesdk195/providers/Microsoft.Network/publicIPAddresses/onesdk5332?api-version=2017-03-01",
       "EncodedRequestUri": "L3N1YnNjcmlwdGlvbnMvMmMyMjRlN2UtM2VmNS00MzFkLWE1N2ItZTcxZjQ2NjJlM2E2L3Jlc291cmNlR3JvdXBzL29uZXNkazE5NS9wcm92aWRlcnMvTWljcm9zb2Z0Lk5ldHdvcmsvcHVibGljSVBBZGRyZXNzZXMvb25lc2RrNTMzMj9hcGktdmVyc2lvbj0yMDE3LTAzLTAx",
->>>>>>> 0e2d0866
       "RequestMethod": "DELETE",
       "RequestBody": "",
       "RequestHeaders": {
@@ -1688,11 +1496,7 @@
           "2ed727e2-ef6e-47bb-83e2-0e3cd96f1a51"
         ],
         "Azure-AsyncOperation": [
-<<<<<<< HEAD
-          "https://management.azure.com/subscriptions/9532a63e-f2eb-4649-bb23-5ed01077ce80/providers/Microsoft.Network/locations/eastus/operations/3415cd39-f200-4b2a-adb0-e4244f5808fe?api-version=2017-06-01"
-=======
           "https://management.azure.com/subscriptions/2c224e7e-3ef5-431d-a57b-e71f4662e3a6/providers/Microsoft.Network/locations/westus.validation/operations/2ed727e2-ef6e-47bb-83e2-0e3cd96f1a51?api-version=2017-03-01"
->>>>>>> 0e2d0866
         ],
         "Strict-Transport-Security": [
           "max-age=31536000; includeSubDomains"
@@ -1701,11 +1505,7 @@
           "no-cache"
         ],
         "Location": [
-<<<<<<< HEAD
-          "https://management.azure.com/subscriptions/9532a63e-f2eb-4649-bb23-5ed01077ce80/providers/Microsoft.Network/locations/eastus/operationResults/3415cd39-f200-4b2a-adb0-e4244f5808fe?api-version=2017-06-01"
-=======
           "https://management.azure.com/subscriptions/2c224e7e-3ef5-431d-a57b-e71f4662e3a6/providers/Microsoft.Network/locations/westus.validation/operationResults/2ed727e2-ef6e-47bb-83e2-0e3cd96f1a51?api-version=2017-03-01"
->>>>>>> 0e2d0866
         ],
         "Server": [
           "Microsoft-HTTPAPI/2.0",
@@ -1727,13 +1527,8 @@
       "StatusCode": 202
     },
     {
-<<<<<<< HEAD
-      "RequestUri": "/subscriptions/9532a63e-f2eb-4649-bb23-5ed01077ce80/providers/Microsoft.Network/locations/eastus/operations/3415cd39-f200-4b2a-adb0-e4244f5808fe?api-version=2017-06-01",
-      "EncodedRequestUri": "L3N1YnNjcmlwdGlvbnMvOTUzMmE2M2UtZjJlYi00NjQ5LWJiMjMtNWVkMDEwNzdjZTgwL3Byb3ZpZGVycy9NaWNyb3NvZnQuTmV0d29yay9sb2NhdGlvbnMvZWFzdHVzL29wZXJhdGlvbnMvMzQxNWNkMzktZjIwMC00YjJhLWFkYjAtZTQyNDRmNTgwOGZlP2FwaS12ZXJzaW9uPTIwMTctMDYtMDE=",
-=======
       "RequestUri": "/subscriptions/2c224e7e-3ef5-431d-a57b-e71f4662e3a6/providers/Microsoft.Network/locations/westus.validation/operations/2ed727e2-ef6e-47bb-83e2-0e3cd96f1a51?api-version=2017-03-01",
       "EncodedRequestUri": "L3N1YnNjcmlwdGlvbnMvMmMyMjRlN2UtM2VmNS00MzFkLWE1N2ItZTcxZjQ2NjJlM2E2L3Byb3ZpZGVycy9NaWNyb3NvZnQuTmV0d29yay9sb2NhdGlvbnMvd2VzdHVzLnZhbGlkYXRpb24vb3BlcmF0aW9ucy8yZWQ3MjdlMi1lZjZlLTQ3YmItODNlMi0wZTNjZDk2ZjFhNTE/YXBpLXZlcnNpb249MjAxNy0wMy0wMQ==",
->>>>>>> 0e2d0866
       "RequestMethod": "GET",
       "RequestBody": "",
       "RequestHeaders": {
@@ -1787,13 +1582,8 @@
       "StatusCode": 200
     },
     {
-<<<<<<< HEAD
-      "RequestUri": "/subscriptions/9532a63e-f2eb-4649-bb23-5ed01077ce80/resourceGroups/onesdk9183/providers/Microsoft.Network/publicIPAddresses/onesdk8145?api-version=2017-06-01",
-      "EncodedRequestUri": "L3N1YnNjcmlwdGlvbnMvOTUzMmE2M2UtZjJlYi00NjQ5LWJiMjMtNWVkMDEwNzdjZTgwL3Jlc291cmNlR3JvdXBzL29uZXNkazkxODMvcHJvdmlkZXJzL01pY3Jvc29mdC5OZXR3b3JrL3B1YmxpY0lQQWRkcmVzc2VzL29uZXNkazgxNDU/YXBpLXZlcnNpb249MjAxNy0wNi0wMQ==",
-=======
       "RequestUri": "/subscriptions/2c224e7e-3ef5-431d-a57b-e71f4662e3a6/resourceGroups/onesdk195/providers/Microsoft.Network/publicIPAddresses/onesdk8840?api-version=2017-03-01",
       "EncodedRequestUri": "L3N1YnNjcmlwdGlvbnMvMmMyMjRlN2UtM2VmNS00MzFkLWE1N2ItZTcxZjQ2NjJlM2E2L3Jlc291cmNlR3JvdXBzL29uZXNkazE5NS9wcm92aWRlcnMvTWljcm9zb2Z0Lk5ldHdvcmsvcHVibGljSVBBZGRyZXNzZXMvb25lc2RrODg0MD9hcGktdmVyc2lvbj0yMDE3LTAzLTAx",
->>>>>>> 0e2d0866
       "RequestMethod": "DELETE",
       "RequestBody": "",
       "RequestHeaders": {
@@ -1828,11 +1618,7 @@
           "94e24876-3e5c-40bc-b6b8-e445a58446e2"
         ],
         "Azure-AsyncOperation": [
-<<<<<<< HEAD
-          "https://management.azure.com/subscriptions/9532a63e-f2eb-4649-bb23-5ed01077ce80/providers/Microsoft.Network/locations/eastus/operations/d219d732-6843-4a4c-8030-a25efab2d587?api-version=2017-06-01"
-=======
           "https://management.azure.com/subscriptions/2c224e7e-3ef5-431d-a57b-e71f4662e3a6/providers/Microsoft.Network/locations/westus.validation/operations/94e24876-3e5c-40bc-b6b8-e445a58446e2?api-version=2017-03-01"
->>>>>>> 0e2d0866
         ],
         "Strict-Transport-Security": [
           "max-age=31536000; includeSubDomains"
@@ -1841,11 +1627,7 @@
           "no-cache"
         ],
         "Location": [
-<<<<<<< HEAD
-          "https://management.azure.com/subscriptions/9532a63e-f2eb-4649-bb23-5ed01077ce80/providers/Microsoft.Network/locations/eastus/operationResults/d219d732-6843-4a4c-8030-a25efab2d587?api-version=2017-06-01"
-=======
           "https://management.azure.com/subscriptions/2c224e7e-3ef5-431d-a57b-e71f4662e3a6/providers/Microsoft.Network/locations/westus.validation/operationResults/94e24876-3e5c-40bc-b6b8-e445a58446e2?api-version=2017-03-01"
->>>>>>> 0e2d0866
         ],
         "Server": [
           "Microsoft-HTTPAPI/2.0",
@@ -1867,13 +1649,8 @@
       "StatusCode": 202
     },
     {
-<<<<<<< HEAD
-      "RequestUri": "/subscriptions/9532a63e-f2eb-4649-bb23-5ed01077ce80/providers/Microsoft.Network/locations/eastus/operations/d219d732-6843-4a4c-8030-a25efab2d587?api-version=2017-06-01",
-      "EncodedRequestUri": "L3N1YnNjcmlwdGlvbnMvOTUzMmE2M2UtZjJlYi00NjQ5LWJiMjMtNWVkMDEwNzdjZTgwL3Byb3ZpZGVycy9NaWNyb3NvZnQuTmV0d29yay9sb2NhdGlvbnMvZWFzdHVzL29wZXJhdGlvbnMvZDIxOWQ3MzItNjg0My00YTRjLTgwMzAtYTI1ZWZhYjJkNTg3P2FwaS12ZXJzaW9uPTIwMTctMDYtMDE=",
-=======
       "RequestUri": "/subscriptions/2c224e7e-3ef5-431d-a57b-e71f4662e3a6/providers/Microsoft.Network/locations/westus.validation/operations/94e24876-3e5c-40bc-b6b8-e445a58446e2?api-version=2017-03-01",
       "EncodedRequestUri": "L3N1YnNjcmlwdGlvbnMvMmMyMjRlN2UtM2VmNS00MzFkLWE1N2ItZTcxZjQ2NjJlM2E2L3Byb3ZpZGVycy9NaWNyb3NvZnQuTmV0d29yay9sb2NhdGlvbnMvd2VzdHVzLnZhbGlkYXRpb24vb3BlcmF0aW9ucy85NGUyNDg3Ni0zZTVjLTQwYmMtYjZiOC1lNDQ1YTU4NDQ2ZTI/YXBpLXZlcnNpb249MjAxNy0wMy0wMQ==",
->>>>>>> 0e2d0866
       "RequestMethod": "GET",
       "RequestBody": "",
       "RequestHeaders": {
