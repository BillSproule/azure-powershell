{
  "Entries": [
    {
<<<<<<< HEAD
      "RequestUri": "/subscriptions/d2ad5196-2292-4080-b209-ce4399b0a807/providers/Microsoft.Network?api-version=2016-09-01",
      "EncodedRequestUri": "L3N1YnNjcmlwdGlvbnMvZDJhZDUxOTYtMjI5Mi00MDgwLWIyMDktY2U0Mzk5YjBhODA3L3Byb3ZpZGVycy9NaWNyb3NvZnQuTmV0d29yaz9hcGktdmVyc2lvbj0yMDE2LTA5LTAx",
      "RequestMethod": "GET",
      "RequestBody": "",
      "RequestHeaders": {
        "x-ms-client-request-id": [
          "c844260c-6173-479b-89c3-66b877fd61b3"
        ],
        "accept-language": [
          "en-US"
        ],
        "User-Agent": [
          "FxVersion/4.7.3132.0",
          "OSName/Windows10Enterprise",
          "OSVersion/6.3.17134",
          "Microsoft.Azure.Management.Internal.Resources.ResourceManagementClient/4.1.0"
        ]
      },
      "ResponseBody": "{\r\n  \"id\": \"/subscriptions/d2ad5196-2292-4080-b209-ce4399b0a807/providers/Microsoft.Network\",\r\n  \"namespace\": \"Microsoft.Network\",\r\n  \"authorizations\": [\r\n    {\r\n      \"applicationId\": \"2cf9eb86-36b5-49dc-86ae-9a63135dfa8c\",\r\n      \"roleDefinitionId\": \"13ba9ab4-19f0-4804-adc4-14ece36cc7a1\"\r\n    },\r\n    {\r\n      \"applicationId\": \"7c33bfcb-8d33-48d6-8e60-dc6404003489\",\r\n      \"roleDefinitionId\": \"ad6261e4-fa9a-4642-aa5f-104f1b67e9e3\"\r\n    },\r\n    {\r\n      \"applicationId\": \"1e3e4475-288f-4018-a376-df66fd7fac5f\",\r\n      \"roleDefinitionId\": \"1d538b69-3d87-4e56-8ff8-25786fd48261\"\r\n    },\r\n    {\r\n      \"applicationId\": \"a0be0c72-870e-46f0-9c49-c98333a996f7\",\r\n      \"roleDefinitionId\": \"7ce22727-ffce-45a9-930c-ddb2e56fa131\"\r\n    },\r\n    {\r\n      \"applicationId\": \"486c78bf-a0f7-45f1-92fd-37215929e116\",\r\n      \"roleDefinitionId\": \"98a9e526-0a60-4c1f-a33a-ae46e1f8dc0d\"\r\n    },\r\n    {\r\n      \"applicationId\": \"19947cfd-0303-466c-ac3c-fcc19a7a1570\",\r\n      \"roleDefinitionId\": \"d813ab6c-bfb7-413e-9462-005b21f0ce09\"\r\n    },\r\n    {\r\n      \"applicationId\": \"341b7f3d-69b3-47f9-9ce7-5b7f4945fdbd\",\r\n      \"roleDefinitionId\": \"8141843c-c51c-4c1e-a5bf-0d351594b86c\"\r\n    }\r\n  ],\r\n  \"resourceTypes\": [\r\n    {\r\n      \"resourceType\": \"virtualNetworks\",\r\n      \"locations\": [\r\n        \"West US\",\r\n        \"East US\",\r\n        \"North Europe\",\r\n        \"West Europe\",\r\n        \"East Asia\",\r\n        \"Southeast Asia\",\r\n        \"North Central US\",\r\n        \"South Central US\",\r\n        \"Central US\",\r\n        \"East US 2\",\r\n        \"Japan East\",\r\n        \"Japan West\",\r\n        \"Brazil South\",\r\n        \"Australia East\",\r\n        \"Australia Southeast\",\r\n        \"Central India\",\r\n        \"South India\",\r\n        \"West India\",\r\n        \"Canada Central\",\r\n        \"Canada East\",\r\n        \"West Central US\",\r\n        \"West US 2\",\r\n        \"UK West\",\r\n        \"UK South\",\r\n        \"Korea Central\",\r\n        \"Korea South\",\r\n        \"France Central\",\r\n        \"France South\",\r\n        \"Australia Central\",\r\n        \"Australia Central 2\"\r\n      ],\r\n      \"apiVersions\": [\r\n        \"2018-08-01\",\r\n        \"2018-07-01\",\r\n        \"2018-06-01\",\r\n        \"2018-05-01\",\r\n        \"2018-04-01\",\r\n        \"2018-03-01\",\r\n        \"2018-02-01\",\r\n        \"2018-01-01\",\r\n        \"2017-11-01\",\r\n        \"2017-10-01\",\r\n        \"2017-09-01\",\r\n        \"2017-08-01\",\r\n        \"2017-06-01\",\r\n        \"2017-04-01\",\r\n        \"2017-03-01\",\r\n        \"2016-12-01\",\r\n        \"2016-11-01\",\r\n        \"2016-10-01\",\r\n        \"2016-09-01\",\r\n        \"2016-08-01\",\r\n        \"2016-07-01\",\r\n        \"2016-06-01\",\r\n        \"2016-03-30\",\r\n        \"2015-06-15\",\r\n        \"2015-05-01-preview\",\r\n        \"2014-12-01-preview\"\r\n      ],\r\n      \"capabilities\": \"CrossResourceGroupResourceMove, CrossSubscriptionResourceMove\"\r\n    },\r\n    {\r\n      \"resourceType\": \"publicIPAddresses\",\r\n      \"locations\": [\r\n        \"West US\",\r\n        \"East US\",\r\n        \"North Europe\",\r\n        \"West Europe\",\r\n        \"East Asia\",\r\n        \"Southeast Asia\",\r\n        \"North Central US\",\r\n        \"South Central US\",\r\n        \"Central US\",\r\n        \"East US 2\",\r\n        \"Japan East\",\r\n        \"Japan West\",\r\n        \"Brazil South\",\r\n        \"Australia East\",\r\n        \"Australia Southeast\",\r\n        \"Central India\",\r\n        \"South India\",\r\n        \"West India\",\r\n        \"Canada Central\",\r\n        \"Canada East\",\r\n        \"West Central US\",\r\n        \"West US 2\",\r\n        \"UK West\",\r\n        \"UK South\",\r\n        \"Korea Central\",\r\n        \"Korea South\",\r\n        \"France Central\",\r\n        \"France South\",\r\n        \"Australia Central\",\r\n        \"Australia Central 2\"\r\n      ],\r\n      \"apiVersions\": [\r\n        \"2018-08-01\",\r\n        \"2018-07-01\",\r\n        \"2018-06-01\",\r\n        \"2018-05-01\",\r\n        \"2018-04-01\",\r\n        \"2018-03-01\",\r\n        \"2018-02-01\",\r\n        \"2018-01-01\",\r\n        \"2017-11-01\",\r\n        \"2017-10-01\",\r\n        \"2017-09-01\",\r\n        \"2017-08-01\",\r\n        \"2017-06-01\",\r\n        \"2017-04-01\",\r\n        \"2017-03-01\",\r\n        \"2016-12-01\",\r\n        \"2016-11-01\",\r\n        \"2016-10-01\",\r\n        \"2016-09-01\",\r\n        \"2016-08-01\",\r\n        \"2016-07-01\",\r\n        \"2016-06-01\",\r\n        \"2016-03-30\",\r\n        \"2015-06-15\",\r\n        \"2015-05-01-preview\",\r\n        \"2014-12-01-preview\"\r\n      ],\r\n      \"zoneMappings\": [\r\n        {\r\n          \"location\": \"East US 2\",\r\n          \"zones\": [\r\n            \"1\",\r\n            \"2\",\r\n            \"3\"\r\n          ]\r\n        },\r\n        {\r\n          \"location\": \"Central US\",\r\n          \"zones\": [\r\n            \"1\",\r\n            \"2\",\r\n            \"3\"\r\n          ]\r\n        },\r\n        {\r\n          \"location\": \"West Europe\",\r\n          \"zones\": [\r\n            \"1\",\r\n            \"2\",\r\n            \"3\"\r\n          ]\r\n        },\r\n        {\r\n          \"location\": \"France Central\",\r\n          \"zones\": [\r\n            \"1\",\r\n            \"2\",\r\n            \"3\"\r\n          ]\r\n        },\r\n        {\r\n          \"location\": \"Southeast Asia\",\r\n          \"zones\": [\r\n            \"1\",\r\n            \"2\",\r\n            \"3\"\r\n          ]\r\n        },\r\n        {\r\n          \"location\": \"West US 2\",\r\n          \"zones\": [\r\n            \"1\",\r\n            \"2\",\r\n            \"3\"\r\n          ]\r\n        },\r\n        {\r\n          \"location\": \"North Europe\",\r\n          \"zones\": [\r\n            \"1\",\r\n            \"2\",\r\n            \"3\"\r\n          ]\r\n        }\r\n      ],\r\n      \"capabilities\": \"CrossResourceGroupResourceMove, CrossSubscriptionResourceMove\"\r\n    },\r\n    {\r\n      \"resourceType\": \"networkInterfaces\",\r\n      \"locations\": [\r\n        \"West US\",\r\n        \"East US\",\r\n        \"North Europe\",\r\n        \"West Europe\",\r\n        \"East Asia\",\r\n        \"Southeast Asia\",\r\n        \"North Central US\",\r\n        \"South Central US\",\r\n        \"Central US\",\r\n        \"East US 2\",\r\n        \"Japan East\",\r\n        \"Japan West\",\r\n        \"Brazil South\",\r\n        \"Australia East\",\r\n        \"Australia Southeast\",\r\n        \"Central India\",\r\n        \"South India\",\r\n        \"West India\",\r\n        \"Canada Central\",\r\n        \"Canada East\",\r\n        \"West Central US\",\r\n        \"West US 2\",\r\n        \"UK West\",\r\n        \"UK South\",\r\n        \"Korea Central\",\r\n        \"Korea South\",\r\n        \"France Central\",\r\n        \"France South\",\r\n        \"Australia Central\",\r\n        \"Australia Central 2\"\r\n      ],\r\n      \"apiVersions\": [\r\n        \"2018-08-01\",\r\n        \"2018-07-01\",\r\n        \"2018-06-01\",\r\n        \"2018-05-01\",\r\n        \"2018-04-01\",\r\n        \"2018-03-01\",\r\n        \"2018-02-01\",\r\n        \"2018-01-01\",\r\n        \"2017-11-01\",\r\n        \"2017-10-01\",\r\n        \"2017-09-01\",\r\n        \"2017-08-01\",\r\n        \"2017-06-01\",\r\n        \"2017-04-01\",\r\n        \"2017-03-01\",\r\n        \"2016-12-01\",\r\n        \"2016-11-01\",\r\n        \"2016-10-01\",\r\n        \"2016-09-01\",\r\n        \"2016-08-01\",\r\n        \"2016-07-01\",\r\n        \"2016-06-01\",\r\n        \"2016-03-30\",\r\n        \"2015-06-15\",\r\n        \"2015-05-01-preview\",\r\n        \"2014-12-01-preview\"\r\n      ],\r\n      \"capabilities\": \"CrossResourceGroupResourceMove, CrossSubscriptionResourceMove\"\r\n    },\r\n    {\r\n      \"resourceType\": \"interfaceEndpoints\",\r\n      \"locations\": [\r\n        \"West US\",\r\n        \"East US\",\r\n        \"North Europe\",\r\n        \"West Europe\",\r\n        \"East Asia\",\r\n        \"Southeast Asia\",\r\n        \"North Central US\",\r\n        \"South Central US\",\r\n        \"Central US\",\r\n        \"East US 2\",\r\n        \"Japan East\",\r\n        \"Japan West\",\r\n        \"Brazil South\",\r\n        \"Australia East\",\r\n        \"Australia Southeast\",\r\n        \"Central India\",\r\n        \"South India\",\r\n        \"West India\",\r\n        \"Canada Central\",\r\n        \"Canada East\",\r\n        \"West Central US\",\r\n        \"West US 2\",\r\n        \"UK West\",\r\n        \"UK South\",\r\n        \"Korea Central\",\r\n        \"Korea South\",\r\n        \"France Central\",\r\n        \"France South\",\r\n        \"Australia Central\",\r\n        \"Australia Central 2\"\r\n      ],\r\n      \"apiVersions\": [\r\n        \"2018-08-01\"\r\n      ],\r\n      \"capabilities\": \"None\"\r\n    },\r\n    {\r\n      \"resourceType\": \"loadBalancers\",\r\n      \"locations\": [\r\n        \"West US\",\r\n        \"East US\",\r\n        \"North Europe\",\r\n        \"West Europe\",\r\n        \"East Asia\",\r\n        \"Southeast Asia\",\r\n        \"North Central US\",\r\n        \"South Central US\",\r\n        \"Central US\",\r\n        \"East US 2\",\r\n        \"Japan East\",\r\n        \"Japan West\",\r\n        \"Brazil South\",\r\n        \"Australia East\",\r\n        \"Australia Southeast\",\r\n        \"Central India\",\r\n        \"South India\",\r\n        \"West India\",\r\n        \"Canada Central\",\r\n        \"Canada East\",\r\n        \"West Central US\",\r\n        \"West US 2\",\r\n        \"UK West\",\r\n        \"UK South\",\r\n        \"Korea Central\",\r\n        \"Korea South\",\r\n        \"France Central\",\r\n        \"France South\",\r\n        \"Australia Central\",\r\n        \"Australia Central 2\"\r\n      ],\r\n      \"apiVersions\": [\r\n        \"2018-08-01\",\r\n        \"2018-07-01\",\r\n        \"2018-06-01\",\r\n        \"2018-05-01\",\r\n        \"2018-04-01\",\r\n        \"2018-03-01\",\r\n        \"2018-02-01\",\r\n        \"2018-01-01\",\r\n        \"2017-11-01\",\r\n        \"2017-10-01\",\r\n        \"2017-09-01\",\r\n        \"2017-08-01\",\r\n        \"2017-06-01\",\r\n        \"2017-04-01\",\r\n        \"2017-03-01\",\r\n        \"2016-12-01\",\r\n        \"2016-11-01\",\r\n        \"2016-10-01\",\r\n        \"2016-09-01\",\r\n        \"2016-08-01\",\r\n        \"2016-07-01\",\r\n        \"2016-06-01\",\r\n        \"2016-03-30\",\r\n        \"2015-06-15\",\r\n        \"2015-05-01-preview\",\r\n        \"2014-12-01-preview\"\r\n      ],\r\n      \"capabilities\": \"CrossResourceGroupResourceMove, CrossSubscriptionResourceMove\"\r\n    },\r\n    {\r\n      \"resourceType\": \"networkSecurityGroups\",\r\n      \"locations\": [\r\n        \"West US\",\r\n        \"East US\",\r\n        \"North Europe\",\r\n        \"West Europe\",\r\n        \"East Asia\",\r\n        \"Southeast Asia\",\r\n        \"North Central US\",\r\n        \"South Central US\",\r\n        \"Central US\",\r\n        \"East US 2\",\r\n        \"Japan East\",\r\n        \"Japan West\",\r\n        \"Brazil South\",\r\n        \"Australia East\",\r\n        \"Australia Southeast\",\r\n        \"Central India\",\r\n        \"South India\",\r\n        \"West India\",\r\n        \"Canada Central\",\r\n        \"Canada East\",\r\n        \"West Central US\",\r\n        \"West US 2\",\r\n        \"UK West\",\r\n        \"UK South\",\r\n        \"Korea Central\",\r\n        \"Korea South\",\r\n        \"France Central\",\r\n        \"France South\",\r\n        \"Australia Central\",\r\n        \"Australia Central 2\"\r\n      ],\r\n      \"apiVersions\": [\r\n        \"2018-08-01\",\r\n        \"2018-07-01\",\r\n        \"2018-06-01\",\r\n        \"2018-05-01\",\r\n        \"2018-04-01\",\r\n        \"2018-03-01\",\r\n        \"2018-02-01\",\r\n        \"2018-01-01\",\r\n        \"2017-11-01\",\r\n        \"2017-10-01\",\r\n        \"2017-09-01\",\r\n        \"2017-08-01\",\r\n        \"2017-06-01\",\r\n        \"2017-04-01\",\r\n        \"2017-03-01\",\r\n        \"2016-12-01\",\r\n        \"2016-11-01\",\r\n        \"2016-10-01\",\r\n        \"2016-09-01\",\r\n        \"2016-08-01\",\r\n        \"2016-07-01\",\r\n        \"2016-06-01\",\r\n        \"2016-03-30\",\r\n        \"2015-06-15\",\r\n        \"2015-05-01-preview\",\r\n        \"2014-12-01-preview\"\r\n      ],\r\n      \"capabilities\": \"CrossResourceGroupResourceMove, CrossSubscriptionResourceMove\"\r\n    },\r\n    {\r\n      \"resourceType\": \"applicationSecurityGroups\",\r\n      \"locations\": [\r\n        \"West US\",\r\n        \"East US\",\r\n        \"North Europe\",\r\n        \"West Europe\",\r\n        \"East Asia\",\r\n        \"Southeast Asia\",\r\n        \"North Central US\",\r\n        \"South Central US\",\r\n        \"Central US\",\r\n        \"East US 2\",\r\n        \"Japan East\",\r\n        \"Japan West\",\r\n        \"Brazil South\",\r\n        \"Australia East\",\r\n        \"Australia Southeast\",\r\n        \"Central India\",\r\n        \"South India\",\r\n        \"West India\",\r\n        \"Canada Central\",\r\n        \"Canada East\",\r\n        \"West Central US\",\r\n        \"West US 2\",\r\n        \"UK West\",\r\n        \"UK South\",\r\n        \"Korea Central\",\r\n        \"Korea South\",\r\n        \"France Central\",\r\n        \"France South\",\r\n        \"Australia Central\",\r\n        \"Australia Central 2\"\r\n      ],\r\n      \"apiVersions\": [\r\n        \"2018-08-01\",\r\n        \"2018-07-01\",\r\n        \"2018-06-01\",\r\n        \"2018-05-01\",\r\n        \"2018-04-01\",\r\n        \"2018-03-01\",\r\n        \"2018-02-01\",\r\n        \"2018-01-01\",\r\n        \"2017-11-01\",\r\n        \"2017-10-01\",\r\n        \"2017-09-01\"\r\n      ],\r\n      \"capabilities\": \"CrossResourceGroupResourceMove, CrossSubscriptionResourceMove\"\r\n    },\r\n    {\r\n      \"resourceType\": \"networkIntentPolicies\",\r\n      \"locations\": [\r\n        \"West US\",\r\n        \"East US\",\r\n        \"North Europe\",\r\n        \"West Europe\",\r\n        \"East Asia\",\r\n        \"Southeast Asia\",\r\n        \"North Central US\",\r\n        \"South Central US\",\r\n        \"Central US\",\r\n        \"East US 2\",\r\n        \"Japan East\",\r\n        \"Japan West\",\r\n        \"Brazil South\",\r\n        \"Australia East\",\r\n        \"Australia Southeast\",\r\n        \"Central India\",\r\n        \"South India\",\r\n        \"West India\",\r\n        \"Canada Central\",\r\n        \"Canada East\",\r\n        \"West Central US\",\r\n        \"West US 2\",\r\n        \"UK West\",\r\n        \"UK South\",\r\n        \"Korea Central\",\r\n        \"Korea South\",\r\n        \"France Central\",\r\n        \"France South\",\r\n        \"Australia Central\",\r\n        \"Australia Central 2\"\r\n      ],\r\n      \"apiVersions\": [\r\n        \"2018-08-01\",\r\n        \"2018-07-01\",\r\n        \"2018-06-01\",\r\n        \"2018-05-01\",\r\n        \"2018-04-01\"\r\n      ],\r\n      \"capabilities\": \"CrossResourceGroupResourceMove, CrossSubscriptionResourceMove\"\r\n    },\r\n    {\r\n      \"resourceType\": \"routeTables\",\r\n      \"locations\": [\r\n        \"West US\",\r\n        \"East US\",\r\n        \"North Europe\",\r\n        \"West Europe\",\r\n        \"East Asia\",\r\n        \"Southeast Asia\",\r\n        \"North Central US\",\r\n        \"South Central US\",\r\n        \"Central US\",\r\n        \"East US 2\",\r\n        \"Japan East\",\r\n        \"Japan West\",\r\n        \"Brazil South\",\r\n        \"Australia East\",\r\n        \"Australia Southeast\",\r\n        \"Central India\",\r\n        \"South India\",\r\n        \"West India\",\r\n        \"Canada Central\",\r\n        \"Canada East\",\r\n        \"West Central US\",\r\n        \"West US 2\",\r\n        \"UK West\",\r\n        \"UK South\",\r\n        \"Korea Central\",\r\n        \"Korea South\",\r\n        \"France Central\",\r\n        \"France South\",\r\n        \"Australia Central\",\r\n        \"Australia Central 2\"\r\n      ],\r\n      \"apiVersions\": [\r\n        \"2018-08-01\",\r\n        \"2018-07-01\",\r\n        \"2018-06-01\",\r\n        \"2018-05-01\",\r\n        \"2018-04-01\",\r\n        \"2018-03-01\",\r\n        \"2018-02-01\",\r\n        \"2018-01-01\",\r\n        \"2017-11-01\",\r\n        \"2017-10-01\",\r\n        \"2017-09-01\",\r\n        \"2017-08-01\",\r\n        \"2017-06-01\",\r\n        \"2017-04-01\",\r\n        \"2017-03-01\",\r\n        \"2016-12-01\",\r\n        \"2016-11-01\",\r\n        \"2016-10-01\",\r\n        \"2016-09-01\",\r\n        \"2016-08-01\",\r\n        \"2016-07-01\",\r\n        \"2016-06-01\",\r\n        \"2016-03-30\",\r\n        \"2015-06-15\",\r\n        \"2015-05-01-preview\",\r\n        \"2014-12-01-preview\"\r\n      ],\r\n      \"capabilities\": \"CrossResourceGroupResourceMove, CrossSubscriptionResourceMove\"\r\n    },\r\n    {\r\n      \"resourceType\": \"publicIPPrefixes\",\r\n      \"locations\": [\r\n        \"West US\",\r\n        \"East US\",\r\n        \"North Europe\",\r\n        \"West Europe\",\r\n        \"East Asia\",\r\n        \"Southeast Asia\",\r\n        \"North Central US\",\r\n        \"South Central US\",\r\n        \"Central US\",\r\n        \"East US 2\",\r\n        \"Japan East\",\r\n        \"Japan West\",\r\n        \"Brazil South\",\r\n        \"Australia East\",\r\n        \"Australia Southeast\",\r\n        \"Central India\",\r\n        \"South India\",\r\n        \"West India\",\r\n        \"Canada Central\",\r\n        \"Canada East\",\r\n        \"West Central US\",\r\n        \"West US 2\",\r\n        \"UK West\",\r\n        \"UK South\",\r\n        \"Korea Central\",\r\n        \"Korea South\",\r\n        \"France Central\",\r\n        \"France South\",\r\n        \"Australia Central\",\r\n        \"Australia Central 2\"\r\n      ],\r\n      \"apiVersions\": [\r\n        \"2018-08-01\",\r\n        \"2018-07-01\"\r\n      ],\r\n      \"zoneMappings\": [\r\n        {\r\n          \"location\": \"East US 2\",\r\n          \"zones\": [\r\n            \"1\",\r\n            \"2\",\r\n            \"3\"\r\n          ]\r\n        },\r\n        {\r\n          \"location\": \"Central US\",\r\n          \"zones\": [\r\n            \"1\",\r\n            \"2\",\r\n            \"3\"\r\n          ]\r\n        },\r\n        {\r\n          \"location\": \"West Europe\",\r\n          \"zones\": [\r\n            \"1\",\r\n            \"2\",\r\n            \"3\"\r\n          ]\r\n        },\r\n        {\r\n          \"location\": \"France Central\",\r\n          \"zones\": [\r\n            \"1\",\r\n            \"2\",\r\n            \"3\"\r\n          ]\r\n        },\r\n        {\r\n          \"location\": \"Southeast Asia\",\r\n          \"zones\": [\r\n            \"1\",\r\n            \"2\",\r\n            \"3\"\r\n          ]\r\n        },\r\n        {\r\n          \"location\": \"West US 2\",\r\n          \"zones\": [\r\n            \"1\",\r\n            \"2\",\r\n            \"3\"\r\n          ]\r\n        },\r\n        {\r\n          \"location\": \"North Europe\",\r\n          \"zones\": [\r\n            \"1\",\r\n            \"2\",\r\n            \"3\"\r\n          ]\r\n        }\r\n      ],\r\n      \"capabilities\": \"CrossResourceGroupResourceMove, CrossSubscriptionResourceMove\"\r\n    },\r\n    {\r\n      \"resourceType\": \"networkWatchers\",\r\n      \"locations\": [\r\n        \"West US\",\r\n        \"East US\",\r\n        \"North Europe\",\r\n        \"West Europe\",\r\n        \"East Asia\",\r\n        \"Southeast Asia\",\r\n        \"North Central US\",\r\n        \"South Central US\",\r\n        \"Central US\",\r\n        \"East US 2\",\r\n        \"Japan East\",\r\n        \"Japan West\",\r\n        \"Brazil South\",\r\n        \"Australia East\",\r\n        \"Australia Southeast\",\r\n        \"Central India\",\r\n        \"South India\",\r\n        \"West India\",\r\n        \"Canada Central\",\r\n        \"Canada East\",\r\n        \"West Central US\",\r\n        \"West US 2\",\r\n        \"UK West\",\r\n        \"UK South\",\r\n        \"Korea Central\",\r\n        \"Korea South\",\r\n        \"France Central\",\r\n        \"France South\",\r\n        \"Australia Central\",\r\n        \"Australia Central 2\"\r\n      ],\r\n      \"apiVersions\": [\r\n        \"2018-08-01\",\r\n        \"2018-07-01\",\r\n        \"2018-06-01\",\r\n        \"2018-05-01\",\r\n        \"2018-04-01\",\r\n        \"2018-03-01\",\r\n        \"2018-02-01\",\r\n        \"2018-01-01\",\r\n        \"2017-11-01\",\r\n        \"2017-10-01\",\r\n        \"2017-09-01\",\r\n        \"2017-08-01\",\r\n        \"2017-06-01\",\r\n        \"2017-04-01\",\r\n        \"2017-03-01\",\r\n        \"2016-12-01\",\r\n        \"2016-11-01\",\r\n        \"2016-10-01\",\r\n        \"2016-09-01\",\r\n        \"2016-08-01\",\r\n        \"2016-07-01\",\r\n        \"2016-06-01\",\r\n        \"2016-03-30\"\r\n      ],\r\n      \"capabilities\": \"CrossResourceGroupResourceMove, CrossSubscriptionResourceMove\"\r\n    },\r\n    {\r\n      \"resourceType\": \"networkWatchers/connectionMonitors\",\r\n      \"locations\": [\r\n        \"West US\",\r\n        \"East US\",\r\n        \"North Europe\",\r\n        \"West Europe\",\r\n        \"East Asia\",\r\n        \"Southeast Asia\",\r\n        \"North Central US\",\r\n        \"South Central US\",\r\n        \"Central US\",\r\n        \"East US 2\",\r\n        \"Japan East\",\r\n        \"Japan West\",\r\n        \"Brazil South\",\r\n        \"Australia East\",\r\n        \"Australia Southeast\",\r\n        \"Central India\",\r\n        \"South India\",\r\n        \"West India\",\r\n        \"Canada Central\",\r\n        \"Canada East\",\r\n        \"West Central US\",\r\n        \"West US 2\",\r\n        \"UK West\",\r\n        \"UK South\",\r\n        \"Korea Central\",\r\n        \"Korea South\",\r\n        \"France Central\",\r\n        \"France South\",\r\n        \"Australia Central\",\r\n        \"Australia Central 2\"\r\n      ],\r\n      \"apiVersions\": [\r\n        \"2018-08-01\",\r\n        \"2018-07-01\",\r\n        \"2018-06-01\",\r\n        \"2018-05-01\",\r\n        \"2018-04-01\",\r\n        \"2018-03-01\",\r\n        \"2018-02-01\",\r\n        \"2018-01-01\",\r\n        \"2017-11-01\",\r\n        \"2017-10-01\",\r\n        \"2017-09-01\"\r\n      ],\r\n      \"capabilities\": \"CrossResourceGroupResourceMove, CrossSubscriptionResourceMove\"\r\n    },\r\n    {\r\n      \"resourceType\": \"networkWatchers/lenses\",\r\n      \"locations\": [\r\n        \"West US\",\r\n        \"East US\",\r\n        \"North Europe\",\r\n        \"West Europe\",\r\n        \"East Asia\",\r\n        \"Southeast Asia\",\r\n        \"North Central US\",\r\n        \"South Central US\",\r\n        \"Central US\",\r\n        \"East US 2\",\r\n        \"Japan East\",\r\n        \"Japan West\",\r\n        \"Brazil South\",\r\n        \"Australia East\",\r\n        \"Australia Southeast\",\r\n        \"Central India\",\r\n        \"South India\",\r\n        \"West India\",\r\n        \"Canada Central\",\r\n        \"Canada East\",\r\n        \"West Central US\",\r\n        \"West US 2\",\r\n        \"UK West\",\r\n        \"UK South\",\r\n        \"Korea Central\",\r\n        \"Korea South\",\r\n        \"France Central\",\r\n        \"France South\",\r\n        \"Australia Central\",\r\n        \"Australia Central 2\"\r\n      ],\r\n      \"apiVersions\": [\r\n        \"2018-08-01\",\r\n        \"2018-07-01\",\r\n        \"2018-06-01\",\r\n        \"2018-01-01\",\r\n        \"2017-11-01\",\r\n        \"2017-10-01\",\r\n        \"2017-09-01\"\r\n      ],\r\n      \"capabilities\": \"CrossResourceGroupResourceMove, CrossSubscriptionResourceMove\"\r\n    },\r\n    {\r\n      \"resourceType\": \"networkWatchers/pingMeshes\",\r\n      \"locations\": [\r\n        \"West US\",\r\n        \"East US\",\r\n        \"North Europe\",\r\n        \"West Europe\",\r\n        \"East Asia\",\r\n        \"Southeast Asia\",\r\n        \"North Central US\",\r\n        \"South Central US\",\r\n        \"Central US\",\r\n        \"East US 2\",\r\n        \"Japan East\",\r\n        \"Japan West\",\r\n        \"Brazil South\",\r\n        \"Australia East\",\r\n        \"Australia Southeast\",\r\n        \"Central India\",\r\n        \"South India\",\r\n        \"West India\",\r\n        \"Canada Central\",\r\n        \"Canada East\",\r\n        \"West Central US\",\r\n        \"West US 2\",\r\n        \"UK West\",\r\n        \"UK South\",\r\n        \"Korea Central\",\r\n        \"Korea South\",\r\n        \"France Central\",\r\n        \"France South\",\r\n        \"Australia Central\",\r\n        \"Australia Central 2\"\r\n      ],\r\n      \"apiVersions\": [\r\n        \"2018-08-01\",\r\n        \"2018-07-01\",\r\n        \"2018-06-01\",\r\n        \"2018-04-01\",\r\n        \"2018-03-01\",\r\n        \"2018-02-01\",\r\n        \"2018-01-01\",\r\n        \"2017-11-01\",\r\n        \"2017-10-01\",\r\n        \"2017-09-01\"\r\n      ],\r\n      \"capabilities\": \"CrossResourceGroupResourceMove, CrossSubscriptionResourceMove\"\r\n    },\r\n    {\r\n      \"resourceType\": \"virtualNetworkGateways\",\r\n      \"locations\": [\r\n        \"West US\",\r\n        \"East US\",\r\n        \"North Europe\",\r\n        \"West Europe\",\r\n        \"East Asia\",\r\n        \"Southeast Asia\",\r\n        \"North Central US\",\r\n        \"South Central US\",\r\n        \"Central US\",\r\n        \"East US 2\",\r\n        \"Japan East\",\r\n        \"Japan West\",\r\n        \"Brazil South\",\r\n        \"Australia East\",\r\n        \"Australia Southeast\",\r\n        \"Central India\",\r\n        \"South India\",\r\n        \"West India\",\r\n        \"Canada Central\",\r\n        \"Canada East\",\r\n        \"West Central US\",\r\n        \"West US 2\",\r\n        \"UK West\",\r\n        \"UK South\",\r\n        \"Korea Central\",\r\n        \"Korea South\",\r\n        \"France Central\",\r\n        \"France South\",\r\n        \"Australia Central\",\r\n        \"Australia Central 2\"\r\n      ],\r\n      \"apiVersions\": [\r\n        \"2018-08-01\",\r\n        \"2018-07-01\",\r\n        \"2018-06-01\",\r\n        \"2018-05-01\",\r\n        \"2018-04-01\",\r\n        \"2018-03-01\",\r\n        \"2018-02-01\",\r\n        \"2018-01-01\",\r\n        \"2017-11-01\",\r\n        \"2017-10-01\",\r\n        \"2017-09-01\",\r\n        \"2017-08-01\",\r\n        \"2017-06-01\",\r\n        \"2017-04-01\",\r\n        \"2017-03-01\",\r\n        \"2016-12-01\",\r\n        \"2016-11-01\",\r\n        \"2016-10-01\",\r\n        \"2016-09-01\",\r\n        \"2016-08-01\",\r\n        \"2016-07-01\",\r\n        \"2016-06-01\",\r\n        \"2016-03-30\",\r\n        \"2015-06-15\",\r\n        \"2015-05-01-preview\",\r\n        \"2014-12-01-preview\"\r\n      ],\r\n      \"capabilities\": \"CrossResourceGroupResourceMove, CrossSubscriptionResourceMove\"\r\n    },\r\n    {\r\n      \"resourceType\": \"localNetworkGateways\",\r\n      \"locations\": [\r\n        \"West US\",\r\n        \"East US\",\r\n        \"North Europe\",\r\n        \"West Europe\",\r\n        \"East Asia\",\r\n        \"Southeast Asia\",\r\n        \"North Central US\",\r\n        \"South Central US\",\r\n        \"Central US\",\r\n        \"East US 2\",\r\n        \"Japan East\",\r\n        \"Japan West\",\r\n        \"Brazil South\",\r\n        \"Australia East\",\r\n        \"Australia Southeast\",\r\n        \"Central India\",\r\n        \"South India\",\r\n        \"West India\",\r\n        \"Canada Central\",\r\n        \"Canada East\",\r\n        \"West Central US\",\r\n        \"West US 2\",\r\n        \"UK West\",\r\n        \"UK South\",\r\n        \"Korea Central\",\r\n        \"Korea South\",\r\n        \"France Central\",\r\n        \"France South\",\r\n        \"Australia Central\",\r\n        \"Australia Central 2\"\r\n      ],\r\n      \"apiVersions\": [\r\n        \"2018-08-01\",\r\n        \"2018-07-01\",\r\n        \"2018-06-01\",\r\n        \"2018-05-01\",\r\n        \"2018-04-01\",\r\n        \"2018-03-01\",\r\n        \"2018-02-01\",\r\n        \"2018-01-01\",\r\n        \"2017-11-01\",\r\n        \"2017-10-01\",\r\n        \"2017-09-01\",\r\n        \"2017-08-01\",\r\n        \"2017-06-01\",\r\n        \"2017-04-01\",\r\n        \"2017-03-01\",\r\n        \"2016-12-01\",\r\n        \"2016-11-01\",\r\n        \"2016-10-01\",\r\n        \"2016-09-01\",\r\n        \"2016-08-01\",\r\n        \"2016-07-01\",\r\n        \"2016-06-01\",\r\n        \"2016-03-30\",\r\n        \"2015-06-15\",\r\n        \"2015-05-01-preview\",\r\n        \"2014-12-01-preview\"\r\n      ],\r\n      \"capabilities\": \"CrossResourceGroupResourceMove, CrossSubscriptionResourceMove\"\r\n    },\r\n    {\r\n      \"resourceType\": \"connections\",\r\n      \"locations\": [\r\n        \"West US\",\r\n        \"East US\",\r\n        \"North Europe\",\r\n        \"West Europe\",\r\n        \"East Asia\",\r\n        \"Southeast Asia\",\r\n        \"North Central US\",\r\n        \"South Central US\",\r\n        \"Central US\",\r\n        \"East US 2\",\r\n        \"Japan East\",\r\n        \"Japan West\",\r\n        \"Brazil South\",\r\n        \"Australia East\",\r\n        \"Australia Southeast\",\r\n        \"Central India\",\r\n        \"South India\",\r\n        \"West India\",\r\n        \"Canada Central\",\r\n        \"Canada East\",\r\n        \"West Central US\",\r\n        \"West US 2\",\r\n        \"UK West\",\r\n        \"UK South\",\r\n        \"Korea Central\",\r\n        \"Korea South\",\r\n        \"France Central\",\r\n        \"France South\",\r\n        \"Australia Central\",\r\n        \"Australia Central 2\"\r\n      ],\r\n      \"apiVersions\": [\r\n        \"2018-08-01\",\r\n        \"2018-07-01\",\r\n        \"2018-06-01\",\r\n        \"2018-05-01\",\r\n        \"2018-04-01\",\r\n        \"2018-03-01\",\r\n        \"2018-02-01\",\r\n        \"2018-01-01\",\r\n        \"2017-11-01\",\r\n        \"2017-10-01\",\r\n        \"2017-09-01\",\r\n        \"2017-08-01\",\r\n        \"2017-06-01\",\r\n        \"2017-04-01\",\r\n        \"2017-03-01\",\r\n        \"2016-12-01\",\r\n        \"2016-11-01\",\r\n        \"2016-10-01\",\r\n        \"2016-09-01\",\r\n        \"2016-08-01\",\r\n        \"2016-07-01\",\r\n        \"2016-06-01\",\r\n        \"2016-03-30\",\r\n        \"2015-06-15\",\r\n        \"2015-05-01-preview\",\r\n        \"2014-12-01-preview\"\r\n      ],\r\n      \"capabilities\": \"CrossResourceGroupResourceMove, CrossSubscriptionResourceMove\"\r\n    },\r\n    {\r\n      \"resourceType\": \"applicationGateways\",\r\n      \"locations\": [\r\n        \"West US\",\r\n        \"East US\",\r\n        \"North Europe\",\r\n        \"West Europe\",\r\n        \"East Asia\",\r\n        \"Southeast Asia\",\r\n        \"North Central US\",\r\n        \"South Central US\",\r\n        \"Central US\",\r\n        \"East US 2\",\r\n        \"Japan East\",\r\n        \"Japan West\",\r\n        \"Brazil South\",\r\n        \"Australia East\",\r\n        \"Australia Southeast\",\r\n        \"Central India\",\r\n        \"South India\",\r\n        \"West India\",\r\n        \"Canada Central\",\r\n        \"Canada East\",\r\n        \"West Central US\",\r\n        \"West US 2\",\r\n        \"UK West\",\r\n        \"UK South\",\r\n        \"Korea Central\",\r\n        \"Korea South\",\r\n        \"France Central\",\r\n        \"France South\",\r\n        \"Australia Central\",\r\n        \"Australia Central 2\"\r\n      ],\r\n      \"apiVersions\": [\r\n        \"2018-08-01\",\r\n        \"2018-07-01\",\r\n        \"2018-06-01\",\r\n        \"2018-05-01\",\r\n        \"2018-04-01\",\r\n        \"2018-03-01\",\r\n        \"2018-02-01\",\r\n        \"2018-01-01\",\r\n        \"2017-11-01\",\r\n        \"2017-10-01\",\r\n        \"2017-09-01\",\r\n        \"2017-08-01\",\r\n        \"2017-06-01\",\r\n        \"2017-04-01\",\r\n        \"2017-03-01\",\r\n        \"2016-12-01\",\r\n        \"2016-11-01\",\r\n        \"2016-10-01\",\r\n        \"2016-09-01\",\r\n        \"2016-08-01\",\r\n        \"2016-07-01\",\r\n        \"2016-06-01\",\r\n        \"2016-03-30\",\r\n        \"2015-06-15\",\r\n        \"2015-05-01-preview\",\r\n        \"2014-12-01-preview\"\r\n      ],\r\n      \"zoneMappings\": [\r\n        {\r\n          \"location\": \"East US 2\",\r\n          \"zones\": [\r\n            \"1\",\r\n            \"2\",\r\n            \"3\"\r\n          ]\r\n        },\r\n        {\r\n          \"location\": \"Central US\",\r\n          \"zones\": [\r\n            \"1\",\r\n            \"2\",\r\n            \"3\"\r\n          ]\r\n        },\r\n        {\r\n          \"location\": \"West Europe\",\r\n          \"zones\": [\r\n            \"1\",\r\n            \"2\",\r\n            \"3\"\r\n          ]\r\n        },\r\n        {\r\n          \"location\": \"France Central\",\r\n          \"zones\": [\r\n            \"1\",\r\n            \"2\",\r\n            \"3\"\r\n          ]\r\n        },\r\n        {\r\n          \"location\": \"Southeast Asia\",\r\n          \"zones\": [\r\n            \"1\",\r\n            \"2\",\r\n            \"3\"\r\n          ]\r\n        },\r\n        {\r\n          \"location\": \"West US 2\",\r\n          \"zones\": [\r\n            \"1\",\r\n            \"2\",\r\n            \"3\"\r\n          ]\r\n        },\r\n        {\r\n          \"location\": \"North Europe\",\r\n          \"zones\": [\r\n            \"1\",\r\n            \"2\",\r\n            \"3\"\r\n          ]\r\n        }\r\n      ],\r\n      \"capabilities\": \"None\"\r\n    },\r\n    {\r\n      \"resourceType\": \"locations\",\r\n      \"locations\": [],\r\n      \"apiVersions\": [\r\n        \"2018-08-01\",\r\n        \"2018-07-01\",\r\n        \"2018-06-01\",\r\n        \"2018-05-01\",\r\n        \"2018-04-01\",\r\n        \"2018-03-01\",\r\n        \"2018-02-01\",\r\n        \"2018-01-01\",\r\n        \"2017-11-01\",\r\n        \"2017-10-01\",\r\n        \"2017-09-01\",\r\n        \"2017-08-01\",\r\n        \"2017-06-01\",\r\n        \"2017-04-01\",\r\n        \"2017-03-01\",\r\n        \"2016-12-01\",\r\n        \"2016-11-01\",\r\n        \"2016-10-01\",\r\n        \"2016-09-01\",\r\n        \"2016-08-01\",\r\n        \"2016-07-01\",\r\n        \"2016-06-01\",\r\n        \"2016-03-30\",\r\n        \"2015-06-15\",\r\n        \"2015-05-01-preview\",\r\n        \"2014-12-01-preview\"\r\n      ]\r\n    },\r\n    {\r\n      \"resourceType\": \"locations/operations\",\r\n      \"locations\": [],\r\n      \"apiVersions\": [\r\n        \"2018-08-01\",\r\n        \"2018-07-01\",\r\n        \"2018-06-01\",\r\n        \"2018-05-01\",\r\n        \"2018-04-01\",\r\n        \"2018-03-01\",\r\n        \"2018-02-01\",\r\n        \"2018-01-01\",\r\n        \"2017-11-01\",\r\n        \"2017-10-01\",\r\n        \"2017-09-01\",\r\n        \"2017-08-01\",\r\n        \"2017-06-01\",\r\n        \"2017-04-01\",\r\n        \"2017-03-01\",\r\n        \"2016-12-01\",\r\n        \"2016-11-01\",\r\n        \"2016-10-01\",\r\n        \"2016-09-01\",\r\n        \"2016-08-01\",\r\n        \"2016-07-01\",\r\n        \"2016-06-01\",\r\n        \"2016-03-30\",\r\n        \"2015-06-15\",\r\n        \"2015-05-01-preview\",\r\n        \"2014-12-01-preview\"\r\n      ]\r\n    },\r\n    {\r\n      \"resourceType\": \"locations/operationResults\",\r\n      \"locations\": [],\r\n      \"apiVersions\": [\r\n        \"2018-08-01\",\r\n        \"2018-07-01\",\r\n        \"2018-06-01\",\r\n        \"2018-05-01\",\r\n        \"2018-04-01\",\r\n        \"2018-03-01\",\r\n        \"2018-02-01\",\r\n        \"2018-01-01\",\r\n        \"2017-11-01\",\r\n        \"2017-10-01\",\r\n        \"2017-09-01\",\r\n        \"2017-08-01\",\r\n        \"2017-06-01\",\r\n        \"2017-04-01\",\r\n        \"2017-03-01\",\r\n        \"2016-12-01\",\r\n        \"2016-11-01\",\r\n        \"2016-10-01\",\r\n        \"2016-09-01\",\r\n        \"2016-08-01\",\r\n        \"2016-07-01\",\r\n        \"2016-06-01\",\r\n        \"2016-03-30\",\r\n        \"2015-06-15\",\r\n        \"2015-05-01-preview\",\r\n        \"2014-12-01-preview\"\r\n      ]\r\n    },\r\n    {\r\n      \"resourceType\": \"locations/CheckDnsNameAvailability\",\r\n      \"locations\": [\r\n        \"West US\",\r\n        \"East US\",\r\n        \"North Europe\",\r\n        \"West Europe\",\r\n        \"East Asia\",\r\n        \"Southeast Asia\",\r\n        \"North Central US\",\r\n        \"South Central US\",\r\n        \"Central US\",\r\n        \"East US 2\",\r\n        \"Japan East\",\r\n        \"Japan West\",\r\n        \"Brazil South\",\r\n        \"Australia East\",\r\n        \"Australia Southeast\",\r\n        \"Central India\",\r\n        \"South India\",\r\n        \"West India\",\r\n        \"Canada Central\",\r\n        \"Canada East\",\r\n        \"West Central US\",\r\n        \"West US 2\",\r\n        \"UK West\",\r\n        \"UK South\",\r\n        \"Korea Central\",\r\n        \"Korea South\",\r\n        \"France Central\",\r\n        \"France South\",\r\n        \"Australia Central\",\r\n        \"Australia Central 2\"\r\n      ],\r\n      \"apiVersions\": [\r\n        \"2018-08-01\",\r\n        \"2018-07-01\",\r\n        \"2018-06-01\",\r\n        \"2018-05-01\",\r\n        \"2018-04-01\",\r\n        \"2018-03-01\",\r\n        \"2018-02-01\",\r\n        \"2018-01-01\",\r\n        \"2017-11-01\",\r\n        \"2017-10-01\",\r\n        \"2017-09-01\",\r\n        \"2017-08-01\",\r\n        \"2017-06-01\",\r\n        \"2017-04-01\",\r\n        \"2017-03-01\",\r\n        \"2016-12-01\",\r\n        \"2016-11-01\",\r\n        \"2016-10-01\",\r\n        \"2016-09-01\",\r\n        \"2016-08-01\",\r\n        \"2016-07-01\",\r\n        \"2016-06-01\",\r\n        \"2016-03-30\",\r\n        \"2015-06-15\",\r\n        \"2015-05-01-preview\",\r\n        \"2014-12-01-preview\"\r\n      ]\r\n    },\r\n    {\r\n      \"resourceType\": \"locations/usages\",\r\n      \"locations\": [\r\n        \"West US\",\r\n        \"East US\",\r\n        \"North Europe\",\r\n        \"West Europe\",\r\n        \"East Asia\",\r\n        \"Southeast Asia\",\r\n        \"North Central US\",\r\n        \"South Central US\",\r\n        \"Central US\",\r\n        \"East US 2\",\r\n        \"Japan East\",\r\n        \"Japan West\",\r\n        \"Brazil South\",\r\n        \"Australia East\",\r\n        \"Australia Southeast\",\r\n        \"Central India\",\r\n        \"South India\",\r\n        \"West India\",\r\n        \"Canada Central\",\r\n        \"Canada East\",\r\n        \"West Central US\",\r\n        \"West US 2\",\r\n        \"UK West\",\r\n        \"UK South\",\r\n        \"Korea Central\",\r\n        \"Korea South\",\r\n        \"France Central\",\r\n        \"France South\",\r\n        \"Australia Central\",\r\n        \"Australia Central 2\"\r\n      ],\r\n      \"apiVersions\": [\r\n        \"2018-08-01\",\r\n        \"2018-07-01\",\r\n        \"2018-06-01\",\r\n        \"2018-05-01\",\r\n        \"2018-04-01\",\r\n        \"2018-03-01\",\r\n        \"2018-02-01\",\r\n        \"2018-01-01\",\r\n        \"2017-11-01\",\r\n        \"2017-10-01\",\r\n        \"2017-09-01\",\r\n        \"2017-08-01\",\r\n        \"2017-06-01\",\r\n        \"2017-04-01\",\r\n        \"2017-03-01\",\r\n        \"2016-12-01\",\r\n        \"2016-11-01\",\r\n        \"2016-10-01\",\r\n        \"2016-09-01\",\r\n        \"2016-08-01\",\r\n        \"2016-07-01\",\r\n        \"2016-06-01\",\r\n        \"2016-03-30\",\r\n        \"2015-06-15\",\r\n        \"2015-05-01-preview\",\r\n        \"2014-12-01-preview\"\r\n      ]\r\n    },\r\n    {\r\n      \"resourceType\": \"locations/virtualNetworkAvailableEndpointServices\",\r\n      \"locations\": [\r\n        \"West US\",\r\n        \"East US\",\r\n        \"North Europe\",\r\n        \"West Europe\",\r\n        \"East Asia\",\r\n        \"Southeast Asia\",\r\n        \"North Central US\",\r\n        \"South Central US\",\r\n        \"Central US\",\r\n        \"East US 2\",\r\n        \"Japan East\",\r\n        \"Japan West\",\r\n        \"Brazil South\",\r\n        \"Australia East\",\r\n        \"Australia Southeast\",\r\n        \"Central India\",\r\n        \"South India\",\r\n        \"West India\",\r\n        \"Canada Central\",\r\n        \"Canada East\",\r\n        \"West Central US\",\r\n        \"West US 2\",\r\n        \"UK West\",\r\n        \"UK South\",\r\n        \"Korea Central\",\r\n        \"Korea South\",\r\n        \"France Central\",\r\n        \"France South\",\r\n        \"Australia Central\",\r\n        \"Australia Central 2\"\r\n      ],\r\n      \"apiVersions\": [\r\n        \"2018-08-01\",\r\n        \"2018-07-01\",\r\n        \"2018-06-01\",\r\n        \"2018-05-01\",\r\n        \"2018-04-01\",\r\n        \"2018-03-01\",\r\n        \"2018-02-01\",\r\n        \"2018-01-01\",\r\n        \"2017-11-01\",\r\n        \"2017-10-01\",\r\n        \"2017-09-01\",\r\n        \"2017-08-01\",\r\n        \"2017-06-01\",\r\n        \"2017-04-01\"\r\n      ]\r\n    },\r\n    {\r\n      \"resourceType\": \"locations/availableDelegations\",\r\n      \"locations\": [\r\n        \"West US\",\r\n        \"East US\",\r\n        \"North Europe\",\r\n        \"West Europe\",\r\n        \"East Asia\",\r\n        \"Southeast Asia\",\r\n        \"North Central US\",\r\n        \"South Central US\",\r\n        \"Central US\",\r\n        \"East US 2\",\r\n        \"Japan East\",\r\n        \"Japan West\",\r\n        \"Brazil South\",\r\n        \"Australia East\",\r\n        \"Australia Southeast\",\r\n        \"Central India\",\r\n        \"South India\",\r\n        \"West India\",\r\n        \"Canada Central\",\r\n        \"Canada East\",\r\n        \"West Central US\",\r\n        \"West US 2\",\r\n        \"UK West\",\r\n        \"UK South\",\r\n        \"Korea Central\",\r\n        \"Korea South\",\r\n        \"France Central\",\r\n        \"France South\",\r\n        \"Australia Central\",\r\n        \"Australia Central 2\"\r\n      ],\r\n      \"apiVersions\": [\r\n        \"2018-08-01\",\r\n        \"2018-07-01\",\r\n        \"2018-06-01\",\r\n        \"2018-05-01\",\r\n        \"2018-04-01\"\r\n      ]\r\n    },\r\n    {\r\n      \"resourceType\": \"locations/supportedVirtualMachineSizes\",\r\n      \"locations\": [\r\n        \"West US\",\r\n        \"East US\",\r\n        \"North Europe\",\r\n        \"West Europe\",\r\n        \"East Asia\",\r\n        \"Southeast Asia\",\r\n        \"North Central US\",\r\n        \"South Central US\",\r\n        \"Central US\",\r\n        \"East US 2\",\r\n        \"Japan East\",\r\n        \"Japan West\",\r\n        \"Brazil South\",\r\n        \"Australia East\",\r\n        \"Australia Southeast\",\r\n        \"Central India\",\r\n        \"South India\",\r\n        \"West India\",\r\n        \"Canada Central\",\r\n        \"Canada East\",\r\n        \"West Central US\",\r\n        \"West US 2\",\r\n        \"UK West\",\r\n        \"UK South\",\r\n        \"Korea Central\",\r\n        \"Korea South\",\r\n        \"France Central\",\r\n        \"France South\",\r\n        \"Australia Central\",\r\n        \"Australia Central 2\"\r\n      ],\r\n      \"apiVersions\": [\r\n        \"2018-08-01\",\r\n        \"2018-07-01\",\r\n        \"2018-06-01\",\r\n        \"2018-05-01\",\r\n        \"2018-04-01\"\r\n      ]\r\n    },\r\n    {\r\n      \"resourceType\": \"locations/checkAcceleratedNetworkingSupport\",\r\n      \"locations\": [\r\n        \"West US\",\r\n        \"East US\",\r\n        \"North Europe\",\r\n        \"West Europe\",\r\n        \"East Asia\",\r\n        \"Southeast Asia\",\r\n        \"North Central US\",\r\n        \"South Central US\",\r\n        \"Central US\",\r\n        \"East US 2\",\r\n        \"Japan East\",\r\n        \"Japan West\",\r\n        \"Brazil South\",\r\n        \"Australia East\",\r\n        \"Australia Southeast\",\r\n        \"Central India\",\r\n        \"South India\",\r\n        \"West India\",\r\n        \"Canada Central\",\r\n        \"Canada East\",\r\n        \"West Central US\",\r\n        \"West US 2\",\r\n        \"UK West\",\r\n        \"UK South\",\r\n        \"Korea Central\",\r\n        \"Korea South\",\r\n        \"France Central\",\r\n        \"France South\",\r\n        \"Australia Central\",\r\n        \"Australia Central 2\"\r\n      ],\r\n      \"apiVersions\": [\r\n        \"2018-08-01\",\r\n        \"2018-07-01\",\r\n        \"2018-06-01\",\r\n        \"2018-05-01\",\r\n        \"2018-04-01\"\r\n      ]\r\n    },\r\n    {\r\n      \"resourceType\": \"locations/validateResourceOwnership\",\r\n      \"locations\": [\r\n        \"West US\",\r\n        \"East US\",\r\n        \"North Europe\",\r\n        \"West Europe\",\r\n        \"East Asia\",\r\n        \"Southeast Asia\",\r\n        \"North Central US\",\r\n        \"South Central US\",\r\n        \"Central US\",\r\n        \"East US 2\",\r\n        \"Japan East\",\r\n        \"Japan West\",\r\n        \"Brazil South\",\r\n        \"Australia East\",\r\n        \"Australia Southeast\",\r\n        \"Central India\",\r\n        \"South India\",\r\n        \"West India\",\r\n        \"Canada Central\",\r\n        \"Canada East\",\r\n        \"West Central US\",\r\n        \"West US 2\",\r\n        \"UK West\",\r\n        \"UK South\",\r\n        \"Korea Central\",\r\n        \"Korea South\",\r\n        \"France Central\",\r\n        \"France South\",\r\n        \"Australia Central\",\r\n        \"Australia Central 2\"\r\n      ],\r\n      \"apiVersions\": [\r\n        \"2018-08-01\",\r\n        \"2018-07-01\",\r\n        \"2018-06-01\",\r\n        \"2018-05-01\",\r\n        \"2018-04-01\"\r\n      ]\r\n    },\r\n    {\r\n      \"resourceType\": \"locations/setResourceOwnership\",\r\n      \"locations\": [\r\n        \"West US\",\r\n        \"East US\",\r\n        \"North Europe\",\r\n        \"West Europe\",\r\n        \"East Asia\",\r\n        \"Southeast Asia\",\r\n        \"North Central US\",\r\n        \"South Central US\",\r\n        \"Central US\",\r\n        \"East US 2\",\r\n        \"Japan East\",\r\n        \"Japan West\",\r\n        \"Brazil South\",\r\n        \"Australia East\",\r\n        \"Australia Southeast\",\r\n        \"Central India\",\r\n        \"South India\",\r\n        \"West India\",\r\n        \"Canada Central\",\r\n        \"Canada East\",\r\n        \"West Central US\",\r\n        \"West US 2\",\r\n        \"UK West\",\r\n        \"UK South\",\r\n        \"Korea Central\",\r\n        \"Korea South\",\r\n        \"France Central\",\r\n        \"France South\",\r\n        \"Australia Central\",\r\n        \"Australia Central 2\"\r\n      ],\r\n      \"apiVersions\": [\r\n        \"2018-08-01\",\r\n        \"2018-07-01\",\r\n        \"2018-06-01\",\r\n        \"2018-05-01\",\r\n        \"2018-04-01\"\r\n      ]\r\n    },\r\n    {\r\n      \"resourceType\": \"locations/effectiveResourceOwnership\",\r\n      \"locations\": [\r\n        \"West US\",\r\n        \"East US\",\r\n        \"North Europe\",\r\n        \"West Europe\",\r\n        \"East Asia\",\r\n        \"Southeast Asia\",\r\n        \"North Central US\",\r\n        \"South Central US\",\r\n        \"Central US\",\r\n        \"East US 2\",\r\n        \"Japan East\",\r\n        \"Japan West\",\r\n        \"Brazil South\",\r\n        \"Australia East\",\r\n        \"Australia Southeast\",\r\n        \"Central India\",\r\n        \"South India\",\r\n        \"West India\",\r\n        \"Canada Central\",\r\n        \"Canada East\",\r\n        \"West Central US\",\r\n        \"West US 2\",\r\n        \"UK West\",\r\n        \"UK South\",\r\n        \"Korea Central\",\r\n        \"Korea South\",\r\n        \"France Central\",\r\n        \"France South\",\r\n        \"Australia Central\",\r\n        \"Australia Central 2\"\r\n      ],\r\n      \"apiVersions\": [\r\n        \"2018-08-01\",\r\n        \"2018-07-01\",\r\n        \"2018-06-01\",\r\n        \"2018-05-01\",\r\n        \"2018-04-01\"\r\n      ]\r\n    },\r\n    {\r\n      \"resourceType\": \"operations\",\r\n      \"locations\": [],\r\n      \"apiVersions\": [\r\n        \"2018-08-01\",\r\n        \"2018-07-01\",\r\n        \"2018-06-01\",\r\n        \"2018-05-01\",\r\n        \"2018-04-01\",\r\n        \"2018-03-01\",\r\n        \"2018-02-01\",\r\n        \"2018-01-01\",\r\n        \"2017-11-01\",\r\n        \"2017-10-01\",\r\n        \"2017-09-01\",\r\n        \"2017-08-01\",\r\n        \"2017-06-01\",\r\n        \"2017-04-01\",\r\n        \"2017-03-01\",\r\n        \"2016-12-01\",\r\n        \"2016-11-01\",\r\n        \"2016-10-01\",\r\n        \"2016-09-01\",\r\n        \"2016-08-01\",\r\n        \"2016-07-01\",\r\n        \"2016-06-01\",\r\n        \"2016-03-30\",\r\n        \"2015-06-15\",\r\n        \"2015-05-01-preview\",\r\n        \"2014-12-01-preview\"\r\n      ]\r\n    },\r\n    {\r\n      \"resourceType\": \"dnszones\",\r\n      \"locations\": [\r\n        \"global\"\r\n      ],\r\n      \"apiVersions\": [\r\n        \"2018-05-01\",\r\n        \"2018-03-01-preview\",\r\n        \"2017-10-01\",\r\n        \"2017-09-15-preview\",\r\n        \"2017-09-01\",\r\n        \"2016-04-01\",\r\n        \"2015-05-04-preview\"\r\n      ],\r\n      \"capabilities\": \"CrossResourceGroupResourceMove, CrossSubscriptionResourceMove\"\r\n    },\r\n    {\r\n      \"resourceType\": \"dnsOperationResults\",\r\n      \"locations\": [\r\n        \"global\"\r\n      ],\r\n      \"apiVersions\": [\r\n        \"2018-05-01\",\r\n        \"2018-03-01-preview\",\r\n        \"2017-10-01\",\r\n        \"2017-09-15-preview\",\r\n        \"2017-09-01\",\r\n        \"2016-04-01\"\r\n      ]\r\n    },\r\n    {\r\n      \"resourceType\": \"dnsOperationStatuses\",\r\n      \"locations\": [\r\n        \"global\"\r\n      ],\r\n      \"apiVersions\": [\r\n        \"2018-05-01\",\r\n        \"2018-03-01-preview\",\r\n        \"2017-10-01\",\r\n        \"2017-09-15-preview\",\r\n        \"2017-09-01\",\r\n        \"2016-04-01\"\r\n      ]\r\n    },\r\n    {\r\n      \"resourceType\": \"getDnsResourceReference\",\r\n      \"locations\": [\r\n        \"global\"\r\n      ],\r\n      \"apiVersions\": [\r\n        \"2018-05-01\"\r\n      ]\r\n    },\r\n    {\r\n      \"resourceType\": \"internalNotify\",\r\n      \"locations\": [\r\n        \"global\"\r\n      ],\r\n      \"apiVersions\": [\r\n        \"2018-05-01\"\r\n      ]\r\n    },\r\n    {\r\n      \"resourceType\": \"dnszones/A\",\r\n      \"locations\": [\r\n        \"global\"\r\n      ],\r\n      \"apiVersions\": [\r\n        \"2018-05-01\",\r\n        \"2018-03-01-preview\",\r\n        \"2017-10-01\",\r\n        \"2017-09-15-preview\",\r\n        \"2017-09-01\",\r\n        \"2016-04-01\",\r\n        \"2015-05-04-preview\"\r\n      ]\r\n    },\r\n    {\r\n      \"resourceType\": \"dnszones/AAAA\",\r\n      \"locations\": [\r\n        \"global\"\r\n      ],\r\n      \"apiVersions\": [\r\n        \"2018-05-01\",\r\n        \"2018-03-01-preview\",\r\n        \"2017-10-01\",\r\n        \"2017-09-15-preview\",\r\n        \"2017-09-01\",\r\n        \"2016-04-01\",\r\n        \"2015-05-04-preview\"\r\n      ]\r\n    },\r\n    {\r\n      \"resourceType\": \"dnszones/CNAME\",\r\n      \"locations\": [\r\n        \"global\"\r\n      ],\r\n      \"apiVersions\": [\r\n        \"2018-05-01\",\r\n        \"2018-03-01-preview\",\r\n        \"2017-10-01\",\r\n        \"2017-09-15-preview\",\r\n        \"2017-09-01\",\r\n        \"2016-04-01\",\r\n        \"2015-05-04-preview\"\r\n      ]\r\n    },\r\n    {\r\n      \"resourceType\": \"dnszones/PTR\",\r\n      \"locations\": [\r\n        \"global\"\r\n      ],\r\n      \"apiVersions\": [\r\n        \"2018-05-01\",\r\n        \"2018-03-01-preview\",\r\n        \"2017-10-01\",\r\n        \"2017-09-15-preview\",\r\n        \"2017-09-01\",\r\n        \"2016-04-01\",\r\n        \"2015-05-04-preview\"\r\n      ]\r\n    },\r\n    {\r\n      \"resourceType\": \"dnszones/MX\",\r\n      \"locations\": [\r\n        \"global\"\r\n      ],\r\n      \"apiVersions\": [\r\n        \"2018-05-01\",\r\n        \"2018-03-01-preview\",\r\n        \"2017-10-01\",\r\n        \"2017-09-15-preview\",\r\n        \"2017-09-01\",\r\n        \"2016-04-01\",\r\n        \"2015-05-04-preview\"\r\n      ]\r\n    },\r\n    {\r\n      \"resourceType\": \"dnszones/TXT\",\r\n      \"locations\": [\r\n        \"global\"\r\n      ],\r\n      \"apiVersions\": [\r\n        \"2018-05-01\",\r\n        \"2018-03-01-preview\",\r\n        \"2017-10-01\",\r\n        \"2017-09-15-preview\",\r\n        \"2017-09-01\",\r\n        \"2016-04-01\",\r\n        \"2015-05-04-preview\"\r\n      ]\r\n    },\r\n    {\r\n      \"resourceType\": \"dnszones/SRV\",\r\n      \"locations\": [\r\n        \"global\"\r\n      ],\r\n      \"apiVersions\": [\r\n        \"2018-05-01\",\r\n        \"2018-03-01-preview\",\r\n        \"2017-10-01\",\r\n        \"2017-09-15-preview\",\r\n        \"2017-09-01\",\r\n        \"2016-04-01\",\r\n        \"2015-05-04-preview\"\r\n      ]\r\n    },\r\n    {\r\n      \"resourceType\": \"dnszones/SOA\",\r\n      \"locations\": [\r\n        \"global\"\r\n      ],\r\n      \"apiVersions\": [\r\n        \"2018-05-01\",\r\n        \"2018-03-01-preview\",\r\n        \"2017-10-01\",\r\n        \"2017-09-15-preview\",\r\n        \"2017-09-01\",\r\n        \"2016-04-01\",\r\n        \"2015-05-04-preview\"\r\n      ]\r\n    },\r\n    {\r\n      \"resourceType\": \"dnszones/NS\",\r\n      \"locations\": [\r\n        \"global\"\r\n      ],\r\n      \"apiVersions\": [\r\n        \"2018-05-01\",\r\n        \"2018-03-01-preview\",\r\n        \"2017-10-01\",\r\n        \"2017-09-15-preview\",\r\n        \"2017-09-01\",\r\n        \"2016-04-01\",\r\n        \"2015-05-04-preview\"\r\n      ]\r\n    },\r\n    {\r\n      \"resourceType\": \"dnszones/CAA\",\r\n      \"locations\": [\r\n        \"global\"\r\n      ],\r\n      \"apiVersions\": [\r\n        \"2018-05-01\",\r\n        \"2018-03-01-preview\",\r\n        \"2017-10-01\",\r\n        \"2017-09-15-preview\",\r\n        \"2017-09-01\"\r\n      ]\r\n    },\r\n    {\r\n      \"resourceType\": \"dnszones/recordsets\",\r\n      \"locations\": [\r\n        \"global\"\r\n      ],\r\n      \"apiVersions\": [\r\n        \"2018-05-01\",\r\n        \"2018-03-01-preview\",\r\n        \"2017-10-01\",\r\n        \"2017-09-15-preview\",\r\n        \"2017-09-01\",\r\n        \"2016-04-01\",\r\n        \"2015-05-04-preview\"\r\n      ]\r\n    },\r\n    {\r\n      \"resourceType\": \"dnszones/all\",\r\n      \"locations\": [\r\n        \"global\"\r\n      ],\r\n      \"apiVersions\": [\r\n        \"2018-05-01\",\r\n        \"2018-03-01-preview\",\r\n        \"2017-10-01\",\r\n        \"2017-09-15-preview\",\r\n        \"2017-09-01\",\r\n        \"2016-04-01\",\r\n        \"2015-05-04-preview\"\r\n      ]\r\n    },\r\n    {\r\n      \"resourceType\": \"trafficmanagerprofiles\",\r\n      \"locations\": [\r\n        \"global\"\r\n      ],\r\n      \"apiVersions\": [\r\n        \"2018-04-01\",\r\n        \"2018-03-01\",\r\n        \"2018-02-01\",\r\n        \"2017-05-01\",\r\n        \"2017-03-01\",\r\n        \"2015-11-01\",\r\n        \"2015-04-28-preview\"\r\n      ],\r\n      \"capabilities\": \"CrossResourceGroupResourceMove, CrossSubscriptionResourceMove\"\r\n    },\r\n    {\r\n      \"resourceType\": \"trafficmanagerprofiles/heatMaps\",\r\n      \"locations\": [\r\n        \"global\"\r\n      ],\r\n      \"apiVersions\": [\r\n        \"2018-04-01\",\r\n        \"2018-03-01\",\r\n        \"2018-02-01\",\r\n        \"2017-09-01-preview\"\r\n      ]\r\n    },\r\n    {\r\n      \"resourceType\": \"checkTrafficManagerNameAvailability\",\r\n      \"locations\": [\r\n        \"global\"\r\n      ],\r\n      \"apiVersions\": [\r\n        \"2018-04-01\",\r\n        \"2018-03-01\",\r\n        \"2018-02-01\",\r\n        \"2017-05-01\",\r\n        \"2017-03-01\",\r\n        \"2015-11-01\",\r\n        \"2015-04-28-preview\"\r\n      ]\r\n    },\r\n    {\r\n      \"resourceType\": \"trafficManagerUserMetricsKeys\",\r\n      \"locations\": [\r\n        \"global\"\r\n      ],\r\n      \"apiVersions\": [\r\n        \"2018-04-01\",\r\n        \"2017-09-01-preview\"\r\n      ]\r\n    },\r\n    {\r\n      \"resourceType\": \"trafficManagerGeographicHierarchies\",\r\n      \"locations\": [\r\n        \"global\"\r\n      ],\r\n      \"apiVersions\": [\r\n        \"2018-04-01\",\r\n        \"2018-03-01\",\r\n        \"2018-02-01\",\r\n        \"2017-05-01\",\r\n        \"2017-03-01\"\r\n      ]\r\n    },\r\n    {\r\n      \"resourceType\": \"expressRouteCircuits\",\r\n      \"locations\": [\r\n        \"West US\",\r\n        \"East US\",\r\n        \"North Europe\",\r\n        \"West Europe\",\r\n        \"East Asia\",\r\n        \"Southeast Asia\",\r\n        \"North Central US\",\r\n        \"South Central US\",\r\n        \"Central US\",\r\n        \"East US 2\",\r\n        \"Japan East\",\r\n        \"Japan West\",\r\n        \"Brazil South\",\r\n        \"Australia East\",\r\n        \"Australia Southeast\",\r\n        \"Central India\",\r\n        \"South India\",\r\n        \"West India\",\r\n        \"Canada Central\",\r\n        \"Canada East\",\r\n        \"West Central US\",\r\n        \"West US 2\",\r\n        \"UK West\",\r\n        \"UK South\",\r\n        \"Korea Central\",\r\n        \"Korea South\",\r\n        \"France Central\",\r\n        \"France South\",\r\n        \"Australia Central\",\r\n        \"Australia Central 2\"\r\n      ],\r\n      \"apiVersions\": [\r\n        \"2018-08-01\",\r\n        \"2018-07-01\",\r\n        \"2018-06-01\",\r\n        \"2018-05-01\",\r\n        \"2018-04-01\",\r\n        \"2018-03-01\",\r\n        \"2018-02-01\",\r\n        \"2018-01-01\",\r\n        \"2017-11-01\",\r\n        \"2017-10-01\",\r\n        \"2017-09-01\",\r\n        \"2017-08-01\",\r\n        \"2017-06-01\",\r\n        \"2017-04-01\",\r\n        \"2017-03-01\",\r\n        \"2016-12-01\",\r\n        \"2016-11-01\",\r\n        \"2016-10-01\",\r\n        \"2016-09-01\",\r\n        \"2016-08-01\",\r\n        \"2016-07-01\",\r\n        \"2016-06-01\",\r\n        \"2016-03-30\",\r\n        \"2015-06-15\",\r\n        \"2015-05-01-preview\",\r\n        \"2014-12-01-preview\"\r\n      ],\r\n      \"capabilities\": \"None\"\r\n    },\r\n    {\r\n      \"resourceType\": \"expressRouteServiceProviders\",\r\n      \"locations\": [],\r\n      \"apiVersions\": [\r\n        \"2018-08-01\",\r\n        \"2018-07-01\",\r\n        \"2018-06-01\",\r\n        \"2018-05-01\",\r\n        \"2018-04-01\",\r\n        \"2018-03-01\",\r\n        \"2018-02-01\",\r\n        \"2018-01-01\",\r\n        \"2017-11-01\",\r\n        \"2017-10-01\",\r\n        \"2017-09-01\",\r\n        \"2017-08-01\",\r\n        \"2017-06-01\",\r\n        \"2017-04-01\",\r\n        \"2017-03-01\",\r\n        \"2016-12-01\",\r\n        \"2016-11-01\",\r\n        \"2016-10-01\",\r\n        \"2016-09-01\",\r\n        \"2016-08-01\",\r\n        \"2016-07-01\",\r\n        \"2016-06-01\",\r\n        \"2016-03-30\",\r\n        \"2015-06-15\",\r\n        \"2015-05-01-preview\",\r\n        \"2014-12-01-preview\"\r\n      ]\r\n    },\r\n    {\r\n      \"resourceType\": \"applicationGatewayAvailableWafRuleSets\",\r\n      \"locations\": [],\r\n      \"apiVersions\": [\r\n        \"2018-08-01\",\r\n        \"2018-07-01\",\r\n        \"2018-06-01\",\r\n        \"2018-05-01\",\r\n        \"2018-04-01\",\r\n        \"2018-03-01\",\r\n        \"2018-02-01\",\r\n        \"2018-01-01\",\r\n        \"2017-11-01\",\r\n        \"2017-10-01\",\r\n        \"2017-09-01\",\r\n        \"2017-08-01\",\r\n        \"2017-06-01\",\r\n        \"2017-04-01\",\r\n        \"2017-03-01\"\r\n      ]\r\n    },\r\n    {\r\n      \"resourceType\": \"applicationGatewayAvailableSslOptions\",\r\n      \"locations\": [],\r\n      \"apiVersions\": [\r\n        \"2018-08-01\",\r\n        \"2018-07-01\",\r\n        \"2018-06-01\",\r\n        \"2018-05-01\",\r\n        \"2018-04-01\",\r\n        \"2018-03-01\",\r\n        \"2018-02-01\",\r\n        \"2018-01-01\",\r\n        \"2017-11-01\",\r\n        \"2017-10-01\",\r\n        \"2017-09-01\",\r\n        \"2017-08-01\",\r\n        \"2017-06-01\"\r\n      ]\r\n    },\r\n    {\r\n      \"resourceType\": \"routeFilters\",\r\n      \"locations\": [\r\n        \"West US\",\r\n        \"East US\",\r\n        \"North Europe\",\r\n        \"West Europe\",\r\n        \"East Asia\",\r\n        \"Southeast Asia\",\r\n        \"North Central US\",\r\n        \"South Central US\",\r\n        \"Central US\",\r\n        \"East US 2\",\r\n        \"Japan East\",\r\n        \"Japan West\",\r\n        \"Brazil South\",\r\n        \"Australia East\",\r\n        \"Australia Southeast\",\r\n        \"Central India\",\r\n        \"South India\",\r\n        \"West India\",\r\n        \"Canada Central\",\r\n        \"Canada East\",\r\n        \"West Central US\",\r\n        \"West US 2\",\r\n        \"UK West\",\r\n        \"UK South\",\r\n        \"Korea Central\",\r\n        \"Korea South\",\r\n        \"France Central\",\r\n        \"France South\",\r\n        \"Australia Central\",\r\n        \"Australia Central 2\"\r\n      ],\r\n      \"apiVersions\": [\r\n        \"2018-08-01\",\r\n        \"2018-07-01\",\r\n        \"2018-06-01\",\r\n        \"2018-05-01\",\r\n        \"2018-04-01\",\r\n        \"2018-03-01\",\r\n        \"2018-02-01\",\r\n        \"2018-01-01\",\r\n        \"2017-11-01\",\r\n        \"2017-10-01\",\r\n        \"2017-09-01\",\r\n        \"2017-08-01\",\r\n        \"2017-06-01\",\r\n        \"2017-04-01\",\r\n        \"2017-03-01\",\r\n        \"2016-12-01\"\r\n      ],\r\n      \"capabilities\": \"None\"\r\n    },\r\n    {\r\n      \"resourceType\": \"bgpServiceCommunities\",\r\n      \"locations\": [],\r\n      \"apiVersions\": [\r\n        \"2018-08-01\",\r\n        \"2018-07-01\",\r\n        \"2018-06-01\",\r\n        \"2018-05-01\",\r\n        \"2018-04-01\",\r\n        \"2018-03-01\",\r\n        \"2018-02-01\",\r\n        \"2018-01-01\",\r\n        \"2017-11-01\",\r\n        \"2017-10-01\",\r\n        \"2017-09-01\",\r\n        \"2017-08-01\",\r\n        \"2017-06-01\",\r\n        \"2017-04-01\",\r\n        \"2017-03-01\",\r\n        \"2016-12-01\"\r\n      ]\r\n    },\r\n    {\r\n      \"resourceType\": \"expressRoutePortsLocations\",\r\n      \"locations\": [],\r\n      \"apiVersions\": [\r\n        \"2018-08-01\"\r\n      ]\r\n    },\r\n    {\r\n      \"resourceType\": \"expressRoutePorts\",\r\n      \"locations\": [\r\n        \"West US\",\r\n        \"East US\",\r\n        \"North Europe\",\r\n        \"West Europe\",\r\n        \"East Asia\",\r\n        \"Southeast Asia\",\r\n        \"North Central US\",\r\n        \"South Central US\",\r\n        \"Central US\",\r\n        \"East US 2\",\r\n        \"Japan East\",\r\n        \"Japan West\",\r\n        \"Brazil South\",\r\n        \"Australia East\",\r\n        \"Australia Southeast\",\r\n        \"Central India\",\r\n        \"South India\",\r\n        \"West India\",\r\n        \"Canada Central\",\r\n        \"Canada East\",\r\n        \"West Central US\",\r\n        \"West US 2\",\r\n        \"UK West\",\r\n        \"UK South\",\r\n        \"Korea Central\",\r\n        \"Korea South\",\r\n        \"France Central\",\r\n        \"France South\",\r\n        \"Australia Central\",\r\n        \"Australia Central 2\"\r\n      ],\r\n      \"apiVersions\": [\r\n        \"2018-08-01\",\r\n        \"2018-07-01\"\r\n      ],\r\n      \"capabilities\": \"None\"\r\n    },\r\n    {\r\n      \"resourceType\": \"azureFirewalls\",\r\n      \"locations\": [\r\n        \"West US\",\r\n        \"East US\",\r\n        \"North Europe\",\r\n        \"West Europe\",\r\n        \"East Asia\",\r\n        \"Southeast Asia\",\r\n        \"North Central US\",\r\n        \"South Central US\",\r\n        \"Central US\",\r\n        \"East US 2\",\r\n        \"Brazil South\",\r\n        \"Australia East\",\r\n        \"Australia Southeast\",\r\n        \"Central India\",\r\n        \"South India\",\r\n        \"West India\",\r\n        \"Canada Central\",\r\n        \"Canada East\",\r\n        \"West Central US\",\r\n        \"West US 2\",\r\n        \"UK West\",\r\n        \"UK South\",\r\n        \"France Central\",\r\n        \"France South\",\r\n        \"Australia Central\",\r\n        \"Australia Central 2\"\r\n      ],\r\n      \"apiVersions\": [\r\n        \"2018-08-01\",\r\n        \"2018-07-01\",\r\n        \"2018-06-01\",\r\n        \"2018-05-01\",\r\n        \"2018-04-01\"\r\n      ],\r\n      \"capabilities\": \"CrossResourceGroupResourceMove, CrossSubscriptionResourceMove\"\r\n    },\r\n    {\r\n      \"resourceType\": \"azureFirewallFqdnTags\",\r\n      \"locations\": [],\r\n      \"apiVersions\": [\r\n        \"2018-08-01\"\r\n      ]\r\n    },\r\n    {\r\n      \"resourceType\": \"virtualNetworkTaps\",\r\n      \"locations\": [\r\n        \"West US\",\r\n        \"East US\",\r\n        \"North Europe\",\r\n        \"West Europe\",\r\n        \"East Asia\",\r\n        \"Southeast Asia\",\r\n        \"North Central US\",\r\n        \"South Central US\",\r\n        \"Central US\",\r\n        \"East US 2\",\r\n        \"Japan East\",\r\n        \"Japan West\",\r\n        \"Brazil South\",\r\n        \"Australia East\",\r\n        \"Australia Southeast\",\r\n        \"Central India\",\r\n        \"South India\",\r\n        \"West India\",\r\n        \"Canada Central\",\r\n        \"Canada East\",\r\n        \"West Central US\",\r\n        \"West US 2\",\r\n        \"UK West\",\r\n        \"UK South\",\r\n        \"Korea Central\",\r\n        \"Korea South\",\r\n        \"France Central\",\r\n        \"France South\",\r\n        \"Australia Central\",\r\n        \"Australia Central 2\"\r\n      ],\r\n      \"apiVersions\": [\r\n        \"2018-08-01\"\r\n      ],\r\n      \"capabilities\": \"None\"\r\n    },\r\n    {\r\n      \"resourceType\": \"ddosProtectionPlans\",\r\n      \"locations\": [\r\n        \"West US\",\r\n        \"East US\",\r\n        \"North Europe\",\r\n        \"West Europe\",\r\n        \"East Asia\",\r\n        \"Southeast Asia\",\r\n        \"North Central US\",\r\n        \"South Central US\",\r\n        \"Central US\",\r\n        \"East US 2\",\r\n        \"Japan East\",\r\n        \"Japan West\",\r\n        \"Brazil South\",\r\n        \"Australia East\",\r\n        \"Australia Southeast\",\r\n        \"Central India\",\r\n        \"South India\",\r\n        \"West India\",\r\n        \"Canada Central\",\r\n        \"Canada East\",\r\n        \"West Central US\",\r\n        \"West US 2\",\r\n        \"UK West\",\r\n        \"UK South\",\r\n        \"Korea Central\",\r\n        \"Korea South\",\r\n        \"France Central\",\r\n        \"France South\",\r\n        \"Australia Central\",\r\n        \"Australia Central 2\"\r\n      ],\r\n      \"apiVersions\": [\r\n        \"2018-08-01\",\r\n        \"2018-07-01\",\r\n        \"2018-06-01\",\r\n        \"2018-05-01\",\r\n        \"2018-04-01\",\r\n        \"2018-03-01\",\r\n        \"2018-02-01\"\r\n      ],\r\n      \"capabilities\": \"None\"\r\n    },\r\n    {\r\n      \"resourceType\": \"networkProfiles\",\r\n      \"locations\": [\r\n        \"West US\",\r\n        \"East US\",\r\n        \"North Europe\",\r\n        \"West Europe\",\r\n        \"East Asia\",\r\n        \"Southeast Asia\",\r\n        \"North Central US\",\r\n        \"South Central US\",\r\n        \"Central US\",\r\n        \"East US 2\",\r\n        \"Japan East\",\r\n        \"Japan West\",\r\n        \"Brazil South\",\r\n        \"Australia East\",\r\n        \"Australia Southeast\",\r\n        \"Central India\",\r\n        \"South India\",\r\n        \"West India\",\r\n        \"Canada Central\",\r\n        \"Canada East\",\r\n        \"West Central US\",\r\n        \"West US 2\",\r\n        \"UK West\",\r\n        \"UK South\",\r\n        \"Korea Central\",\r\n        \"Korea South\",\r\n        \"France Central\",\r\n        \"France South\",\r\n        \"Australia Central\",\r\n        \"Australia Central 2\"\r\n      ],\r\n      \"apiVersions\": [\r\n        \"2018-08-01\",\r\n        \"2018-07-01\",\r\n        \"2018-06-01\",\r\n        \"2018-05-01\"\r\n      ],\r\n      \"capabilities\": \"None\"\r\n    },\r\n    {\r\n      \"resourceType\": \"checkFrontdoorNameAvailability\",\r\n      \"locations\": [\r\n        \"global\",\r\n        \"Central US\",\r\n        \"East US\",\r\n        \"East US 2\",\r\n        \"North Central US\",\r\n        \"South Central US\",\r\n        \"West US\",\r\n        \"North Europe\",\r\n        \"West Europe\",\r\n        \"East Asia\",\r\n        \"Southeast Asia\",\r\n        \"Japan East\",\r\n        \"Japan West\",\r\n        \"Brazil South\",\r\n        \"Australia East\",\r\n        \"Australia Southeast\"\r\n      ],\r\n      \"apiVersions\": [\r\n        \"2018-08-01\"\r\n      ]\r\n    },\r\n    {\r\n      \"resourceType\": \"locations/bareMetalTenants\",\r\n      \"locations\": [\r\n        \"West Central US\"\r\n      ],\r\n      \"apiVersions\": [\r\n        \"2018-08-01\",\r\n        \"2018-07-01\"\r\n      ]\r\n    },\r\n    {\r\n      \"resourceType\": \"secureGateways\",\r\n      \"locations\": [\r\n        \"West US\",\r\n        \"East US\",\r\n        \"North Europe\",\r\n        \"West Europe\",\r\n        \"North Central US\",\r\n        \"South Central US\",\r\n        \"Central US\",\r\n        \"East US 2\",\r\n        \"West Central US\",\r\n        \"West US 2\",\r\n        \"UK West\",\r\n        \"UK South\",\r\n        \"Central US EUAP\",\r\n        \"East US 2 EUAP\"\r\n      ],\r\n      \"apiVersions\": [\r\n        \"2018-08-01\",\r\n        \"2018-07-01\",\r\n        \"2018-06-01\",\r\n        \"2018-05-01\",\r\n        \"2018-04-01\",\r\n        \"2018-03-01\",\r\n        \"2018-02-01\",\r\n        \"2018-01-01\"\r\n      ],\r\n      \"capabilities\": \"CrossResourceGroupResourceMove, CrossSubscriptionResourceMove\"\r\n    }\r\n  ],\r\n  \"registrationState\": \"Registered\"\r\n}",
      "ResponseHeaders": {
        "Content-Length": [
          "35728"
        ],
        "Content-Type": [
          "application/json; charset=utf-8"
        ],
        "Expires": [
          "-1"
        ],
        "Pragma": [
          "no-cache"
        ],
        "x-ms-ratelimit-remaining-subscription-reads": [
          "11969"
        ],
        "x-ms-request-id": [
          "23571eac-ea02-4ecd-82a4-7d25baffe1d5"
        ],
        "x-ms-correlation-request-id": [
          "23571eac-ea02-4ecd-82a4-7d25baffe1d5"
        ],
        "x-ms-routing-request-id": [
          "BRAZILUS:20180908T045120Z:23571eac-ea02-4ecd-82a4-7d25baffe1d5"
        ],
        "Strict-Transport-Security": [
          "max-age=31536000; includeSubDomains"
        ],
        "X-Content-Type-Options": [
          "nosniff"
        ],
        "Cache-Control": [
          "no-cache"
        ],
        "Date": [
          "Sat, 08 Sep 2018 04:51:20 GMT"
        ]
      },
      "StatusCode": 200
    },
    {
      "RequestUri": "/subscriptions/d2ad5196-2292-4080-b209-ce4399b0a807/resourcegroups/ps4117?api-version=2016-09-01",
      "EncodedRequestUri": "L3N1YnNjcmlwdGlvbnMvZDJhZDUxOTYtMjI5Mi00MDgwLWIyMDktY2U0Mzk5YjBhODA3L3Jlc291cmNlZ3JvdXBzL3BzNDExNz9hcGktdmVyc2lvbj0yMDE2LTA5LTAx",
=======
      "RequestUri": "/subscriptions/947d47b4-7883-4bb9-9d85-c5e8e2f572ce/resourcegroups/ps5530?api-version=2016-09-01",
      "EncodedRequestUri": "L3N1YnNjcmlwdGlvbnMvOTQ3ZDQ3YjQtNzg4My00YmI5LTlkODUtYzVlOGUyZjU3MmNlL3Jlc291cmNlZ3JvdXBzL3BzNTUzMD9hcGktdmVyc2lvbj0yMDE2LTA5LTAx",
>>>>>>> 96e32f42
      "RequestMethod": "PUT",
      "RequestBody": "{\r\n  \"location\": \"westcentralus\"\r\n}",
      "RequestHeaders": {
        "Content-Type": [
          "application/json; charset=utf-8"
        ],
        "Content-Length": [
          "35"
        ],
        "x-ms-client-request-id": [
<<<<<<< HEAD
          "8c485677-4737-4425-b125-2bd41d9cb7d2"
=======
          "5616979f-b2a1-41fb-94d6-bcb3c26cd80a"
>>>>>>> 96e32f42
        ],
        "accept-language": [
          "en-US"
        ],
        "User-Agent": [
          "FxVersion/4.7.3132.0",
          "OSName/Windows10Enterprise",
          "OSVersion/6.3.17134",
          "Microsoft.Azure.Management.Internal.Resources.ResourceManagementClient/4.1.0"
        ]
      },
<<<<<<< HEAD
      "ResponseBody": "{\r\n  \"id\": \"/subscriptions/d2ad5196-2292-4080-b209-ce4399b0a807/resourceGroups/ps4117\",\r\n  \"name\": \"ps4117\",\r\n  \"location\": \"westus\",\r\n  \"properties\": {\r\n    \"provisioningState\": \"Succeeded\"\r\n  }\r\n}",
      "ResponseHeaders": {
        "Content-Length": [
          "165"
=======
      "ResponseBody": "{\r\n  \"id\": \"/subscriptions/947d47b4-7883-4bb9-9d85-c5e8e2f572ce/resourceGroups/ps5530\",\r\n  \"name\": \"ps5530\",\r\n  \"location\": \"westcentralus\",\r\n  \"properties\": {\r\n    \"provisioningState\": \"Succeeded\"\r\n  }\r\n}",
      "ResponseHeaders": {
        "Content-Length": [
          "172"
>>>>>>> 96e32f42
        ],
        "Content-Type": [
          "application/json; charset=utf-8"
        ],
        "Expires": [
          "-1"
        ],
        "Pragma": [
          "no-cache"
        ],
        "x-ms-ratelimit-remaining-subscription-writes": [
<<<<<<< HEAD
          "1197"
        ],
        "x-ms-request-id": [
          "969f0d13-43c5-41b4-8d6c-08a18ada94f4"
        ],
        "x-ms-correlation-request-id": [
          "969f0d13-43c5-41b4-8d6c-08a18ada94f4"
        ],
        "x-ms-routing-request-id": [
          "BRAZILUS:20180908T045121Z:969f0d13-43c5-41b4-8d6c-08a18ada94f4"
=======
          "1171"
        ],
        "x-ms-request-id": [
          "465e22b4-e5ca-41cf-a475-9963e7bc087a"
        ],
        "x-ms-correlation-request-id": [
          "465e22b4-e5ca-41cf-a475-9963e7bc087a"
        ],
        "x-ms-routing-request-id": [
          "BRAZILUS:20180907T105330Z:465e22b4-e5ca-41cf-a475-9963e7bc087a"
>>>>>>> 96e32f42
        ],
        "Strict-Transport-Security": [
          "max-age=31536000; includeSubDomains"
        ],
        "X-Content-Type-Options": [
          "nosniff"
        ],
        "Cache-Control": [
          "no-cache"
        ],
        "Date": [
<<<<<<< HEAD
          "Sat, 08 Sep 2018 04:51:21 GMT"
=======
          "Fri, 07 Sep 2018 10:53:30 GMT"
>>>>>>> 96e32f42
        ]
      },
      "StatusCode": 201
    },
    {
<<<<<<< HEAD
      "RequestUri": "/subscriptions/d2ad5196-2292-4080-b209-ce4399b0a807/resourceGroups/ps4117/providers/Microsoft.Network/publicIPAddresses/ps5829?api-version=2018-08-01",
      "EncodedRequestUri": "L3N1YnNjcmlwdGlvbnMvZDJhZDUxOTYtMjI5Mi00MDgwLWIyMDktY2U0Mzk5YjBhODA3L3Jlc291cmNlR3JvdXBzL3BzNDExNy9wcm92aWRlcnMvTWljcm9zb2Z0Lk5ldHdvcmsvcHVibGljSVBBZGRyZXNzZXMvcHM1ODI5P2FwaS12ZXJzaW9uPTIwMTgtMDgtMDE=",
=======
      "RequestUri": "/subscriptions/947d47b4-7883-4bb9-9d85-c5e8e2f572ce/resourceGroups/ps5530/providers/Microsoft.Network/publicIPAddresses/ps6020?api-version=2018-08-01",
      "EncodedRequestUri": "L3N1YnNjcmlwdGlvbnMvOTQ3ZDQ3YjQtNzg4My00YmI5LTlkODUtYzVlOGUyZjU3MmNlL3Jlc291cmNlR3JvdXBzL3BzNTUzMC9wcm92aWRlcnMvTWljcm9zb2Z0Lk5ldHdvcmsvcHVibGljSVBBZGRyZXNzZXMvcHM2MDIwP2FwaS12ZXJzaW9uPTIwMTgtMDgtMDE=",
>>>>>>> 96e32f42
      "RequestMethod": "GET",
      "RequestBody": "",
      "RequestHeaders": {
        "x-ms-client-request-id": [
<<<<<<< HEAD
          "ef551a82-fb39-4cbf-8890-e7d25c4a96b4"
=======
          "c1c84a1f-a1b4-4e8b-ac8b-b750496c53f1"
>>>>>>> 96e32f42
        ],
        "accept-language": [
          "en-US"
        ],
        "User-Agent": [
          "FxVersion/4.7.3132.0",
          "OSName/Windows10Enterprise",
          "OSVersion/6.3.17134",
          "Microsoft.Azure.Management.Network.NetworkManagementClient/19.3.0.0"
        ]
      },
<<<<<<< HEAD
      "ResponseBody": "{\r\n  \"error\": {\r\n    \"code\": \"ResourceNotFound\",\r\n    \"message\": \"The Resource 'Microsoft.Network/publicIPAddresses/ps5829' under resource group 'ps4117' was not found.\"\r\n  }\r\n}",
=======
      "ResponseBody": "{\r\n  \"error\": {\r\n    \"code\": \"ResourceNotFound\",\r\n    \"message\": \"The Resource 'Microsoft.Network/publicIPAddresses/ps6020' under resource group 'ps5530' was not found.\"\r\n  }\r\n}",
>>>>>>> 96e32f42
      "ResponseHeaders": {
        "Content-Length": [
          "152"
        ],
        "Content-Type": [
          "application/json; charset=utf-8"
        ],
        "Expires": [
          "-1"
        ],
        "Pragma": [
          "no-cache"
        ],
        "x-ms-failure-cause": [
          "gateway"
        ],
        "x-ms-request-id": [
<<<<<<< HEAD
          "15b351d4-bce5-4cd7-b5cc-2b694d1a0c3a"
        ],
        "x-ms-correlation-request-id": [
          "15b351d4-bce5-4cd7-b5cc-2b694d1a0c3a"
        ],
        "x-ms-routing-request-id": [
          "BRAZILUS:20180908T045121Z:15b351d4-bce5-4cd7-b5cc-2b694d1a0c3a"
=======
          "261900c3-0dac-402e-96f0-e55ca602fb62"
        ],
        "x-ms-correlation-request-id": [
          "261900c3-0dac-402e-96f0-e55ca602fb62"
        ],
        "x-ms-routing-request-id": [
          "BRAZILUS:20180907T105331Z:261900c3-0dac-402e-96f0-e55ca602fb62"
>>>>>>> 96e32f42
        ],
        "Strict-Transport-Security": [
          "max-age=31536000; includeSubDomains"
        ],
        "X-Content-Type-Options": [
          "nosniff"
        ],
        "Cache-Control": [
          "no-cache"
        ],
        "Date": [
<<<<<<< HEAD
          "Sat, 08 Sep 2018 04:51:21 GMT"
=======
          "Fri, 07 Sep 2018 10:53:31 GMT"
>>>>>>> 96e32f42
        ]
      },
      "StatusCode": 404
    },
    {
<<<<<<< HEAD
      "RequestUri": "/subscriptions/d2ad5196-2292-4080-b209-ce4399b0a807/resourceGroups/ps4117/providers/Microsoft.Network/publicIPAddresses/ps5829?api-version=2018-08-01",
      "EncodedRequestUri": "L3N1YnNjcmlwdGlvbnMvZDJhZDUxOTYtMjI5Mi00MDgwLWIyMDktY2U0Mzk5YjBhODA3L3Jlc291cmNlR3JvdXBzL3BzNDExNy9wcm92aWRlcnMvTWljcm9zb2Z0Lk5ldHdvcmsvcHVibGljSVBBZGRyZXNzZXMvcHM1ODI5P2FwaS12ZXJzaW9uPTIwMTgtMDgtMDE=",
=======
      "RequestUri": "/subscriptions/947d47b4-7883-4bb9-9d85-c5e8e2f572ce/resourceGroups/ps5530/providers/Microsoft.Network/publicIPAddresses/ps6020?api-version=2018-08-01",
      "EncodedRequestUri": "L3N1YnNjcmlwdGlvbnMvOTQ3ZDQ3YjQtNzg4My00YmI5LTlkODUtYzVlOGUyZjU3MmNlL3Jlc291cmNlR3JvdXBzL3BzNTUzMC9wcm92aWRlcnMvTWljcm9zb2Z0Lk5ldHdvcmsvcHVibGljSVBBZGRyZXNzZXMvcHM2MDIwP2FwaS12ZXJzaW9uPTIwMTgtMDgtMDE=",
>>>>>>> 96e32f42
      "RequestMethod": "GET",
      "RequestBody": "",
      "RequestHeaders": {
        "User-Agent": [
          "FxVersion/4.7.3132.0",
          "OSName/Windows10Enterprise",
          "OSVersion/6.3.17134",
          "Microsoft.Azure.Management.Network.NetworkManagementClient/19.3.0.0"
        ]
      },
<<<<<<< HEAD
      "ResponseBody": "{\r\n  \"name\": \"ps5829\",\r\n  \"id\": \"/subscriptions/d2ad5196-2292-4080-b209-ce4399b0a807/resourceGroups/ps4117/providers/Microsoft.Network/publicIPAddresses/ps5829\",\r\n  \"etag\": \"W/\\\"f6bade8d-bea7-4cfe-8b70-a16efd85aaac\\\"\",\r\n  \"location\": \"westus\",\r\n  \"properties\": {\r\n    \"provisioningState\": \"Succeeded\",\r\n    \"resourceGuid\": \"358ecf5f-5bc3-41ef-a668-2a9f77402047\",\r\n    \"ipAddress\": \"104.42.198.89\",\r\n    \"publicIPAddressVersion\": \"IPv4\",\r\n    \"publicIPAllocationMethod\": \"Static\",\r\n    \"idleTimeoutInMinutes\": 4,\r\n    \"ipTags\": []\r\n  },\r\n  \"type\": \"Microsoft.Network/publicIPAddresses\",\r\n  \"sku\": {\r\n    \"name\": \"Basic\",\r\n    \"tier\": \"Regional\"\r\n  }\r\n}",
      "ResponseHeaders": {
        "Content-Length": [
          "651"
=======
      "ResponseBody": "{\r\n  \"name\": \"ps6020\",\r\n  \"id\": \"/subscriptions/947d47b4-7883-4bb9-9d85-c5e8e2f572ce/resourceGroups/ps5530/providers/Microsoft.Network/publicIPAddresses/ps6020\",\r\n  \"etag\": \"W/\\\"dfe8d7a0-61bd-4416-8e95-4810aa446327\\\"\",\r\n  \"location\": \"westcentralus\",\r\n  \"properties\": {\r\n    \"provisioningState\": \"Succeeded\",\r\n    \"resourceGuid\": \"925e2b58-a66d-432e-9fff-aa637ca8cd5a\",\r\n    \"ipAddress\": \"13.78.148.144\",\r\n    \"publicIPAddressVersion\": \"IPv4\",\r\n    \"publicIPAllocationMethod\": \"Static\",\r\n    \"idleTimeoutInMinutes\": 4,\r\n    \"ipTags\": []\r\n  },\r\n  \"type\": \"Microsoft.Network/publicIPAddresses\",\r\n  \"sku\": {\r\n    \"name\": \"Basic\",\r\n    \"tier\": \"Regional\"\r\n  }\r\n}",
      "ResponseHeaders": {
        "Content-Length": [
          "658"
>>>>>>> 96e32f42
        ],
        "Content-Type": [
          "application/json; charset=utf-8"
        ],
        "Expires": [
          "-1"
        ],
        "Pragma": [
          "no-cache"
        ],
        "x-ms-request-id": [
<<<<<<< HEAD
          "5dbf70eb-d360-4f6a-8051-245194c2e9e0"
        ],
        "x-ms-correlation-request-id": [
          "20de7af8-e4b4-4ca7-8e69-a2677f75b777"
=======
          "8d1c8038-900a-41f8-b91d-4f76779b92be"
        ],
        "x-ms-correlation-request-id": [
          "c84d1c0a-2d63-4b1e-9c74-3a9d3ad47f2c"
>>>>>>> 96e32f42
        ],
        "Strict-Transport-Security": [
          "max-age=31536000; includeSubDomains"
        ],
        "Cache-Control": [
          "no-cache"
        ],
        "ETag": [
<<<<<<< HEAD
          "W/\"f6bade8d-bea7-4cfe-8b70-a16efd85aaac\""
=======
          "W/\"dfe8d7a0-61bd-4416-8e95-4810aa446327\""
>>>>>>> 96e32f42
        ],
        "Server": [
          "Microsoft-HTTPAPI/2.0",
          "Microsoft-HTTPAPI/2.0"
        ],
        "x-ms-ratelimit-remaining-subscription-reads": [
<<<<<<< HEAD
          "11988"
        ],
        "x-ms-routing-request-id": [
          "BRAZILUS:20180908T045133Z:20de7af8-e4b4-4ca7-8e69-a2677f75b777"
=======
          "11854"
        ],
        "x-ms-routing-request-id": [
          "BRAZILUS:20180907T105343Z:c84d1c0a-2d63-4b1e-9c74-3a9d3ad47f2c"
>>>>>>> 96e32f42
        ],
        "X-Content-Type-Options": [
          "nosniff"
        ],
        "Date": [
<<<<<<< HEAD
          "Sat, 08 Sep 2018 04:51:32 GMT"
=======
          "Fri, 07 Sep 2018 10:53:42 GMT"
>>>>>>> 96e32f42
        ]
      },
      "StatusCode": 200
    },
    {
<<<<<<< HEAD
      "RequestUri": "/subscriptions/d2ad5196-2292-4080-b209-ce4399b0a807/resourceGroups/ps4117/providers/Microsoft.Network/publicIPAddresses/ps5829?api-version=2018-08-01",
      "EncodedRequestUri": "L3N1YnNjcmlwdGlvbnMvZDJhZDUxOTYtMjI5Mi00MDgwLWIyMDktY2U0Mzk5YjBhODA3L3Jlc291cmNlR3JvdXBzL3BzNDExNy9wcm92aWRlcnMvTWljcm9zb2Z0Lk5ldHdvcmsvcHVibGljSVBBZGRyZXNzZXMvcHM1ODI5P2FwaS12ZXJzaW9uPTIwMTgtMDgtMDE=",
=======
      "RequestUri": "/subscriptions/947d47b4-7883-4bb9-9d85-c5e8e2f572ce/resourceGroups/ps5530/providers/Microsoft.Network/publicIPAddresses/ps6020?api-version=2018-08-01",
      "EncodedRequestUri": "L3N1YnNjcmlwdGlvbnMvOTQ3ZDQ3YjQtNzg4My00YmI5LTlkODUtYzVlOGUyZjU3MmNlL3Jlc291cmNlR3JvdXBzL3BzNTUzMC9wcm92aWRlcnMvTWljcm9zb2Z0Lk5ldHdvcmsvcHVibGljSVBBZGRyZXNzZXMvcHM2MDIwP2FwaS12ZXJzaW9uPTIwMTgtMDgtMDE=",
>>>>>>> 96e32f42
      "RequestMethod": "GET",
      "RequestBody": "",
      "RequestHeaders": {
        "x-ms-client-request-id": [
<<<<<<< HEAD
          "448303fa-b878-4fc9-91d3-f2e5f10afc5f"
=======
          "17bbd495-b069-453c-aa7d-a13183b110ce"
>>>>>>> 96e32f42
        ],
        "accept-language": [
          "en-US"
        ],
        "User-Agent": [
          "FxVersion/4.7.3132.0",
          "OSName/Windows10Enterprise",
          "OSVersion/6.3.17134",
          "Microsoft.Azure.Management.Network.NetworkManagementClient/19.3.0.0"
        ]
      },
<<<<<<< HEAD
      "ResponseBody": "{\r\n  \"name\": \"ps5829\",\r\n  \"id\": \"/subscriptions/d2ad5196-2292-4080-b209-ce4399b0a807/resourceGroups/ps4117/providers/Microsoft.Network/publicIPAddresses/ps5829\",\r\n  \"etag\": \"W/\\\"f6bade8d-bea7-4cfe-8b70-a16efd85aaac\\\"\",\r\n  \"location\": \"westus\",\r\n  \"properties\": {\r\n    \"provisioningState\": \"Succeeded\",\r\n    \"resourceGuid\": \"358ecf5f-5bc3-41ef-a668-2a9f77402047\",\r\n    \"ipAddress\": \"104.42.198.89\",\r\n    \"publicIPAddressVersion\": \"IPv4\",\r\n    \"publicIPAllocationMethod\": \"Static\",\r\n    \"idleTimeoutInMinutes\": 4,\r\n    \"ipTags\": []\r\n  },\r\n  \"type\": \"Microsoft.Network/publicIPAddresses\",\r\n  \"sku\": {\r\n    \"name\": \"Basic\",\r\n    \"tier\": \"Regional\"\r\n  }\r\n}",
      "ResponseHeaders": {
        "Content-Length": [
          "651"
=======
      "ResponseBody": "{\r\n  \"name\": \"ps6020\",\r\n  \"id\": \"/subscriptions/947d47b4-7883-4bb9-9d85-c5e8e2f572ce/resourceGroups/ps5530/providers/Microsoft.Network/publicIPAddresses/ps6020\",\r\n  \"etag\": \"W/\\\"dfe8d7a0-61bd-4416-8e95-4810aa446327\\\"\",\r\n  \"location\": \"westcentralus\",\r\n  \"properties\": {\r\n    \"provisioningState\": \"Succeeded\",\r\n    \"resourceGuid\": \"925e2b58-a66d-432e-9fff-aa637ca8cd5a\",\r\n    \"ipAddress\": \"13.78.148.144\",\r\n    \"publicIPAddressVersion\": \"IPv4\",\r\n    \"publicIPAllocationMethod\": \"Static\",\r\n    \"idleTimeoutInMinutes\": 4,\r\n    \"ipTags\": []\r\n  },\r\n  \"type\": \"Microsoft.Network/publicIPAddresses\",\r\n  \"sku\": {\r\n    \"name\": \"Basic\",\r\n    \"tier\": \"Regional\"\r\n  }\r\n}",
      "ResponseHeaders": {
        "Content-Length": [
          "658"
>>>>>>> 96e32f42
        ],
        "Content-Type": [
          "application/json; charset=utf-8"
        ],
        "Expires": [
          "-1"
        ],
        "Pragma": [
          "no-cache"
        ],
        "x-ms-request-id": [
<<<<<<< HEAD
          "bd37dd14-13a2-49a4-b1cc-a0b1bd90ba08"
        ],
        "x-ms-correlation-request-id": [
          "13b6cd2d-cf21-4af3-8afe-5b5cc254d8b1"
=======
          "f18cae24-c1a5-46ef-89c3-f3158edd103b"
        ],
        "x-ms-correlation-request-id": [
          "1bc4729f-5851-4f91-b832-7037c4e982e2"
>>>>>>> 96e32f42
        ],
        "Strict-Transport-Security": [
          "max-age=31536000; includeSubDomains"
        ],
        "Cache-Control": [
          "no-cache"
        ],
        "ETag": [
<<<<<<< HEAD
          "W/\"f6bade8d-bea7-4cfe-8b70-a16efd85aaac\""
=======
          "W/\"dfe8d7a0-61bd-4416-8e95-4810aa446327\""
>>>>>>> 96e32f42
        ],
        "Server": [
          "Microsoft-HTTPAPI/2.0",
          "Microsoft-HTTPAPI/2.0"
        ],
        "x-ms-ratelimit-remaining-subscription-reads": [
<<<<<<< HEAD
          "11987"
        ],
        "x-ms-routing-request-id": [
          "BRAZILUS:20180908T045133Z:13b6cd2d-cf21-4af3-8afe-5b5cc254d8b1"
=======
          "11853"
        ],
        "x-ms-routing-request-id": [
          "BRAZILUS:20180907T105343Z:1bc4729f-5851-4f91-b832-7037c4e982e2"
>>>>>>> 96e32f42
        ],
        "X-Content-Type-Options": [
          "nosniff"
        ],
        "Date": [
<<<<<<< HEAD
          "Sat, 08 Sep 2018 04:51:33 GMT"
=======
          "Fri, 07 Sep 2018 10:53:42 GMT"
>>>>>>> 96e32f42
        ]
      },
      "StatusCode": 200
    },
    {
<<<<<<< HEAD
      "RequestUri": "/subscriptions/d2ad5196-2292-4080-b209-ce4399b0a807/resourceGroups/ps4117/providers/Microsoft.Network/publicIPAddresses/ps5829?api-version=2018-08-01",
      "EncodedRequestUri": "L3N1YnNjcmlwdGlvbnMvZDJhZDUxOTYtMjI5Mi00MDgwLWIyMDktY2U0Mzk5YjBhODA3L3Jlc291cmNlR3JvdXBzL3BzNDExNy9wcm92aWRlcnMvTWljcm9zb2Z0Lk5ldHdvcmsvcHVibGljSVBBZGRyZXNzZXMvcHM1ODI5P2FwaS12ZXJzaW9uPTIwMTgtMDgtMDE=",
=======
      "RequestUri": "/subscriptions/947d47b4-7883-4bb9-9d85-c5e8e2f572ce/resourceGroups/ps5530/providers/Microsoft.Network/publicIPAddresses/ps6020?api-version=2018-08-01",
      "EncodedRequestUri": "L3N1YnNjcmlwdGlvbnMvOTQ3ZDQ3YjQtNzg4My00YmI5LTlkODUtYzVlOGUyZjU3MmNlL3Jlc291cmNlR3JvdXBzL3BzNTUzMC9wcm92aWRlcnMvTWljcm9zb2Z0Lk5ldHdvcmsvcHVibGljSVBBZGRyZXNzZXMvcHM2MDIwP2FwaS12ZXJzaW9uPTIwMTgtMDgtMDE=",
>>>>>>> 96e32f42
      "RequestMethod": "GET",
      "RequestBody": "",
      "RequestHeaders": {
        "x-ms-client-request-id": [
<<<<<<< HEAD
          "778731ab-59ad-4ffd-baf3-87529ffd651e"
=======
          "d006dd31-ae06-4b3b-8b1b-e67e7157ee68"
>>>>>>> 96e32f42
        ],
        "accept-language": [
          "en-US"
        ],
        "User-Agent": [
          "FxVersion/4.7.3132.0",
          "OSName/Windows10Enterprise",
          "OSVersion/6.3.17134",
          "Microsoft.Azure.Management.Network.NetworkManagementClient/19.3.0.0"
        ]
      },
<<<<<<< HEAD
      "ResponseBody": "{\r\n  \"name\": \"ps5829\",\r\n  \"id\": \"/subscriptions/d2ad5196-2292-4080-b209-ce4399b0a807/resourceGroups/ps4117/providers/Microsoft.Network/publicIPAddresses/ps5829\",\r\n  \"etag\": \"W/\\\"f6bade8d-bea7-4cfe-8b70-a16efd85aaac\\\"\",\r\n  \"location\": \"westus\",\r\n  \"properties\": {\r\n    \"provisioningState\": \"Succeeded\",\r\n    \"resourceGuid\": \"358ecf5f-5bc3-41ef-a668-2a9f77402047\",\r\n    \"ipAddress\": \"104.42.198.89\",\r\n    \"publicIPAddressVersion\": \"IPv4\",\r\n    \"publicIPAllocationMethod\": \"Static\",\r\n    \"idleTimeoutInMinutes\": 4,\r\n    \"ipTags\": []\r\n  },\r\n  \"type\": \"Microsoft.Network/publicIPAddresses\",\r\n  \"sku\": {\r\n    \"name\": \"Basic\",\r\n    \"tier\": \"Regional\"\r\n  }\r\n}",
      "ResponseHeaders": {
        "Content-Length": [
          "651"
=======
      "ResponseBody": "{\r\n  \"name\": \"ps6020\",\r\n  \"id\": \"/subscriptions/947d47b4-7883-4bb9-9d85-c5e8e2f572ce/resourceGroups/ps5530/providers/Microsoft.Network/publicIPAddresses/ps6020\",\r\n  \"etag\": \"W/\\\"dfe8d7a0-61bd-4416-8e95-4810aa446327\\\"\",\r\n  \"location\": \"westcentralus\",\r\n  \"properties\": {\r\n    \"provisioningState\": \"Succeeded\",\r\n    \"resourceGuid\": \"925e2b58-a66d-432e-9fff-aa637ca8cd5a\",\r\n    \"ipAddress\": \"13.78.148.144\",\r\n    \"publicIPAddressVersion\": \"IPv4\",\r\n    \"publicIPAllocationMethod\": \"Static\",\r\n    \"idleTimeoutInMinutes\": 4,\r\n    \"ipTags\": []\r\n  },\r\n  \"type\": \"Microsoft.Network/publicIPAddresses\",\r\n  \"sku\": {\r\n    \"name\": \"Basic\",\r\n    \"tier\": \"Regional\"\r\n  }\r\n}",
      "ResponseHeaders": {
        "Content-Length": [
          "658"
>>>>>>> 96e32f42
        ],
        "Content-Type": [
          "application/json; charset=utf-8"
        ],
        "Expires": [
          "-1"
        ],
        "Pragma": [
          "no-cache"
        ],
        "x-ms-request-id": [
<<<<<<< HEAD
          "62e25df9-fb3a-4765-9a08-eba5eac09cf5"
        ],
        "x-ms-correlation-request-id": [
          "24ef1a34-7285-408f-8487-479ca11fe1f9"
=======
          "150599ef-a975-48d7-b62d-004bc519544b"
        ],
        "x-ms-correlation-request-id": [
          "05e4e15e-6424-48d7-8ed1-9ae849d9ba9b"
>>>>>>> 96e32f42
        ],
        "Strict-Transport-Security": [
          "max-age=31536000; includeSubDomains"
        ],
        "Cache-Control": [
          "no-cache"
        ],
        "ETag": [
<<<<<<< HEAD
          "W/\"f6bade8d-bea7-4cfe-8b70-a16efd85aaac\""
=======
          "W/\"dfe8d7a0-61bd-4416-8e95-4810aa446327\""
>>>>>>> 96e32f42
        ],
        "Server": [
          "Microsoft-HTTPAPI/2.0",
          "Microsoft-HTTPAPI/2.0"
        ],
        "x-ms-ratelimit-remaining-subscription-reads": [
<<<<<<< HEAD
          "11986"
        ],
        "x-ms-routing-request-id": [
          "BRAZILUS:20180908T045133Z:24ef1a34-7285-408f-8487-479ca11fe1f9"
=======
          "11852"
        ],
        "x-ms-routing-request-id": [
          "BRAZILUS:20180907T105343Z:05e4e15e-6424-48d7-8ed1-9ae849d9ba9b"
>>>>>>> 96e32f42
        ],
        "X-Content-Type-Options": [
          "nosniff"
        ],
        "Date": [
<<<<<<< HEAD
          "Sat, 08 Sep 2018 04:51:33 GMT"
=======
          "Fri, 07 Sep 2018 10:53:43 GMT"
>>>>>>> 96e32f42
        ]
      },
      "StatusCode": 200
    },
    {
<<<<<<< HEAD
      "RequestUri": "/subscriptions/d2ad5196-2292-4080-b209-ce4399b0a807/resourceGroups/ps4117/providers/Microsoft.Network/publicIPAddresses/ps5829?api-version=2018-08-01",
      "EncodedRequestUri": "L3N1YnNjcmlwdGlvbnMvZDJhZDUxOTYtMjI5Mi00MDgwLWIyMDktY2U0Mzk5YjBhODA3L3Jlc291cmNlR3JvdXBzL3BzNDExNy9wcm92aWRlcnMvTWljcm9zb2Z0Lk5ldHdvcmsvcHVibGljSVBBZGRyZXNzZXMvcHM1ODI5P2FwaS12ZXJzaW9uPTIwMTgtMDgtMDE=",
=======
      "RequestUri": "/subscriptions/947d47b4-7883-4bb9-9d85-c5e8e2f572ce/resourceGroups/ps5530/providers/Microsoft.Network/publicIPAddresses/ps6020?api-version=2018-08-01",
      "EncodedRequestUri": "L3N1YnNjcmlwdGlvbnMvOTQ3ZDQ3YjQtNzg4My00YmI5LTlkODUtYzVlOGUyZjU3MmNlL3Jlc291cmNlR3JvdXBzL3BzNTUzMC9wcm92aWRlcnMvTWljcm9zb2Z0Lk5ldHdvcmsvcHVibGljSVBBZGRyZXNzZXMvcHM2MDIwP2FwaS12ZXJzaW9uPTIwMTgtMDgtMDE=",
>>>>>>> 96e32f42
      "RequestMethod": "PUT",
      "RequestBody": "{\r\n  \"properties\": {\r\n    \"publicIPAllocationMethod\": \"Static\",\r\n    \"ipTags\": []\r\n  },\r\n  \"zones\": [],\r\n  \"location\": \"westcentralus\"\r\n}",
      "RequestHeaders": {
        "Content-Type": [
          "application/json; charset=utf-8"
        ],
        "Content-Length": [
          "137"
        ],
        "x-ms-client-request-id": [
<<<<<<< HEAD
          "1884d9d7-db68-41a2-8067-fd294bb369a9"
=======
          "4843d5f4-cfaa-41ff-8727-bb22b71dda95"
>>>>>>> 96e32f42
        ],
        "accept-language": [
          "en-US"
        ],
        "User-Agent": [
          "FxVersion/4.7.3132.0",
          "OSName/Windows10Enterprise",
          "OSVersion/6.3.17134",
          "Microsoft.Azure.Management.Network.NetworkManagementClient/19.3.0.0"
        ]
      },
<<<<<<< HEAD
      "ResponseBody": "{\r\n  \"name\": \"ps5829\",\r\n  \"id\": \"/subscriptions/d2ad5196-2292-4080-b209-ce4399b0a807/resourceGroups/ps4117/providers/Microsoft.Network/publicIPAddresses/ps5829\",\r\n  \"etag\": \"W/\\\"f2d8d5c2-669b-4142-b86f-b0cacbda9fee\\\"\",\r\n  \"location\": \"westus\",\r\n  \"properties\": {\r\n    \"provisioningState\": \"Updating\",\r\n    \"resourceGuid\": \"358ecf5f-5bc3-41ef-a668-2a9f77402047\",\r\n    \"publicIPAddressVersion\": \"IPv4\",\r\n    \"publicIPAllocationMethod\": \"Static\",\r\n    \"idleTimeoutInMinutes\": 4,\r\n    \"ipTags\": []\r\n  },\r\n  \"type\": \"Microsoft.Network/publicIPAddresses\",\r\n  \"sku\": {\r\n    \"name\": \"Basic\",\r\n    \"tier\": \"Regional\"\r\n  }\r\n}",
      "ResponseHeaders": {
        "Content-Length": [
          "615"
=======
      "ResponseBody": "{\r\n  \"name\": \"ps6020\",\r\n  \"id\": \"/subscriptions/947d47b4-7883-4bb9-9d85-c5e8e2f572ce/resourceGroups/ps5530/providers/Microsoft.Network/publicIPAddresses/ps6020\",\r\n  \"etag\": \"W/\\\"12c0f227-860d-4e29-aa34-b38dd82315d8\\\"\",\r\n  \"location\": \"westcentralus\",\r\n  \"properties\": {\r\n    \"provisioningState\": \"Updating\",\r\n    \"resourceGuid\": \"925e2b58-a66d-432e-9fff-aa637ca8cd5a\",\r\n    \"publicIPAddressVersion\": \"IPv4\",\r\n    \"publicIPAllocationMethod\": \"Static\",\r\n    \"idleTimeoutInMinutes\": 4,\r\n    \"ipTags\": []\r\n  },\r\n  \"type\": \"Microsoft.Network/publicIPAddresses\",\r\n  \"sku\": {\r\n    \"name\": \"Basic\",\r\n    \"tier\": \"Regional\"\r\n  }\r\n}",
      "ResponseHeaders": {
        "Content-Length": [
          "622"
>>>>>>> 96e32f42
        ],
        "Content-Type": [
          "application/json; charset=utf-8"
        ],
        "Expires": [
          "-1"
        ],
        "Pragma": [
          "no-cache"
        ],
        "Retry-After": [
          "3"
        ],
        "x-ms-request-id": [
<<<<<<< HEAD
          "993318f6-66f9-4ece-9164-af6cd5b726d4"
        ],
        "Azure-AsyncOperation": [
          "https://brazilus.management.azure.com/subscriptions/d2ad5196-2292-4080-b209-ce4399b0a807/providers/Microsoft.Network/locations/westus/operations/993318f6-66f9-4ece-9164-af6cd5b726d4?api-version=2018-08-01"
        ],
        "x-ms-correlation-request-id": [
          "96f1595a-1bdb-4b9b-8b45-959b98650420"
=======
          "f685cab0-09d1-4ca4-b837-a177d726e071"
        ],
        "Azure-AsyncOperation": [
          "https://brazilus.management.azure.com/subscriptions/947d47b4-7883-4bb9-9d85-c5e8e2f572ce/providers/Microsoft.Network/locations/westcentralus/operations/f685cab0-09d1-4ca4-b837-a177d726e071?api-version=2018-08-01"
        ],
        "x-ms-correlation-request-id": [
          "48ad33f1-3fa4-47cf-a7c4-85518274ac2c"
>>>>>>> 96e32f42
        ],
        "Strict-Transport-Security": [
          "max-age=31536000; includeSubDomains"
        ],
        "Cache-Control": [
          "no-cache"
        ],
        "Server": [
          "Microsoft-HTTPAPI/2.0",
          "Microsoft-HTTPAPI/2.0"
        ],
        "x-ms-ratelimit-remaining-subscription-writes": [
          "1198"
        ],
        "x-ms-routing-request-id": [
<<<<<<< HEAD
          "BRAZILUS:20180908T045123Z:96f1595a-1bdb-4b9b-8b45-959b98650420"
=======
          "BRAZILUS:20180907T105332Z:48ad33f1-3fa4-47cf-a7c4-85518274ac2c"
>>>>>>> 96e32f42
        ],
        "X-Content-Type-Options": [
          "nosniff"
        ],
        "Date": [
<<<<<<< HEAD
          "Sat, 08 Sep 2018 04:51:22 GMT"
=======
          "Fri, 07 Sep 2018 10:53:32 GMT"
>>>>>>> 96e32f42
        ]
      },
      "StatusCode": 201
    },
    {
<<<<<<< HEAD
      "RequestUri": "/subscriptions/d2ad5196-2292-4080-b209-ce4399b0a807/providers/Microsoft.Network/locations/westus/operations/993318f6-66f9-4ece-9164-af6cd5b726d4?api-version=2018-08-01",
      "EncodedRequestUri": "L3N1YnNjcmlwdGlvbnMvZDJhZDUxOTYtMjI5Mi00MDgwLWIyMDktY2U0Mzk5YjBhODA3L3Byb3ZpZGVycy9NaWNyb3NvZnQuTmV0d29yay9sb2NhdGlvbnMvd2VzdHVzL29wZXJhdGlvbnMvOTkzMzE4ZjYtNjZmOS00ZWNlLTkxNjQtYWY2Y2Q1YjcyNmQ0P2FwaS12ZXJzaW9uPTIwMTgtMDgtMDE=",
=======
      "RequestUri": "/subscriptions/947d47b4-7883-4bb9-9d85-c5e8e2f572ce/providers/Microsoft.Network/locations/westcentralus/operations/f685cab0-09d1-4ca4-b837-a177d726e071?api-version=2018-08-01",
      "EncodedRequestUri": "L3N1YnNjcmlwdGlvbnMvOTQ3ZDQ3YjQtNzg4My00YmI5LTlkODUtYzVlOGUyZjU3MmNlL3Byb3ZpZGVycy9NaWNyb3NvZnQuTmV0d29yay9sb2NhdGlvbnMvd2VzdGNlbnRyYWx1cy9vcGVyYXRpb25zL2Y2ODVjYWIwLTA5ZDEtNGNhNC1iODM3LWExNzdkNzI2ZTA3MT9hcGktdmVyc2lvbj0yMDE4LTA4LTAx",
>>>>>>> 96e32f42
      "RequestMethod": "GET",
      "RequestBody": "",
      "RequestHeaders": {
        "User-Agent": [
          "FxVersion/4.7.3132.0",
          "OSName/Windows10Enterprise",
          "OSVersion/6.3.17134",
          "Microsoft.Azure.Management.Network.NetworkManagementClient/19.3.0.0"
        ]
      },
      "ResponseBody": "{\r\n  \"status\": \"Succeeded\"\r\n}",
      "ResponseHeaders": {
        "Content-Length": [
          "29"
        ],
        "Content-Type": [
          "application/json; charset=utf-8"
        ],
        "Expires": [
          "-1"
        ],
        "Pragma": [
          "no-cache"
        ],
        "x-ms-request-id": [
<<<<<<< HEAD
          "074a5fa3-e796-4c8e-bb38-c12ea34e38d6"
        ],
        "x-ms-correlation-request-id": [
          "4d5dee57-c2dd-4e73-839d-012f584ba797"
=======
          "d0939d02-9fc0-40a2-9790-ec6dc6a73aa8"
        ],
        "x-ms-correlation-request-id": [
          "e3dbcb01-2e31-49d2-958d-791d02af3452"
>>>>>>> 96e32f42
        ],
        "Strict-Transport-Security": [
          "max-age=31536000; includeSubDomains"
        ],
        "Cache-Control": [
          "no-cache"
        ],
        "Server": [
          "Microsoft-HTTPAPI/2.0",
          "Microsoft-HTTPAPI/2.0"
        ],
        "x-ms-ratelimit-remaining-subscription-reads": [
<<<<<<< HEAD
          "11989"
        ],
        "x-ms-routing-request-id": [
          "BRAZILUS:20180908T045133Z:4d5dee57-c2dd-4e73-839d-012f584ba797"
=======
          "11855"
        ],
        "x-ms-routing-request-id": [
          "BRAZILUS:20180907T105343Z:e3dbcb01-2e31-49d2-958d-791d02af3452"
>>>>>>> 96e32f42
        ],
        "X-Content-Type-Options": [
          "nosniff"
        ],
        "Date": [
<<<<<<< HEAD
          "Sat, 08 Sep 2018 04:51:32 GMT"
=======
          "Fri, 07 Sep 2018 10:53:42 GMT"
>>>>>>> 96e32f42
        ]
      },
      "StatusCode": 200
    },
    {
<<<<<<< HEAD
      "RequestUri": "/subscriptions/d2ad5196-2292-4080-b209-ce4399b0a807/resourceGroups/ps4117/providers/Microsoft.Network/publicIPAddresses?api-version=2018-08-01",
      "EncodedRequestUri": "L3N1YnNjcmlwdGlvbnMvZDJhZDUxOTYtMjI5Mi00MDgwLWIyMDktY2U0Mzk5YjBhODA3L3Jlc291cmNlR3JvdXBzL3BzNDExNy9wcm92aWRlcnMvTWljcm9zb2Z0Lk5ldHdvcmsvcHVibGljSVBBZGRyZXNzZXM/YXBpLXZlcnNpb249MjAxOC0wOC0wMQ==",
=======
      "RequestUri": "/subscriptions/947d47b4-7883-4bb9-9d85-c5e8e2f572ce/resourceGroups/ps5530/providers/Microsoft.Network/publicIPAddresses?api-version=2018-08-01",
      "EncodedRequestUri": "L3N1YnNjcmlwdGlvbnMvOTQ3ZDQ3YjQtNzg4My00YmI5LTlkODUtYzVlOGUyZjU3MmNlL3Jlc291cmNlR3JvdXBzL3BzNTUzMC9wcm92aWRlcnMvTWljcm9zb2Z0Lk5ldHdvcmsvcHVibGljSVBBZGRyZXNzZXM/YXBpLXZlcnNpb249MjAxOC0wOC0wMQ==",
>>>>>>> 96e32f42
      "RequestMethod": "GET",
      "RequestBody": "",
      "RequestHeaders": {
        "x-ms-client-request-id": [
<<<<<<< HEAD
          "215384ac-a0ce-404c-bb50-1f38589d9cda"
=======
          "f3214eb3-fa3f-45df-baac-aea4bd16a62d"
>>>>>>> 96e32f42
        ],
        "accept-language": [
          "en-US"
        ],
        "User-Agent": [
          "FxVersion/4.7.3132.0",
          "OSName/Windows10Enterprise",
          "OSVersion/6.3.17134",
          "Microsoft.Azure.Management.Network.NetworkManagementClient/19.3.0.0"
        ]
      },
<<<<<<< HEAD
      "ResponseBody": "{\r\n  \"value\": [\r\n    {\r\n      \"name\": \"ps5829\",\r\n      \"id\": \"/subscriptions/d2ad5196-2292-4080-b209-ce4399b0a807/resourceGroups/ps4117/providers/Microsoft.Network/publicIPAddresses/ps5829\",\r\n      \"etag\": \"W/\\\"f6bade8d-bea7-4cfe-8b70-a16efd85aaac\\\"\",\r\n      \"location\": \"westus\",\r\n      \"properties\": {\r\n        \"provisioningState\": \"Succeeded\",\r\n        \"resourceGuid\": \"358ecf5f-5bc3-41ef-a668-2a9f77402047\",\r\n        \"ipAddress\": \"104.42.198.89\",\r\n        \"publicIPAddressVersion\": \"IPv4\",\r\n        \"publicIPAllocationMethod\": \"Static\",\r\n        \"idleTimeoutInMinutes\": 4,\r\n        \"ipTags\": []\r\n      },\r\n      \"type\": \"Microsoft.Network/publicIPAddresses\",\r\n      \"sku\": {\r\n        \"name\": \"Basic\",\r\n        \"tier\": \"Regional\"\r\n      }\r\n    }\r\n  ]\r\n}",
      "ResponseHeaders": {
        "Content-Length": [
          "756"
=======
      "ResponseBody": "{\r\n  \"value\": [\r\n    {\r\n      \"name\": \"ps6020\",\r\n      \"id\": \"/subscriptions/947d47b4-7883-4bb9-9d85-c5e8e2f572ce/resourceGroups/ps5530/providers/Microsoft.Network/publicIPAddresses/ps6020\",\r\n      \"etag\": \"W/\\\"dfe8d7a0-61bd-4416-8e95-4810aa446327\\\"\",\r\n      \"location\": \"westcentralus\",\r\n      \"properties\": {\r\n        \"provisioningState\": \"Succeeded\",\r\n        \"resourceGuid\": \"925e2b58-a66d-432e-9fff-aa637ca8cd5a\",\r\n        \"ipAddress\": \"13.78.148.144\",\r\n        \"publicIPAddressVersion\": \"IPv4\",\r\n        \"publicIPAllocationMethod\": \"Static\",\r\n        \"idleTimeoutInMinutes\": 4,\r\n        \"ipTags\": []\r\n      },\r\n      \"type\": \"Microsoft.Network/publicIPAddresses\",\r\n      \"sku\": {\r\n        \"name\": \"Basic\",\r\n        \"tier\": \"Regional\"\r\n      }\r\n    }\r\n  ]\r\n}",
      "ResponseHeaders": {
        "Content-Length": [
          "763"
>>>>>>> 96e32f42
        ],
        "Content-Type": [
          "application/json; charset=utf-8"
        ],
        "Expires": [
          "-1"
        ],
        "Pragma": [
          "no-cache"
        ],
        "x-ms-request-id": [
<<<<<<< HEAD
          "075e2081-ab5d-456c-a550-96d27f8240ac"
        ],
        "x-ms-correlation-request-id": [
          "6e961b9d-32ca-4680-82a2-4bf9289538ae"
=======
          "dcb121af-1e0d-449c-8983-e59c1f5563d4"
        ],
        "x-ms-correlation-request-id": [
          "60024a85-3a57-4fc9-b65f-7f90ca0d8e0c"
>>>>>>> 96e32f42
        ],
        "Strict-Transport-Security": [
          "max-age=31536000; includeSubDomains"
        ],
        "Cache-Control": [
          "no-cache"
        ],
        "Server": [
          "Microsoft-HTTPAPI/2.0",
          "Microsoft-HTTPAPI/2.0"
        ],
        "x-ms-ratelimit-remaining-subscription-reads": [
<<<<<<< HEAD
          "11985"
        ],
        "x-ms-routing-request-id": [
          "BRAZILUS:20180908T045133Z:6e961b9d-32ca-4680-82a2-4bf9289538ae"
=======
          "11851"
        ],
        "x-ms-routing-request-id": [
          "BRAZILUS:20180907T105344Z:60024a85-3a57-4fc9-b65f-7f90ca0d8e0c"
>>>>>>> 96e32f42
        ],
        "X-Content-Type-Options": [
          "nosniff"
        ],
        "Date": [
<<<<<<< HEAD
          "Sat, 08 Sep 2018 04:51:33 GMT"
=======
          "Fri, 07 Sep 2018 10:53:43 GMT"
>>>>>>> 96e32f42
        ]
      },
      "StatusCode": 200
    },
    {
<<<<<<< HEAD
      "RequestUri": "/subscriptions/d2ad5196-2292-4080-b209-ce4399b0a807/resourceGroups/ps4117/providers/Microsoft.Network/publicIPAddresses?api-version=2018-08-01",
      "EncodedRequestUri": "L3N1YnNjcmlwdGlvbnMvZDJhZDUxOTYtMjI5Mi00MDgwLWIyMDktY2U0Mzk5YjBhODA3L3Jlc291cmNlR3JvdXBzL3BzNDExNy9wcm92aWRlcnMvTWljcm9zb2Z0Lk5ldHdvcmsvcHVibGljSVBBZGRyZXNzZXM/YXBpLXZlcnNpb249MjAxOC0wOC0wMQ==",
=======
      "RequestUri": "/subscriptions/947d47b4-7883-4bb9-9d85-c5e8e2f572ce/resourceGroups/ps5530/providers/Microsoft.Network/publicIPAddresses?api-version=2018-08-01",
      "EncodedRequestUri": "L3N1YnNjcmlwdGlvbnMvOTQ3ZDQ3YjQtNzg4My00YmI5LTlkODUtYzVlOGUyZjU3MmNlL3Jlc291cmNlR3JvdXBzL3BzNTUzMC9wcm92aWRlcnMvTWljcm9zb2Z0Lk5ldHdvcmsvcHVibGljSVBBZGRyZXNzZXM/YXBpLXZlcnNpb249MjAxOC0wOC0wMQ==",
>>>>>>> 96e32f42
      "RequestMethod": "GET",
      "RequestBody": "",
      "RequestHeaders": {
        "x-ms-client-request-id": [
<<<<<<< HEAD
          "82d586c2-8913-451d-9fe8-340cd44c9b68"
=======
          "7553242f-a5da-47f7-aba8-abb658afea07"
>>>>>>> 96e32f42
        ],
        "accept-language": [
          "en-US"
        ],
        "User-Agent": [
          "FxVersion/4.7.3132.0",
          "OSName/Windows10Enterprise",
          "OSVersion/6.3.17134",
          "Microsoft.Azure.Management.Network.NetworkManagementClient/19.3.0.0"
        ]
      },
      "ResponseBody": "{\r\n  \"value\": []\r\n}",
      "ResponseHeaders": {
        "Content-Length": [
          "19"
        ],
        "Content-Type": [
          "application/json; charset=utf-8"
        ],
        "Expires": [
          "-1"
        ],
        "Pragma": [
          "no-cache"
        ],
        "x-ms-request-id": [
<<<<<<< HEAD
          "78c094ce-038c-4246-8779-a52e9b7e737e"
        ],
        "x-ms-correlation-request-id": [
          "2d29868d-c3c4-4b06-9ea6-ebda95448266"
=======
          "188e8c25-ebc8-4a94-9ad3-822063a79e02"
        ],
        "x-ms-correlation-request-id": [
          "249df107-eaee-492f-9659-0f2344425f94"
>>>>>>> 96e32f42
        ],
        "Strict-Transport-Security": [
          "max-age=31536000; includeSubDomains"
        ],
        "Cache-Control": [
          "no-cache"
        ],
        "Server": [
          "Microsoft-HTTPAPI/2.0",
          "Microsoft-HTTPAPI/2.0"
        ],
        "x-ms-ratelimit-remaining-subscription-reads": [
<<<<<<< HEAD
          "11982"
        ],
        "x-ms-routing-request-id": [
          "BRAZILUS:20180908T045144Z:2d29868d-c3c4-4b06-9ea6-ebda95448266"
=======
          "11848"
        ],
        "x-ms-routing-request-id": [
          "BRAZILUS:20180907T105355Z:249df107-eaee-492f-9659-0f2344425f94"
>>>>>>> 96e32f42
        ],
        "X-Content-Type-Options": [
          "nosniff"
        ],
        "Date": [
<<<<<<< HEAD
          "Sat, 08 Sep 2018 04:51:43 GMT"
=======
          "Fri, 07 Sep 2018 10:53:54 GMT"
>>>>>>> 96e32f42
        ]
      },
      "StatusCode": 200
    },
    {
<<<<<<< HEAD
      "RequestUri": "/subscriptions/d2ad5196-2292-4080-b209-ce4399b0a807/resourceGroups/ps4117/providers/Microsoft.Network/publicIPAddresses/ps5829?api-version=2018-08-01",
      "EncodedRequestUri": "L3N1YnNjcmlwdGlvbnMvZDJhZDUxOTYtMjI5Mi00MDgwLWIyMDktY2U0Mzk5YjBhODA3L3Jlc291cmNlR3JvdXBzL3BzNDExNy9wcm92aWRlcnMvTWljcm9zb2Z0Lk5ldHdvcmsvcHVibGljSVBBZGRyZXNzZXMvcHM1ODI5P2FwaS12ZXJzaW9uPTIwMTgtMDgtMDE=",
=======
      "RequestUri": "/subscriptions/947d47b4-7883-4bb9-9d85-c5e8e2f572ce/resourceGroups/ps5530/providers/Microsoft.Network/publicIPAddresses/ps6020?api-version=2018-08-01",
      "EncodedRequestUri": "L3N1YnNjcmlwdGlvbnMvOTQ3ZDQ3YjQtNzg4My00YmI5LTlkODUtYzVlOGUyZjU3MmNlL3Jlc291cmNlR3JvdXBzL3BzNTUzMC9wcm92aWRlcnMvTWljcm9zb2Z0Lk5ldHdvcmsvcHVibGljSVBBZGRyZXNzZXMvcHM2MDIwP2FwaS12ZXJzaW9uPTIwMTgtMDgtMDE=",
>>>>>>> 96e32f42
      "RequestMethod": "DELETE",
      "RequestBody": "",
      "RequestHeaders": {
        "x-ms-client-request-id": [
<<<<<<< HEAD
          "5e4a0453-d41a-41cc-b51f-f14838440da9"
=======
          "67b69070-b431-4694-a0dd-7f4d37dc55f9"
>>>>>>> 96e32f42
        ],
        "accept-language": [
          "en-US"
        ],
        "User-Agent": [
          "FxVersion/4.7.3132.0",
          "OSName/Windows10Enterprise",
          "OSVersion/6.3.17134",
          "Microsoft.Azure.Management.Network.NetworkManagementClient/19.3.0.0"
        ]
      },
      "ResponseBody": "",
      "ResponseHeaders": {
        "Content-Length": [
          "0"
        ],
        "Expires": [
          "-1"
        ],
        "Pragma": [
          "no-cache"
        ],
        "Retry-After": [
          "10"
        ],
        "x-ms-request-id": [
<<<<<<< HEAD
          "7efec228-97ef-48fb-bcdd-939212aca70e"
        ],
        "Azure-AsyncOperation": [
          "https://brazilus.management.azure.com/subscriptions/d2ad5196-2292-4080-b209-ce4399b0a807/providers/Microsoft.Network/locations/westus/operations/7efec228-97ef-48fb-bcdd-939212aca70e?api-version=2018-08-01"
        ],
        "x-ms-correlation-request-id": [
          "ae02c9ae-1a62-4aea-aa14-14e62d1e7dac"
=======
          "cc17e745-8b4e-4581-9d0b-022b2d7ce464"
        ],
        "Azure-AsyncOperation": [
          "https://brazilus.management.azure.com/subscriptions/947d47b4-7883-4bb9-9d85-c5e8e2f572ce/providers/Microsoft.Network/locations/westcentralus/operations/cc17e745-8b4e-4581-9d0b-022b2d7ce464?api-version=2018-08-01"
        ],
        "x-ms-correlation-request-id": [
          "e525a89c-bba6-4d71-81e3-995ccaeb5be0"
>>>>>>> 96e32f42
        ],
        "Strict-Transport-Security": [
          "max-age=31536000; includeSubDomains"
        ],
        "Cache-Control": [
          "no-cache"
        ],
        "Location": [
<<<<<<< HEAD
          "https://brazilus.management.azure.com/subscriptions/d2ad5196-2292-4080-b209-ce4399b0a807/providers/Microsoft.Network/locations/westus/operationResults/7efec228-97ef-48fb-bcdd-939212aca70e?api-version=2018-08-01"
=======
          "https://brazilus.management.azure.com/subscriptions/947d47b4-7883-4bb9-9d85-c5e8e2f572ce/providers/Microsoft.Network/locations/westcentralus/operationResults/cc17e745-8b4e-4581-9d0b-022b2d7ce464?api-version=2018-08-01"
>>>>>>> 96e32f42
        ],
        "Server": [
          "Microsoft-HTTPAPI/2.0",
          "Microsoft-HTTPAPI/2.0"
        ],
        "x-ms-ratelimit-remaining-subscription-deletes": [
<<<<<<< HEAD
          "14998"
        ],
        "x-ms-routing-request-id": [
          "BRAZILUS:20180908T045133Z:ae02c9ae-1a62-4aea-aa14-14e62d1e7dac"
=======
          "14979"
        ],
        "x-ms-routing-request-id": [
          "BRAZILUS:20180907T105344Z:e525a89c-bba6-4d71-81e3-995ccaeb5be0"
>>>>>>> 96e32f42
        ],
        "X-Content-Type-Options": [
          "nosniff"
        ],
        "Date": [
<<<<<<< HEAD
          "Sat, 08 Sep 2018 04:51:33 GMT"
=======
          "Fri, 07 Sep 2018 10:53:43 GMT"
>>>>>>> 96e32f42
        ]
      },
      "StatusCode": 202
    },
    {
<<<<<<< HEAD
      "RequestUri": "/subscriptions/d2ad5196-2292-4080-b209-ce4399b0a807/providers/Microsoft.Network/locations/westus/operations/7efec228-97ef-48fb-bcdd-939212aca70e?api-version=2018-08-01",
      "EncodedRequestUri": "L3N1YnNjcmlwdGlvbnMvZDJhZDUxOTYtMjI5Mi00MDgwLWIyMDktY2U0Mzk5YjBhODA3L3Byb3ZpZGVycy9NaWNyb3NvZnQuTmV0d29yay9sb2NhdGlvbnMvd2VzdHVzL29wZXJhdGlvbnMvN2VmZWMyMjgtOTdlZi00OGZiLWJjZGQtOTM5MjEyYWNhNzBlP2FwaS12ZXJzaW9uPTIwMTgtMDgtMDE=",
=======
      "RequestUri": "/subscriptions/947d47b4-7883-4bb9-9d85-c5e8e2f572ce/providers/Microsoft.Network/locations/westcentralus/operations/cc17e745-8b4e-4581-9d0b-022b2d7ce464?api-version=2018-08-01",
      "EncodedRequestUri": "L3N1YnNjcmlwdGlvbnMvOTQ3ZDQ3YjQtNzg4My00YmI5LTlkODUtYzVlOGUyZjU3MmNlL3Byb3ZpZGVycy9NaWNyb3NvZnQuTmV0d29yay9sb2NhdGlvbnMvd2VzdGNlbnRyYWx1cy9vcGVyYXRpb25zL2NjMTdlNzQ1LThiNGUtNDU4MS05ZDBiLTAyMmIyZDdjZTQ2ND9hcGktdmVyc2lvbj0yMDE4LTA4LTAx",
>>>>>>> 96e32f42
      "RequestMethod": "GET",
      "RequestBody": "",
      "RequestHeaders": {
        "User-Agent": [
          "FxVersion/4.7.3132.0",
          "OSName/Windows10Enterprise",
          "OSVersion/6.3.17134",
          "Microsoft.Azure.Management.Network.NetworkManagementClient/19.3.0.0"
        ]
      },
      "ResponseBody": "{\r\n  \"status\": \"Succeeded\"\r\n}",
      "ResponseHeaders": {
        "Content-Length": [
          "29"
        ],
        "Content-Type": [
          "application/json; charset=utf-8"
        ],
        "Expires": [
          "-1"
        ],
        "Pragma": [
          "no-cache"
        ],
        "x-ms-request-id": [
<<<<<<< HEAD
          "3238e092-a4e4-400d-882b-9a5bfcab1f1c"
        ],
        "x-ms-correlation-request-id": [
          "c2902a9d-5d39-4140-b0cc-a4c1c180996f"
=======
          "825f17ca-0cfe-4a68-b36b-8410583dab7f"
        ],
        "x-ms-correlation-request-id": [
          "0b14ddbf-de16-451c-88e5-6c8bb31f5efd"
>>>>>>> 96e32f42
        ],
        "Strict-Transport-Security": [
          "max-age=31536000; includeSubDomains"
        ],
        "Cache-Control": [
          "no-cache"
        ],
        "Server": [
          "Microsoft-HTTPAPI/2.0",
          "Microsoft-HTTPAPI/2.0"
        ],
        "x-ms-ratelimit-remaining-subscription-reads": [
<<<<<<< HEAD
          "11984"
        ],
        "x-ms-routing-request-id": [
          "BRAZILUS:20180908T045144Z:c2902a9d-5d39-4140-b0cc-a4c1c180996f"
=======
          "11850"
        ],
        "x-ms-routing-request-id": [
          "BRAZILUS:20180907T105354Z:0b14ddbf-de16-451c-88e5-6c8bb31f5efd"
>>>>>>> 96e32f42
        ],
        "X-Content-Type-Options": [
          "nosniff"
        ],
        "Date": [
<<<<<<< HEAD
          "Sat, 08 Sep 2018 04:51:43 GMT"
=======
          "Fri, 07 Sep 2018 10:53:54 GMT"
>>>>>>> 96e32f42
        ]
      },
      "StatusCode": 200
    },
    {
<<<<<<< HEAD
      "RequestUri": "/subscriptions/d2ad5196-2292-4080-b209-ce4399b0a807/providers/Microsoft.Network/locations/westus/operationResults/7efec228-97ef-48fb-bcdd-939212aca70e?api-version=2018-08-01",
      "EncodedRequestUri": "L3N1YnNjcmlwdGlvbnMvZDJhZDUxOTYtMjI5Mi00MDgwLWIyMDktY2U0Mzk5YjBhODA3L3Byb3ZpZGVycy9NaWNyb3NvZnQuTmV0d29yay9sb2NhdGlvbnMvd2VzdHVzL29wZXJhdGlvblJlc3VsdHMvN2VmZWMyMjgtOTdlZi00OGZiLWJjZGQtOTM5MjEyYWNhNzBlP2FwaS12ZXJzaW9uPTIwMTgtMDgtMDE=",
=======
      "RequestUri": "/subscriptions/947d47b4-7883-4bb9-9d85-c5e8e2f572ce/providers/Microsoft.Network/locations/westcentralus/operationResults/cc17e745-8b4e-4581-9d0b-022b2d7ce464?api-version=2018-08-01",
      "EncodedRequestUri": "L3N1YnNjcmlwdGlvbnMvOTQ3ZDQ3YjQtNzg4My00YmI5LTlkODUtYzVlOGUyZjU3MmNlL3Byb3ZpZGVycy9NaWNyb3NvZnQuTmV0d29yay9sb2NhdGlvbnMvd2VzdGNlbnRyYWx1cy9vcGVyYXRpb25SZXN1bHRzL2NjMTdlNzQ1LThiNGUtNDU4MS05ZDBiLTAyMmIyZDdjZTQ2ND9hcGktdmVyc2lvbj0yMDE4LTA4LTAx",
>>>>>>> 96e32f42
      "RequestMethod": "GET",
      "RequestBody": "",
      "RequestHeaders": {
        "User-Agent": [
          "FxVersion/4.7.3132.0",
          "OSName/Windows10Enterprise",
          "OSVersion/6.3.17134",
          "Microsoft.Azure.Management.Network.NetworkManagementClient/19.3.0.0"
        ]
      },
      "ResponseBody": "",
      "ResponseHeaders": {
        "Content-Type": [
          "application/json; charset=utf-8"
        ],
        "Expires": [
          "-1"
        ],
        "Pragma": [
          "no-cache"
        ],
        "x-ms-request-id": [
<<<<<<< HEAD
          "7efec228-97ef-48fb-bcdd-939212aca70e"
        ],
        "Azure-AsyncOperation": [
          "https://brazilus.management.azure.com/subscriptions/d2ad5196-2292-4080-b209-ce4399b0a807/providers/Microsoft.Network/locations/westus/operations/7efec228-97ef-48fb-bcdd-939212aca70e?api-version=2018-08-01"
        ],
        "x-ms-correlation-request-id": [
          "ae02c9ae-1a62-4aea-aa14-14e62d1e7dac"
=======
          "cc17e745-8b4e-4581-9d0b-022b2d7ce464"
        ],
        "Azure-AsyncOperation": [
          "https://brazilus.management.azure.com/subscriptions/947d47b4-7883-4bb9-9d85-c5e8e2f572ce/providers/Microsoft.Network/locations/westcentralus/operations/cc17e745-8b4e-4581-9d0b-022b2d7ce464?api-version=2018-08-01"
        ],
        "x-ms-correlation-request-id": [
          "e525a89c-bba6-4d71-81e3-995ccaeb5be0"
>>>>>>> 96e32f42
        ],
        "Strict-Transport-Security": [
          "max-age=31536000; includeSubDomains"
        ],
        "Cache-Control": [
          "no-cache"
        ],
        "Location": [
<<<<<<< HEAD
          "https://brazilus.management.azure.com/subscriptions/d2ad5196-2292-4080-b209-ce4399b0a807/providers/Microsoft.Network/locations/westus/operationResults/7efec228-97ef-48fb-bcdd-939212aca70e?api-version=2018-08-01"
=======
          "https://brazilus.management.azure.com/subscriptions/947d47b4-7883-4bb9-9d85-c5e8e2f572ce/providers/Microsoft.Network/locations/westcentralus/operationResults/cc17e745-8b4e-4581-9d0b-022b2d7ce464?api-version=2018-08-01"
>>>>>>> 96e32f42
        ],
        "Server": [
          "Microsoft-HTTPAPI/2.0",
          "Microsoft-HTTPAPI/2.0"
        ],
        "x-ms-ratelimit-remaining-subscription-reads": [
<<<<<<< HEAD
          "11983"
        ],
        "x-ms-routing-request-id": [
          "BRAZILUS:20180908T045144Z:04aab3c8-6f55-4e5a-894c-d950fc30750f"
=======
          "11849"
        ],
        "x-ms-routing-request-id": [
          "BRAZILUS:20180907T105354Z:bc1b83ff-0990-48a7-9b3f-f4e6073b3773"
>>>>>>> 96e32f42
        ],
        "X-Content-Type-Options": [
          "nosniff"
        ],
        "Date": [
<<<<<<< HEAD
          "Sat, 08 Sep 2018 04:51:43 GMT"
=======
          "Fri, 07 Sep 2018 10:53:54 GMT"
>>>>>>> 96e32f42
        ]
      },
      "StatusCode": 204
    },
    {
<<<<<<< HEAD
      "RequestUri": "/subscriptions/d2ad5196-2292-4080-b209-ce4399b0a807/resourcegroups/ps4117?api-version=2016-09-01",
      "EncodedRequestUri": "L3N1YnNjcmlwdGlvbnMvZDJhZDUxOTYtMjI5Mi00MDgwLWIyMDktY2U0Mzk5YjBhODA3L3Jlc291cmNlZ3JvdXBzL3BzNDExNz9hcGktdmVyc2lvbj0yMDE2LTA5LTAx",
=======
      "RequestUri": "/subscriptions/947d47b4-7883-4bb9-9d85-c5e8e2f572ce/resourcegroups/ps5530?api-version=2016-09-01",
      "EncodedRequestUri": "L3N1YnNjcmlwdGlvbnMvOTQ3ZDQ3YjQtNzg4My00YmI5LTlkODUtYzVlOGUyZjU3MmNlL3Jlc291cmNlZ3JvdXBzL3BzNTUzMD9hcGktdmVyc2lvbj0yMDE2LTA5LTAx",
>>>>>>> 96e32f42
      "RequestMethod": "DELETE",
      "RequestBody": "",
      "RequestHeaders": {
        "x-ms-client-request-id": [
<<<<<<< HEAD
          "f526eb03-2faf-4590-8424-ff0fbe28cbc6"
=======
          "23ddaf9c-894a-41c6-bdb3-d5bba10cc647"
>>>>>>> 96e32f42
        ],
        "accept-language": [
          "en-US"
        ],
        "User-Agent": [
          "FxVersion/4.7.3132.0",
          "OSName/Windows10Enterprise",
          "OSVersion/6.3.17134",
          "Microsoft.Azure.Management.Internal.Resources.ResourceManagementClient/4.1.0"
        ]
      },
      "ResponseBody": "",
      "ResponseHeaders": {
        "Content-Length": [
          "0"
        ],
        "Expires": [
          "-1"
        ],
        "Pragma": [
          "no-cache"
        ],
        "Retry-After": [
          "15"
        ],
        "x-ms-ratelimit-remaining-subscription-deletes": [
<<<<<<< HEAD
          "14996"
        ],
        "x-ms-request-id": [
          "e22866cd-af9c-470f-9655-274c736ee2b5"
        ],
        "x-ms-correlation-request-id": [
          "e22866cd-af9c-470f-9655-274c736ee2b5"
        ],
        "x-ms-routing-request-id": [
          "BRAZILUS:20180908T045144Z:e22866cd-af9c-470f-9655-274c736ee2b5"
=======
          "14986"
        ],
        "x-ms-request-id": [
          "7f695790-28ba-485c-a79f-39318c951428"
        ],
        "x-ms-correlation-request-id": [
          "7f695790-28ba-485c-a79f-39318c951428"
        ],
        "x-ms-routing-request-id": [
          "BRAZILUS:20180907T105355Z:7f695790-28ba-485c-a79f-39318c951428"
>>>>>>> 96e32f42
        ],
        "Strict-Transport-Security": [
          "max-age=31536000; includeSubDomains"
        ],
        "X-Content-Type-Options": [
          "nosniff"
        ],
        "Cache-Control": [
          "no-cache"
        ],
        "Date": [
<<<<<<< HEAD
          "Sat, 08 Sep 2018 04:51:44 GMT"
        ],
        "Location": [
          "https://brazilus.management.azure.com/subscriptions/d2ad5196-2292-4080-b209-ce4399b0a807/operationresults/eyJqb2JJZCI6IlJFU09VUkNFR1JPVVBERUxFVElPTkpPQi1QUzQxMTctV0VTVFVTIiwiam9iTG9jYXRpb24iOiJ3ZXN0dXMifQ?api-version=2016-09-01"
=======
          "Fri, 07 Sep 2018 10:53:54 GMT"
        ],
        "Location": [
          "https://brazilus.management.azure.com/subscriptions/947d47b4-7883-4bb9-9d85-c5e8e2f572ce/operationresults/eyJqb2JJZCI6IlJFU09VUkNFR1JPVVBERUxFVElPTkpPQi1QUzU1MzAtV0VTVENFTlRSQUxVUyIsImpvYkxvY2F0aW9uIjoid2VzdGNlbnRyYWx1cyJ9?api-version=2016-09-01"
>>>>>>> 96e32f42
        ]
      },
      "StatusCode": 202
    },
    {
<<<<<<< HEAD
      "RequestUri": "/subscriptions/d2ad5196-2292-4080-b209-ce4399b0a807/operationresults/eyJqb2JJZCI6IlJFU09VUkNFR1JPVVBERUxFVElPTkpPQi1QUzQxMTctV0VTVFVTIiwiam9iTG9jYXRpb24iOiJ3ZXN0dXMifQ?api-version=2016-09-01",
      "EncodedRequestUri": "L3N1YnNjcmlwdGlvbnMvZDJhZDUxOTYtMjI5Mi00MDgwLWIyMDktY2U0Mzk5YjBhODA3L29wZXJhdGlvbnJlc3VsdHMvZXlKcWIySkpaQ0k2SWxKRlUwOVZVa05GUjFKUFZWQkVSVXhGVkVsUFRrcFBRaTFRVXpReE1UY3RWMFZUVkZWVElpd2lhbTlpVEc5allYUnBiMjRpT2lKM1pYTjBkWE1pZlE/YXBpLXZlcnNpb249MjAxNi0wOS0wMQ==",
=======
      "RequestUri": "/subscriptions/947d47b4-7883-4bb9-9d85-c5e8e2f572ce/operationresults/eyJqb2JJZCI6IlJFU09VUkNFR1JPVVBERUxFVElPTkpPQi1QUzU1MzAtV0VTVENFTlRSQUxVUyIsImpvYkxvY2F0aW9uIjoid2VzdGNlbnRyYWx1cyJ9?api-version=2016-09-01",
      "EncodedRequestUri": "L3N1YnNjcmlwdGlvbnMvOTQ3ZDQ3YjQtNzg4My00YmI5LTlkODUtYzVlOGUyZjU3MmNlL29wZXJhdGlvbnJlc3VsdHMvZXlKcWIySkpaQ0k2SWxKRlUwOVZVa05GUjFKUFZWQkVSVXhGVkVsUFRrcFBRaTFRVXpVMU16QXRWMFZUVkVORlRsUlNRVXhWVXlJc0ltcHZZa3h2WTJGMGFXOXVJam9pZDJWemRHTmxiblJ5WVd4MWN5Sjk/YXBpLXZlcnNpb249MjAxNi0wOS0wMQ==",
>>>>>>> 96e32f42
      "RequestMethod": "GET",
      "RequestBody": "",
      "RequestHeaders": {
        "User-Agent": [
          "FxVersion/4.7.3132.0",
          "OSName/Windows10Enterprise",
          "OSVersion/6.3.17134",
          "Microsoft.Azure.Management.Internal.Resources.ResourceManagementClient/4.1.0"
        ]
      },
      "ResponseBody": "",
      "ResponseHeaders": {
        "Content-Length": [
          "0"
        ],
        "Expires": [
          "-1"
        ],
        "Pragma": [
          "no-cache"
        ],
        "Retry-After": [
          "15"
        ],
        "x-ms-ratelimit-remaining-subscription-reads": [
<<<<<<< HEAD
          "11968"
        ],
        "x-ms-request-id": [
          "2bcf702c-61d3-4d1c-8305-7eef5f3f3fe1"
        ],
        "x-ms-correlation-request-id": [
          "2bcf702c-61d3-4d1c-8305-7eef5f3f3fe1"
        ],
        "x-ms-routing-request-id": [
          "BRAZILUS:20180908T045159Z:2bcf702c-61d3-4d1c-8305-7eef5f3f3fe1"
=======
          "11839"
        ],
        "x-ms-request-id": [
          "f72edfdc-aa5c-4692-8495-1ab37115dbd4"
        ],
        "x-ms-correlation-request-id": [
          "f72edfdc-aa5c-4692-8495-1ab37115dbd4"
        ],
        "x-ms-routing-request-id": [
          "BRAZILUS:20180907T105410Z:f72edfdc-aa5c-4692-8495-1ab37115dbd4"
>>>>>>> 96e32f42
        ],
        "Strict-Transport-Security": [
          "max-age=31536000; includeSubDomains"
        ],
        "X-Content-Type-Options": [
          "nosniff"
        ],
        "Cache-Control": [
          "no-cache"
        ],
        "Date": [
<<<<<<< HEAD
          "Sat, 08 Sep 2018 04:51:59 GMT"
        ],
        "Location": [
          "https://brazilus.management.azure.com/subscriptions/d2ad5196-2292-4080-b209-ce4399b0a807/operationresults/eyJqb2JJZCI6IlJFU09VUkNFR1JPVVBERUxFVElPTkpPQi1QUzQxMTctV0VTVFVTIiwiam9iTG9jYXRpb24iOiJ3ZXN0dXMifQ?api-version=2016-09-01"
=======
          "Fri, 07 Sep 2018 10:54:10 GMT"
        ],
        "Location": [
          "https://brazilus.management.azure.com/subscriptions/947d47b4-7883-4bb9-9d85-c5e8e2f572ce/operationresults/eyJqb2JJZCI6IlJFU09VUkNFR1JPVVBERUxFVElPTkpPQi1QUzU1MzAtV0VTVENFTlRSQUxVUyIsImpvYkxvY2F0aW9uIjoid2VzdGNlbnRyYWx1cyJ9?api-version=2016-09-01"
>>>>>>> 96e32f42
        ]
      },
      "StatusCode": 202
    },
    {
<<<<<<< HEAD
      "RequestUri": "/subscriptions/d2ad5196-2292-4080-b209-ce4399b0a807/operationresults/eyJqb2JJZCI6IlJFU09VUkNFR1JPVVBERUxFVElPTkpPQi1QUzQxMTctV0VTVFVTIiwiam9iTG9jYXRpb24iOiJ3ZXN0dXMifQ?api-version=2016-09-01",
      "EncodedRequestUri": "L3N1YnNjcmlwdGlvbnMvZDJhZDUxOTYtMjI5Mi00MDgwLWIyMDktY2U0Mzk5YjBhODA3L29wZXJhdGlvbnJlc3VsdHMvZXlKcWIySkpaQ0k2SWxKRlUwOVZVa05GUjFKUFZWQkVSVXhGVkVsUFRrcFBRaTFRVXpReE1UY3RWMFZUVkZWVElpd2lhbTlpVEc5allYUnBiMjRpT2lKM1pYTjBkWE1pZlE/YXBpLXZlcnNpb249MjAxNi0wOS0wMQ==",
=======
      "RequestUri": "/subscriptions/947d47b4-7883-4bb9-9d85-c5e8e2f572ce/operationresults/eyJqb2JJZCI6IlJFU09VUkNFR1JPVVBERUxFVElPTkpPQi1QUzU1MzAtV0VTVENFTlRSQUxVUyIsImpvYkxvY2F0aW9uIjoid2VzdGNlbnRyYWx1cyJ9?api-version=2016-09-01",
      "EncodedRequestUri": "L3N1YnNjcmlwdGlvbnMvOTQ3ZDQ3YjQtNzg4My00YmI5LTlkODUtYzVlOGUyZjU3MmNlL29wZXJhdGlvbnJlc3VsdHMvZXlKcWIySkpaQ0k2SWxKRlUwOVZVa05GUjFKUFZWQkVSVXhGVkVsUFRrcFBRaTFRVXpVMU16QXRWMFZUVkVORlRsUlNRVXhWVXlJc0ltcHZZa3h2WTJGMGFXOXVJam9pZDJWemRHTmxiblJ5WVd4MWN5Sjk/YXBpLXZlcnNpb249MjAxNi0wOS0wMQ==",
>>>>>>> 96e32f42
      "RequestMethod": "GET",
      "RequestBody": "",
      "RequestHeaders": {
        "User-Agent": [
          "FxVersion/4.7.3132.0",
          "OSName/Windows10Enterprise",
          "OSVersion/6.3.17134",
          "Microsoft.Azure.Management.Internal.Resources.ResourceManagementClient/4.1.0"
        ]
      },
      "ResponseBody": "",
      "ResponseHeaders": {
        "Content-Length": [
          "0"
        ],
        "Expires": [
          "-1"
        ],
        "Pragma": [
          "no-cache"
        ],
        "Retry-After": [
          "15"
        ],
        "x-ms-ratelimit-remaining-subscription-reads": [
<<<<<<< HEAD
          "11967"
        ],
        "x-ms-request-id": [
          "052f970b-a5b8-448c-87a3-c63d478181fc"
        ],
        "x-ms-correlation-request-id": [
          "052f970b-a5b8-448c-87a3-c63d478181fc"
        ],
        "x-ms-routing-request-id": [
          "BRAZILUS:20180908T045215Z:052f970b-a5b8-448c-87a3-c63d478181fc"
=======
          "11838"
        ],
        "x-ms-request-id": [
          "478850b9-fad5-471a-b096-0f4f3cad06e1"
        ],
        "x-ms-correlation-request-id": [
          "478850b9-fad5-471a-b096-0f4f3cad06e1"
        ],
        "x-ms-routing-request-id": [
          "BRAZILUS:20180907T105426Z:478850b9-fad5-471a-b096-0f4f3cad06e1"
>>>>>>> 96e32f42
        ],
        "Strict-Transport-Security": [
          "max-age=31536000; includeSubDomains"
        ],
        "X-Content-Type-Options": [
          "nosniff"
        ],
        "Cache-Control": [
          "no-cache"
        ],
        "Date": [
<<<<<<< HEAD
          "Sat, 08 Sep 2018 04:52:15 GMT"
        ],
        "Location": [
          "https://brazilus.management.azure.com/subscriptions/d2ad5196-2292-4080-b209-ce4399b0a807/operationresults/eyJqb2JJZCI6IlJFU09VUkNFR1JPVVBERUxFVElPTkpPQi1QUzQxMTctV0VTVFVTIiwiam9iTG9jYXRpb24iOiJ3ZXN0dXMifQ?api-version=2016-09-01"
=======
          "Fri, 07 Sep 2018 10:54:26 GMT"
        ],
        "Location": [
          "https://brazilus.management.azure.com/subscriptions/947d47b4-7883-4bb9-9d85-c5e8e2f572ce/operationresults/eyJqb2JJZCI6IlJFU09VUkNFR1JPVVBERUxFVElPTkpPQi1QUzU1MzAtV0VTVENFTlRSQUxVUyIsImpvYkxvY2F0aW9uIjoid2VzdGNlbnRyYWx1cyJ9?api-version=2016-09-01"
>>>>>>> 96e32f42
        ]
      },
      "StatusCode": 202
    },
    {
<<<<<<< HEAD
      "RequestUri": "/subscriptions/d2ad5196-2292-4080-b209-ce4399b0a807/operationresults/eyJqb2JJZCI6IlJFU09VUkNFR1JPVVBERUxFVElPTkpPQi1QUzQxMTctV0VTVFVTIiwiam9iTG9jYXRpb24iOiJ3ZXN0dXMifQ?api-version=2016-09-01",
      "EncodedRequestUri": "L3N1YnNjcmlwdGlvbnMvZDJhZDUxOTYtMjI5Mi00MDgwLWIyMDktY2U0Mzk5YjBhODA3L29wZXJhdGlvbnJlc3VsdHMvZXlKcWIySkpaQ0k2SWxKRlUwOVZVa05GUjFKUFZWQkVSVXhGVkVsUFRrcFBRaTFRVXpReE1UY3RWMFZUVkZWVElpd2lhbTlpVEc5allYUnBiMjRpT2lKM1pYTjBkWE1pZlE/YXBpLXZlcnNpb249MjAxNi0wOS0wMQ==",
=======
      "RequestUri": "/subscriptions/947d47b4-7883-4bb9-9d85-c5e8e2f572ce/operationresults/eyJqb2JJZCI6IlJFU09VUkNFR1JPVVBERUxFVElPTkpPQi1QUzU1MzAtV0VTVENFTlRSQUxVUyIsImpvYkxvY2F0aW9uIjoid2VzdGNlbnRyYWx1cyJ9?api-version=2016-09-01",
      "EncodedRequestUri": "L3N1YnNjcmlwdGlvbnMvOTQ3ZDQ3YjQtNzg4My00YmI5LTlkODUtYzVlOGUyZjU3MmNlL29wZXJhdGlvbnJlc3VsdHMvZXlKcWIySkpaQ0k2SWxKRlUwOVZVa05GUjFKUFZWQkVSVXhGVkVsUFRrcFBRaTFRVXpVMU16QXRWMFZUVkVORlRsUlNRVXhWVXlJc0ltcHZZa3h2WTJGMGFXOXVJam9pZDJWemRHTmxiblJ5WVd4MWN5Sjk/YXBpLXZlcnNpb249MjAxNi0wOS0wMQ==",
>>>>>>> 96e32f42
      "RequestMethod": "GET",
      "RequestBody": "",
      "RequestHeaders": {
        "User-Agent": [
          "FxVersion/4.7.3132.0",
          "OSName/Windows10Enterprise",
          "OSVersion/6.3.17134",
          "Microsoft.Azure.Management.Internal.Resources.ResourceManagementClient/4.1.0"
        ]
      },
      "ResponseBody": "",
      "ResponseHeaders": {
        "Content-Length": [
          "0"
        ],
        "Expires": [
          "-1"
        ],
        "Pragma": [
          "no-cache"
        ],
        "x-ms-ratelimit-remaining-subscription-reads": [
<<<<<<< HEAD
          "11966"
        ],
        "x-ms-request-id": [
          "f3c50c30-8c54-4b39-90e7-e094068fa23f"
        ],
        "x-ms-correlation-request-id": [
          "f3c50c30-8c54-4b39-90e7-e094068fa23f"
        ],
        "x-ms-routing-request-id": [
          "BRAZILUS:20180908T045230Z:f3c50c30-8c54-4b39-90e7-e094068fa23f"
=======
          "11837"
        ],
        "x-ms-request-id": [
          "73e088de-e974-4bfa-b719-eb4bac6c522a"
        ],
        "x-ms-correlation-request-id": [
          "73e088de-e974-4bfa-b719-eb4bac6c522a"
        ],
        "x-ms-routing-request-id": [
          "BRAZILUS:20180907T105441Z:73e088de-e974-4bfa-b719-eb4bac6c522a"
>>>>>>> 96e32f42
        ],
        "Strict-Transport-Security": [
          "max-age=31536000; includeSubDomains"
        ],
        "X-Content-Type-Options": [
          "nosniff"
        ],
        "Cache-Control": [
          "no-cache"
        ],
        "Date": [
<<<<<<< HEAD
          "Sat, 08 Sep 2018 04:52:30 GMT"
=======
          "Fri, 07 Sep 2018 10:54:40 GMT"
>>>>>>> 96e32f42
        ]
      },
      "StatusCode": 200
    },
    {
<<<<<<< HEAD
      "RequestUri": "/subscriptions/d2ad5196-2292-4080-b209-ce4399b0a807/operationresults/eyJqb2JJZCI6IlJFU09VUkNFR1JPVVBERUxFVElPTkpPQi1QUzQxMTctV0VTVFVTIiwiam9iTG9jYXRpb24iOiJ3ZXN0dXMifQ?api-version=2016-09-01",
      "EncodedRequestUri": "L3N1YnNjcmlwdGlvbnMvZDJhZDUxOTYtMjI5Mi00MDgwLWIyMDktY2U0Mzk5YjBhODA3L29wZXJhdGlvbnJlc3VsdHMvZXlKcWIySkpaQ0k2SWxKRlUwOVZVa05GUjFKUFZWQkVSVXhGVkVsUFRrcFBRaTFRVXpReE1UY3RWMFZUVkZWVElpd2lhbTlpVEc5allYUnBiMjRpT2lKM1pYTjBkWE1pZlE/YXBpLXZlcnNpb249MjAxNi0wOS0wMQ==",
=======
      "RequestUri": "/subscriptions/947d47b4-7883-4bb9-9d85-c5e8e2f572ce/operationresults/eyJqb2JJZCI6IlJFU09VUkNFR1JPVVBERUxFVElPTkpPQi1QUzU1MzAtV0VTVENFTlRSQUxVUyIsImpvYkxvY2F0aW9uIjoid2VzdGNlbnRyYWx1cyJ9?api-version=2016-09-01",
      "EncodedRequestUri": "L3N1YnNjcmlwdGlvbnMvOTQ3ZDQ3YjQtNzg4My00YmI5LTlkODUtYzVlOGUyZjU3MmNlL29wZXJhdGlvbnJlc3VsdHMvZXlKcWIySkpaQ0k2SWxKRlUwOVZVa05GUjFKUFZWQkVSVXhGVkVsUFRrcFBRaTFRVXpVMU16QXRWMFZUVkVORlRsUlNRVXhWVXlJc0ltcHZZa3h2WTJGMGFXOXVJam9pZDJWemRHTmxiblJ5WVd4MWN5Sjk/YXBpLXZlcnNpb249MjAxNi0wOS0wMQ==",
>>>>>>> 96e32f42
      "RequestMethod": "GET",
      "RequestBody": "",
      "RequestHeaders": {
        "User-Agent": [
          "FxVersion/4.7.3132.0",
          "OSName/Windows10Enterprise",
          "OSVersion/6.3.17134",
          "Microsoft.Azure.Management.Internal.Resources.ResourceManagementClient/4.1.0"
        ]
      },
      "ResponseBody": "",
      "ResponseHeaders": {
        "Content-Length": [
          "0"
        ],
        "Expires": [
          "-1"
        ],
        "Pragma": [
          "no-cache"
        ],
        "x-ms-ratelimit-remaining-subscription-reads": [
<<<<<<< HEAD
          "11965"
        ],
        "x-ms-request-id": [
          "6dba802e-7483-4faa-b14c-91e336406c0f"
        ],
        "x-ms-correlation-request-id": [
          "6dba802e-7483-4faa-b14c-91e336406c0f"
        ],
        "x-ms-routing-request-id": [
          "BRAZILUS:20180908T045230Z:6dba802e-7483-4faa-b14c-91e336406c0f"
=======
          "11836"
        ],
        "x-ms-request-id": [
          "02b08fe2-304e-4692-9a4f-04cf751594b7"
        ],
        "x-ms-correlation-request-id": [
          "02b08fe2-304e-4692-9a4f-04cf751594b7"
        ],
        "x-ms-routing-request-id": [
          "BRAZILUS:20180907T105441Z:02b08fe2-304e-4692-9a4f-04cf751594b7"
>>>>>>> 96e32f42
        ],
        "Strict-Transport-Security": [
          "max-age=31536000; includeSubDomains"
        ],
        "X-Content-Type-Options": [
          "nosniff"
        ],
        "Cache-Control": [
          "no-cache"
        ],
        "Date": [
<<<<<<< HEAD
          "Sat, 08 Sep 2018 04:52:30 GMT"
=======
          "Fri, 07 Sep 2018 10:54:40 GMT"
>>>>>>> 96e32f42
        ]
      },
      "StatusCode": 200
    }
  ],
  "Names": {
    "Test-PublicIpAddressCRUD-StaticAllocation": [
<<<<<<< HEAD
      "ps4117",
      "ps5829",
      "ps2328"
=======
      "ps5530",
      "ps6020",
      "ps3651"
>>>>>>> 96e32f42
    ]
  },
  "Variables": {
    "SubscriptionId": "d2ad5196-2292-4080-b209-ce4399b0a807"
  }
}<|MERGE_RESOLUTION|>--- conflicted
+++ resolved
@@ -1,14 +1,19 @@
 {
   "Entries": [
     {
-<<<<<<< HEAD
-      "RequestUri": "/subscriptions/d2ad5196-2292-4080-b209-ce4399b0a807/providers/Microsoft.Network?api-version=2016-09-01",
-      "EncodedRequestUri": "L3N1YnNjcmlwdGlvbnMvZDJhZDUxOTYtMjI5Mi00MDgwLWIyMDktY2U0Mzk5YjBhODA3L3Byb3ZpZGVycy9NaWNyb3NvZnQuTmV0d29yaz9hcGktdmVyc2lvbj0yMDE2LTA5LTAx",
-      "RequestMethod": "GET",
-      "RequestBody": "",
-      "RequestHeaders": {
+      "RequestUri": "/subscriptions/947d47b4-7883-4bb9-9d85-c5e8e2f572ce/resourcegroups/ps5530?api-version=2016-09-01",
+      "EncodedRequestUri": "L3N1YnNjcmlwdGlvbnMvOTQ3ZDQ3YjQtNzg4My00YmI5LTlkODUtYzVlOGUyZjU3MmNlL3Jlc291cmNlZ3JvdXBzL3BzNTUzMD9hcGktdmVyc2lvbj0yMDE2LTA5LTAx",
+      "RequestMethod": "PUT",
+      "RequestBody": "{\r\n  \"location\": \"westcentralus\"\r\n}",
+      "RequestHeaders": {
+        "Content-Type": [
+          "application/json; charset=utf-8"
+        ],
+        "Content-Length": [
+          "35"
+        ],
         "x-ms-client-request-id": [
-          "c844260c-6173-479b-89c3-66b877fd61b3"
+          "5616979f-b2a1-41fb-94d6-bcb3c26cd80a"
         ],
         "accept-language": [
           "en-US"
@@ -20,69 +25,55 @@
           "Microsoft.Azure.Management.Internal.Resources.ResourceManagementClient/4.1.0"
         ]
       },
-      "ResponseBody": "{\r\n  \"id\": \"/subscriptions/d2ad5196-2292-4080-b209-ce4399b0a807/providers/Microsoft.Network\",\r\n  \"namespace\": \"Microsoft.Network\",\r\n  \"authorizations\": [\r\n    {\r\n      \"applicationId\": \"2cf9eb86-36b5-49dc-86ae-9a63135dfa8c\",\r\n      \"roleDefinitionId\": \"13ba9ab4-19f0-4804-adc4-14ece36cc7a1\"\r\n    },\r\n    {\r\n      \"applicationId\": \"7c33bfcb-8d33-48d6-8e60-dc6404003489\",\r\n      \"roleDefinitionId\": \"ad6261e4-fa9a-4642-aa5f-104f1b67e9e3\"\r\n    },\r\n    {\r\n      \"applicationId\": \"1e3e4475-288f-4018-a376-df66fd7fac5f\",\r\n      \"roleDefinitionId\": \"1d538b69-3d87-4e56-8ff8-25786fd48261\"\r\n    },\r\n    {\r\n      \"applicationId\": \"a0be0c72-870e-46f0-9c49-c98333a996f7\",\r\n      \"roleDefinitionId\": \"7ce22727-ffce-45a9-930c-ddb2e56fa131\"\r\n    },\r\n    {\r\n      \"applicationId\": \"486c78bf-a0f7-45f1-92fd-37215929e116\",\r\n      \"roleDefinitionId\": \"98a9e526-0a60-4c1f-a33a-ae46e1f8dc0d\"\r\n    },\r\n    {\r\n      \"applicationId\": \"19947cfd-0303-466c-ac3c-fcc19a7a1570\",\r\n      \"roleDefinitionId\": \"d813ab6c-bfb7-413e-9462-005b21f0ce09\"\r\n    },\r\n    {\r\n      \"applicationId\": \"341b7f3d-69b3-47f9-9ce7-5b7f4945fdbd\",\r\n      \"roleDefinitionId\": \"8141843c-c51c-4c1e-a5bf-0d351594b86c\"\r\n    }\r\n  ],\r\n  \"resourceTypes\": [\r\n    {\r\n      \"resourceType\": \"virtualNetworks\",\r\n      \"locations\": [\r\n        \"West US\",\r\n        \"East US\",\r\n        \"North Europe\",\r\n        \"West Europe\",\r\n        \"East Asia\",\r\n        \"Southeast Asia\",\r\n        \"North Central US\",\r\n        \"South Central US\",\r\n        \"Central US\",\r\n        \"East US 2\",\r\n        \"Japan East\",\r\n        \"Japan West\",\r\n        \"Brazil South\",\r\n        \"Australia East\",\r\n        \"Australia Southeast\",\r\n        \"Central India\",\r\n        \"South India\",\r\n        \"West India\",\r\n        \"Canada Central\",\r\n        \"Canada East\",\r\n        \"West Central US\",\r\n        \"West US 2\",\r\n        \"UK West\",\r\n        \"UK South\",\r\n        \"Korea Central\",\r\n        \"Korea South\",\r\n        \"France Central\",\r\n        \"France South\",\r\n        \"Australia Central\",\r\n        \"Australia Central 2\"\r\n      ],\r\n      \"apiVersions\": [\r\n        \"2018-08-01\",\r\n        \"2018-07-01\",\r\n        \"2018-06-01\",\r\n        \"2018-05-01\",\r\n        \"2018-04-01\",\r\n        \"2018-03-01\",\r\n        \"2018-02-01\",\r\n        \"2018-01-01\",\r\n        \"2017-11-01\",\r\n        \"2017-10-01\",\r\n        \"2017-09-01\",\r\n        \"2017-08-01\",\r\n        \"2017-06-01\",\r\n        \"2017-04-01\",\r\n        \"2017-03-01\",\r\n        \"2016-12-01\",\r\n        \"2016-11-01\",\r\n        \"2016-10-01\",\r\n        \"2016-09-01\",\r\n        \"2016-08-01\",\r\n        \"2016-07-01\",\r\n        \"2016-06-01\",\r\n        \"2016-03-30\",\r\n        \"2015-06-15\",\r\n        \"2015-05-01-preview\",\r\n        \"2014-12-01-preview\"\r\n      ],\r\n      \"capabilities\": \"CrossResourceGroupResourceMove, CrossSubscriptionResourceMove\"\r\n    },\r\n    {\r\n      \"resourceType\": \"publicIPAddresses\",\r\n      \"locations\": [\r\n        \"West US\",\r\n        \"East US\",\r\n        \"North Europe\",\r\n        \"West Europe\",\r\n        \"East Asia\",\r\n        \"Southeast Asia\",\r\n        \"North Central US\",\r\n        \"South Central US\",\r\n        \"Central US\",\r\n        \"East US 2\",\r\n        \"Japan East\",\r\n        \"Japan West\",\r\n        \"Brazil South\",\r\n        \"Australia East\",\r\n        \"Australia Southeast\",\r\n        \"Central India\",\r\n        \"South India\",\r\n        \"West India\",\r\n        \"Canada Central\",\r\n        \"Canada East\",\r\n        \"West Central US\",\r\n        \"West US 2\",\r\n        \"UK West\",\r\n        \"UK South\",\r\n        \"Korea Central\",\r\n        \"Korea South\",\r\n        \"France Central\",\r\n        \"France South\",\r\n        \"Australia Central\",\r\n        \"Australia Central 2\"\r\n      ],\r\n      \"apiVersions\": [\r\n        \"2018-08-01\",\r\n        \"2018-07-01\",\r\n        \"2018-06-01\",\r\n        \"2018-05-01\",\r\n        \"2018-04-01\",\r\n        \"2018-03-01\",\r\n        \"2018-02-01\",\r\n        \"2018-01-01\",\r\n        \"2017-11-01\",\r\n        \"2017-10-01\",\r\n        \"2017-09-01\",\r\n        \"2017-08-01\",\r\n        \"2017-06-01\",\r\n        \"2017-04-01\",\r\n        \"2017-03-01\",\r\n        \"2016-12-01\",\r\n        \"2016-11-01\",\r\n        \"2016-10-01\",\r\n        \"2016-09-01\",\r\n        \"2016-08-01\",\r\n        \"2016-07-01\",\r\n        \"2016-06-01\",\r\n        \"2016-03-30\",\r\n        \"2015-06-15\",\r\n        \"2015-05-01-preview\",\r\n        \"2014-12-01-preview\"\r\n      ],\r\n      \"zoneMappings\": [\r\n        {\r\n          \"location\": \"East US 2\",\r\n          \"zones\": [\r\n            \"1\",\r\n            \"2\",\r\n            \"3\"\r\n          ]\r\n        },\r\n        {\r\n          \"location\": \"Central US\",\r\n          \"zones\": [\r\n            \"1\",\r\n            \"2\",\r\n            \"3\"\r\n          ]\r\n        },\r\n        {\r\n          \"location\": \"West Europe\",\r\n          \"zones\": [\r\n            \"1\",\r\n            \"2\",\r\n            \"3\"\r\n          ]\r\n        },\r\n        {\r\n          \"location\": \"France Central\",\r\n          \"zones\": [\r\n            \"1\",\r\n            \"2\",\r\n            \"3\"\r\n          ]\r\n        },\r\n        {\r\n          \"location\": \"Southeast Asia\",\r\n          \"zones\": [\r\n            \"1\",\r\n            \"2\",\r\n            \"3\"\r\n          ]\r\n        },\r\n        {\r\n          \"location\": \"West US 2\",\r\n          \"zones\": [\r\n            \"1\",\r\n            \"2\",\r\n            \"3\"\r\n          ]\r\n        },\r\n        {\r\n          \"location\": \"North Europe\",\r\n          \"zones\": [\r\n            \"1\",\r\n            \"2\",\r\n            \"3\"\r\n          ]\r\n        }\r\n      ],\r\n      \"capabilities\": \"CrossResourceGroupResourceMove, CrossSubscriptionResourceMove\"\r\n    },\r\n    {\r\n      \"resourceType\": \"networkInterfaces\",\r\n      \"locations\": [\r\n        \"West US\",\r\n        \"East US\",\r\n        \"North Europe\",\r\n        \"West Europe\",\r\n        \"East Asia\",\r\n        \"Southeast Asia\",\r\n        \"North Central US\",\r\n        \"South Central US\",\r\n        \"Central US\",\r\n        \"East US 2\",\r\n        \"Japan East\",\r\n        \"Japan West\",\r\n        \"Brazil South\",\r\n        \"Australia East\",\r\n        \"Australia Southeast\",\r\n        \"Central India\",\r\n        \"South India\",\r\n        \"West India\",\r\n        \"Canada Central\",\r\n        \"Canada East\",\r\n        \"West Central US\",\r\n        \"West US 2\",\r\n        \"UK West\",\r\n        \"UK South\",\r\n        \"Korea Central\",\r\n        \"Korea South\",\r\n        \"France Central\",\r\n        \"France South\",\r\n        \"Australia Central\",\r\n        \"Australia Central 2\"\r\n      ],\r\n      \"apiVersions\": [\r\n        \"2018-08-01\",\r\n        \"2018-07-01\",\r\n        \"2018-06-01\",\r\n        \"2018-05-01\",\r\n        \"2018-04-01\",\r\n        \"2018-03-01\",\r\n        \"2018-02-01\",\r\n        \"2018-01-01\",\r\n        \"2017-11-01\",\r\n        \"2017-10-01\",\r\n        \"2017-09-01\",\r\n        \"2017-08-01\",\r\n        \"2017-06-01\",\r\n        \"2017-04-01\",\r\n        \"2017-03-01\",\r\n        \"2016-12-01\",\r\n        \"2016-11-01\",\r\n        \"2016-10-01\",\r\n        \"2016-09-01\",\r\n        \"2016-08-01\",\r\n        \"2016-07-01\",\r\n        \"2016-06-01\",\r\n        \"2016-03-30\",\r\n        \"2015-06-15\",\r\n        \"2015-05-01-preview\",\r\n        \"2014-12-01-preview\"\r\n      ],\r\n      \"capabilities\": \"CrossResourceGroupResourceMove, CrossSubscriptionResourceMove\"\r\n    },\r\n    {\r\n      \"resourceType\": \"interfaceEndpoints\",\r\n      \"locations\": [\r\n        \"West US\",\r\n        \"East US\",\r\n        \"North Europe\",\r\n        \"West Europe\",\r\n        \"East Asia\",\r\n        \"Southeast Asia\",\r\n        \"North Central US\",\r\n        \"South Central US\",\r\n        \"Central US\",\r\n        \"East US 2\",\r\n        \"Japan East\",\r\n        \"Japan West\",\r\n        \"Brazil South\",\r\n        \"Australia East\",\r\n        \"Australia Southeast\",\r\n        \"Central India\",\r\n        \"South India\",\r\n        \"West India\",\r\n        \"Canada Central\",\r\n        \"Canada East\",\r\n        \"West Central US\",\r\n        \"West US 2\",\r\n        \"UK West\",\r\n        \"UK South\",\r\n        \"Korea Central\",\r\n        \"Korea South\",\r\n        \"France Central\",\r\n        \"France South\",\r\n        \"Australia Central\",\r\n        \"Australia Central 2\"\r\n      ],\r\n      \"apiVersions\": [\r\n        \"2018-08-01\"\r\n      ],\r\n      \"capabilities\": \"None\"\r\n    },\r\n    {\r\n      \"resourceType\": \"loadBalancers\",\r\n      \"locations\": [\r\n        \"West US\",\r\n        \"East US\",\r\n        \"North Europe\",\r\n        \"West Europe\",\r\n        \"East Asia\",\r\n        \"Southeast Asia\",\r\n        \"North Central US\",\r\n        \"South Central US\",\r\n        \"Central US\",\r\n        \"East US 2\",\r\n        \"Japan East\",\r\n        \"Japan West\",\r\n        \"Brazil South\",\r\n        \"Australia East\",\r\n        \"Australia Southeast\",\r\n        \"Central India\",\r\n        \"South India\",\r\n        \"West India\",\r\n        \"Canada Central\",\r\n        \"Canada East\",\r\n        \"West Central US\",\r\n        \"West US 2\",\r\n        \"UK West\",\r\n        \"UK South\",\r\n        \"Korea Central\",\r\n        \"Korea South\",\r\n        \"France Central\",\r\n        \"France South\",\r\n        \"Australia Central\",\r\n        \"Australia Central 2\"\r\n      ],\r\n      \"apiVersions\": [\r\n        \"2018-08-01\",\r\n        \"2018-07-01\",\r\n        \"2018-06-01\",\r\n        \"2018-05-01\",\r\n        \"2018-04-01\",\r\n        \"2018-03-01\",\r\n        \"2018-02-01\",\r\n        \"2018-01-01\",\r\n        \"2017-11-01\",\r\n        \"2017-10-01\",\r\n        \"2017-09-01\",\r\n        \"2017-08-01\",\r\n        \"2017-06-01\",\r\n        \"2017-04-01\",\r\n        \"2017-03-01\",\r\n        \"2016-12-01\",\r\n        \"2016-11-01\",\r\n        \"2016-10-01\",\r\n        \"2016-09-01\",\r\n        \"2016-08-01\",\r\n        \"2016-07-01\",\r\n        \"2016-06-01\",\r\n        \"2016-03-30\",\r\n        \"2015-06-15\",\r\n        \"2015-05-01-preview\",\r\n        \"2014-12-01-preview\"\r\n      ],\r\n      \"capabilities\": \"CrossResourceGroupResourceMove, CrossSubscriptionResourceMove\"\r\n    },\r\n    {\r\n      \"resourceType\": \"networkSecurityGroups\",\r\n      \"locations\": [\r\n        \"West US\",\r\n        \"East US\",\r\n        \"North Europe\",\r\n        \"West Europe\",\r\n        \"East Asia\",\r\n        \"Southeast Asia\",\r\n        \"North Central US\",\r\n        \"South Central US\",\r\n        \"Central US\",\r\n        \"East US 2\",\r\n        \"Japan East\",\r\n        \"Japan West\",\r\n        \"Brazil South\",\r\n        \"Australia East\",\r\n        \"Australia Southeast\",\r\n        \"Central India\",\r\n        \"South India\",\r\n        \"West India\",\r\n        \"Canada Central\",\r\n        \"Canada East\",\r\n        \"West Central US\",\r\n        \"West US 2\",\r\n        \"UK West\",\r\n        \"UK South\",\r\n        \"Korea Central\",\r\n        \"Korea South\",\r\n        \"France Central\",\r\n        \"France South\",\r\n        \"Australia Central\",\r\n        \"Australia Central 2\"\r\n      ],\r\n      \"apiVersions\": [\r\n        \"2018-08-01\",\r\n        \"2018-07-01\",\r\n        \"2018-06-01\",\r\n        \"2018-05-01\",\r\n        \"2018-04-01\",\r\n        \"2018-03-01\",\r\n        \"2018-02-01\",\r\n        \"2018-01-01\",\r\n        \"2017-11-01\",\r\n        \"2017-10-01\",\r\n        \"2017-09-01\",\r\n        \"2017-08-01\",\r\n        \"2017-06-01\",\r\n        \"2017-04-01\",\r\n        \"2017-03-01\",\r\n        \"2016-12-01\",\r\n        \"2016-11-01\",\r\n        \"2016-10-01\",\r\n        \"2016-09-01\",\r\n        \"2016-08-01\",\r\n        \"2016-07-01\",\r\n        \"2016-06-01\",\r\n        \"2016-03-30\",\r\n        \"2015-06-15\",\r\n        \"2015-05-01-preview\",\r\n        \"2014-12-01-preview\"\r\n      ],\r\n      \"capabilities\": \"CrossResourceGroupResourceMove, CrossSubscriptionResourceMove\"\r\n    },\r\n    {\r\n      \"resourceType\": \"applicationSecurityGroups\",\r\n      \"locations\": [\r\n        \"West US\",\r\n        \"East US\",\r\n        \"North Europe\",\r\n        \"West Europe\",\r\n        \"East Asia\",\r\n        \"Southeast Asia\",\r\n        \"North Central US\",\r\n        \"South Central US\",\r\n        \"Central US\",\r\n        \"East US 2\",\r\n        \"Japan East\",\r\n        \"Japan West\",\r\n        \"Brazil South\",\r\n        \"Australia East\",\r\n        \"Australia Southeast\",\r\n        \"Central India\",\r\n        \"South India\",\r\n        \"West India\",\r\n        \"Canada Central\",\r\n        \"Canada East\",\r\n        \"West Central US\",\r\n        \"West US 2\",\r\n        \"UK West\",\r\n        \"UK South\",\r\n        \"Korea Central\",\r\n        \"Korea South\",\r\n        \"France Central\",\r\n        \"France South\",\r\n        \"Australia Central\",\r\n        \"Australia Central 2\"\r\n      ],\r\n      \"apiVersions\": [\r\n        \"2018-08-01\",\r\n        \"2018-07-01\",\r\n        \"2018-06-01\",\r\n        \"2018-05-01\",\r\n        \"2018-04-01\",\r\n        \"2018-03-01\",\r\n        \"2018-02-01\",\r\n        \"2018-01-01\",\r\n        \"2017-11-01\",\r\n        \"2017-10-01\",\r\n        \"2017-09-01\"\r\n      ],\r\n      \"capabilities\": \"CrossResourceGroupResourceMove, CrossSubscriptionResourceMove\"\r\n    },\r\n    {\r\n      \"resourceType\": \"networkIntentPolicies\",\r\n      \"locations\": [\r\n        \"West US\",\r\n        \"East US\",\r\n        \"North Europe\",\r\n        \"West Europe\",\r\n        \"East Asia\",\r\n        \"Southeast Asia\",\r\n        \"North Central US\",\r\n        \"South Central US\",\r\n        \"Central US\",\r\n        \"East US 2\",\r\n        \"Japan East\",\r\n        \"Japan West\",\r\n        \"Brazil South\",\r\n        \"Australia East\",\r\n        \"Australia Southeast\",\r\n        \"Central India\",\r\n        \"South India\",\r\n        \"West India\",\r\n        \"Canada Central\",\r\n        \"Canada East\",\r\n        \"West Central US\",\r\n        \"West US 2\",\r\n        \"UK West\",\r\n        \"UK South\",\r\n        \"Korea Central\",\r\n        \"Korea South\",\r\n        \"France Central\",\r\n        \"France South\",\r\n        \"Australia Central\",\r\n        \"Australia Central 2\"\r\n      ],\r\n      \"apiVersions\": [\r\n        \"2018-08-01\",\r\n        \"2018-07-01\",\r\n        \"2018-06-01\",\r\n        \"2018-05-01\",\r\n        \"2018-04-01\"\r\n      ],\r\n      \"capabilities\": \"CrossResourceGroupResourceMove, CrossSubscriptionResourceMove\"\r\n    },\r\n    {\r\n      \"resourceType\": \"routeTables\",\r\n      \"locations\": [\r\n        \"West US\",\r\n        \"East US\",\r\n        \"North Europe\",\r\n        \"West Europe\",\r\n        \"East Asia\",\r\n        \"Southeast Asia\",\r\n        \"North Central US\",\r\n        \"South Central US\",\r\n        \"Central US\",\r\n        \"East US 2\",\r\n        \"Japan East\",\r\n        \"Japan West\",\r\n        \"Brazil South\",\r\n        \"Australia East\",\r\n        \"Australia Southeast\",\r\n        \"Central India\",\r\n        \"South India\",\r\n        \"West India\",\r\n        \"Canada Central\",\r\n        \"Canada East\",\r\n        \"West Central US\",\r\n        \"West US 2\",\r\n        \"UK West\",\r\n        \"UK South\",\r\n        \"Korea Central\",\r\n        \"Korea South\",\r\n        \"France Central\",\r\n        \"France South\",\r\n        \"Australia Central\",\r\n        \"Australia Central 2\"\r\n      ],\r\n      \"apiVersions\": [\r\n        \"2018-08-01\",\r\n        \"2018-07-01\",\r\n        \"2018-06-01\",\r\n        \"2018-05-01\",\r\n        \"2018-04-01\",\r\n        \"2018-03-01\",\r\n        \"2018-02-01\",\r\n        \"2018-01-01\",\r\n        \"2017-11-01\",\r\n        \"2017-10-01\",\r\n        \"2017-09-01\",\r\n        \"2017-08-01\",\r\n        \"2017-06-01\",\r\n        \"2017-04-01\",\r\n        \"2017-03-01\",\r\n        \"2016-12-01\",\r\n        \"2016-11-01\",\r\n        \"2016-10-01\",\r\n        \"2016-09-01\",\r\n        \"2016-08-01\",\r\n        \"2016-07-01\",\r\n        \"2016-06-01\",\r\n        \"2016-03-30\",\r\n        \"2015-06-15\",\r\n        \"2015-05-01-preview\",\r\n        \"2014-12-01-preview\"\r\n      ],\r\n      \"capabilities\": \"CrossResourceGroupResourceMove, CrossSubscriptionResourceMove\"\r\n    },\r\n    {\r\n      \"resourceType\": \"publicIPPrefixes\",\r\n      \"locations\": [\r\n        \"West US\",\r\n        \"East US\",\r\n        \"North Europe\",\r\n        \"West Europe\",\r\n        \"East Asia\",\r\n        \"Southeast Asia\",\r\n        \"North Central US\",\r\n        \"South Central US\",\r\n        \"Central US\",\r\n        \"East US 2\",\r\n        \"Japan East\",\r\n        \"Japan West\",\r\n        \"Brazil South\",\r\n        \"Australia East\",\r\n        \"Australia Southeast\",\r\n        \"Central India\",\r\n        \"South India\",\r\n        \"West India\",\r\n        \"Canada Central\",\r\n        \"Canada East\",\r\n        \"West Central US\",\r\n        \"West US 2\",\r\n        \"UK West\",\r\n        \"UK South\",\r\n        \"Korea Central\",\r\n        \"Korea South\",\r\n        \"France Central\",\r\n        \"France South\",\r\n        \"Australia Central\",\r\n        \"Australia Central 2\"\r\n      ],\r\n      \"apiVersions\": [\r\n        \"2018-08-01\",\r\n        \"2018-07-01\"\r\n      ],\r\n      \"zoneMappings\": [\r\n        {\r\n          \"location\": \"East US 2\",\r\n          \"zones\": [\r\n            \"1\",\r\n            \"2\",\r\n            \"3\"\r\n          ]\r\n        },\r\n        {\r\n          \"location\": \"Central US\",\r\n          \"zones\": [\r\n            \"1\",\r\n            \"2\",\r\n            \"3\"\r\n          ]\r\n        },\r\n        {\r\n          \"location\": \"West Europe\",\r\n          \"zones\": [\r\n            \"1\",\r\n            \"2\",\r\n            \"3\"\r\n          ]\r\n        },\r\n        {\r\n          \"location\": \"France Central\",\r\n          \"zones\": [\r\n            \"1\",\r\n            \"2\",\r\n            \"3\"\r\n          ]\r\n        },\r\n        {\r\n          \"location\": \"Southeast Asia\",\r\n          \"zones\": [\r\n            \"1\",\r\n            \"2\",\r\n            \"3\"\r\n          ]\r\n        },\r\n        {\r\n          \"location\": \"West US 2\",\r\n          \"zones\": [\r\n            \"1\",\r\n            \"2\",\r\n            \"3\"\r\n          ]\r\n        },\r\n        {\r\n          \"location\": \"North Europe\",\r\n          \"zones\": [\r\n            \"1\",\r\n            \"2\",\r\n            \"3\"\r\n          ]\r\n        }\r\n      ],\r\n      \"capabilities\": \"CrossResourceGroupResourceMove, CrossSubscriptionResourceMove\"\r\n    },\r\n    {\r\n      \"resourceType\": \"networkWatchers\",\r\n      \"locations\": [\r\n        \"West US\",\r\n        \"East US\",\r\n        \"North Europe\",\r\n        \"West Europe\",\r\n        \"East Asia\",\r\n        \"Southeast Asia\",\r\n        \"North Central US\",\r\n        \"South Central US\",\r\n        \"Central US\",\r\n        \"East US 2\",\r\n        \"Japan East\",\r\n        \"Japan West\",\r\n        \"Brazil South\",\r\n        \"Australia East\",\r\n        \"Australia Southeast\",\r\n        \"Central India\",\r\n        \"South India\",\r\n        \"West India\",\r\n        \"Canada Central\",\r\n        \"Canada East\",\r\n        \"West Central US\",\r\n        \"West US 2\",\r\n        \"UK West\",\r\n        \"UK South\",\r\n        \"Korea Central\",\r\n        \"Korea South\",\r\n        \"France Central\",\r\n        \"France South\",\r\n        \"Australia Central\",\r\n        \"Australia Central 2\"\r\n      ],\r\n      \"apiVersions\": [\r\n        \"2018-08-01\",\r\n        \"2018-07-01\",\r\n        \"2018-06-01\",\r\n        \"2018-05-01\",\r\n        \"2018-04-01\",\r\n        \"2018-03-01\",\r\n        \"2018-02-01\",\r\n        \"2018-01-01\",\r\n        \"2017-11-01\",\r\n        \"2017-10-01\",\r\n        \"2017-09-01\",\r\n        \"2017-08-01\",\r\n        \"2017-06-01\",\r\n        \"2017-04-01\",\r\n        \"2017-03-01\",\r\n        \"2016-12-01\",\r\n        \"2016-11-01\",\r\n        \"2016-10-01\",\r\n        \"2016-09-01\",\r\n        \"2016-08-01\",\r\n        \"2016-07-01\",\r\n        \"2016-06-01\",\r\n        \"2016-03-30\"\r\n      ],\r\n      \"capabilities\": \"CrossResourceGroupResourceMove, CrossSubscriptionResourceMove\"\r\n    },\r\n    {\r\n      \"resourceType\": \"networkWatchers/connectionMonitors\",\r\n      \"locations\": [\r\n        \"West US\",\r\n        \"East US\",\r\n        \"North Europe\",\r\n        \"West Europe\",\r\n        \"East Asia\",\r\n        \"Southeast Asia\",\r\n        \"North Central US\",\r\n        \"South Central US\",\r\n        \"Central US\",\r\n        \"East US 2\",\r\n        \"Japan East\",\r\n        \"Japan West\",\r\n        \"Brazil South\",\r\n        \"Australia East\",\r\n        \"Australia Southeast\",\r\n        \"Central India\",\r\n        \"South India\",\r\n        \"West India\",\r\n        \"Canada Central\",\r\n        \"Canada East\",\r\n        \"West Central US\",\r\n        \"West US 2\",\r\n        \"UK West\",\r\n        \"UK South\",\r\n        \"Korea Central\",\r\n        \"Korea South\",\r\n        \"France Central\",\r\n        \"France South\",\r\n        \"Australia Central\",\r\n        \"Australia Central 2\"\r\n      ],\r\n      \"apiVersions\": [\r\n        \"2018-08-01\",\r\n        \"2018-07-01\",\r\n        \"2018-06-01\",\r\n        \"2018-05-01\",\r\n        \"2018-04-01\",\r\n        \"2018-03-01\",\r\n        \"2018-02-01\",\r\n        \"2018-01-01\",\r\n        \"2017-11-01\",\r\n        \"2017-10-01\",\r\n        \"2017-09-01\"\r\n      ],\r\n      \"capabilities\": \"CrossResourceGroupResourceMove, CrossSubscriptionResourceMove\"\r\n    },\r\n    {\r\n      \"resourceType\": \"networkWatchers/lenses\",\r\n      \"locations\": [\r\n        \"West US\",\r\n        \"East US\",\r\n        \"North Europe\",\r\n        \"West Europe\",\r\n        \"East Asia\",\r\n        \"Southeast Asia\",\r\n        \"North Central US\",\r\n        \"South Central US\",\r\n        \"Central US\",\r\n        \"East US 2\",\r\n        \"Japan East\",\r\n        \"Japan West\",\r\n        \"Brazil South\",\r\n        \"Australia East\",\r\n        \"Australia Southeast\",\r\n        \"Central India\",\r\n        \"South India\",\r\n        \"West India\",\r\n        \"Canada Central\",\r\n        \"Canada East\",\r\n        \"West Central US\",\r\n        \"West US 2\",\r\n        \"UK West\",\r\n        \"UK South\",\r\n        \"Korea Central\",\r\n        \"Korea South\",\r\n        \"France Central\",\r\n        \"France South\",\r\n        \"Australia Central\",\r\n        \"Australia Central 2\"\r\n      ],\r\n      \"apiVersions\": [\r\n        \"2018-08-01\",\r\n        \"2018-07-01\",\r\n        \"2018-06-01\",\r\n        \"2018-01-01\",\r\n        \"2017-11-01\",\r\n        \"2017-10-01\",\r\n        \"2017-09-01\"\r\n      ],\r\n      \"capabilities\": \"CrossResourceGroupResourceMove, CrossSubscriptionResourceMove\"\r\n    },\r\n    {\r\n      \"resourceType\": \"networkWatchers/pingMeshes\",\r\n      \"locations\": [\r\n        \"West US\",\r\n        \"East US\",\r\n        \"North Europe\",\r\n        \"West Europe\",\r\n        \"East Asia\",\r\n        \"Southeast Asia\",\r\n        \"North Central US\",\r\n        \"South Central US\",\r\n        \"Central US\",\r\n        \"East US 2\",\r\n        \"Japan East\",\r\n        \"Japan West\",\r\n        \"Brazil South\",\r\n        \"Australia East\",\r\n        \"Australia Southeast\",\r\n        \"Central India\",\r\n        \"South India\",\r\n        \"West India\",\r\n        \"Canada Central\",\r\n        \"Canada East\",\r\n        \"West Central US\",\r\n        \"West US 2\",\r\n        \"UK West\",\r\n        \"UK South\",\r\n        \"Korea Central\",\r\n        \"Korea South\",\r\n        \"France Central\",\r\n        \"France South\",\r\n        \"Australia Central\",\r\n        \"Australia Central 2\"\r\n      ],\r\n      \"apiVersions\": [\r\n        \"2018-08-01\",\r\n        \"2018-07-01\",\r\n        \"2018-06-01\",\r\n        \"2018-04-01\",\r\n        \"2018-03-01\",\r\n        \"2018-02-01\",\r\n        \"2018-01-01\",\r\n        \"2017-11-01\",\r\n        \"2017-10-01\",\r\n        \"2017-09-01\"\r\n      ],\r\n      \"capabilities\": \"CrossResourceGroupResourceMove, CrossSubscriptionResourceMove\"\r\n    },\r\n    {\r\n      \"resourceType\": \"virtualNetworkGateways\",\r\n      \"locations\": [\r\n        \"West US\",\r\n        \"East US\",\r\n        \"North Europe\",\r\n        \"West Europe\",\r\n        \"East Asia\",\r\n        \"Southeast Asia\",\r\n        \"North Central US\",\r\n        \"South Central US\",\r\n        \"Central US\",\r\n        \"East US 2\",\r\n        \"Japan East\",\r\n        \"Japan West\",\r\n        \"Brazil South\",\r\n        \"Australia East\",\r\n        \"Australia Southeast\",\r\n        \"Central India\",\r\n        \"South India\",\r\n        \"West India\",\r\n        \"Canada Central\",\r\n        \"Canada East\",\r\n        \"West Central US\",\r\n        \"West US 2\",\r\n        \"UK West\",\r\n        \"UK South\",\r\n        \"Korea Central\",\r\n        \"Korea South\",\r\n        \"France Central\",\r\n        \"France South\",\r\n        \"Australia Central\",\r\n        \"Australia Central 2\"\r\n      ],\r\n      \"apiVersions\": [\r\n        \"2018-08-01\",\r\n        \"2018-07-01\",\r\n        \"2018-06-01\",\r\n        \"2018-05-01\",\r\n        \"2018-04-01\",\r\n        \"2018-03-01\",\r\n        \"2018-02-01\",\r\n        \"2018-01-01\",\r\n        \"2017-11-01\",\r\n        \"2017-10-01\",\r\n        \"2017-09-01\",\r\n        \"2017-08-01\",\r\n        \"2017-06-01\",\r\n        \"2017-04-01\",\r\n        \"2017-03-01\",\r\n        \"2016-12-01\",\r\n        \"2016-11-01\",\r\n        \"2016-10-01\",\r\n        \"2016-09-01\",\r\n        \"2016-08-01\",\r\n        \"2016-07-01\",\r\n        \"2016-06-01\",\r\n        \"2016-03-30\",\r\n        \"2015-06-15\",\r\n        \"2015-05-01-preview\",\r\n        \"2014-12-01-preview\"\r\n      ],\r\n      \"capabilities\": \"CrossResourceGroupResourceMove, CrossSubscriptionResourceMove\"\r\n    },\r\n    {\r\n      \"resourceType\": \"localNetworkGateways\",\r\n      \"locations\": [\r\n        \"West US\",\r\n        \"East US\",\r\n        \"North Europe\",\r\n        \"West Europe\",\r\n        \"East Asia\",\r\n        \"Southeast Asia\",\r\n        \"North Central US\",\r\n        \"South Central US\",\r\n        \"Central US\",\r\n        \"East US 2\",\r\n        \"Japan East\",\r\n        \"Japan West\",\r\n        \"Brazil South\",\r\n        \"Australia East\",\r\n        \"Australia Southeast\",\r\n        \"Central India\",\r\n        \"South India\",\r\n        \"West India\",\r\n        \"Canada Central\",\r\n        \"Canada East\",\r\n        \"West Central US\",\r\n        \"West US 2\",\r\n        \"UK West\",\r\n        \"UK South\",\r\n        \"Korea Central\",\r\n        \"Korea South\",\r\n        \"France Central\",\r\n        \"France South\",\r\n        \"Australia Central\",\r\n        \"Australia Central 2\"\r\n      ],\r\n      \"apiVersions\": [\r\n        \"2018-08-01\",\r\n        \"2018-07-01\",\r\n        \"2018-06-01\",\r\n        \"2018-05-01\",\r\n        \"2018-04-01\",\r\n        \"2018-03-01\",\r\n        \"2018-02-01\",\r\n        \"2018-01-01\",\r\n        \"2017-11-01\",\r\n        \"2017-10-01\",\r\n        \"2017-09-01\",\r\n        \"2017-08-01\",\r\n        \"2017-06-01\",\r\n        \"2017-04-01\",\r\n        \"2017-03-01\",\r\n        \"2016-12-01\",\r\n        \"2016-11-01\",\r\n        \"2016-10-01\",\r\n        \"2016-09-01\",\r\n        \"2016-08-01\",\r\n        \"2016-07-01\",\r\n        \"2016-06-01\",\r\n        \"2016-03-30\",\r\n        \"2015-06-15\",\r\n        \"2015-05-01-preview\",\r\n        \"2014-12-01-preview\"\r\n      ],\r\n      \"capabilities\": \"CrossResourceGroupResourceMove, CrossSubscriptionResourceMove\"\r\n    },\r\n    {\r\n      \"resourceType\": \"connections\",\r\n      \"locations\": [\r\n        \"West US\",\r\n        \"East US\",\r\n        \"North Europe\",\r\n        \"West Europe\",\r\n        \"East Asia\",\r\n        \"Southeast Asia\",\r\n        \"North Central US\",\r\n        \"South Central US\",\r\n        \"Central US\",\r\n        \"East US 2\",\r\n        \"Japan East\",\r\n        \"Japan West\",\r\n        \"Brazil South\",\r\n        \"Australia East\",\r\n        \"Australia Southeast\",\r\n        \"Central India\",\r\n        \"South India\",\r\n        \"West India\",\r\n        \"Canada Central\",\r\n        \"Canada East\",\r\n        \"West Central US\",\r\n        \"West US 2\",\r\n        \"UK West\",\r\n        \"UK South\",\r\n        \"Korea Central\",\r\n        \"Korea South\",\r\n        \"France Central\",\r\n        \"France South\",\r\n        \"Australia Central\",\r\n        \"Australia Central 2\"\r\n      ],\r\n      \"apiVersions\": [\r\n        \"2018-08-01\",\r\n        \"2018-07-01\",\r\n        \"2018-06-01\",\r\n        \"2018-05-01\",\r\n        \"2018-04-01\",\r\n        \"2018-03-01\",\r\n        \"2018-02-01\",\r\n        \"2018-01-01\",\r\n        \"2017-11-01\",\r\n        \"2017-10-01\",\r\n        \"2017-09-01\",\r\n        \"2017-08-01\",\r\n        \"2017-06-01\",\r\n        \"2017-04-01\",\r\n        \"2017-03-01\",\r\n        \"2016-12-01\",\r\n        \"2016-11-01\",\r\n        \"2016-10-01\",\r\n        \"2016-09-01\",\r\n        \"2016-08-01\",\r\n        \"2016-07-01\",\r\n        \"2016-06-01\",\r\n        \"2016-03-30\",\r\n        \"2015-06-15\",\r\n        \"2015-05-01-preview\",\r\n        \"2014-12-01-preview\"\r\n      ],\r\n      \"capabilities\": \"CrossResourceGroupResourceMove, CrossSubscriptionResourceMove\"\r\n    },\r\n    {\r\n      \"resourceType\": \"applicationGateways\",\r\n      \"locations\": [\r\n        \"West US\",\r\n        \"East US\",\r\n        \"North Europe\",\r\n        \"West Europe\",\r\n        \"East Asia\",\r\n        \"Southeast Asia\",\r\n        \"North Central US\",\r\n        \"South Central US\",\r\n        \"Central US\",\r\n        \"East US 2\",\r\n        \"Japan East\",\r\n        \"Japan West\",\r\n        \"Brazil South\",\r\n        \"Australia East\",\r\n        \"Australia Southeast\",\r\n        \"Central India\",\r\n        \"South India\",\r\n        \"West India\",\r\n        \"Canada Central\",\r\n        \"Canada East\",\r\n        \"West Central US\",\r\n        \"West US 2\",\r\n        \"UK West\",\r\n        \"UK South\",\r\n        \"Korea Central\",\r\n        \"Korea South\",\r\n        \"France Central\",\r\n        \"France South\",\r\n        \"Australia Central\",\r\n        \"Australia Central 2\"\r\n      ],\r\n      \"apiVersions\": [\r\n        \"2018-08-01\",\r\n        \"2018-07-01\",\r\n        \"2018-06-01\",\r\n        \"2018-05-01\",\r\n        \"2018-04-01\",\r\n        \"2018-03-01\",\r\n        \"2018-02-01\",\r\n        \"2018-01-01\",\r\n        \"2017-11-01\",\r\n        \"2017-10-01\",\r\n        \"2017-09-01\",\r\n        \"2017-08-01\",\r\n        \"2017-06-01\",\r\n        \"2017-04-01\",\r\n        \"2017-03-01\",\r\n        \"2016-12-01\",\r\n        \"2016-11-01\",\r\n        \"2016-10-01\",\r\n        \"2016-09-01\",\r\n        \"2016-08-01\",\r\n        \"2016-07-01\",\r\n        \"2016-06-01\",\r\n        \"2016-03-30\",\r\n        \"2015-06-15\",\r\n        \"2015-05-01-preview\",\r\n        \"2014-12-01-preview\"\r\n      ],\r\n      \"zoneMappings\": [\r\n        {\r\n          \"location\": \"East US 2\",\r\n          \"zones\": [\r\n            \"1\",\r\n            \"2\",\r\n            \"3\"\r\n          ]\r\n        },\r\n        {\r\n          \"location\": \"Central US\",\r\n          \"zones\": [\r\n            \"1\",\r\n            \"2\",\r\n            \"3\"\r\n          ]\r\n        },\r\n        {\r\n          \"location\": \"West Europe\",\r\n          \"zones\": [\r\n            \"1\",\r\n            \"2\",\r\n            \"3\"\r\n          ]\r\n        },\r\n        {\r\n          \"location\": \"France Central\",\r\n          \"zones\": [\r\n            \"1\",\r\n            \"2\",\r\n            \"3\"\r\n          ]\r\n        },\r\n        {\r\n          \"location\": \"Southeast Asia\",\r\n          \"zones\": [\r\n            \"1\",\r\n            \"2\",\r\n            \"3\"\r\n          ]\r\n        },\r\n        {\r\n          \"location\": \"West US 2\",\r\n          \"zones\": [\r\n            \"1\",\r\n            \"2\",\r\n            \"3\"\r\n          ]\r\n        },\r\n        {\r\n          \"location\": \"North Europe\",\r\n          \"zones\": [\r\n            \"1\",\r\n            \"2\",\r\n            \"3\"\r\n          ]\r\n        }\r\n      ],\r\n      \"capabilities\": \"None\"\r\n    },\r\n    {\r\n      \"resourceType\": \"locations\",\r\n      \"locations\": [],\r\n      \"apiVersions\": [\r\n        \"2018-08-01\",\r\n        \"2018-07-01\",\r\n        \"2018-06-01\",\r\n        \"2018-05-01\",\r\n        \"2018-04-01\",\r\n        \"2018-03-01\",\r\n        \"2018-02-01\",\r\n        \"2018-01-01\",\r\n        \"2017-11-01\",\r\n        \"2017-10-01\",\r\n        \"2017-09-01\",\r\n        \"2017-08-01\",\r\n        \"2017-06-01\",\r\n        \"2017-04-01\",\r\n        \"2017-03-01\",\r\n        \"2016-12-01\",\r\n        \"2016-11-01\",\r\n        \"2016-10-01\",\r\n        \"2016-09-01\",\r\n        \"2016-08-01\",\r\n        \"2016-07-01\",\r\n        \"2016-06-01\",\r\n        \"2016-03-30\",\r\n        \"2015-06-15\",\r\n        \"2015-05-01-preview\",\r\n        \"2014-12-01-preview\"\r\n      ]\r\n    },\r\n    {\r\n      \"resourceType\": \"locations/operations\",\r\n      \"locations\": [],\r\n      \"apiVersions\": [\r\n        \"2018-08-01\",\r\n        \"2018-07-01\",\r\n        \"2018-06-01\",\r\n        \"2018-05-01\",\r\n        \"2018-04-01\",\r\n        \"2018-03-01\",\r\n        \"2018-02-01\",\r\n        \"2018-01-01\",\r\n        \"2017-11-01\",\r\n        \"2017-10-01\",\r\n        \"2017-09-01\",\r\n        \"2017-08-01\",\r\n        \"2017-06-01\",\r\n        \"2017-04-01\",\r\n        \"2017-03-01\",\r\n        \"2016-12-01\",\r\n        \"2016-11-01\",\r\n        \"2016-10-01\",\r\n        \"2016-09-01\",\r\n        \"2016-08-01\",\r\n        \"2016-07-01\",\r\n        \"2016-06-01\",\r\n        \"2016-03-30\",\r\n        \"2015-06-15\",\r\n        \"2015-05-01-preview\",\r\n        \"2014-12-01-preview\"\r\n      ]\r\n    },\r\n    {\r\n      \"resourceType\": \"locations/operationResults\",\r\n      \"locations\": [],\r\n      \"apiVersions\": [\r\n        \"2018-08-01\",\r\n        \"2018-07-01\",\r\n        \"2018-06-01\",\r\n        \"2018-05-01\",\r\n        \"2018-04-01\",\r\n        \"2018-03-01\",\r\n        \"2018-02-01\",\r\n        \"2018-01-01\",\r\n        \"2017-11-01\",\r\n        \"2017-10-01\",\r\n        \"2017-09-01\",\r\n        \"2017-08-01\",\r\n        \"2017-06-01\",\r\n        \"2017-04-01\",\r\n        \"2017-03-01\",\r\n        \"2016-12-01\",\r\n        \"2016-11-01\",\r\n        \"2016-10-01\",\r\n        \"2016-09-01\",\r\n        \"2016-08-01\",\r\n        \"2016-07-01\",\r\n        \"2016-06-01\",\r\n        \"2016-03-30\",\r\n        \"2015-06-15\",\r\n        \"2015-05-01-preview\",\r\n        \"2014-12-01-preview\"\r\n      ]\r\n    },\r\n    {\r\n      \"resourceType\": \"locations/CheckDnsNameAvailability\",\r\n      \"locations\": [\r\n        \"West US\",\r\n        \"East US\",\r\n        \"North Europe\",\r\n        \"West Europe\",\r\n        \"East Asia\",\r\n        \"Southeast Asia\",\r\n        \"North Central US\",\r\n        \"South Central US\",\r\n        \"Central US\",\r\n        \"East US 2\",\r\n        \"Japan East\",\r\n        \"Japan West\",\r\n        \"Brazil South\",\r\n        \"Australia East\",\r\n        \"Australia Southeast\",\r\n        \"Central India\",\r\n        \"South India\",\r\n        \"West India\",\r\n        \"Canada Central\",\r\n        \"Canada East\",\r\n        \"West Central US\",\r\n        \"West US 2\",\r\n        \"UK West\",\r\n        \"UK South\",\r\n        \"Korea Central\",\r\n        \"Korea South\",\r\n        \"France Central\",\r\n        \"France South\",\r\n        \"Australia Central\",\r\n        \"Australia Central 2\"\r\n      ],\r\n      \"apiVersions\": [\r\n        \"2018-08-01\",\r\n        \"2018-07-01\",\r\n        \"2018-06-01\",\r\n        \"2018-05-01\",\r\n        \"2018-04-01\",\r\n        \"2018-03-01\",\r\n        \"2018-02-01\",\r\n        \"2018-01-01\",\r\n        \"2017-11-01\",\r\n        \"2017-10-01\",\r\n        \"2017-09-01\",\r\n        \"2017-08-01\",\r\n        \"2017-06-01\",\r\n        \"2017-04-01\",\r\n        \"2017-03-01\",\r\n        \"2016-12-01\",\r\n        \"2016-11-01\",\r\n        \"2016-10-01\",\r\n        \"2016-09-01\",\r\n        \"2016-08-01\",\r\n        \"2016-07-01\",\r\n        \"2016-06-01\",\r\n        \"2016-03-30\",\r\n        \"2015-06-15\",\r\n        \"2015-05-01-preview\",\r\n        \"2014-12-01-preview\"\r\n      ]\r\n    },\r\n    {\r\n      \"resourceType\": \"locations/usages\",\r\n      \"locations\": [\r\n        \"West US\",\r\n        \"East US\",\r\n        \"North Europe\",\r\n        \"West Europe\",\r\n        \"East Asia\",\r\n        \"Southeast Asia\",\r\n        \"North Central US\",\r\n        \"South Central US\",\r\n        \"Central US\",\r\n        \"East US 2\",\r\n        \"Japan East\",\r\n        \"Japan West\",\r\n        \"Brazil South\",\r\n        \"Australia East\",\r\n        \"Australia Southeast\",\r\n        \"Central India\",\r\n        \"South India\",\r\n        \"West India\",\r\n        \"Canada Central\",\r\n        \"Canada East\",\r\n        \"West Central US\",\r\n        \"West US 2\",\r\n        \"UK West\",\r\n        \"UK South\",\r\n        \"Korea Central\",\r\n        \"Korea South\",\r\n        \"France Central\",\r\n        \"France South\",\r\n        \"Australia Central\",\r\n        \"Australia Central 2\"\r\n      ],\r\n      \"apiVersions\": [\r\n        \"2018-08-01\",\r\n        \"2018-07-01\",\r\n        \"2018-06-01\",\r\n        \"2018-05-01\",\r\n        \"2018-04-01\",\r\n        \"2018-03-01\",\r\n        \"2018-02-01\",\r\n        \"2018-01-01\",\r\n        \"2017-11-01\",\r\n        \"2017-10-01\",\r\n        \"2017-09-01\",\r\n        \"2017-08-01\",\r\n        \"2017-06-01\",\r\n        \"2017-04-01\",\r\n        \"2017-03-01\",\r\n        \"2016-12-01\",\r\n        \"2016-11-01\",\r\n        \"2016-10-01\",\r\n        \"2016-09-01\",\r\n        \"2016-08-01\",\r\n        \"2016-07-01\",\r\n        \"2016-06-01\",\r\n        \"2016-03-30\",\r\n        \"2015-06-15\",\r\n        \"2015-05-01-preview\",\r\n        \"2014-12-01-preview\"\r\n      ]\r\n    },\r\n    {\r\n      \"resourceType\": \"locations/virtualNetworkAvailableEndpointServices\",\r\n      \"locations\": [\r\n        \"West US\",\r\n        \"East US\",\r\n        \"North Europe\",\r\n        \"West Europe\",\r\n        \"East Asia\",\r\n        \"Southeast Asia\",\r\n        \"North Central US\",\r\n        \"South Central US\",\r\n        \"Central US\",\r\n        \"East US 2\",\r\n        \"Japan East\",\r\n        \"Japan West\",\r\n        \"Brazil South\",\r\n        \"Australia East\",\r\n        \"Australia Southeast\",\r\n        \"Central India\",\r\n        \"South India\",\r\n        \"West India\",\r\n        \"Canada Central\",\r\n        \"Canada East\",\r\n        \"West Central US\",\r\n        \"West US 2\",\r\n        \"UK West\",\r\n        \"UK South\",\r\n        \"Korea Central\",\r\n        \"Korea South\",\r\n        \"France Central\",\r\n        \"France South\",\r\n        \"Australia Central\",\r\n        \"Australia Central 2\"\r\n      ],\r\n      \"apiVersions\": [\r\n        \"2018-08-01\",\r\n        \"2018-07-01\",\r\n        \"2018-06-01\",\r\n        \"2018-05-01\",\r\n        \"2018-04-01\",\r\n        \"2018-03-01\",\r\n        \"2018-02-01\",\r\n        \"2018-01-01\",\r\n        \"2017-11-01\",\r\n        \"2017-10-01\",\r\n        \"2017-09-01\",\r\n        \"2017-08-01\",\r\n        \"2017-06-01\",\r\n        \"2017-04-01\"\r\n      ]\r\n    },\r\n    {\r\n      \"resourceType\": \"locations/availableDelegations\",\r\n      \"locations\": [\r\n        \"West US\",\r\n        \"East US\",\r\n        \"North Europe\",\r\n        \"West Europe\",\r\n        \"East Asia\",\r\n        \"Southeast Asia\",\r\n        \"North Central US\",\r\n        \"South Central US\",\r\n        \"Central US\",\r\n        \"East US 2\",\r\n        \"Japan East\",\r\n        \"Japan West\",\r\n        \"Brazil South\",\r\n        \"Australia East\",\r\n        \"Australia Southeast\",\r\n        \"Central India\",\r\n        \"South India\",\r\n        \"West India\",\r\n        \"Canada Central\",\r\n        \"Canada East\",\r\n        \"West Central US\",\r\n        \"West US 2\",\r\n        \"UK West\",\r\n        \"UK South\",\r\n        \"Korea Central\",\r\n        \"Korea South\",\r\n        \"France Central\",\r\n        \"France South\",\r\n        \"Australia Central\",\r\n        \"Australia Central 2\"\r\n      ],\r\n      \"apiVersions\": [\r\n        \"2018-08-01\",\r\n        \"2018-07-01\",\r\n        \"2018-06-01\",\r\n        \"2018-05-01\",\r\n        \"2018-04-01\"\r\n      ]\r\n    },\r\n    {\r\n      \"resourceType\": \"locations/supportedVirtualMachineSizes\",\r\n      \"locations\": [\r\n        \"West US\",\r\n        \"East US\",\r\n        \"North Europe\",\r\n        \"West Europe\",\r\n        \"East Asia\",\r\n        \"Southeast Asia\",\r\n        \"North Central US\",\r\n        \"South Central US\",\r\n        \"Central US\",\r\n        \"East US 2\",\r\n        \"Japan East\",\r\n        \"Japan West\",\r\n        \"Brazil South\",\r\n        \"Australia East\",\r\n        \"Australia Southeast\",\r\n        \"Central India\",\r\n        \"South India\",\r\n        \"West India\",\r\n        \"Canada Central\",\r\n        \"Canada East\",\r\n        \"West Central US\",\r\n        \"West US 2\",\r\n        \"UK West\",\r\n        \"UK South\",\r\n        \"Korea Central\",\r\n        \"Korea South\",\r\n        \"France Central\",\r\n        \"France South\",\r\n        \"Australia Central\",\r\n        \"Australia Central 2\"\r\n      ],\r\n      \"apiVersions\": [\r\n        \"2018-08-01\",\r\n        \"2018-07-01\",\r\n        \"2018-06-01\",\r\n        \"2018-05-01\",\r\n        \"2018-04-01\"\r\n      ]\r\n    },\r\n    {\r\n      \"resourceType\": \"locations/checkAcceleratedNetworkingSupport\",\r\n      \"locations\": [\r\n        \"West US\",\r\n        \"East US\",\r\n        \"North Europe\",\r\n        \"West Europe\",\r\n        \"East Asia\",\r\n        \"Southeast Asia\",\r\n        \"North Central US\",\r\n        \"South Central US\",\r\n        \"Central US\",\r\n        \"East US 2\",\r\n        \"Japan East\",\r\n        \"Japan West\",\r\n        \"Brazil South\",\r\n        \"Australia East\",\r\n        \"Australia Southeast\",\r\n        \"Central India\",\r\n        \"South India\",\r\n        \"West India\",\r\n        \"Canada Central\",\r\n        \"Canada East\",\r\n        \"West Central US\",\r\n        \"West US 2\",\r\n        \"UK West\",\r\n        \"UK South\",\r\n        \"Korea Central\",\r\n        \"Korea South\",\r\n        \"France Central\",\r\n        \"France South\",\r\n        \"Australia Central\",\r\n        \"Australia Central 2\"\r\n      ],\r\n      \"apiVersions\": [\r\n        \"2018-08-01\",\r\n        \"2018-07-01\",\r\n        \"2018-06-01\",\r\n        \"2018-05-01\",\r\n        \"2018-04-01\"\r\n      ]\r\n    },\r\n    {\r\n      \"resourceType\": \"locations/validateResourceOwnership\",\r\n      \"locations\": [\r\n        \"West US\",\r\n        \"East US\",\r\n        \"North Europe\",\r\n        \"West Europe\",\r\n        \"East Asia\",\r\n        \"Southeast Asia\",\r\n        \"North Central US\",\r\n        \"South Central US\",\r\n        \"Central US\",\r\n        \"East US 2\",\r\n        \"Japan East\",\r\n        \"Japan West\",\r\n        \"Brazil South\",\r\n        \"Australia East\",\r\n        \"Australia Southeast\",\r\n        \"Central India\",\r\n        \"South India\",\r\n        \"West India\",\r\n        \"Canada Central\",\r\n        \"Canada East\",\r\n        \"West Central US\",\r\n        \"West US 2\",\r\n        \"UK West\",\r\n        \"UK South\",\r\n        \"Korea Central\",\r\n        \"Korea South\",\r\n        \"France Central\",\r\n        \"France South\",\r\n        \"Australia Central\",\r\n        \"Australia Central 2\"\r\n      ],\r\n      \"apiVersions\": [\r\n        \"2018-08-01\",\r\n        \"2018-07-01\",\r\n        \"2018-06-01\",\r\n        \"2018-05-01\",\r\n        \"2018-04-01\"\r\n      ]\r\n    },\r\n    {\r\n      \"resourceType\": \"locations/setResourceOwnership\",\r\n      \"locations\": [\r\n        \"West US\",\r\n        \"East US\",\r\n        \"North Europe\",\r\n        \"West Europe\",\r\n        \"East Asia\",\r\n        \"Southeast Asia\",\r\n        \"North Central US\",\r\n        \"South Central US\",\r\n        \"Central US\",\r\n        \"East US 2\",\r\n        \"Japan East\",\r\n        \"Japan West\",\r\n        \"Brazil South\",\r\n        \"Australia East\",\r\n        \"Australia Southeast\",\r\n        \"Central India\",\r\n        \"South India\",\r\n        \"West India\",\r\n        \"Canada Central\",\r\n        \"Canada East\",\r\n        \"West Central US\",\r\n        \"West US 2\",\r\n        \"UK West\",\r\n        \"UK South\",\r\n        \"Korea Central\",\r\n        \"Korea South\",\r\n        \"France Central\",\r\n        \"France South\",\r\n        \"Australia Central\",\r\n        \"Australia Central 2\"\r\n      ],\r\n      \"apiVersions\": [\r\n        \"2018-08-01\",\r\n        \"2018-07-01\",\r\n        \"2018-06-01\",\r\n        \"2018-05-01\",\r\n        \"2018-04-01\"\r\n      ]\r\n    },\r\n    {\r\n      \"resourceType\": \"locations/effectiveResourceOwnership\",\r\n      \"locations\": [\r\n        \"West US\",\r\n        \"East US\",\r\n        \"North Europe\",\r\n        \"West Europe\",\r\n        \"East Asia\",\r\n        \"Southeast Asia\",\r\n        \"North Central US\",\r\n        \"South Central US\",\r\n        \"Central US\",\r\n        \"East US 2\",\r\n        \"Japan East\",\r\n        \"Japan West\",\r\n        \"Brazil South\",\r\n        \"Australia East\",\r\n        \"Australia Southeast\",\r\n        \"Central India\",\r\n        \"South India\",\r\n        \"West India\",\r\n        \"Canada Central\",\r\n        \"Canada East\",\r\n        \"West Central US\",\r\n        \"West US 2\",\r\n        \"UK West\",\r\n        \"UK South\",\r\n        \"Korea Central\",\r\n        \"Korea South\",\r\n        \"France Central\",\r\n        \"France South\",\r\n        \"Australia Central\",\r\n        \"Australia Central 2\"\r\n      ],\r\n      \"apiVersions\": [\r\n        \"2018-08-01\",\r\n        \"2018-07-01\",\r\n        \"2018-06-01\",\r\n        \"2018-05-01\",\r\n        \"2018-04-01\"\r\n      ]\r\n    },\r\n    {\r\n      \"resourceType\": \"operations\",\r\n      \"locations\": [],\r\n      \"apiVersions\": [\r\n        \"2018-08-01\",\r\n        \"2018-07-01\",\r\n        \"2018-06-01\",\r\n        \"2018-05-01\",\r\n        \"2018-04-01\",\r\n        \"2018-03-01\",\r\n        \"2018-02-01\",\r\n        \"2018-01-01\",\r\n        \"2017-11-01\",\r\n        \"2017-10-01\",\r\n        \"2017-09-01\",\r\n        \"2017-08-01\",\r\n        \"2017-06-01\",\r\n        \"2017-04-01\",\r\n        \"2017-03-01\",\r\n        \"2016-12-01\",\r\n        \"2016-11-01\",\r\n        \"2016-10-01\",\r\n        \"2016-09-01\",\r\n        \"2016-08-01\",\r\n        \"2016-07-01\",\r\n        \"2016-06-01\",\r\n        \"2016-03-30\",\r\n        \"2015-06-15\",\r\n        \"2015-05-01-preview\",\r\n        \"2014-12-01-preview\"\r\n      ]\r\n    },\r\n    {\r\n      \"resourceType\": \"dnszones\",\r\n      \"locations\": [\r\n        \"global\"\r\n      ],\r\n      \"apiVersions\": [\r\n        \"2018-05-01\",\r\n        \"2018-03-01-preview\",\r\n        \"2017-10-01\",\r\n        \"2017-09-15-preview\",\r\n        \"2017-09-01\",\r\n        \"2016-04-01\",\r\n        \"2015-05-04-preview\"\r\n      ],\r\n      \"capabilities\": \"CrossResourceGroupResourceMove, CrossSubscriptionResourceMove\"\r\n    },\r\n    {\r\n      \"resourceType\": \"dnsOperationResults\",\r\n      \"locations\": [\r\n        \"global\"\r\n      ],\r\n      \"apiVersions\": [\r\n        \"2018-05-01\",\r\n        \"2018-03-01-preview\",\r\n        \"2017-10-01\",\r\n        \"2017-09-15-preview\",\r\n        \"2017-09-01\",\r\n        \"2016-04-01\"\r\n      ]\r\n    },\r\n    {\r\n      \"resourceType\": \"dnsOperationStatuses\",\r\n      \"locations\": [\r\n        \"global\"\r\n      ],\r\n      \"apiVersions\": [\r\n        \"2018-05-01\",\r\n        \"2018-03-01-preview\",\r\n        \"2017-10-01\",\r\n        \"2017-09-15-preview\",\r\n        \"2017-09-01\",\r\n        \"2016-04-01\"\r\n      ]\r\n    },\r\n    {\r\n      \"resourceType\": \"getDnsResourceReference\",\r\n      \"locations\": [\r\n        \"global\"\r\n      ],\r\n      \"apiVersions\": [\r\n        \"2018-05-01\"\r\n      ]\r\n    },\r\n    {\r\n      \"resourceType\": \"internalNotify\",\r\n      \"locations\": [\r\n        \"global\"\r\n      ],\r\n      \"apiVersions\": [\r\n        \"2018-05-01\"\r\n      ]\r\n    },\r\n    {\r\n      \"resourceType\": \"dnszones/A\",\r\n      \"locations\": [\r\n        \"global\"\r\n      ],\r\n      \"apiVersions\": [\r\n        \"2018-05-01\",\r\n        \"2018-03-01-preview\",\r\n        \"2017-10-01\",\r\n        \"2017-09-15-preview\",\r\n        \"2017-09-01\",\r\n        \"2016-04-01\",\r\n        \"2015-05-04-preview\"\r\n      ]\r\n    },\r\n    {\r\n      \"resourceType\": \"dnszones/AAAA\",\r\n      \"locations\": [\r\n        \"global\"\r\n      ],\r\n      \"apiVersions\": [\r\n        \"2018-05-01\",\r\n        \"2018-03-01-preview\",\r\n        \"2017-10-01\",\r\n        \"2017-09-15-preview\",\r\n        \"2017-09-01\",\r\n        \"2016-04-01\",\r\n        \"2015-05-04-preview\"\r\n      ]\r\n    },\r\n    {\r\n      \"resourceType\": \"dnszones/CNAME\",\r\n      \"locations\": [\r\n        \"global\"\r\n      ],\r\n      \"apiVersions\": [\r\n        \"2018-05-01\",\r\n        \"2018-03-01-preview\",\r\n        \"2017-10-01\",\r\n        \"2017-09-15-preview\",\r\n        \"2017-09-01\",\r\n        \"2016-04-01\",\r\n        \"2015-05-04-preview\"\r\n      ]\r\n    },\r\n    {\r\n      \"resourceType\": \"dnszones/PTR\",\r\n      \"locations\": [\r\n        \"global\"\r\n      ],\r\n      \"apiVersions\": [\r\n        \"2018-05-01\",\r\n        \"2018-03-01-preview\",\r\n        \"2017-10-01\",\r\n        \"2017-09-15-preview\",\r\n        \"2017-09-01\",\r\n        \"2016-04-01\",\r\n        \"2015-05-04-preview\"\r\n      ]\r\n    },\r\n    {\r\n      \"resourceType\": \"dnszones/MX\",\r\n      \"locations\": [\r\n        \"global\"\r\n      ],\r\n      \"apiVersions\": [\r\n        \"2018-05-01\",\r\n        \"2018-03-01-preview\",\r\n        \"2017-10-01\",\r\n        \"2017-09-15-preview\",\r\n        \"2017-09-01\",\r\n        \"2016-04-01\",\r\n        \"2015-05-04-preview\"\r\n      ]\r\n    },\r\n    {\r\n      \"resourceType\": \"dnszones/TXT\",\r\n      \"locations\": [\r\n        \"global\"\r\n      ],\r\n      \"apiVersions\": [\r\n        \"2018-05-01\",\r\n        \"2018-03-01-preview\",\r\n        \"2017-10-01\",\r\n        \"2017-09-15-preview\",\r\n        \"2017-09-01\",\r\n        \"2016-04-01\",\r\n        \"2015-05-04-preview\"\r\n      ]\r\n    },\r\n    {\r\n      \"resourceType\": \"dnszones/SRV\",\r\n      \"locations\": [\r\n        \"global\"\r\n      ],\r\n      \"apiVersions\": [\r\n        \"2018-05-01\",\r\n        \"2018-03-01-preview\",\r\n        \"2017-10-01\",\r\n        \"2017-09-15-preview\",\r\n        \"2017-09-01\",\r\n        \"2016-04-01\",\r\n        \"2015-05-04-preview\"\r\n      ]\r\n    },\r\n    {\r\n      \"resourceType\": \"dnszones/SOA\",\r\n      \"locations\": [\r\n        \"global\"\r\n      ],\r\n      \"apiVersions\": [\r\n        \"2018-05-01\",\r\n        \"2018-03-01-preview\",\r\n        \"2017-10-01\",\r\n        \"2017-09-15-preview\",\r\n        \"2017-09-01\",\r\n        \"2016-04-01\",\r\n        \"2015-05-04-preview\"\r\n      ]\r\n    },\r\n    {\r\n      \"resourceType\": \"dnszones/NS\",\r\n      \"locations\": [\r\n        \"global\"\r\n      ],\r\n      \"apiVersions\": [\r\n        \"2018-05-01\",\r\n        \"2018-03-01-preview\",\r\n        \"2017-10-01\",\r\n        \"2017-09-15-preview\",\r\n        \"2017-09-01\",\r\n        \"2016-04-01\",\r\n        \"2015-05-04-preview\"\r\n      ]\r\n    },\r\n    {\r\n      \"resourceType\": \"dnszones/CAA\",\r\n      \"locations\": [\r\n        \"global\"\r\n      ],\r\n      \"apiVersions\": [\r\n        \"2018-05-01\",\r\n        \"2018-03-01-preview\",\r\n        \"2017-10-01\",\r\n        \"2017-09-15-preview\",\r\n        \"2017-09-01\"\r\n      ]\r\n    },\r\n    {\r\n      \"resourceType\": \"dnszones/recordsets\",\r\n      \"locations\": [\r\n        \"global\"\r\n      ],\r\n      \"apiVersions\": [\r\n        \"2018-05-01\",\r\n        \"2018-03-01-preview\",\r\n        \"2017-10-01\",\r\n        \"2017-09-15-preview\",\r\n        \"2017-09-01\",\r\n        \"2016-04-01\",\r\n        \"2015-05-04-preview\"\r\n      ]\r\n    },\r\n    {\r\n      \"resourceType\": \"dnszones/all\",\r\n      \"locations\": [\r\n        \"global\"\r\n      ],\r\n      \"apiVersions\": [\r\n        \"2018-05-01\",\r\n        \"2018-03-01-preview\",\r\n        \"2017-10-01\",\r\n        \"2017-09-15-preview\",\r\n        \"2017-09-01\",\r\n        \"2016-04-01\",\r\n        \"2015-05-04-preview\"\r\n      ]\r\n    },\r\n    {\r\n      \"resourceType\": \"trafficmanagerprofiles\",\r\n      \"locations\": [\r\n        \"global\"\r\n      ],\r\n      \"apiVersions\": [\r\n        \"2018-04-01\",\r\n        \"2018-03-01\",\r\n        \"2018-02-01\",\r\n        \"2017-05-01\",\r\n        \"2017-03-01\",\r\n        \"2015-11-01\",\r\n        \"2015-04-28-preview\"\r\n      ],\r\n      \"capabilities\": \"CrossResourceGroupResourceMove, CrossSubscriptionResourceMove\"\r\n    },\r\n    {\r\n      \"resourceType\": \"trafficmanagerprofiles/heatMaps\",\r\n      \"locations\": [\r\n        \"global\"\r\n      ],\r\n      \"apiVersions\": [\r\n        \"2018-04-01\",\r\n        \"2018-03-01\",\r\n        \"2018-02-01\",\r\n        \"2017-09-01-preview\"\r\n      ]\r\n    },\r\n    {\r\n      \"resourceType\": \"checkTrafficManagerNameAvailability\",\r\n      \"locations\": [\r\n        \"global\"\r\n      ],\r\n      \"apiVersions\": [\r\n        \"2018-04-01\",\r\n        \"2018-03-01\",\r\n        \"2018-02-01\",\r\n        \"2017-05-01\",\r\n        \"2017-03-01\",\r\n        \"2015-11-01\",\r\n        \"2015-04-28-preview\"\r\n      ]\r\n    },\r\n    {\r\n      \"resourceType\": \"trafficManagerUserMetricsKeys\",\r\n      \"locations\": [\r\n        \"global\"\r\n      ],\r\n      \"apiVersions\": [\r\n        \"2018-04-01\",\r\n        \"2017-09-01-preview\"\r\n      ]\r\n    },\r\n    {\r\n      \"resourceType\": \"trafficManagerGeographicHierarchies\",\r\n      \"locations\": [\r\n        \"global\"\r\n      ],\r\n      \"apiVersions\": [\r\n        \"2018-04-01\",\r\n        \"2018-03-01\",\r\n        \"2018-02-01\",\r\n        \"2017-05-01\",\r\n        \"2017-03-01\"\r\n      ]\r\n    },\r\n    {\r\n      \"resourceType\": \"expressRouteCircuits\",\r\n      \"locations\": [\r\n        \"West US\",\r\n        \"East US\",\r\n        \"North Europe\",\r\n        \"West Europe\",\r\n        \"East Asia\",\r\n        \"Southeast Asia\",\r\n        \"North Central US\",\r\n        \"South Central US\",\r\n        \"Central US\",\r\n        \"East US 2\",\r\n        \"Japan East\",\r\n        \"Japan West\",\r\n        \"Brazil South\",\r\n        \"Australia East\",\r\n        \"Australia Southeast\",\r\n        \"Central India\",\r\n        \"South India\",\r\n        \"West India\",\r\n        \"Canada Central\",\r\n        \"Canada East\",\r\n        \"West Central US\",\r\n        \"West US 2\",\r\n        \"UK West\",\r\n        \"UK South\",\r\n        \"Korea Central\",\r\n        \"Korea South\",\r\n        \"France Central\",\r\n        \"France South\",\r\n        \"Australia Central\",\r\n        \"Australia Central 2\"\r\n      ],\r\n      \"apiVersions\": [\r\n        \"2018-08-01\",\r\n        \"2018-07-01\",\r\n        \"2018-06-01\",\r\n        \"2018-05-01\",\r\n        \"2018-04-01\",\r\n        \"2018-03-01\",\r\n        \"2018-02-01\",\r\n        \"2018-01-01\",\r\n        \"2017-11-01\",\r\n        \"2017-10-01\",\r\n        \"2017-09-01\",\r\n        \"2017-08-01\",\r\n        \"2017-06-01\",\r\n        \"2017-04-01\",\r\n        \"2017-03-01\",\r\n        \"2016-12-01\",\r\n        \"2016-11-01\",\r\n        \"2016-10-01\",\r\n        \"2016-09-01\",\r\n        \"2016-08-01\",\r\n        \"2016-07-01\",\r\n        \"2016-06-01\",\r\n        \"2016-03-30\",\r\n        \"2015-06-15\",\r\n        \"2015-05-01-preview\",\r\n        \"2014-12-01-preview\"\r\n      ],\r\n      \"capabilities\": \"None\"\r\n    },\r\n    {\r\n      \"resourceType\": \"expressRouteServiceProviders\",\r\n      \"locations\": [],\r\n      \"apiVersions\": [\r\n        \"2018-08-01\",\r\n        \"2018-07-01\",\r\n        \"2018-06-01\",\r\n        \"2018-05-01\",\r\n        \"2018-04-01\",\r\n        \"2018-03-01\",\r\n        \"2018-02-01\",\r\n        \"2018-01-01\",\r\n        \"2017-11-01\",\r\n        \"2017-10-01\",\r\n        \"2017-09-01\",\r\n        \"2017-08-01\",\r\n        \"2017-06-01\",\r\n        \"2017-04-01\",\r\n        \"2017-03-01\",\r\n        \"2016-12-01\",\r\n        \"2016-11-01\",\r\n        \"2016-10-01\",\r\n        \"2016-09-01\",\r\n        \"2016-08-01\",\r\n        \"2016-07-01\",\r\n        \"2016-06-01\",\r\n        \"2016-03-30\",\r\n        \"2015-06-15\",\r\n        \"2015-05-01-preview\",\r\n        \"2014-12-01-preview\"\r\n      ]\r\n    },\r\n    {\r\n      \"resourceType\": \"applicationGatewayAvailableWafRuleSets\",\r\n      \"locations\": [],\r\n      \"apiVersions\": [\r\n        \"2018-08-01\",\r\n        \"2018-07-01\",\r\n        \"2018-06-01\",\r\n        \"2018-05-01\",\r\n        \"2018-04-01\",\r\n        \"2018-03-01\",\r\n        \"2018-02-01\",\r\n        \"2018-01-01\",\r\n        \"2017-11-01\",\r\n        \"2017-10-01\",\r\n        \"2017-09-01\",\r\n        \"2017-08-01\",\r\n        \"2017-06-01\",\r\n        \"2017-04-01\",\r\n        \"2017-03-01\"\r\n      ]\r\n    },\r\n    {\r\n      \"resourceType\": \"applicationGatewayAvailableSslOptions\",\r\n      \"locations\": [],\r\n      \"apiVersions\": [\r\n        \"2018-08-01\",\r\n        \"2018-07-01\",\r\n        \"2018-06-01\",\r\n        \"2018-05-01\",\r\n        \"2018-04-01\",\r\n        \"2018-03-01\",\r\n        \"2018-02-01\",\r\n        \"2018-01-01\",\r\n        \"2017-11-01\",\r\n        \"2017-10-01\",\r\n        \"2017-09-01\",\r\n        \"2017-08-01\",\r\n        \"2017-06-01\"\r\n      ]\r\n    },\r\n    {\r\n      \"resourceType\": \"routeFilters\",\r\n      \"locations\": [\r\n        \"West US\",\r\n        \"East US\",\r\n        \"North Europe\",\r\n        \"West Europe\",\r\n        \"East Asia\",\r\n        \"Southeast Asia\",\r\n        \"North Central US\",\r\n        \"South Central US\",\r\n        \"Central US\",\r\n        \"East US 2\",\r\n        \"Japan East\",\r\n        \"Japan West\",\r\n        \"Brazil South\",\r\n        \"Australia East\",\r\n        \"Australia Southeast\",\r\n        \"Central India\",\r\n        \"South India\",\r\n        \"West India\",\r\n        \"Canada Central\",\r\n        \"Canada East\",\r\n        \"West Central US\",\r\n        \"West US 2\",\r\n        \"UK West\",\r\n        \"UK South\",\r\n        \"Korea Central\",\r\n        \"Korea South\",\r\n        \"France Central\",\r\n        \"France South\",\r\n        \"Australia Central\",\r\n        \"Australia Central 2\"\r\n      ],\r\n      \"apiVersions\": [\r\n        \"2018-08-01\",\r\n        \"2018-07-01\",\r\n        \"2018-06-01\",\r\n        \"2018-05-01\",\r\n        \"2018-04-01\",\r\n        \"2018-03-01\",\r\n        \"2018-02-01\",\r\n        \"2018-01-01\",\r\n        \"2017-11-01\",\r\n        \"2017-10-01\",\r\n        \"2017-09-01\",\r\n        \"2017-08-01\",\r\n        \"2017-06-01\",\r\n        \"2017-04-01\",\r\n        \"2017-03-01\",\r\n        \"2016-12-01\"\r\n      ],\r\n      \"capabilities\": \"None\"\r\n    },\r\n    {\r\n      \"resourceType\": \"bgpServiceCommunities\",\r\n      \"locations\": [],\r\n      \"apiVersions\": [\r\n        \"2018-08-01\",\r\n        \"2018-07-01\",\r\n        \"2018-06-01\",\r\n        \"2018-05-01\",\r\n        \"2018-04-01\",\r\n        \"2018-03-01\",\r\n        \"2018-02-01\",\r\n        \"2018-01-01\",\r\n        \"2017-11-01\",\r\n        \"2017-10-01\",\r\n        \"2017-09-01\",\r\n        \"2017-08-01\",\r\n        \"2017-06-01\",\r\n        \"2017-04-01\",\r\n        \"2017-03-01\",\r\n        \"2016-12-01\"\r\n      ]\r\n    },\r\n    {\r\n      \"resourceType\": \"expressRoutePortsLocations\",\r\n      \"locations\": [],\r\n      \"apiVersions\": [\r\n        \"2018-08-01\"\r\n      ]\r\n    },\r\n    {\r\n      \"resourceType\": \"expressRoutePorts\",\r\n      \"locations\": [\r\n        \"West US\",\r\n        \"East US\",\r\n        \"North Europe\",\r\n        \"West Europe\",\r\n        \"East Asia\",\r\n        \"Southeast Asia\",\r\n        \"North Central US\",\r\n        \"South Central US\",\r\n        \"Central US\",\r\n        \"East US 2\",\r\n        \"Japan East\",\r\n        \"Japan West\",\r\n        \"Brazil South\",\r\n        \"Australia East\",\r\n        \"Australia Southeast\",\r\n        \"Central India\",\r\n        \"South India\",\r\n        \"West India\",\r\n        \"Canada Central\",\r\n        \"Canada East\",\r\n        \"West Central US\",\r\n        \"West US 2\",\r\n        \"UK West\",\r\n        \"UK South\",\r\n        \"Korea Central\",\r\n        \"Korea South\",\r\n        \"France Central\",\r\n        \"France South\",\r\n        \"Australia Central\",\r\n        \"Australia Central 2\"\r\n      ],\r\n      \"apiVersions\": [\r\n        \"2018-08-01\",\r\n        \"2018-07-01\"\r\n      ],\r\n      \"capabilities\": \"None\"\r\n    },\r\n    {\r\n      \"resourceType\": \"azureFirewalls\",\r\n      \"locations\": [\r\n        \"West US\",\r\n        \"East US\",\r\n        \"North Europe\",\r\n        \"West Europe\",\r\n        \"East Asia\",\r\n        \"Southeast Asia\",\r\n        \"North Central US\",\r\n        \"South Central US\",\r\n        \"Central US\",\r\n        \"East US 2\",\r\n        \"Brazil South\",\r\n        \"Australia East\",\r\n        \"Australia Southeast\",\r\n        \"Central India\",\r\n        \"South India\",\r\n        \"West India\",\r\n        \"Canada Central\",\r\n        \"Canada East\",\r\n        \"West Central US\",\r\n        \"West US 2\",\r\n        \"UK West\",\r\n        \"UK South\",\r\n        \"France Central\",\r\n        \"France South\",\r\n        \"Australia Central\",\r\n        \"Australia Central 2\"\r\n      ],\r\n      \"apiVersions\": [\r\n        \"2018-08-01\",\r\n        \"2018-07-01\",\r\n        \"2018-06-01\",\r\n        \"2018-05-01\",\r\n        \"2018-04-01\"\r\n      ],\r\n      \"capabilities\": \"CrossResourceGroupResourceMove, CrossSubscriptionResourceMove\"\r\n    },\r\n    {\r\n      \"resourceType\": \"azureFirewallFqdnTags\",\r\n      \"locations\": [],\r\n      \"apiVersions\": [\r\n        \"2018-08-01\"\r\n      ]\r\n    },\r\n    {\r\n      \"resourceType\": \"virtualNetworkTaps\",\r\n      \"locations\": [\r\n        \"West US\",\r\n        \"East US\",\r\n        \"North Europe\",\r\n        \"West Europe\",\r\n        \"East Asia\",\r\n        \"Southeast Asia\",\r\n        \"North Central US\",\r\n        \"South Central US\",\r\n        \"Central US\",\r\n        \"East US 2\",\r\n        \"Japan East\",\r\n        \"Japan West\",\r\n        \"Brazil South\",\r\n        \"Australia East\",\r\n        \"Australia Southeast\",\r\n        \"Central India\",\r\n        \"South India\",\r\n        \"West India\",\r\n        \"Canada Central\",\r\n        \"Canada East\",\r\n        \"West Central US\",\r\n        \"West US 2\",\r\n        \"UK West\",\r\n        \"UK South\",\r\n        \"Korea Central\",\r\n        \"Korea South\",\r\n        \"France Central\",\r\n        \"France South\",\r\n        \"Australia Central\",\r\n        \"Australia Central 2\"\r\n      ],\r\n      \"apiVersions\": [\r\n        \"2018-08-01\"\r\n      ],\r\n      \"capabilities\": \"None\"\r\n    },\r\n    {\r\n      \"resourceType\": \"ddosProtectionPlans\",\r\n      \"locations\": [\r\n        \"West US\",\r\n        \"East US\",\r\n        \"North Europe\",\r\n        \"West Europe\",\r\n        \"East Asia\",\r\n        \"Southeast Asia\",\r\n        \"North Central US\",\r\n        \"South Central US\",\r\n        \"Central US\",\r\n        \"East US 2\",\r\n        \"Japan East\",\r\n        \"Japan West\",\r\n        \"Brazil South\",\r\n        \"Australia East\",\r\n        \"Australia Southeast\",\r\n        \"Central India\",\r\n        \"South India\",\r\n        \"West India\",\r\n        \"Canada Central\",\r\n        \"Canada East\",\r\n        \"West Central US\",\r\n        \"West US 2\",\r\n        \"UK West\",\r\n        \"UK South\",\r\n        \"Korea Central\",\r\n        \"Korea South\",\r\n        \"France Central\",\r\n        \"France South\",\r\n        \"Australia Central\",\r\n        \"Australia Central 2\"\r\n      ],\r\n      \"apiVersions\": [\r\n        \"2018-08-01\",\r\n        \"2018-07-01\",\r\n        \"2018-06-01\",\r\n        \"2018-05-01\",\r\n        \"2018-04-01\",\r\n        \"2018-03-01\",\r\n        \"2018-02-01\"\r\n      ],\r\n      \"capabilities\": \"None\"\r\n    },\r\n    {\r\n      \"resourceType\": \"networkProfiles\",\r\n      \"locations\": [\r\n        \"West US\",\r\n        \"East US\",\r\n        \"North Europe\",\r\n        \"West Europe\",\r\n        \"East Asia\",\r\n        \"Southeast Asia\",\r\n        \"North Central US\",\r\n        \"South Central US\",\r\n        \"Central US\",\r\n        \"East US 2\",\r\n        \"Japan East\",\r\n        \"Japan West\",\r\n        \"Brazil South\",\r\n        \"Australia East\",\r\n        \"Australia Southeast\",\r\n        \"Central India\",\r\n        \"South India\",\r\n        \"West India\",\r\n        \"Canada Central\",\r\n        \"Canada East\",\r\n        \"West Central US\",\r\n        \"West US 2\",\r\n        \"UK West\",\r\n        \"UK South\",\r\n        \"Korea Central\",\r\n        \"Korea South\",\r\n        \"France Central\",\r\n        \"France South\",\r\n        \"Australia Central\",\r\n        \"Australia Central 2\"\r\n      ],\r\n      \"apiVersions\": [\r\n        \"2018-08-01\",\r\n        \"2018-07-01\",\r\n        \"2018-06-01\",\r\n        \"2018-05-01\"\r\n      ],\r\n      \"capabilities\": \"None\"\r\n    },\r\n    {\r\n      \"resourceType\": \"checkFrontdoorNameAvailability\",\r\n      \"locations\": [\r\n        \"global\",\r\n        \"Central US\",\r\n        \"East US\",\r\n        \"East US 2\",\r\n        \"North Central US\",\r\n        \"South Central US\",\r\n        \"West US\",\r\n        \"North Europe\",\r\n        \"West Europe\",\r\n        \"East Asia\",\r\n        \"Southeast Asia\",\r\n        \"Japan East\",\r\n        \"Japan West\",\r\n        \"Brazil South\",\r\n        \"Australia East\",\r\n        \"Australia Southeast\"\r\n      ],\r\n      \"apiVersions\": [\r\n        \"2018-08-01\"\r\n      ]\r\n    },\r\n    {\r\n      \"resourceType\": \"locations/bareMetalTenants\",\r\n      \"locations\": [\r\n        \"West Central US\"\r\n      ],\r\n      \"apiVersions\": [\r\n        \"2018-08-01\",\r\n        \"2018-07-01\"\r\n      ]\r\n    },\r\n    {\r\n      \"resourceType\": \"secureGateways\",\r\n      \"locations\": [\r\n        \"West US\",\r\n        \"East US\",\r\n        \"North Europe\",\r\n        \"West Europe\",\r\n        \"North Central US\",\r\n        \"South Central US\",\r\n        \"Central US\",\r\n        \"East US 2\",\r\n        \"West Central US\",\r\n        \"West US 2\",\r\n        \"UK West\",\r\n        \"UK South\",\r\n        \"Central US EUAP\",\r\n        \"East US 2 EUAP\"\r\n      ],\r\n      \"apiVersions\": [\r\n        \"2018-08-01\",\r\n        \"2018-07-01\",\r\n        \"2018-06-01\",\r\n        \"2018-05-01\",\r\n        \"2018-04-01\",\r\n        \"2018-03-01\",\r\n        \"2018-02-01\",\r\n        \"2018-01-01\"\r\n      ],\r\n      \"capabilities\": \"CrossResourceGroupResourceMove, CrossSubscriptionResourceMove\"\r\n    }\r\n  ],\r\n  \"registrationState\": \"Registered\"\r\n}",
-      "ResponseHeaders": {
-        "Content-Length": [
-          "35728"
-        ],
-        "Content-Type": [
-          "application/json; charset=utf-8"
-        ],
-        "Expires": [
-          "-1"
-        ],
-        "Pragma": [
-          "no-cache"
-        ],
-        "x-ms-ratelimit-remaining-subscription-reads": [
-          "11969"
-        ],
-        "x-ms-request-id": [
-          "23571eac-ea02-4ecd-82a4-7d25baffe1d5"
-        ],
-        "x-ms-correlation-request-id": [
-          "23571eac-ea02-4ecd-82a4-7d25baffe1d5"
-        ],
-        "x-ms-routing-request-id": [
-          "BRAZILUS:20180908T045120Z:23571eac-ea02-4ecd-82a4-7d25baffe1d5"
-        ],
-        "Strict-Transport-Security": [
-          "max-age=31536000; includeSubDomains"
-        ],
-        "X-Content-Type-Options": [
-          "nosniff"
-        ],
-        "Cache-Control": [
-          "no-cache"
-        ],
-        "Date": [
-          "Sat, 08 Sep 2018 04:51:20 GMT"
-        ]
-      },
-      "StatusCode": 200
-    },
-    {
-      "RequestUri": "/subscriptions/d2ad5196-2292-4080-b209-ce4399b0a807/resourcegroups/ps4117?api-version=2016-09-01",
-      "EncodedRequestUri": "L3N1YnNjcmlwdGlvbnMvZDJhZDUxOTYtMjI5Mi00MDgwLWIyMDktY2U0Mzk5YjBhODA3L3Jlc291cmNlZ3JvdXBzL3BzNDExNz9hcGktdmVyc2lvbj0yMDE2LTA5LTAx",
-=======
-      "RequestUri": "/subscriptions/947d47b4-7883-4bb9-9d85-c5e8e2f572ce/resourcegroups/ps5530?api-version=2016-09-01",
-      "EncodedRequestUri": "L3N1YnNjcmlwdGlvbnMvOTQ3ZDQ3YjQtNzg4My00YmI5LTlkODUtYzVlOGUyZjU3MmNlL3Jlc291cmNlZ3JvdXBzL3BzNTUzMD9hcGktdmVyc2lvbj0yMDE2LTA5LTAx",
->>>>>>> 96e32f42
-      "RequestMethod": "PUT",
-      "RequestBody": "{\r\n  \"location\": \"westcentralus\"\r\n}",
-      "RequestHeaders": {
-        "Content-Type": [
-          "application/json; charset=utf-8"
-        ],
-        "Content-Length": [
-          "35"
-        ],
+      "ResponseBody": "{\r\n  \"id\": \"/subscriptions/947d47b4-7883-4bb9-9d85-c5e8e2f572ce/resourceGroups/ps5530\",\r\n  \"name\": \"ps5530\",\r\n  \"location\": \"westcentralus\",\r\n  \"properties\": {\r\n    \"provisioningState\": \"Succeeded\"\r\n  }\r\n}",
+      "ResponseHeaders": {
+        "Content-Length": [
+          "172"
+        ],
+        "Content-Type": [
+          "application/json; charset=utf-8"
+        ],
+        "Expires": [
+          "-1"
+        ],
+        "Pragma": [
+          "no-cache"
+        ],
+        "x-ms-ratelimit-remaining-subscription-writes": [
+          "1171"
+        ],
+        "x-ms-request-id": [
+          "465e22b4-e5ca-41cf-a475-9963e7bc087a"
+        ],
+        "x-ms-correlation-request-id": [
+          "465e22b4-e5ca-41cf-a475-9963e7bc087a"
+        ],
+        "x-ms-routing-request-id": [
+          "BRAZILUS:20180907T105330Z:465e22b4-e5ca-41cf-a475-9963e7bc087a"
+        ],
+        "Strict-Transport-Security": [
+          "max-age=31536000; includeSubDomains"
+        ],
+        "X-Content-Type-Options": [
+          "nosniff"
+        ],
+        "Cache-Control": [
+          "no-cache"
+        ],
+        "Date": [
+          "Fri, 07 Sep 2018 10:53:30 GMT"
+        ]
+      },
+      "StatusCode": 201
+    },
+    {
+      "RequestUri": "/subscriptions/947d47b4-7883-4bb9-9d85-c5e8e2f572ce/resourceGroups/ps5530/providers/Microsoft.Network/publicIPAddresses/ps6020?api-version=2018-08-01",
+      "EncodedRequestUri": "L3N1YnNjcmlwdGlvbnMvOTQ3ZDQ3YjQtNzg4My00YmI5LTlkODUtYzVlOGUyZjU3MmNlL3Jlc291cmNlR3JvdXBzL3BzNTUzMC9wcm92aWRlcnMvTWljcm9zb2Z0Lk5ldHdvcmsvcHVibGljSVBBZGRyZXNzZXMvcHM2MDIwP2FwaS12ZXJzaW9uPTIwMTgtMDgtMDE=",
+      "RequestMethod": "GET",
+      "RequestBody": "",
+      "RequestHeaders": {
         "x-ms-client-request-id": [
-<<<<<<< HEAD
-          "8c485677-4737-4425-b125-2bd41d9cb7d2"
-=======
-          "5616979f-b2a1-41fb-94d6-bcb3c26cd80a"
->>>>>>> 96e32f42
+          "c1c84a1f-a1b4-4e8b-ac8b-b750496c53f1"
         ],
         "accept-language": [
           "en-US"
@@ -91,212 +82,82 @@
           "FxVersion/4.7.3132.0",
           "OSName/Windows10Enterprise",
           "OSVersion/6.3.17134",
-          "Microsoft.Azure.Management.Internal.Resources.ResourceManagementClient/4.1.0"
-        ]
-      },
-<<<<<<< HEAD
-      "ResponseBody": "{\r\n  \"id\": \"/subscriptions/d2ad5196-2292-4080-b209-ce4399b0a807/resourceGroups/ps4117\",\r\n  \"name\": \"ps4117\",\r\n  \"location\": \"westus\",\r\n  \"properties\": {\r\n    \"provisioningState\": \"Succeeded\"\r\n  }\r\n}",
-      "ResponseHeaders": {
-        "Content-Length": [
-          "165"
-=======
-      "ResponseBody": "{\r\n  \"id\": \"/subscriptions/947d47b4-7883-4bb9-9d85-c5e8e2f572ce/resourceGroups/ps5530\",\r\n  \"name\": \"ps5530\",\r\n  \"location\": \"westcentralus\",\r\n  \"properties\": {\r\n    \"provisioningState\": \"Succeeded\"\r\n  }\r\n}",
-      "ResponseHeaders": {
-        "Content-Length": [
-          "172"
->>>>>>> 96e32f42
-        ],
-        "Content-Type": [
-          "application/json; charset=utf-8"
-        ],
-        "Expires": [
-          "-1"
-        ],
-        "Pragma": [
-          "no-cache"
-        ],
-        "x-ms-ratelimit-remaining-subscription-writes": [
-<<<<<<< HEAD
-          "1197"
-        ],
-        "x-ms-request-id": [
-          "969f0d13-43c5-41b4-8d6c-08a18ada94f4"
-        ],
-        "x-ms-correlation-request-id": [
-          "969f0d13-43c5-41b4-8d6c-08a18ada94f4"
-        ],
-        "x-ms-routing-request-id": [
-          "BRAZILUS:20180908T045121Z:969f0d13-43c5-41b4-8d6c-08a18ada94f4"
-=======
-          "1171"
-        ],
-        "x-ms-request-id": [
-          "465e22b4-e5ca-41cf-a475-9963e7bc087a"
-        ],
-        "x-ms-correlation-request-id": [
-          "465e22b4-e5ca-41cf-a475-9963e7bc087a"
-        ],
-        "x-ms-routing-request-id": [
-          "BRAZILUS:20180907T105330Z:465e22b4-e5ca-41cf-a475-9963e7bc087a"
->>>>>>> 96e32f42
-        ],
-        "Strict-Transport-Security": [
-          "max-age=31536000; includeSubDomains"
-        ],
-        "X-Content-Type-Options": [
-          "nosniff"
-        ],
-        "Cache-Control": [
-          "no-cache"
-        ],
-        "Date": [
-<<<<<<< HEAD
-          "Sat, 08 Sep 2018 04:51:21 GMT"
-=======
-          "Fri, 07 Sep 2018 10:53:30 GMT"
->>>>>>> 96e32f42
-        ]
-      },
-      "StatusCode": 201
-    },
-    {
-<<<<<<< HEAD
-      "RequestUri": "/subscriptions/d2ad5196-2292-4080-b209-ce4399b0a807/resourceGroups/ps4117/providers/Microsoft.Network/publicIPAddresses/ps5829?api-version=2018-08-01",
-      "EncodedRequestUri": "L3N1YnNjcmlwdGlvbnMvZDJhZDUxOTYtMjI5Mi00MDgwLWIyMDktY2U0Mzk5YjBhODA3L3Jlc291cmNlR3JvdXBzL3BzNDExNy9wcm92aWRlcnMvTWljcm9zb2Z0Lk5ldHdvcmsvcHVibGljSVBBZGRyZXNzZXMvcHM1ODI5P2FwaS12ZXJzaW9uPTIwMTgtMDgtMDE=",
-=======
+          "Microsoft.Azure.Management.Network.NetworkManagementClient/20.0.0.0"
+        ]
+      },
+      "ResponseBody": "{\r\n  \"error\": {\r\n    \"code\": \"ResourceNotFound\",\r\n    \"message\": \"The Resource 'Microsoft.Network/publicIPAddresses/ps6020' under resource group 'ps5530' was not found.\"\r\n  }\r\n}",
+      "ResponseHeaders": {
+        "Content-Length": [
+          "152"
+        ],
+        "Content-Type": [
+          "application/json; charset=utf-8"
+        ],
+        "Expires": [
+          "-1"
+        ],
+        "Pragma": [
+          "no-cache"
+        ],
+        "x-ms-failure-cause": [
+          "gateway"
+        ],
+        "x-ms-request-id": [
+          "261900c3-0dac-402e-96f0-e55ca602fb62"
+        ],
+        "x-ms-correlation-request-id": [
+          "261900c3-0dac-402e-96f0-e55ca602fb62"
+        ],
+        "x-ms-routing-request-id": [
+          "BRAZILUS:20180907T105331Z:261900c3-0dac-402e-96f0-e55ca602fb62"
+        ],
+        "Strict-Transport-Security": [
+          "max-age=31536000; includeSubDomains"
+        ],
+        "X-Content-Type-Options": [
+          "nosniff"
+        ],
+        "Cache-Control": [
+          "no-cache"
+        ],
+        "Date": [
+          "Fri, 07 Sep 2018 10:53:31 GMT"
+        ]
+      },
+      "StatusCode": 404
+    },
+    {
       "RequestUri": "/subscriptions/947d47b4-7883-4bb9-9d85-c5e8e2f572ce/resourceGroups/ps5530/providers/Microsoft.Network/publicIPAddresses/ps6020?api-version=2018-08-01",
       "EncodedRequestUri": "L3N1YnNjcmlwdGlvbnMvOTQ3ZDQ3YjQtNzg4My00YmI5LTlkODUtYzVlOGUyZjU3MmNlL3Jlc291cmNlR3JvdXBzL3BzNTUzMC9wcm92aWRlcnMvTWljcm9zb2Z0Lk5ldHdvcmsvcHVibGljSVBBZGRyZXNzZXMvcHM2MDIwP2FwaS12ZXJzaW9uPTIwMTgtMDgtMDE=",
->>>>>>> 96e32f42
-      "RequestMethod": "GET",
-      "RequestBody": "",
-      "RequestHeaders": {
-        "x-ms-client-request-id": [
-<<<<<<< HEAD
-          "ef551a82-fb39-4cbf-8890-e7d25c4a96b4"
-=======
-          "c1c84a1f-a1b4-4e8b-ac8b-b750496c53f1"
->>>>>>> 96e32f42
-        ],
-        "accept-language": [
-          "en-US"
-        ],
-        "User-Agent": [
-          "FxVersion/4.7.3132.0",
-          "OSName/Windows10Enterprise",
-          "OSVersion/6.3.17134",
-          "Microsoft.Azure.Management.Network.NetworkManagementClient/19.3.0.0"
-        ]
-      },
-<<<<<<< HEAD
-      "ResponseBody": "{\r\n  \"error\": {\r\n    \"code\": \"ResourceNotFound\",\r\n    \"message\": \"The Resource 'Microsoft.Network/publicIPAddresses/ps5829' under resource group 'ps4117' was not found.\"\r\n  }\r\n}",
-=======
-      "ResponseBody": "{\r\n  \"error\": {\r\n    \"code\": \"ResourceNotFound\",\r\n    \"message\": \"The Resource 'Microsoft.Network/publicIPAddresses/ps6020' under resource group 'ps5530' was not found.\"\r\n  }\r\n}",
->>>>>>> 96e32f42
-      "ResponseHeaders": {
-        "Content-Length": [
-          "152"
-        ],
-        "Content-Type": [
-          "application/json; charset=utf-8"
-        ],
-        "Expires": [
-          "-1"
-        ],
-        "Pragma": [
-          "no-cache"
-        ],
-        "x-ms-failure-cause": [
-          "gateway"
-        ],
-        "x-ms-request-id": [
-<<<<<<< HEAD
-          "15b351d4-bce5-4cd7-b5cc-2b694d1a0c3a"
-        ],
-        "x-ms-correlation-request-id": [
-          "15b351d4-bce5-4cd7-b5cc-2b694d1a0c3a"
-        ],
-        "x-ms-routing-request-id": [
-          "BRAZILUS:20180908T045121Z:15b351d4-bce5-4cd7-b5cc-2b694d1a0c3a"
-=======
-          "261900c3-0dac-402e-96f0-e55ca602fb62"
-        ],
-        "x-ms-correlation-request-id": [
-          "261900c3-0dac-402e-96f0-e55ca602fb62"
-        ],
-        "x-ms-routing-request-id": [
-          "BRAZILUS:20180907T105331Z:261900c3-0dac-402e-96f0-e55ca602fb62"
->>>>>>> 96e32f42
-        ],
-        "Strict-Transport-Security": [
-          "max-age=31536000; includeSubDomains"
-        ],
-        "X-Content-Type-Options": [
-          "nosniff"
-        ],
-        "Cache-Control": [
-          "no-cache"
-        ],
-        "Date": [
-<<<<<<< HEAD
-          "Sat, 08 Sep 2018 04:51:21 GMT"
-=======
-          "Fri, 07 Sep 2018 10:53:31 GMT"
->>>>>>> 96e32f42
-        ]
-      },
-      "StatusCode": 404
-    },
-    {
-<<<<<<< HEAD
-      "RequestUri": "/subscriptions/d2ad5196-2292-4080-b209-ce4399b0a807/resourceGroups/ps4117/providers/Microsoft.Network/publicIPAddresses/ps5829?api-version=2018-08-01",
-      "EncodedRequestUri": "L3N1YnNjcmlwdGlvbnMvZDJhZDUxOTYtMjI5Mi00MDgwLWIyMDktY2U0Mzk5YjBhODA3L3Jlc291cmNlR3JvdXBzL3BzNDExNy9wcm92aWRlcnMvTWljcm9zb2Z0Lk5ldHdvcmsvcHVibGljSVBBZGRyZXNzZXMvcHM1ODI5P2FwaS12ZXJzaW9uPTIwMTgtMDgtMDE=",
-=======
-      "RequestUri": "/subscriptions/947d47b4-7883-4bb9-9d85-c5e8e2f572ce/resourceGroups/ps5530/providers/Microsoft.Network/publicIPAddresses/ps6020?api-version=2018-08-01",
-      "EncodedRequestUri": "L3N1YnNjcmlwdGlvbnMvOTQ3ZDQ3YjQtNzg4My00YmI5LTlkODUtYzVlOGUyZjU3MmNlL3Jlc291cmNlR3JvdXBzL3BzNTUzMC9wcm92aWRlcnMvTWljcm9zb2Z0Lk5ldHdvcmsvcHVibGljSVBBZGRyZXNzZXMvcHM2MDIwP2FwaS12ZXJzaW9uPTIwMTgtMDgtMDE=",
->>>>>>> 96e32f42
-      "RequestMethod": "GET",
-      "RequestBody": "",
-      "RequestHeaders": {
-        "User-Agent": [
-          "FxVersion/4.7.3132.0",
-          "OSName/Windows10Enterprise",
-          "OSVersion/6.3.17134",
-          "Microsoft.Azure.Management.Network.NetworkManagementClient/19.3.0.0"
-        ]
-      },
-<<<<<<< HEAD
-      "ResponseBody": "{\r\n  \"name\": \"ps5829\",\r\n  \"id\": \"/subscriptions/d2ad5196-2292-4080-b209-ce4399b0a807/resourceGroups/ps4117/providers/Microsoft.Network/publicIPAddresses/ps5829\",\r\n  \"etag\": \"W/\\\"f6bade8d-bea7-4cfe-8b70-a16efd85aaac\\\"\",\r\n  \"location\": \"westus\",\r\n  \"properties\": {\r\n    \"provisioningState\": \"Succeeded\",\r\n    \"resourceGuid\": \"358ecf5f-5bc3-41ef-a668-2a9f77402047\",\r\n    \"ipAddress\": \"104.42.198.89\",\r\n    \"publicIPAddressVersion\": \"IPv4\",\r\n    \"publicIPAllocationMethod\": \"Static\",\r\n    \"idleTimeoutInMinutes\": 4,\r\n    \"ipTags\": []\r\n  },\r\n  \"type\": \"Microsoft.Network/publicIPAddresses\",\r\n  \"sku\": {\r\n    \"name\": \"Basic\",\r\n    \"tier\": \"Regional\"\r\n  }\r\n}",
-      "ResponseHeaders": {
-        "Content-Length": [
-          "651"
-=======
+      "RequestMethod": "GET",
+      "RequestBody": "",
+      "RequestHeaders": {
+        "User-Agent": [
+          "FxVersion/4.7.3132.0",
+          "OSName/Windows10Enterprise",
+          "OSVersion/6.3.17134",
+          "Microsoft.Azure.Management.Network.NetworkManagementClient/20.0.0.0"
+        ]
+      },
       "ResponseBody": "{\r\n  \"name\": \"ps6020\",\r\n  \"id\": \"/subscriptions/947d47b4-7883-4bb9-9d85-c5e8e2f572ce/resourceGroups/ps5530/providers/Microsoft.Network/publicIPAddresses/ps6020\",\r\n  \"etag\": \"W/\\\"dfe8d7a0-61bd-4416-8e95-4810aa446327\\\"\",\r\n  \"location\": \"westcentralus\",\r\n  \"properties\": {\r\n    \"provisioningState\": \"Succeeded\",\r\n    \"resourceGuid\": \"925e2b58-a66d-432e-9fff-aa637ca8cd5a\",\r\n    \"ipAddress\": \"13.78.148.144\",\r\n    \"publicIPAddressVersion\": \"IPv4\",\r\n    \"publicIPAllocationMethod\": \"Static\",\r\n    \"idleTimeoutInMinutes\": 4,\r\n    \"ipTags\": []\r\n  },\r\n  \"type\": \"Microsoft.Network/publicIPAddresses\",\r\n  \"sku\": {\r\n    \"name\": \"Basic\",\r\n    \"tier\": \"Regional\"\r\n  }\r\n}",
       "ResponseHeaders": {
         "Content-Length": [
           "658"
->>>>>>> 96e32f42
-        ],
-        "Content-Type": [
-          "application/json; charset=utf-8"
-        ],
-        "Expires": [
-          "-1"
-        ],
-        "Pragma": [
-          "no-cache"
-        ],
-        "x-ms-request-id": [
-<<<<<<< HEAD
-          "5dbf70eb-d360-4f6a-8051-245194c2e9e0"
-        ],
-        "x-ms-correlation-request-id": [
-          "20de7af8-e4b4-4ca7-8e69-a2677f75b777"
-=======
+        ],
+        "Content-Type": [
+          "application/json; charset=utf-8"
+        ],
+        "Expires": [
+          "-1"
+        ],
+        "Pragma": [
+          "no-cache"
+        ],
+        "x-ms-request-id": [
           "8d1c8038-900a-41f8-b91d-4f76779b92be"
         ],
         "x-ms-correlation-request-id": [
           "c84d1c0a-2d63-4b1e-9c74-3a9d3ad47f2c"
->>>>>>> 96e32f42
         ],
         "Strict-Transport-Security": [
           "max-age=31536000; includeSubDomains"
@@ -305,59 +166,35 @@
           "no-cache"
         ],
         "ETag": [
-<<<<<<< HEAD
-          "W/\"f6bade8d-bea7-4cfe-8b70-a16efd85aaac\""
-=======
           "W/\"dfe8d7a0-61bd-4416-8e95-4810aa446327\""
->>>>>>> 96e32f42
         ],
         "Server": [
           "Microsoft-HTTPAPI/2.0",
           "Microsoft-HTTPAPI/2.0"
         ],
         "x-ms-ratelimit-remaining-subscription-reads": [
-<<<<<<< HEAD
-          "11988"
-        ],
-        "x-ms-routing-request-id": [
-          "BRAZILUS:20180908T045133Z:20de7af8-e4b4-4ca7-8e69-a2677f75b777"
-=======
           "11854"
         ],
         "x-ms-routing-request-id": [
           "BRAZILUS:20180907T105343Z:c84d1c0a-2d63-4b1e-9c74-3a9d3ad47f2c"
->>>>>>> 96e32f42
-        ],
-        "X-Content-Type-Options": [
-          "nosniff"
-        ],
-        "Date": [
-<<<<<<< HEAD
-          "Sat, 08 Sep 2018 04:51:32 GMT"
-=======
+        ],
+        "X-Content-Type-Options": [
+          "nosniff"
+        ],
+        "Date": [
           "Fri, 07 Sep 2018 10:53:42 GMT"
->>>>>>> 96e32f42
         ]
       },
       "StatusCode": 200
     },
     {
-<<<<<<< HEAD
-      "RequestUri": "/subscriptions/d2ad5196-2292-4080-b209-ce4399b0a807/resourceGroups/ps4117/providers/Microsoft.Network/publicIPAddresses/ps5829?api-version=2018-08-01",
-      "EncodedRequestUri": "L3N1YnNjcmlwdGlvbnMvZDJhZDUxOTYtMjI5Mi00MDgwLWIyMDktY2U0Mzk5YjBhODA3L3Jlc291cmNlR3JvdXBzL3BzNDExNy9wcm92aWRlcnMvTWljcm9zb2Z0Lk5ldHdvcmsvcHVibGljSVBBZGRyZXNzZXMvcHM1ODI5P2FwaS12ZXJzaW9uPTIwMTgtMDgtMDE=",
-=======
       "RequestUri": "/subscriptions/947d47b4-7883-4bb9-9d85-c5e8e2f572ce/resourceGroups/ps5530/providers/Microsoft.Network/publicIPAddresses/ps6020?api-version=2018-08-01",
       "EncodedRequestUri": "L3N1YnNjcmlwdGlvbnMvOTQ3ZDQ3YjQtNzg4My00YmI5LTlkODUtYzVlOGUyZjU3MmNlL3Jlc291cmNlR3JvdXBzL3BzNTUzMC9wcm92aWRlcnMvTWljcm9zb2Z0Lk5ldHdvcmsvcHVibGljSVBBZGRyZXNzZXMvcHM2MDIwP2FwaS12ZXJzaW9uPTIwMTgtMDgtMDE=",
->>>>>>> 96e32f42
       "RequestMethod": "GET",
       "RequestBody": "",
       "RequestHeaders": {
         "x-ms-client-request-id": [
-<<<<<<< HEAD
-          "448303fa-b878-4fc9-91d3-f2e5f10afc5f"
-=======
           "17bbd495-b069-453c-aa7d-a13183b110ce"
->>>>>>> 96e32f42
         ],
         "accept-language": [
           "en-US"
@@ -366,42 +203,28 @@
           "FxVersion/4.7.3132.0",
           "OSName/Windows10Enterprise",
           "OSVersion/6.3.17134",
-          "Microsoft.Azure.Management.Network.NetworkManagementClient/19.3.0.0"
-        ]
-      },
-<<<<<<< HEAD
-      "ResponseBody": "{\r\n  \"name\": \"ps5829\",\r\n  \"id\": \"/subscriptions/d2ad5196-2292-4080-b209-ce4399b0a807/resourceGroups/ps4117/providers/Microsoft.Network/publicIPAddresses/ps5829\",\r\n  \"etag\": \"W/\\\"f6bade8d-bea7-4cfe-8b70-a16efd85aaac\\\"\",\r\n  \"location\": \"westus\",\r\n  \"properties\": {\r\n    \"provisioningState\": \"Succeeded\",\r\n    \"resourceGuid\": \"358ecf5f-5bc3-41ef-a668-2a9f77402047\",\r\n    \"ipAddress\": \"104.42.198.89\",\r\n    \"publicIPAddressVersion\": \"IPv4\",\r\n    \"publicIPAllocationMethod\": \"Static\",\r\n    \"idleTimeoutInMinutes\": 4,\r\n    \"ipTags\": []\r\n  },\r\n  \"type\": \"Microsoft.Network/publicIPAddresses\",\r\n  \"sku\": {\r\n    \"name\": \"Basic\",\r\n    \"tier\": \"Regional\"\r\n  }\r\n}",
-      "ResponseHeaders": {
-        "Content-Length": [
-          "651"
-=======
+          "Microsoft.Azure.Management.Network.NetworkManagementClient/20.0.0.0"
+        ]
+      },
       "ResponseBody": "{\r\n  \"name\": \"ps6020\",\r\n  \"id\": \"/subscriptions/947d47b4-7883-4bb9-9d85-c5e8e2f572ce/resourceGroups/ps5530/providers/Microsoft.Network/publicIPAddresses/ps6020\",\r\n  \"etag\": \"W/\\\"dfe8d7a0-61bd-4416-8e95-4810aa446327\\\"\",\r\n  \"location\": \"westcentralus\",\r\n  \"properties\": {\r\n    \"provisioningState\": \"Succeeded\",\r\n    \"resourceGuid\": \"925e2b58-a66d-432e-9fff-aa637ca8cd5a\",\r\n    \"ipAddress\": \"13.78.148.144\",\r\n    \"publicIPAddressVersion\": \"IPv4\",\r\n    \"publicIPAllocationMethod\": \"Static\",\r\n    \"idleTimeoutInMinutes\": 4,\r\n    \"ipTags\": []\r\n  },\r\n  \"type\": \"Microsoft.Network/publicIPAddresses\",\r\n  \"sku\": {\r\n    \"name\": \"Basic\",\r\n    \"tier\": \"Regional\"\r\n  }\r\n}",
       "ResponseHeaders": {
         "Content-Length": [
           "658"
->>>>>>> 96e32f42
-        ],
-        "Content-Type": [
-          "application/json; charset=utf-8"
-        ],
-        "Expires": [
-          "-1"
-        ],
-        "Pragma": [
-          "no-cache"
-        ],
-        "x-ms-request-id": [
-<<<<<<< HEAD
-          "bd37dd14-13a2-49a4-b1cc-a0b1bd90ba08"
-        ],
-        "x-ms-correlation-request-id": [
-          "13b6cd2d-cf21-4af3-8afe-5b5cc254d8b1"
-=======
+        ],
+        "Content-Type": [
+          "application/json; charset=utf-8"
+        ],
+        "Expires": [
+          "-1"
+        ],
+        "Pragma": [
+          "no-cache"
+        ],
+        "x-ms-request-id": [
           "f18cae24-c1a5-46ef-89c3-f3158edd103b"
         ],
         "x-ms-correlation-request-id": [
           "1bc4729f-5851-4f91-b832-7037c4e982e2"
->>>>>>> 96e32f42
         ],
         "Strict-Transport-Security": [
           "max-age=31536000; includeSubDomains"
@@ -410,59 +233,35 @@
           "no-cache"
         ],
         "ETag": [
-<<<<<<< HEAD
-          "W/\"f6bade8d-bea7-4cfe-8b70-a16efd85aaac\""
-=======
           "W/\"dfe8d7a0-61bd-4416-8e95-4810aa446327\""
->>>>>>> 96e32f42
         ],
         "Server": [
           "Microsoft-HTTPAPI/2.0",
           "Microsoft-HTTPAPI/2.0"
         ],
         "x-ms-ratelimit-remaining-subscription-reads": [
-<<<<<<< HEAD
-          "11987"
-        ],
-        "x-ms-routing-request-id": [
-          "BRAZILUS:20180908T045133Z:13b6cd2d-cf21-4af3-8afe-5b5cc254d8b1"
-=======
           "11853"
         ],
         "x-ms-routing-request-id": [
           "BRAZILUS:20180907T105343Z:1bc4729f-5851-4f91-b832-7037c4e982e2"
->>>>>>> 96e32f42
-        ],
-        "X-Content-Type-Options": [
-          "nosniff"
-        ],
-        "Date": [
-<<<<<<< HEAD
-          "Sat, 08 Sep 2018 04:51:33 GMT"
-=======
+        ],
+        "X-Content-Type-Options": [
+          "nosniff"
+        ],
+        "Date": [
           "Fri, 07 Sep 2018 10:53:42 GMT"
->>>>>>> 96e32f42
         ]
       },
       "StatusCode": 200
     },
     {
-<<<<<<< HEAD
-      "RequestUri": "/subscriptions/d2ad5196-2292-4080-b209-ce4399b0a807/resourceGroups/ps4117/providers/Microsoft.Network/publicIPAddresses/ps5829?api-version=2018-08-01",
-      "EncodedRequestUri": "L3N1YnNjcmlwdGlvbnMvZDJhZDUxOTYtMjI5Mi00MDgwLWIyMDktY2U0Mzk5YjBhODA3L3Jlc291cmNlR3JvdXBzL3BzNDExNy9wcm92aWRlcnMvTWljcm9zb2Z0Lk5ldHdvcmsvcHVibGljSVBBZGRyZXNzZXMvcHM1ODI5P2FwaS12ZXJzaW9uPTIwMTgtMDgtMDE=",
-=======
       "RequestUri": "/subscriptions/947d47b4-7883-4bb9-9d85-c5e8e2f572ce/resourceGroups/ps5530/providers/Microsoft.Network/publicIPAddresses/ps6020?api-version=2018-08-01",
       "EncodedRequestUri": "L3N1YnNjcmlwdGlvbnMvOTQ3ZDQ3YjQtNzg4My00YmI5LTlkODUtYzVlOGUyZjU3MmNlL3Jlc291cmNlR3JvdXBzL3BzNTUzMC9wcm92aWRlcnMvTWljcm9zb2Z0Lk5ldHdvcmsvcHVibGljSVBBZGRyZXNzZXMvcHM2MDIwP2FwaS12ZXJzaW9uPTIwMTgtMDgtMDE=",
->>>>>>> 96e32f42
       "RequestMethod": "GET",
       "RequestBody": "",
       "RequestHeaders": {
         "x-ms-client-request-id": [
-<<<<<<< HEAD
-          "778731ab-59ad-4ffd-baf3-87529ffd651e"
-=======
           "d006dd31-ae06-4b3b-8b1b-e67e7157ee68"
->>>>>>> 96e32f42
         ],
         "accept-language": [
           "en-US"
@@ -471,42 +270,28 @@
           "FxVersion/4.7.3132.0",
           "OSName/Windows10Enterprise",
           "OSVersion/6.3.17134",
-          "Microsoft.Azure.Management.Network.NetworkManagementClient/19.3.0.0"
-        ]
-      },
-<<<<<<< HEAD
-      "ResponseBody": "{\r\n  \"name\": \"ps5829\",\r\n  \"id\": \"/subscriptions/d2ad5196-2292-4080-b209-ce4399b0a807/resourceGroups/ps4117/providers/Microsoft.Network/publicIPAddresses/ps5829\",\r\n  \"etag\": \"W/\\\"f6bade8d-bea7-4cfe-8b70-a16efd85aaac\\\"\",\r\n  \"location\": \"westus\",\r\n  \"properties\": {\r\n    \"provisioningState\": \"Succeeded\",\r\n    \"resourceGuid\": \"358ecf5f-5bc3-41ef-a668-2a9f77402047\",\r\n    \"ipAddress\": \"104.42.198.89\",\r\n    \"publicIPAddressVersion\": \"IPv4\",\r\n    \"publicIPAllocationMethod\": \"Static\",\r\n    \"idleTimeoutInMinutes\": 4,\r\n    \"ipTags\": []\r\n  },\r\n  \"type\": \"Microsoft.Network/publicIPAddresses\",\r\n  \"sku\": {\r\n    \"name\": \"Basic\",\r\n    \"tier\": \"Regional\"\r\n  }\r\n}",
-      "ResponseHeaders": {
-        "Content-Length": [
-          "651"
-=======
+          "Microsoft.Azure.Management.Network.NetworkManagementClient/20.0.0.0"
+        ]
+      },
       "ResponseBody": "{\r\n  \"name\": \"ps6020\",\r\n  \"id\": \"/subscriptions/947d47b4-7883-4bb9-9d85-c5e8e2f572ce/resourceGroups/ps5530/providers/Microsoft.Network/publicIPAddresses/ps6020\",\r\n  \"etag\": \"W/\\\"dfe8d7a0-61bd-4416-8e95-4810aa446327\\\"\",\r\n  \"location\": \"westcentralus\",\r\n  \"properties\": {\r\n    \"provisioningState\": \"Succeeded\",\r\n    \"resourceGuid\": \"925e2b58-a66d-432e-9fff-aa637ca8cd5a\",\r\n    \"ipAddress\": \"13.78.148.144\",\r\n    \"publicIPAddressVersion\": \"IPv4\",\r\n    \"publicIPAllocationMethod\": \"Static\",\r\n    \"idleTimeoutInMinutes\": 4,\r\n    \"ipTags\": []\r\n  },\r\n  \"type\": \"Microsoft.Network/publicIPAddresses\",\r\n  \"sku\": {\r\n    \"name\": \"Basic\",\r\n    \"tier\": \"Regional\"\r\n  }\r\n}",
       "ResponseHeaders": {
         "Content-Length": [
           "658"
->>>>>>> 96e32f42
-        ],
-        "Content-Type": [
-          "application/json; charset=utf-8"
-        ],
-        "Expires": [
-          "-1"
-        ],
-        "Pragma": [
-          "no-cache"
-        ],
-        "x-ms-request-id": [
-<<<<<<< HEAD
-          "62e25df9-fb3a-4765-9a08-eba5eac09cf5"
-        ],
-        "x-ms-correlation-request-id": [
-          "24ef1a34-7285-408f-8487-479ca11fe1f9"
-=======
+        ],
+        "Content-Type": [
+          "application/json; charset=utf-8"
+        ],
+        "Expires": [
+          "-1"
+        ],
+        "Pragma": [
+          "no-cache"
+        ],
+        "x-ms-request-id": [
           "150599ef-a975-48d7-b62d-004bc519544b"
         ],
         "x-ms-correlation-request-id": [
           "05e4e15e-6424-48d7-8ed1-9ae849d9ba9b"
->>>>>>> 96e32f42
         ],
         "Strict-Transport-Security": [
           "max-age=31536000; includeSubDomains"
@@ -515,50 +300,30 @@
           "no-cache"
         ],
         "ETag": [
-<<<<<<< HEAD
-          "W/\"f6bade8d-bea7-4cfe-8b70-a16efd85aaac\""
-=======
           "W/\"dfe8d7a0-61bd-4416-8e95-4810aa446327\""
->>>>>>> 96e32f42
         ],
         "Server": [
           "Microsoft-HTTPAPI/2.0",
           "Microsoft-HTTPAPI/2.0"
         ],
         "x-ms-ratelimit-remaining-subscription-reads": [
-<<<<<<< HEAD
-          "11986"
-        ],
-        "x-ms-routing-request-id": [
-          "BRAZILUS:20180908T045133Z:24ef1a34-7285-408f-8487-479ca11fe1f9"
-=======
           "11852"
         ],
         "x-ms-routing-request-id": [
           "BRAZILUS:20180907T105343Z:05e4e15e-6424-48d7-8ed1-9ae849d9ba9b"
->>>>>>> 96e32f42
-        ],
-        "X-Content-Type-Options": [
-          "nosniff"
-        ],
-        "Date": [
-<<<<<<< HEAD
-          "Sat, 08 Sep 2018 04:51:33 GMT"
-=======
+        ],
+        "X-Content-Type-Options": [
+          "nosniff"
+        ],
+        "Date": [
           "Fri, 07 Sep 2018 10:53:43 GMT"
->>>>>>> 96e32f42
         ]
       },
       "StatusCode": 200
     },
     {
-<<<<<<< HEAD
-      "RequestUri": "/subscriptions/d2ad5196-2292-4080-b209-ce4399b0a807/resourceGroups/ps4117/providers/Microsoft.Network/publicIPAddresses/ps5829?api-version=2018-08-01",
-      "EncodedRequestUri": "L3N1YnNjcmlwdGlvbnMvZDJhZDUxOTYtMjI5Mi00MDgwLWIyMDktY2U0Mzk5YjBhODA3L3Jlc291cmNlR3JvdXBzL3BzNDExNy9wcm92aWRlcnMvTWljcm9zb2Z0Lk5ldHdvcmsvcHVibGljSVBBZGRyZXNzZXMvcHM1ODI5P2FwaS12ZXJzaW9uPTIwMTgtMDgtMDE=",
-=======
       "RequestUri": "/subscriptions/947d47b4-7883-4bb9-9d85-c5e8e2f572ce/resourceGroups/ps5530/providers/Microsoft.Network/publicIPAddresses/ps6020?api-version=2018-08-01",
       "EncodedRequestUri": "L3N1YnNjcmlwdGlvbnMvOTQ3ZDQ3YjQtNzg4My00YmI5LTlkODUtYzVlOGUyZjU3MmNlL3Jlc291cmNlR3JvdXBzL3BzNTUzMC9wcm92aWRlcnMvTWljcm9zb2Z0Lk5ldHdvcmsvcHVibGljSVBBZGRyZXNzZXMvcHM2MDIwP2FwaS12ZXJzaW9uPTIwMTgtMDgtMDE=",
->>>>>>> 96e32f42
       "RequestMethod": "PUT",
       "RequestBody": "{\r\n  \"properties\": {\r\n    \"publicIPAllocationMethod\": \"Static\",\r\n    \"ipTags\": []\r\n  },\r\n  \"zones\": [],\r\n  \"location\": \"westcentralus\"\r\n}",
       "RequestHeaders": {
@@ -569,11 +334,7 @@
           "137"
         ],
         "x-ms-client-request-id": [
-<<<<<<< HEAD
-          "1884d9d7-db68-41a2-8067-fd294bb369a9"
-=======
           "4843d5f4-cfaa-41ff-8727-bb22b71dda95"
->>>>>>> 96e32f42
         ],
         "accept-language": [
           "en-US"
@@ -582,20 +343,13 @@
           "FxVersion/4.7.3132.0",
           "OSName/Windows10Enterprise",
           "OSVersion/6.3.17134",
-          "Microsoft.Azure.Management.Network.NetworkManagementClient/19.3.0.0"
-        ]
-      },
-<<<<<<< HEAD
-      "ResponseBody": "{\r\n  \"name\": \"ps5829\",\r\n  \"id\": \"/subscriptions/d2ad5196-2292-4080-b209-ce4399b0a807/resourceGroups/ps4117/providers/Microsoft.Network/publicIPAddresses/ps5829\",\r\n  \"etag\": \"W/\\\"f2d8d5c2-669b-4142-b86f-b0cacbda9fee\\\"\",\r\n  \"location\": \"westus\",\r\n  \"properties\": {\r\n    \"provisioningState\": \"Updating\",\r\n    \"resourceGuid\": \"358ecf5f-5bc3-41ef-a668-2a9f77402047\",\r\n    \"publicIPAddressVersion\": \"IPv4\",\r\n    \"publicIPAllocationMethod\": \"Static\",\r\n    \"idleTimeoutInMinutes\": 4,\r\n    \"ipTags\": []\r\n  },\r\n  \"type\": \"Microsoft.Network/publicIPAddresses\",\r\n  \"sku\": {\r\n    \"name\": \"Basic\",\r\n    \"tier\": \"Regional\"\r\n  }\r\n}",
-      "ResponseHeaders": {
-        "Content-Length": [
-          "615"
-=======
+          "Microsoft.Azure.Management.Network.NetworkManagementClient/20.0.0.0"
+        ]
+      },
       "ResponseBody": "{\r\n  \"name\": \"ps6020\",\r\n  \"id\": \"/subscriptions/947d47b4-7883-4bb9-9d85-c5e8e2f572ce/resourceGroups/ps5530/providers/Microsoft.Network/publicIPAddresses/ps6020\",\r\n  \"etag\": \"W/\\\"12c0f227-860d-4e29-aa34-b38dd82315d8\\\"\",\r\n  \"location\": \"westcentralus\",\r\n  \"properties\": {\r\n    \"provisioningState\": \"Updating\",\r\n    \"resourceGuid\": \"925e2b58-a66d-432e-9fff-aa637ca8cd5a\",\r\n    \"publicIPAddressVersion\": \"IPv4\",\r\n    \"publicIPAllocationMethod\": \"Static\",\r\n    \"idleTimeoutInMinutes\": 4,\r\n    \"ipTags\": []\r\n  },\r\n  \"type\": \"Microsoft.Network/publicIPAddresses\",\r\n  \"sku\": {\r\n    \"name\": \"Basic\",\r\n    \"tier\": \"Regional\"\r\n  }\r\n}",
       "ResponseHeaders": {
         "Content-Length": [
           "622"
->>>>>>> 96e32f42
         ],
         "Content-Type": [
           "application/json; charset=utf-8"
@@ -610,15 +364,6 @@
           "3"
         ],
         "x-ms-request-id": [
-<<<<<<< HEAD
-          "993318f6-66f9-4ece-9164-af6cd5b726d4"
-        ],
-        "Azure-AsyncOperation": [
-          "https://brazilus.management.azure.com/subscriptions/d2ad5196-2292-4080-b209-ce4399b0a807/providers/Microsoft.Network/locations/westus/operations/993318f6-66f9-4ece-9164-af6cd5b726d4?api-version=2018-08-01"
-        ],
-        "x-ms-correlation-request-id": [
-          "96f1595a-1bdb-4b9b-8b45-959b98650420"
-=======
           "f685cab0-09d1-4ca4-b837-a177d726e071"
         ],
         "Azure-AsyncOperation": [
@@ -626,7 +371,6 @@
         ],
         "x-ms-correlation-request-id": [
           "48ad33f1-3fa4-47cf-a7c4-85518274ac2c"
->>>>>>> 96e32f42
         ],
         "Strict-Transport-Security": [
           "max-age=31536000; includeSubDomains"
@@ -639,44 +383,31 @@
           "Microsoft-HTTPAPI/2.0"
         ],
         "x-ms-ratelimit-remaining-subscription-writes": [
-          "1198"
-        ],
-        "x-ms-routing-request-id": [
-<<<<<<< HEAD
-          "BRAZILUS:20180908T045123Z:96f1595a-1bdb-4b9b-8b45-959b98650420"
-=======
+          "1181"
+        ],
+        "x-ms-routing-request-id": [
           "BRAZILUS:20180907T105332Z:48ad33f1-3fa4-47cf-a7c4-85518274ac2c"
->>>>>>> 96e32f42
-        ],
-        "X-Content-Type-Options": [
-          "nosniff"
-        ],
-        "Date": [
-<<<<<<< HEAD
-          "Sat, 08 Sep 2018 04:51:22 GMT"
-=======
+        ],
+        "X-Content-Type-Options": [
+          "nosniff"
+        ],
+        "Date": [
           "Fri, 07 Sep 2018 10:53:32 GMT"
->>>>>>> 96e32f42
         ]
       },
       "StatusCode": 201
     },
     {
-<<<<<<< HEAD
-      "RequestUri": "/subscriptions/d2ad5196-2292-4080-b209-ce4399b0a807/providers/Microsoft.Network/locations/westus/operations/993318f6-66f9-4ece-9164-af6cd5b726d4?api-version=2018-08-01",
-      "EncodedRequestUri": "L3N1YnNjcmlwdGlvbnMvZDJhZDUxOTYtMjI5Mi00MDgwLWIyMDktY2U0Mzk5YjBhODA3L3Byb3ZpZGVycy9NaWNyb3NvZnQuTmV0d29yay9sb2NhdGlvbnMvd2VzdHVzL29wZXJhdGlvbnMvOTkzMzE4ZjYtNjZmOS00ZWNlLTkxNjQtYWY2Y2Q1YjcyNmQ0P2FwaS12ZXJzaW9uPTIwMTgtMDgtMDE=",
-=======
       "RequestUri": "/subscriptions/947d47b4-7883-4bb9-9d85-c5e8e2f572ce/providers/Microsoft.Network/locations/westcentralus/operations/f685cab0-09d1-4ca4-b837-a177d726e071?api-version=2018-08-01",
       "EncodedRequestUri": "L3N1YnNjcmlwdGlvbnMvOTQ3ZDQ3YjQtNzg4My00YmI5LTlkODUtYzVlOGUyZjU3MmNlL3Byb3ZpZGVycy9NaWNyb3NvZnQuTmV0d29yay9sb2NhdGlvbnMvd2VzdGNlbnRyYWx1cy9vcGVyYXRpb25zL2Y2ODVjYWIwLTA5ZDEtNGNhNC1iODM3LWExNzdkNzI2ZTA3MT9hcGktdmVyc2lvbj0yMDE4LTA4LTAx",
->>>>>>> 96e32f42
-      "RequestMethod": "GET",
-      "RequestBody": "",
-      "RequestHeaders": {
-        "User-Agent": [
-          "FxVersion/4.7.3132.0",
-          "OSName/Windows10Enterprise",
-          "OSVersion/6.3.17134",
-          "Microsoft.Azure.Management.Network.NetworkManagementClient/19.3.0.0"
+      "RequestMethod": "GET",
+      "RequestBody": "",
+      "RequestHeaders": {
+        "User-Agent": [
+          "FxVersion/4.7.3132.0",
+          "OSName/Windows10Enterprise",
+          "OSVersion/6.3.17134",
+          "Microsoft.Azure.Management.Network.NetworkManagementClient/20.0.0.0"
         ]
       },
       "ResponseBody": "{\r\n  \"status\": \"Succeeded\"\r\n}",
@@ -694,17 +425,10 @@
           "no-cache"
         ],
         "x-ms-request-id": [
-<<<<<<< HEAD
-          "074a5fa3-e796-4c8e-bb38-c12ea34e38d6"
-        ],
-        "x-ms-correlation-request-id": [
-          "4d5dee57-c2dd-4e73-839d-012f584ba797"
-=======
           "d0939d02-9fc0-40a2-9790-ec6dc6a73aa8"
         ],
         "x-ms-correlation-request-id": [
           "e3dbcb01-2e31-49d2-958d-791d02af3452"
->>>>>>> 96e32f42
         ],
         "Strict-Transport-Security": [
           "max-age=31536000; includeSubDomains"
@@ -717,48 +441,28 @@
           "Microsoft-HTTPAPI/2.0"
         ],
         "x-ms-ratelimit-remaining-subscription-reads": [
-<<<<<<< HEAD
-          "11989"
-        ],
-        "x-ms-routing-request-id": [
-          "BRAZILUS:20180908T045133Z:4d5dee57-c2dd-4e73-839d-012f584ba797"
-=======
           "11855"
         ],
         "x-ms-routing-request-id": [
           "BRAZILUS:20180907T105343Z:e3dbcb01-2e31-49d2-958d-791d02af3452"
->>>>>>> 96e32f42
-        ],
-        "X-Content-Type-Options": [
-          "nosniff"
-        ],
-        "Date": [
-<<<<<<< HEAD
-          "Sat, 08 Sep 2018 04:51:32 GMT"
-=======
+        ],
+        "X-Content-Type-Options": [
+          "nosniff"
+        ],
+        "Date": [
           "Fri, 07 Sep 2018 10:53:42 GMT"
->>>>>>> 96e32f42
         ]
       },
       "StatusCode": 200
     },
     {
-<<<<<<< HEAD
-      "RequestUri": "/subscriptions/d2ad5196-2292-4080-b209-ce4399b0a807/resourceGroups/ps4117/providers/Microsoft.Network/publicIPAddresses?api-version=2018-08-01",
-      "EncodedRequestUri": "L3N1YnNjcmlwdGlvbnMvZDJhZDUxOTYtMjI5Mi00MDgwLWIyMDktY2U0Mzk5YjBhODA3L3Jlc291cmNlR3JvdXBzL3BzNDExNy9wcm92aWRlcnMvTWljcm9zb2Z0Lk5ldHdvcmsvcHVibGljSVBBZGRyZXNzZXM/YXBpLXZlcnNpb249MjAxOC0wOC0wMQ==",
-=======
       "RequestUri": "/subscriptions/947d47b4-7883-4bb9-9d85-c5e8e2f572ce/resourceGroups/ps5530/providers/Microsoft.Network/publicIPAddresses?api-version=2018-08-01",
       "EncodedRequestUri": "L3N1YnNjcmlwdGlvbnMvOTQ3ZDQ3YjQtNzg4My00YmI5LTlkODUtYzVlOGUyZjU3MmNlL3Jlc291cmNlR3JvdXBzL3BzNTUzMC9wcm92aWRlcnMvTWljcm9zb2Z0Lk5ldHdvcmsvcHVibGljSVBBZGRyZXNzZXM/YXBpLXZlcnNpb249MjAxOC0wOC0wMQ==",
->>>>>>> 96e32f42
       "RequestMethod": "GET",
       "RequestBody": "",
       "RequestHeaders": {
         "x-ms-client-request-id": [
-<<<<<<< HEAD
-          "215384ac-a0ce-404c-bb50-1f38589d9cda"
-=======
           "f3214eb3-fa3f-45df-baac-aea4bd16a62d"
->>>>>>> 96e32f42
         ],
         "accept-language": [
           "en-US"
@@ -767,42 +471,28 @@
           "FxVersion/4.7.3132.0",
           "OSName/Windows10Enterprise",
           "OSVersion/6.3.17134",
-          "Microsoft.Azure.Management.Network.NetworkManagementClient/19.3.0.0"
-        ]
-      },
-<<<<<<< HEAD
-      "ResponseBody": "{\r\n  \"value\": [\r\n    {\r\n      \"name\": \"ps5829\",\r\n      \"id\": \"/subscriptions/d2ad5196-2292-4080-b209-ce4399b0a807/resourceGroups/ps4117/providers/Microsoft.Network/publicIPAddresses/ps5829\",\r\n      \"etag\": \"W/\\\"f6bade8d-bea7-4cfe-8b70-a16efd85aaac\\\"\",\r\n      \"location\": \"westus\",\r\n      \"properties\": {\r\n        \"provisioningState\": \"Succeeded\",\r\n        \"resourceGuid\": \"358ecf5f-5bc3-41ef-a668-2a9f77402047\",\r\n        \"ipAddress\": \"104.42.198.89\",\r\n        \"publicIPAddressVersion\": \"IPv4\",\r\n        \"publicIPAllocationMethod\": \"Static\",\r\n        \"idleTimeoutInMinutes\": 4,\r\n        \"ipTags\": []\r\n      },\r\n      \"type\": \"Microsoft.Network/publicIPAddresses\",\r\n      \"sku\": {\r\n        \"name\": \"Basic\",\r\n        \"tier\": \"Regional\"\r\n      }\r\n    }\r\n  ]\r\n}",
-      "ResponseHeaders": {
-        "Content-Length": [
-          "756"
-=======
+          "Microsoft.Azure.Management.Network.NetworkManagementClient/20.0.0.0"
+        ]
+      },
       "ResponseBody": "{\r\n  \"value\": [\r\n    {\r\n      \"name\": \"ps6020\",\r\n      \"id\": \"/subscriptions/947d47b4-7883-4bb9-9d85-c5e8e2f572ce/resourceGroups/ps5530/providers/Microsoft.Network/publicIPAddresses/ps6020\",\r\n      \"etag\": \"W/\\\"dfe8d7a0-61bd-4416-8e95-4810aa446327\\\"\",\r\n      \"location\": \"westcentralus\",\r\n      \"properties\": {\r\n        \"provisioningState\": \"Succeeded\",\r\n        \"resourceGuid\": \"925e2b58-a66d-432e-9fff-aa637ca8cd5a\",\r\n        \"ipAddress\": \"13.78.148.144\",\r\n        \"publicIPAddressVersion\": \"IPv4\",\r\n        \"publicIPAllocationMethod\": \"Static\",\r\n        \"idleTimeoutInMinutes\": 4,\r\n        \"ipTags\": []\r\n      },\r\n      \"type\": \"Microsoft.Network/publicIPAddresses\",\r\n      \"sku\": {\r\n        \"name\": \"Basic\",\r\n        \"tier\": \"Regional\"\r\n      }\r\n    }\r\n  ]\r\n}",
       "ResponseHeaders": {
         "Content-Length": [
           "763"
->>>>>>> 96e32f42
-        ],
-        "Content-Type": [
-          "application/json; charset=utf-8"
-        ],
-        "Expires": [
-          "-1"
-        ],
-        "Pragma": [
-          "no-cache"
-        ],
-        "x-ms-request-id": [
-<<<<<<< HEAD
-          "075e2081-ab5d-456c-a550-96d27f8240ac"
-        ],
-        "x-ms-correlation-request-id": [
-          "6e961b9d-32ca-4680-82a2-4bf9289538ae"
-=======
+        ],
+        "Content-Type": [
+          "application/json; charset=utf-8"
+        ],
+        "Expires": [
+          "-1"
+        ],
+        "Pragma": [
+          "no-cache"
+        ],
+        "x-ms-request-id": [
           "dcb121af-1e0d-449c-8983-e59c1f5563d4"
         ],
         "x-ms-correlation-request-id": [
           "60024a85-3a57-4fc9-b65f-7f90ca0d8e0c"
->>>>>>> 96e32f42
         ],
         "Strict-Transport-Security": [
           "max-age=31536000; includeSubDomains"
@@ -815,48 +505,28 @@
           "Microsoft-HTTPAPI/2.0"
         ],
         "x-ms-ratelimit-remaining-subscription-reads": [
-<<<<<<< HEAD
-          "11985"
-        ],
-        "x-ms-routing-request-id": [
-          "BRAZILUS:20180908T045133Z:6e961b9d-32ca-4680-82a2-4bf9289538ae"
-=======
           "11851"
         ],
         "x-ms-routing-request-id": [
           "BRAZILUS:20180907T105344Z:60024a85-3a57-4fc9-b65f-7f90ca0d8e0c"
->>>>>>> 96e32f42
-        ],
-        "X-Content-Type-Options": [
-          "nosniff"
-        ],
-        "Date": [
-<<<<<<< HEAD
-          "Sat, 08 Sep 2018 04:51:33 GMT"
-=======
+        ],
+        "X-Content-Type-Options": [
+          "nosniff"
+        ],
+        "Date": [
           "Fri, 07 Sep 2018 10:53:43 GMT"
->>>>>>> 96e32f42
         ]
       },
       "StatusCode": 200
     },
     {
-<<<<<<< HEAD
-      "RequestUri": "/subscriptions/d2ad5196-2292-4080-b209-ce4399b0a807/resourceGroups/ps4117/providers/Microsoft.Network/publicIPAddresses?api-version=2018-08-01",
-      "EncodedRequestUri": "L3N1YnNjcmlwdGlvbnMvZDJhZDUxOTYtMjI5Mi00MDgwLWIyMDktY2U0Mzk5YjBhODA3L3Jlc291cmNlR3JvdXBzL3BzNDExNy9wcm92aWRlcnMvTWljcm9zb2Z0Lk5ldHdvcmsvcHVibGljSVBBZGRyZXNzZXM/YXBpLXZlcnNpb249MjAxOC0wOC0wMQ==",
-=======
       "RequestUri": "/subscriptions/947d47b4-7883-4bb9-9d85-c5e8e2f572ce/resourceGroups/ps5530/providers/Microsoft.Network/publicIPAddresses?api-version=2018-08-01",
       "EncodedRequestUri": "L3N1YnNjcmlwdGlvbnMvOTQ3ZDQ3YjQtNzg4My00YmI5LTlkODUtYzVlOGUyZjU3MmNlL3Jlc291cmNlR3JvdXBzL3BzNTUzMC9wcm92aWRlcnMvTWljcm9zb2Z0Lk5ldHdvcmsvcHVibGljSVBBZGRyZXNzZXM/YXBpLXZlcnNpb249MjAxOC0wOC0wMQ==",
->>>>>>> 96e32f42
       "RequestMethod": "GET",
       "RequestBody": "",
       "RequestHeaders": {
         "x-ms-client-request-id": [
-<<<<<<< HEAD
-          "82d586c2-8913-451d-9fe8-340cd44c9b68"
-=======
           "7553242f-a5da-47f7-aba8-abb658afea07"
->>>>>>> 96e32f42
         ],
         "accept-language": [
           "en-US"
@@ -865,7 +535,7 @@
           "FxVersion/4.7.3132.0",
           "OSName/Windows10Enterprise",
           "OSVersion/6.3.17134",
-          "Microsoft.Azure.Management.Network.NetworkManagementClient/19.3.0.0"
+          "Microsoft.Azure.Management.Network.NetworkManagementClient/20.0.0.0"
         ]
       },
       "ResponseBody": "{\r\n  \"value\": []\r\n}",
@@ -883,17 +553,10 @@
           "no-cache"
         ],
         "x-ms-request-id": [
-<<<<<<< HEAD
-          "78c094ce-038c-4246-8779-a52e9b7e737e"
-        ],
-        "x-ms-correlation-request-id": [
-          "2d29868d-c3c4-4b06-9ea6-ebda95448266"
-=======
           "188e8c25-ebc8-4a94-9ad3-822063a79e02"
         ],
         "x-ms-correlation-request-id": [
           "249df107-eaee-492f-9659-0f2344425f94"
->>>>>>> 96e32f42
         ],
         "Strict-Transport-Security": [
           "max-age=31536000; includeSubDomains"
@@ -906,48 +569,28 @@
           "Microsoft-HTTPAPI/2.0"
         ],
         "x-ms-ratelimit-remaining-subscription-reads": [
-<<<<<<< HEAD
-          "11982"
-        ],
-        "x-ms-routing-request-id": [
-          "BRAZILUS:20180908T045144Z:2d29868d-c3c4-4b06-9ea6-ebda95448266"
-=======
           "11848"
         ],
         "x-ms-routing-request-id": [
           "BRAZILUS:20180907T105355Z:249df107-eaee-492f-9659-0f2344425f94"
->>>>>>> 96e32f42
-        ],
-        "X-Content-Type-Options": [
-          "nosniff"
-        ],
-        "Date": [
-<<<<<<< HEAD
-          "Sat, 08 Sep 2018 04:51:43 GMT"
-=======
+        ],
+        "X-Content-Type-Options": [
+          "nosniff"
+        ],
+        "Date": [
           "Fri, 07 Sep 2018 10:53:54 GMT"
->>>>>>> 96e32f42
         ]
       },
       "StatusCode": 200
     },
     {
-<<<<<<< HEAD
-      "RequestUri": "/subscriptions/d2ad5196-2292-4080-b209-ce4399b0a807/resourceGroups/ps4117/providers/Microsoft.Network/publicIPAddresses/ps5829?api-version=2018-08-01",
-      "EncodedRequestUri": "L3N1YnNjcmlwdGlvbnMvZDJhZDUxOTYtMjI5Mi00MDgwLWIyMDktY2U0Mzk5YjBhODA3L3Jlc291cmNlR3JvdXBzL3BzNDExNy9wcm92aWRlcnMvTWljcm9zb2Z0Lk5ldHdvcmsvcHVibGljSVBBZGRyZXNzZXMvcHM1ODI5P2FwaS12ZXJzaW9uPTIwMTgtMDgtMDE=",
-=======
       "RequestUri": "/subscriptions/947d47b4-7883-4bb9-9d85-c5e8e2f572ce/resourceGroups/ps5530/providers/Microsoft.Network/publicIPAddresses/ps6020?api-version=2018-08-01",
       "EncodedRequestUri": "L3N1YnNjcmlwdGlvbnMvOTQ3ZDQ3YjQtNzg4My00YmI5LTlkODUtYzVlOGUyZjU3MmNlL3Jlc291cmNlR3JvdXBzL3BzNTUzMC9wcm92aWRlcnMvTWljcm9zb2Z0Lk5ldHdvcmsvcHVibGljSVBBZGRyZXNzZXMvcHM2MDIwP2FwaS12ZXJzaW9uPTIwMTgtMDgtMDE=",
->>>>>>> 96e32f42
       "RequestMethod": "DELETE",
       "RequestBody": "",
       "RequestHeaders": {
         "x-ms-client-request-id": [
-<<<<<<< HEAD
-          "5e4a0453-d41a-41cc-b51f-f14838440da9"
-=======
           "67b69070-b431-4694-a0dd-7f4d37dc55f9"
->>>>>>> 96e32f42
         ],
         "accept-language": [
           "en-US"
@@ -956,7 +599,7 @@
           "FxVersion/4.7.3132.0",
           "OSName/Windows10Enterprise",
           "OSVersion/6.3.17134",
-          "Microsoft.Azure.Management.Network.NetworkManagementClient/19.3.0.0"
+          "Microsoft.Azure.Management.Network.NetworkManagementClient/20.0.0.0"
         ]
       },
       "ResponseBody": "",
@@ -974,15 +617,6 @@
           "10"
         ],
         "x-ms-request-id": [
-<<<<<<< HEAD
-          "7efec228-97ef-48fb-bcdd-939212aca70e"
-        ],
-        "Azure-AsyncOperation": [
-          "https://brazilus.management.azure.com/subscriptions/d2ad5196-2292-4080-b209-ce4399b0a807/providers/Microsoft.Network/locations/westus/operations/7efec228-97ef-48fb-bcdd-939212aca70e?api-version=2018-08-01"
-        ],
-        "x-ms-correlation-request-id": [
-          "ae02c9ae-1a62-4aea-aa14-14e62d1e7dac"
-=======
           "cc17e745-8b4e-4581-9d0b-022b2d7ce464"
         ],
         "Azure-AsyncOperation": [
@@ -990,7 +624,6 @@
         ],
         "x-ms-correlation-request-id": [
           "e525a89c-bba6-4d71-81e3-995ccaeb5be0"
->>>>>>> 96e32f42
         ],
         "Strict-Transport-Security": [
           "max-age=31536000; includeSubDomains"
@@ -999,58 +632,38 @@
           "no-cache"
         ],
         "Location": [
-<<<<<<< HEAD
-          "https://brazilus.management.azure.com/subscriptions/d2ad5196-2292-4080-b209-ce4399b0a807/providers/Microsoft.Network/locations/westus/operationResults/7efec228-97ef-48fb-bcdd-939212aca70e?api-version=2018-08-01"
-=======
           "https://brazilus.management.azure.com/subscriptions/947d47b4-7883-4bb9-9d85-c5e8e2f572ce/providers/Microsoft.Network/locations/westcentralus/operationResults/cc17e745-8b4e-4581-9d0b-022b2d7ce464?api-version=2018-08-01"
->>>>>>> 96e32f42
         ],
         "Server": [
           "Microsoft-HTTPAPI/2.0",
           "Microsoft-HTTPAPI/2.0"
         ],
         "x-ms-ratelimit-remaining-subscription-deletes": [
-<<<<<<< HEAD
-          "14998"
-        ],
-        "x-ms-routing-request-id": [
-          "BRAZILUS:20180908T045133Z:ae02c9ae-1a62-4aea-aa14-14e62d1e7dac"
-=======
           "14979"
         ],
         "x-ms-routing-request-id": [
           "BRAZILUS:20180907T105344Z:e525a89c-bba6-4d71-81e3-995ccaeb5be0"
->>>>>>> 96e32f42
-        ],
-        "X-Content-Type-Options": [
-          "nosniff"
-        ],
-        "Date": [
-<<<<<<< HEAD
-          "Sat, 08 Sep 2018 04:51:33 GMT"
-=======
+        ],
+        "X-Content-Type-Options": [
+          "nosniff"
+        ],
+        "Date": [
           "Fri, 07 Sep 2018 10:53:43 GMT"
->>>>>>> 96e32f42
         ]
       },
       "StatusCode": 202
     },
     {
-<<<<<<< HEAD
-      "RequestUri": "/subscriptions/d2ad5196-2292-4080-b209-ce4399b0a807/providers/Microsoft.Network/locations/westus/operations/7efec228-97ef-48fb-bcdd-939212aca70e?api-version=2018-08-01",
-      "EncodedRequestUri": "L3N1YnNjcmlwdGlvbnMvZDJhZDUxOTYtMjI5Mi00MDgwLWIyMDktY2U0Mzk5YjBhODA3L3Byb3ZpZGVycy9NaWNyb3NvZnQuTmV0d29yay9sb2NhdGlvbnMvd2VzdHVzL29wZXJhdGlvbnMvN2VmZWMyMjgtOTdlZi00OGZiLWJjZGQtOTM5MjEyYWNhNzBlP2FwaS12ZXJzaW9uPTIwMTgtMDgtMDE=",
-=======
       "RequestUri": "/subscriptions/947d47b4-7883-4bb9-9d85-c5e8e2f572ce/providers/Microsoft.Network/locations/westcentralus/operations/cc17e745-8b4e-4581-9d0b-022b2d7ce464?api-version=2018-08-01",
       "EncodedRequestUri": "L3N1YnNjcmlwdGlvbnMvOTQ3ZDQ3YjQtNzg4My00YmI5LTlkODUtYzVlOGUyZjU3MmNlL3Byb3ZpZGVycy9NaWNyb3NvZnQuTmV0d29yay9sb2NhdGlvbnMvd2VzdGNlbnRyYWx1cy9vcGVyYXRpb25zL2NjMTdlNzQ1LThiNGUtNDU4MS05ZDBiLTAyMmIyZDdjZTQ2ND9hcGktdmVyc2lvbj0yMDE4LTA4LTAx",
->>>>>>> 96e32f42
-      "RequestMethod": "GET",
-      "RequestBody": "",
-      "RequestHeaders": {
-        "User-Agent": [
-          "FxVersion/4.7.3132.0",
-          "OSName/Windows10Enterprise",
-          "OSVersion/6.3.17134",
-          "Microsoft.Azure.Management.Network.NetworkManagementClient/19.3.0.0"
+      "RequestMethod": "GET",
+      "RequestBody": "",
+      "RequestHeaders": {
+        "User-Agent": [
+          "FxVersion/4.7.3132.0",
+          "OSName/Windows10Enterprise",
+          "OSVersion/6.3.17134",
+          "Microsoft.Azure.Management.Network.NetworkManagementClient/20.0.0.0"
         ]
       },
       "ResponseBody": "{\r\n  \"status\": \"Succeeded\"\r\n}",
@@ -1068,17 +681,10 @@
           "no-cache"
         ],
         "x-ms-request-id": [
-<<<<<<< HEAD
-          "3238e092-a4e4-400d-882b-9a5bfcab1f1c"
-        ],
-        "x-ms-correlation-request-id": [
-          "c2902a9d-5d39-4140-b0cc-a4c1c180996f"
-=======
           "825f17ca-0cfe-4a68-b36b-8410583dab7f"
         ],
         "x-ms-correlation-request-id": [
           "0b14ddbf-de16-451c-88e5-6c8bb31f5efd"
->>>>>>> 96e32f42
         ],
         "Strict-Transport-Security": [
           "max-age=31536000; includeSubDomains"
@@ -1091,47 +697,31 @@
           "Microsoft-HTTPAPI/2.0"
         ],
         "x-ms-ratelimit-remaining-subscription-reads": [
-<<<<<<< HEAD
-          "11984"
-        ],
-        "x-ms-routing-request-id": [
-          "BRAZILUS:20180908T045144Z:c2902a9d-5d39-4140-b0cc-a4c1c180996f"
-=======
           "11850"
         ],
         "x-ms-routing-request-id": [
           "BRAZILUS:20180907T105354Z:0b14ddbf-de16-451c-88e5-6c8bb31f5efd"
->>>>>>> 96e32f42
-        ],
-        "X-Content-Type-Options": [
-          "nosniff"
-        ],
-        "Date": [
-<<<<<<< HEAD
-          "Sat, 08 Sep 2018 04:51:43 GMT"
-=======
+        ],
+        "X-Content-Type-Options": [
+          "nosniff"
+        ],
+        "Date": [
           "Fri, 07 Sep 2018 10:53:54 GMT"
->>>>>>> 96e32f42
         ]
       },
       "StatusCode": 200
     },
     {
-<<<<<<< HEAD
-      "RequestUri": "/subscriptions/d2ad5196-2292-4080-b209-ce4399b0a807/providers/Microsoft.Network/locations/westus/operationResults/7efec228-97ef-48fb-bcdd-939212aca70e?api-version=2018-08-01",
-      "EncodedRequestUri": "L3N1YnNjcmlwdGlvbnMvZDJhZDUxOTYtMjI5Mi00MDgwLWIyMDktY2U0Mzk5YjBhODA3L3Byb3ZpZGVycy9NaWNyb3NvZnQuTmV0d29yay9sb2NhdGlvbnMvd2VzdHVzL29wZXJhdGlvblJlc3VsdHMvN2VmZWMyMjgtOTdlZi00OGZiLWJjZGQtOTM5MjEyYWNhNzBlP2FwaS12ZXJzaW9uPTIwMTgtMDgtMDE=",
-=======
       "RequestUri": "/subscriptions/947d47b4-7883-4bb9-9d85-c5e8e2f572ce/providers/Microsoft.Network/locations/westcentralus/operationResults/cc17e745-8b4e-4581-9d0b-022b2d7ce464?api-version=2018-08-01",
       "EncodedRequestUri": "L3N1YnNjcmlwdGlvbnMvOTQ3ZDQ3YjQtNzg4My00YmI5LTlkODUtYzVlOGUyZjU3MmNlL3Byb3ZpZGVycy9NaWNyb3NvZnQuTmV0d29yay9sb2NhdGlvbnMvd2VzdGNlbnRyYWx1cy9vcGVyYXRpb25SZXN1bHRzL2NjMTdlNzQ1LThiNGUtNDU4MS05ZDBiLTAyMmIyZDdjZTQ2ND9hcGktdmVyc2lvbj0yMDE4LTA4LTAx",
->>>>>>> 96e32f42
-      "RequestMethod": "GET",
-      "RequestBody": "",
-      "RequestHeaders": {
-        "User-Agent": [
-          "FxVersion/4.7.3132.0",
-          "OSName/Windows10Enterprise",
-          "OSVersion/6.3.17134",
-          "Microsoft.Azure.Management.Network.NetworkManagementClient/19.3.0.0"
+      "RequestMethod": "GET",
+      "RequestBody": "",
+      "RequestHeaders": {
+        "User-Agent": [
+          "FxVersion/4.7.3132.0",
+          "OSName/Windows10Enterprise",
+          "OSVersion/6.3.17134",
+          "Microsoft.Azure.Management.Network.NetworkManagementClient/20.0.0.0"
         ]
       },
       "ResponseBody": "",
@@ -1146,15 +736,6 @@
           "no-cache"
         ],
         "x-ms-request-id": [
-<<<<<<< HEAD
-          "7efec228-97ef-48fb-bcdd-939212aca70e"
-        ],
-        "Azure-AsyncOperation": [
-          "https://brazilus.management.azure.com/subscriptions/d2ad5196-2292-4080-b209-ce4399b0a807/providers/Microsoft.Network/locations/westus/operations/7efec228-97ef-48fb-bcdd-939212aca70e?api-version=2018-08-01"
-        ],
-        "x-ms-correlation-request-id": [
-          "ae02c9ae-1a62-4aea-aa14-14e62d1e7dac"
-=======
           "cc17e745-8b4e-4581-9d0b-022b2d7ce464"
         ],
         "Azure-AsyncOperation": [
@@ -1162,7 +743,6 @@
         ],
         "x-ms-correlation-request-id": [
           "e525a89c-bba6-4d71-81e3-995ccaeb5be0"
->>>>>>> 96e32f42
         ],
         "Strict-Transport-Security": [
           "max-age=31536000; includeSubDomains"
@@ -1171,59 +751,35 @@
           "no-cache"
         ],
         "Location": [
-<<<<<<< HEAD
-          "https://brazilus.management.azure.com/subscriptions/d2ad5196-2292-4080-b209-ce4399b0a807/providers/Microsoft.Network/locations/westus/operationResults/7efec228-97ef-48fb-bcdd-939212aca70e?api-version=2018-08-01"
-=======
           "https://brazilus.management.azure.com/subscriptions/947d47b4-7883-4bb9-9d85-c5e8e2f572ce/providers/Microsoft.Network/locations/westcentralus/operationResults/cc17e745-8b4e-4581-9d0b-022b2d7ce464?api-version=2018-08-01"
->>>>>>> 96e32f42
         ],
         "Server": [
           "Microsoft-HTTPAPI/2.0",
           "Microsoft-HTTPAPI/2.0"
         ],
         "x-ms-ratelimit-remaining-subscription-reads": [
-<<<<<<< HEAD
-          "11983"
-        ],
-        "x-ms-routing-request-id": [
-          "BRAZILUS:20180908T045144Z:04aab3c8-6f55-4e5a-894c-d950fc30750f"
-=======
           "11849"
         ],
         "x-ms-routing-request-id": [
           "BRAZILUS:20180907T105354Z:bc1b83ff-0990-48a7-9b3f-f4e6073b3773"
->>>>>>> 96e32f42
-        ],
-        "X-Content-Type-Options": [
-          "nosniff"
-        ],
-        "Date": [
-<<<<<<< HEAD
-          "Sat, 08 Sep 2018 04:51:43 GMT"
-=======
+        ],
+        "X-Content-Type-Options": [
+          "nosniff"
+        ],
+        "Date": [
           "Fri, 07 Sep 2018 10:53:54 GMT"
->>>>>>> 96e32f42
         ]
       },
       "StatusCode": 204
     },
     {
-<<<<<<< HEAD
-      "RequestUri": "/subscriptions/d2ad5196-2292-4080-b209-ce4399b0a807/resourcegroups/ps4117?api-version=2016-09-01",
-      "EncodedRequestUri": "L3N1YnNjcmlwdGlvbnMvZDJhZDUxOTYtMjI5Mi00MDgwLWIyMDktY2U0Mzk5YjBhODA3L3Jlc291cmNlZ3JvdXBzL3BzNDExNz9hcGktdmVyc2lvbj0yMDE2LTA5LTAx",
-=======
       "RequestUri": "/subscriptions/947d47b4-7883-4bb9-9d85-c5e8e2f572ce/resourcegroups/ps5530?api-version=2016-09-01",
       "EncodedRequestUri": "L3N1YnNjcmlwdGlvbnMvOTQ3ZDQ3YjQtNzg4My00YmI5LTlkODUtYzVlOGUyZjU3MmNlL3Jlc291cmNlZ3JvdXBzL3BzNTUzMD9hcGktdmVyc2lvbj0yMDE2LTA5LTAx",
->>>>>>> 96e32f42
       "RequestMethod": "DELETE",
       "RequestBody": "",
       "RequestHeaders": {
         "x-ms-client-request-id": [
-<<<<<<< HEAD
-          "f526eb03-2faf-4590-8424-ff0fbe28cbc6"
-=======
           "23ddaf9c-894a-41c6-bdb3-d5bba10cc647"
->>>>>>> 96e32f42
         ],
         "accept-language": [
           "en-US"
@@ -1250,18 +806,6 @@
           "15"
         ],
         "x-ms-ratelimit-remaining-subscription-deletes": [
-<<<<<<< HEAD
-          "14996"
-        ],
-        "x-ms-request-id": [
-          "e22866cd-af9c-470f-9655-274c736ee2b5"
-        ],
-        "x-ms-correlation-request-id": [
-          "e22866cd-af9c-470f-9655-274c736ee2b5"
-        ],
-        "x-ms-routing-request-id": [
-          "BRAZILUS:20180908T045144Z:e22866cd-af9c-470f-9655-274c736ee2b5"
-=======
           "14986"
         ],
         "x-ms-request-id": [
@@ -1272,41 +816,28 @@
         ],
         "x-ms-routing-request-id": [
           "BRAZILUS:20180907T105355Z:7f695790-28ba-485c-a79f-39318c951428"
->>>>>>> 96e32f42
-        ],
-        "Strict-Transport-Security": [
-          "max-age=31536000; includeSubDomains"
-        ],
-        "X-Content-Type-Options": [
-          "nosniff"
-        ],
-        "Cache-Control": [
-          "no-cache"
-        ],
-        "Date": [
-<<<<<<< HEAD
-          "Sat, 08 Sep 2018 04:51:44 GMT"
-        ],
-        "Location": [
-          "https://brazilus.management.azure.com/subscriptions/d2ad5196-2292-4080-b209-ce4399b0a807/operationresults/eyJqb2JJZCI6IlJFU09VUkNFR1JPVVBERUxFVElPTkpPQi1QUzQxMTctV0VTVFVTIiwiam9iTG9jYXRpb24iOiJ3ZXN0dXMifQ?api-version=2016-09-01"
-=======
+        ],
+        "Strict-Transport-Security": [
+          "max-age=31536000; includeSubDomains"
+        ],
+        "X-Content-Type-Options": [
+          "nosniff"
+        ],
+        "Cache-Control": [
+          "no-cache"
+        ],
+        "Date": [
           "Fri, 07 Sep 2018 10:53:54 GMT"
         ],
         "Location": [
           "https://brazilus.management.azure.com/subscriptions/947d47b4-7883-4bb9-9d85-c5e8e2f572ce/operationresults/eyJqb2JJZCI6IlJFU09VUkNFR1JPVVBERUxFVElPTkpPQi1QUzU1MzAtV0VTVENFTlRSQUxVUyIsImpvYkxvY2F0aW9uIjoid2VzdGNlbnRyYWx1cyJ9?api-version=2016-09-01"
->>>>>>> 96e32f42
         ]
       },
       "StatusCode": 202
     },
     {
-<<<<<<< HEAD
-      "RequestUri": "/subscriptions/d2ad5196-2292-4080-b209-ce4399b0a807/operationresults/eyJqb2JJZCI6IlJFU09VUkNFR1JPVVBERUxFVElPTkpPQi1QUzQxMTctV0VTVFVTIiwiam9iTG9jYXRpb24iOiJ3ZXN0dXMifQ?api-version=2016-09-01",
-      "EncodedRequestUri": "L3N1YnNjcmlwdGlvbnMvZDJhZDUxOTYtMjI5Mi00MDgwLWIyMDktY2U0Mzk5YjBhODA3L29wZXJhdGlvbnJlc3VsdHMvZXlKcWIySkpaQ0k2SWxKRlUwOVZVa05GUjFKUFZWQkVSVXhGVkVsUFRrcFBRaTFRVXpReE1UY3RWMFZUVkZWVElpd2lhbTlpVEc5allYUnBiMjRpT2lKM1pYTjBkWE1pZlE/YXBpLXZlcnNpb249MjAxNi0wOS0wMQ==",
-=======
       "RequestUri": "/subscriptions/947d47b4-7883-4bb9-9d85-c5e8e2f572ce/operationresults/eyJqb2JJZCI6IlJFU09VUkNFR1JPVVBERUxFVElPTkpPQi1QUzU1MzAtV0VTVENFTlRSQUxVUyIsImpvYkxvY2F0aW9uIjoid2VzdGNlbnRyYWx1cyJ9?api-version=2016-09-01",
       "EncodedRequestUri": "L3N1YnNjcmlwdGlvbnMvOTQ3ZDQ3YjQtNzg4My00YmI5LTlkODUtYzVlOGUyZjU3MmNlL29wZXJhdGlvbnJlc3VsdHMvZXlKcWIySkpaQ0k2SWxKRlUwOVZVa05GUjFKUFZWQkVSVXhGVkVsUFRrcFBRaTFRVXpVMU16QXRWMFZUVkVORlRsUlNRVXhWVXlJc0ltcHZZa3h2WTJGMGFXOXVJam9pZDJWemRHTmxiblJ5WVd4MWN5Sjk/YXBpLXZlcnNpb249MjAxNi0wOS0wMQ==",
->>>>>>> 96e32f42
       "RequestMethod": "GET",
       "RequestBody": "",
       "RequestHeaders": {
@@ -1332,18 +863,6 @@
           "15"
         ],
         "x-ms-ratelimit-remaining-subscription-reads": [
-<<<<<<< HEAD
-          "11968"
-        ],
-        "x-ms-request-id": [
-          "2bcf702c-61d3-4d1c-8305-7eef5f3f3fe1"
-        ],
-        "x-ms-correlation-request-id": [
-          "2bcf702c-61d3-4d1c-8305-7eef5f3f3fe1"
-        ],
-        "x-ms-routing-request-id": [
-          "BRAZILUS:20180908T045159Z:2bcf702c-61d3-4d1c-8305-7eef5f3f3fe1"
-=======
           "11839"
         ],
         "x-ms-request-id": [
@@ -1354,41 +873,28 @@
         ],
         "x-ms-routing-request-id": [
           "BRAZILUS:20180907T105410Z:f72edfdc-aa5c-4692-8495-1ab37115dbd4"
->>>>>>> 96e32f42
-        ],
-        "Strict-Transport-Security": [
-          "max-age=31536000; includeSubDomains"
-        ],
-        "X-Content-Type-Options": [
-          "nosniff"
-        ],
-        "Cache-Control": [
-          "no-cache"
-        ],
-        "Date": [
-<<<<<<< HEAD
-          "Sat, 08 Sep 2018 04:51:59 GMT"
-        ],
-        "Location": [
-          "https://brazilus.management.azure.com/subscriptions/d2ad5196-2292-4080-b209-ce4399b0a807/operationresults/eyJqb2JJZCI6IlJFU09VUkNFR1JPVVBERUxFVElPTkpPQi1QUzQxMTctV0VTVFVTIiwiam9iTG9jYXRpb24iOiJ3ZXN0dXMifQ?api-version=2016-09-01"
-=======
+        ],
+        "Strict-Transport-Security": [
+          "max-age=31536000; includeSubDomains"
+        ],
+        "X-Content-Type-Options": [
+          "nosniff"
+        ],
+        "Cache-Control": [
+          "no-cache"
+        ],
+        "Date": [
           "Fri, 07 Sep 2018 10:54:10 GMT"
         ],
         "Location": [
           "https://brazilus.management.azure.com/subscriptions/947d47b4-7883-4bb9-9d85-c5e8e2f572ce/operationresults/eyJqb2JJZCI6IlJFU09VUkNFR1JPVVBERUxFVElPTkpPQi1QUzU1MzAtV0VTVENFTlRSQUxVUyIsImpvYkxvY2F0aW9uIjoid2VzdGNlbnRyYWx1cyJ9?api-version=2016-09-01"
->>>>>>> 96e32f42
         ]
       },
       "StatusCode": 202
     },
     {
-<<<<<<< HEAD
-      "RequestUri": "/subscriptions/d2ad5196-2292-4080-b209-ce4399b0a807/operationresults/eyJqb2JJZCI6IlJFU09VUkNFR1JPVVBERUxFVElPTkpPQi1QUzQxMTctV0VTVFVTIiwiam9iTG9jYXRpb24iOiJ3ZXN0dXMifQ?api-version=2016-09-01",
-      "EncodedRequestUri": "L3N1YnNjcmlwdGlvbnMvZDJhZDUxOTYtMjI5Mi00MDgwLWIyMDktY2U0Mzk5YjBhODA3L29wZXJhdGlvbnJlc3VsdHMvZXlKcWIySkpaQ0k2SWxKRlUwOVZVa05GUjFKUFZWQkVSVXhGVkVsUFRrcFBRaTFRVXpReE1UY3RWMFZUVkZWVElpd2lhbTlpVEc5allYUnBiMjRpT2lKM1pYTjBkWE1pZlE/YXBpLXZlcnNpb249MjAxNi0wOS0wMQ==",
-=======
       "RequestUri": "/subscriptions/947d47b4-7883-4bb9-9d85-c5e8e2f572ce/operationresults/eyJqb2JJZCI6IlJFU09VUkNFR1JPVVBERUxFVElPTkpPQi1QUzU1MzAtV0VTVENFTlRSQUxVUyIsImpvYkxvY2F0aW9uIjoid2VzdGNlbnRyYWx1cyJ9?api-version=2016-09-01",
       "EncodedRequestUri": "L3N1YnNjcmlwdGlvbnMvOTQ3ZDQ3YjQtNzg4My00YmI5LTlkODUtYzVlOGUyZjU3MmNlL29wZXJhdGlvbnJlc3VsdHMvZXlKcWIySkpaQ0k2SWxKRlUwOVZVa05GUjFKUFZWQkVSVXhGVkVsUFRrcFBRaTFRVXpVMU16QXRWMFZUVkVORlRsUlNRVXhWVXlJc0ltcHZZa3h2WTJGMGFXOXVJam9pZDJWemRHTmxiblJ5WVd4MWN5Sjk/YXBpLXZlcnNpb249MjAxNi0wOS0wMQ==",
->>>>>>> 96e32f42
       "RequestMethod": "GET",
       "RequestBody": "",
       "RequestHeaders": {
@@ -1414,18 +920,6 @@
           "15"
         ],
         "x-ms-ratelimit-remaining-subscription-reads": [
-<<<<<<< HEAD
-          "11967"
-        ],
-        "x-ms-request-id": [
-          "052f970b-a5b8-448c-87a3-c63d478181fc"
-        ],
-        "x-ms-correlation-request-id": [
-          "052f970b-a5b8-448c-87a3-c63d478181fc"
-        ],
-        "x-ms-routing-request-id": [
-          "BRAZILUS:20180908T045215Z:052f970b-a5b8-448c-87a3-c63d478181fc"
-=======
           "11838"
         ],
         "x-ms-request-id": [
@@ -1436,41 +930,28 @@
         ],
         "x-ms-routing-request-id": [
           "BRAZILUS:20180907T105426Z:478850b9-fad5-471a-b096-0f4f3cad06e1"
->>>>>>> 96e32f42
-        ],
-        "Strict-Transport-Security": [
-          "max-age=31536000; includeSubDomains"
-        ],
-        "X-Content-Type-Options": [
-          "nosniff"
-        ],
-        "Cache-Control": [
-          "no-cache"
-        ],
-        "Date": [
-<<<<<<< HEAD
-          "Sat, 08 Sep 2018 04:52:15 GMT"
-        ],
-        "Location": [
-          "https://brazilus.management.azure.com/subscriptions/d2ad5196-2292-4080-b209-ce4399b0a807/operationresults/eyJqb2JJZCI6IlJFU09VUkNFR1JPVVBERUxFVElPTkpPQi1QUzQxMTctV0VTVFVTIiwiam9iTG9jYXRpb24iOiJ3ZXN0dXMifQ?api-version=2016-09-01"
-=======
+        ],
+        "Strict-Transport-Security": [
+          "max-age=31536000; includeSubDomains"
+        ],
+        "X-Content-Type-Options": [
+          "nosniff"
+        ],
+        "Cache-Control": [
+          "no-cache"
+        ],
+        "Date": [
           "Fri, 07 Sep 2018 10:54:26 GMT"
         ],
         "Location": [
           "https://brazilus.management.azure.com/subscriptions/947d47b4-7883-4bb9-9d85-c5e8e2f572ce/operationresults/eyJqb2JJZCI6IlJFU09VUkNFR1JPVVBERUxFVElPTkpPQi1QUzU1MzAtV0VTVENFTlRSQUxVUyIsImpvYkxvY2F0aW9uIjoid2VzdGNlbnRyYWx1cyJ9?api-version=2016-09-01"
->>>>>>> 96e32f42
         ]
       },
       "StatusCode": 202
     },
     {
-<<<<<<< HEAD
-      "RequestUri": "/subscriptions/d2ad5196-2292-4080-b209-ce4399b0a807/operationresults/eyJqb2JJZCI6IlJFU09VUkNFR1JPVVBERUxFVElPTkpPQi1QUzQxMTctV0VTVFVTIiwiam9iTG9jYXRpb24iOiJ3ZXN0dXMifQ?api-version=2016-09-01",
-      "EncodedRequestUri": "L3N1YnNjcmlwdGlvbnMvZDJhZDUxOTYtMjI5Mi00MDgwLWIyMDktY2U0Mzk5YjBhODA3L29wZXJhdGlvbnJlc3VsdHMvZXlKcWIySkpaQ0k2SWxKRlUwOVZVa05GUjFKUFZWQkVSVXhGVkVsUFRrcFBRaTFRVXpReE1UY3RWMFZUVkZWVElpd2lhbTlpVEc5allYUnBiMjRpT2lKM1pYTjBkWE1pZlE/YXBpLXZlcnNpb249MjAxNi0wOS0wMQ==",
-=======
       "RequestUri": "/subscriptions/947d47b4-7883-4bb9-9d85-c5e8e2f572ce/operationresults/eyJqb2JJZCI6IlJFU09VUkNFR1JPVVBERUxFVElPTkpPQi1QUzU1MzAtV0VTVENFTlRSQUxVUyIsImpvYkxvY2F0aW9uIjoid2VzdGNlbnRyYWx1cyJ9?api-version=2016-09-01",
       "EncodedRequestUri": "L3N1YnNjcmlwdGlvbnMvOTQ3ZDQ3YjQtNzg4My00YmI5LTlkODUtYzVlOGUyZjU3MmNlL29wZXJhdGlvbnJlc3VsdHMvZXlKcWIySkpaQ0k2SWxKRlUwOVZVa05GUjFKUFZWQkVSVXhGVkVsUFRrcFBRaTFRVXpVMU16QXRWMFZUVkVORlRsUlNRVXhWVXlJc0ltcHZZa3h2WTJGMGFXOXVJam9pZDJWemRHTmxiblJ5WVd4MWN5Sjk/YXBpLXZlcnNpb249MjAxNi0wOS0wMQ==",
->>>>>>> 96e32f42
       "RequestMethod": "GET",
       "RequestBody": "",
       "RequestHeaders": {
@@ -1493,18 +974,6 @@
           "no-cache"
         ],
         "x-ms-ratelimit-remaining-subscription-reads": [
-<<<<<<< HEAD
-          "11966"
-        ],
-        "x-ms-request-id": [
-          "f3c50c30-8c54-4b39-90e7-e094068fa23f"
-        ],
-        "x-ms-correlation-request-id": [
-          "f3c50c30-8c54-4b39-90e7-e094068fa23f"
-        ],
-        "x-ms-routing-request-id": [
-          "BRAZILUS:20180908T045230Z:f3c50c30-8c54-4b39-90e7-e094068fa23f"
-=======
           "11837"
         ],
         "x-ms-request-id": [
@@ -1515,35 +984,25 @@
         ],
         "x-ms-routing-request-id": [
           "BRAZILUS:20180907T105441Z:73e088de-e974-4bfa-b719-eb4bac6c522a"
->>>>>>> 96e32f42
-        ],
-        "Strict-Transport-Security": [
-          "max-age=31536000; includeSubDomains"
-        ],
-        "X-Content-Type-Options": [
-          "nosniff"
-        ],
-        "Cache-Control": [
-          "no-cache"
-        ],
-        "Date": [
-<<<<<<< HEAD
-          "Sat, 08 Sep 2018 04:52:30 GMT"
-=======
+        ],
+        "Strict-Transport-Security": [
+          "max-age=31536000; includeSubDomains"
+        ],
+        "X-Content-Type-Options": [
+          "nosniff"
+        ],
+        "Cache-Control": [
+          "no-cache"
+        ],
+        "Date": [
           "Fri, 07 Sep 2018 10:54:40 GMT"
->>>>>>> 96e32f42
         ]
       },
       "StatusCode": 200
     },
     {
-<<<<<<< HEAD
-      "RequestUri": "/subscriptions/d2ad5196-2292-4080-b209-ce4399b0a807/operationresults/eyJqb2JJZCI6IlJFU09VUkNFR1JPVVBERUxFVElPTkpPQi1QUzQxMTctV0VTVFVTIiwiam9iTG9jYXRpb24iOiJ3ZXN0dXMifQ?api-version=2016-09-01",
-      "EncodedRequestUri": "L3N1YnNjcmlwdGlvbnMvZDJhZDUxOTYtMjI5Mi00MDgwLWIyMDktY2U0Mzk5YjBhODA3L29wZXJhdGlvbnJlc3VsdHMvZXlKcWIySkpaQ0k2SWxKRlUwOVZVa05GUjFKUFZWQkVSVXhGVkVsUFRrcFBRaTFRVXpReE1UY3RWMFZUVkZWVElpd2lhbTlpVEc5allYUnBiMjRpT2lKM1pYTjBkWE1pZlE/YXBpLXZlcnNpb249MjAxNi0wOS0wMQ==",
-=======
       "RequestUri": "/subscriptions/947d47b4-7883-4bb9-9d85-c5e8e2f572ce/operationresults/eyJqb2JJZCI6IlJFU09VUkNFR1JPVVBERUxFVElPTkpPQi1QUzU1MzAtV0VTVENFTlRSQUxVUyIsImpvYkxvY2F0aW9uIjoid2VzdGNlbnRyYWx1cyJ9?api-version=2016-09-01",
       "EncodedRequestUri": "L3N1YnNjcmlwdGlvbnMvOTQ3ZDQ3YjQtNzg4My00YmI5LTlkODUtYzVlOGUyZjU3MmNlL29wZXJhdGlvbnJlc3VsdHMvZXlKcWIySkpaQ0k2SWxKRlUwOVZVa05GUjFKUFZWQkVSVXhGVkVsUFRrcFBRaTFRVXpVMU16QXRWMFZUVkVORlRsUlNRVXhWVXlJc0ltcHZZa3h2WTJGMGFXOXVJam9pZDJWemRHTmxiblJ5WVd4MWN5Sjk/YXBpLXZlcnNpb249MjAxNi0wOS0wMQ==",
->>>>>>> 96e32f42
       "RequestMethod": "GET",
       "RequestBody": "",
       "RequestHeaders": {
@@ -1566,18 +1025,6 @@
           "no-cache"
         ],
         "x-ms-ratelimit-remaining-subscription-reads": [
-<<<<<<< HEAD
-          "11965"
-        ],
-        "x-ms-request-id": [
-          "6dba802e-7483-4faa-b14c-91e336406c0f"
-        ],
-        "x-ms-correlation-request-id": [
-          "6dba802e-7483-4faa-b14c-91e336406c0f"
-        ],
-        "x-ms-routing-request-id": [
-          "BRAZILUS:20180908T045230Z:6dba802e-7483-4faa-b14c-91e336406c0f"
-=======
           "11836"
         ],
         "x-ms-request-id": [
@@ -1588,23 +1035,18 @@
         ],
         "x-ms-routing-request-id": [
           "BRAZILUS:20180907T105441Z:02b08fe2-304e-4692-9a4f-04cf751594b7"
->>>>>>> 96e32f42
-        ],
-        "Strict-Transport-Security": [
-          "max-age=31536000; includeSubDomains"
-        ],
-        "X-Content-Type-Options": [
-          "nosniff"
-        ],
-        "Cache-Control": [
-          "no-cache"
-        ],
-        "Date": [
-<<<<<<< HEAD
-          "Sat, 08 Sep 2018 04:52:30 GMT"
-=======
+        ],
+        "Strict-Transport-Security": [
+          "max-age=31536000; includeSubDomains"
+        ],
+        "X-Content-Type-Options": [
+          "nosniff"
+        ],
+        "Cache-Control": [
+          "no-cache"
+        ],
+        "Date": [
           "Fri, 07 Sep 2018 10:54:40 GMT"
->>>>>>> 96e32f42
         ]
       },
       "StatusCode": 200
@@ -1612,18 +1054,12 @@
   ],
   "Names": {
     "Test-PublicIpAddressCRUD-StaticAllocation": [
-<<<<<<< HEAD
-      "ps4117",
-      "ps5829",
-      "ps2328"
-=======
       "ps5530",
       "ps6020",
       "ps3651"
->>>>>>> 96e32f42
     ]
   },
   "Variables": {
-    "SubscriptionId": "d2ad5196-2292-4080-b209-ce4399b0a807"
+    "SubscriptionId": "947d47b4-7883-4bb9-9d85-c5e8e2f572ce"
   }
 }