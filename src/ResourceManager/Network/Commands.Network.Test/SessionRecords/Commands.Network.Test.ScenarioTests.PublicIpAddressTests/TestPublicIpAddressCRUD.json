--- conflicted
+++ resolved
@@ -1,14 +1,19 @@
 {
   "Entries": [
     {
-<<<<<<< HEAD
-      "RequestUri": "/subscriptions/d2ad5196-2292-4080-b209-ce4399b0a807/providers/Microsoft.Network?api-version=2016-09-01",
-      "EncodedRequestUri": "L3N1YnNjcmlwdGlvbnMvZDJhZDUxOTYtMjI5Mi00MDgwLWIyMDktY2U0Mzk5YjBhODA3L3Byb3ZpZGVycy9NaWNyb3NvZnQuTmV0d29yaz9hcGktdmVyc2lvbj0yMDE2LTA5LTAx",
-      "RequestMethod": "GET",
-      "RequestBody": "",
-      "RequestHeaders": {
+      "RequestUri": "/subscriptions/947d47b4-7883-4bb9-9d85-c5e8e2f572ce/resourcegroups/ps6906?api-version=2016-09-01",
+      "EncodedRequestUri": "L3N1YnNjcmlwdGlvbnMvOTQ3ZDQ3YjQtNzg4My00YmI5LTlkODUtYzVlOGUyZjU3MmNlL3Jlc291cmNlZ3JvdXBzL3BzNjkwNj9hcGktdmVyc2lvbj0yMDE2LTA5LTAx",
+      "RequestMethod": "PUT",
+      "RequestBody": "{\r\n  \"location\": \"westcentralus\"\r\n}",
+      "RequestHeaders": {
+        "Content-Type": [
+          "application/json; charset=utf-8"
+        ],
+        "Content-Length": [
+          "35"
+        ],
         "x-ms-client-request-id": [
-          "b532d983-b466-40e3-a05a-35dd26981d78"
+          "9c08411a-8e4b-4dfb-8940-64351fa35587"
         ],
         "accept-language": [
           "en-US"
@@ -20,69 +25,55 @@
           "Microsoft.Azure.Management.Internal.Resources.ResourceManagementClient/4.1.0"
         ]
       },
-      "ResponseBody": "{\r\n  \"id\": \"/subscriptions/d2ad5196-2292-4080-b209-ce4399b0a807/providers/Microsoft.Network\",\r\n  \"namespace\": \"Microsoft.Network\",\r\n  \"authorizations\": [\r\n    {\r\n      \"applicationId\": \"2cf9eb86-36b5-49dc-86ae-9a63135dfa8c\",\r\n      \"roleDefinitionId\": \"13ba9ab4-19f0-4804-adc4-14ece36cc7a1\"\r\n    },\r\n    {\r\n      \"applicationId\": \"7c33bfcb-8d33-48d6-8e60-dc6404003489\",\r\n      \"roleDefinitionId\": \"ad6261e4-fa9a-4642-aa5f-104f1b67e9e3\"\r\n    },\r\n    {\r\n      \"applicationId\": \"1e3e4475-288f-4018-a376-df66fd7fac5f\",\r\n      \"roleDefinitionId\": \"1d538b69-3d87-4e56-8ff8-25786fd48261\"\r\n    },\r\n    {\r\n      \"applicationId\": \"a0be0c72-870e-46f0-9c49-c98333a996f7\",\r\n      \"roleDefinitionId\": \"7ce22727-ffce-45a9-930c-ddb2e56fa131\"\r\n    },\r\n    {\r\n      \"applicationId\": \"486c78bf-a0f7-45f1-92fd-37215929e116\",\r\n      \"roleDefinitionId\": \"98a9e526-0a60-4c1f-a33a-ae46e1f8dc0d\"\r\n    },\r\n    {\r\n      \"applicationId\": \"19947cfd-0303-466c-ac3c-fcc19a7a1570\",\r\n      \"roleDefinitionId\": \"d813ab6c-bfb7-413e-9462-005b21f0ce09\"\r\n    },\r\n    {\r\n      \"applicationId\": \"341b7f3d-69b3-47f9-9ce7-5b7f4945fdbd\",\r\n      \"roleDefinitionId\": \"8141843c-c51c-4c1e-a5bf-0d351594b86c\"\r\n    }\r\n  ],\r\n  \"resourceTypes\": [\r\n    {\r\n      \"resourceType\": \"virtualNetworks\",\r\n      \"locations\": [\r\n        \"West US\",\r\n        \"East US\",\r\n        \"North Europe\",\r\n        \"West Europe\",\r\n        \"East Asia\",\r\n        \"Southeast Asia\",\r\n        \"North Central US\",\r\n        \"South Central US\",\r\n        \"Central US\",\r\n        \"East US 2\",\r\n        \"Japan East\",\r\n        \"Japan West\",\r\n        \"Brazil South\",\r\n        \"Australia East\",\r\n        \"Australia Southeast\",\r\n        \"Central India\",\r\n        \"South India\",\r\n        \"West India\",\r\n        \"Canada Central\",\r\n        \"Canada East\",\r\n        \"West Central US\",\r\n        \"West US 2\",\r\n        \"UK West\",\r\n        \"UK South\",\r\n        \"Korea Central\",\r\n        \"Korea South\",\r\n        \"France Central\",\r\n        \"France South\",\r\n        \"Australia Central\",\r\n        \"Australia Central 2\"\r\n      ],\r\n      \"apiVersions\": [\r\n        \"2018-08-01\",\r\n        \"2018-07-01\",\r\n        \"2018-06-01\",\r\n        \"2018-05-01\",\r\n        \"2018-04-01\",\r\n        \"2018-03-01\",\r\n        \"2018-02-01\",\r\n        \"2018-01-01\",\r\n        \"2017-11-01\",\r\n        \"2017-10-01\",\r\n        \"2017-09-01\",\r\n        \"2017-08-01\",\r\n        \"2017-06-01\",\r\n        \"2017-04-01\",\r\n        \"2017-03-01\",\r\n        \"2016-12-01\",\r\n        \"2016-11-01\",\r\n        \"2016-10-01\",\r\n        \"2016-09-01\",\r\n        \"2016-08-01\",\r\n        \"2016-07-01\",\r\n        \"2016-06-01\",\r\n        \"2016-03-30\",\r\n        \"2015-06-15\",\r\n        \"2015-05-01-preview\",\r\n        \"2014-12-01-preview\"\r\n      ],\r\n      \"capabilities\": \"CrossResourceGroupResourceMove, CrossSubscriptionResourceMove\"\r\n    },\r\n    {\r\n      \"resourceType\": \"publicIPAddresses\",\r\n      \"locations\": [\r\n        \"West US\",\r\n        \"East US\",\r\n        \"North Europe\",\r\n        \"West Europe\",\r\n        \"East Asia\",\r\n        \"Southeast Asia\",\r\n        \"North Central US\",\r\n        \"South Central US\",\r\n        \"Central US\",\r\n        \"East US 2\",\r\n        \"Japan East\",\r\n        \"Japan West\",\r\n        \"Brazil South\",\r\n        \"Australia East\",\r\n        \"Australia Southeast\",\r\n        \"Central India\",\r\n        \"South India\",\r\n        \"West India\",\r\n        \"Canada Central\",\r\n        \"Canada East\",\r\n        \"West Central US\",\r\n        \"West US 2\",\r\n        \"UK West\",\r\n        \"UK South\",\r\n        \"Korea Central\",\r\n        \"Korea South\",\r\n        \"France Central\",\r\n        \"France South\",\r\n        \"Australia Central\",\r\n        \"Australia Central 2\"\r\n      ],\r\n      \"apiVersions\": [\r\n        \"2018-08-01\",\r\n        \"2018-07-01\",\r\n        \"2018-06-01\",\r\n        \"2018-05-01\",\r\n        \"2018-04-01\",\r\n        \"2018-03-01\",\r\n        \"2018-02-01\",\r\n        \"2018-01-01\",\r\n        \"2017-11-01\",\r\n        \"2017-10-01\",\r\n        \"2017-09-01\",\r\n        \"2017-08-01\",\r\n        \"2017-06-01\",\r\n        \"2017-04-01\",\r\n        \"2017-03-01\",\r\n        \"2016-12-01\",\r\n        \"2016-11-01\",\r\n        \"2016-10-01\",\r\n        \"2016-09-01\",\r\n        \"2016-08-01\",\r\n        \"2016-07-01\",\r\n        \"2016-06-01\",\r\n        \"2016-03-30\",\r\n        \"2015-06-15\",\r\n        \"2015-05-01-preview\",\r\n        \"2014-12-01-preview\"\r\n      ],\r\n      \"zoneMappings\": [\r\n        {\r\n          \"location\": \"East US 2\",\r\n          \"zones\": [\r\n            \"1\",\r\n            \"2\",\r\n            \"3\"\r\n          ]\r\n        },\r\n        {\r\n          \"location\": \"Central US\",\r\n          \"zones\": [\r\n            \"1\",\r\n            \"2\",\r\n            \"3\"\r\n          ]\r\n        },\r\n        {\r\n          \"location\": \"West Europe\",\r\n          \"zones\": [\r\n            \"1\",\r\n            \"2\",\r\n            \"3\"\r\n          ]\r\n        },\r\n        {\r\n          \"location\": \"France Central\",\r\n          \"zones\": [\r\n            \"1\",\r\n            \"2\",\r\n            \"3\"\r\n          ]\r\n        },\r\n        {\r\n          \"location\": \"Southeast Asia\",\r\n          \"zones\": [\r\n            \"1\",\r\n            \"2\",\r\n            \"3\"\r\n          ]\r\n        },\r\n        {\r\n          \"location\": \"West US 2\",\r\n          \"zones\": [\r\n            \"1\",\r\n            \"2\",\r\n            \"3\"\r\n          ]\r\n        },\r\n        {\r\n          \"location\": \"North Europe\",\r\n          \"zones\": [\r\n            \"1\",\r\n            \"2\",\r\n            \"3\"\r\n          ]\r\n        }\r\n      ],\r\n      \"capabilities\": \"CrossResourceGroupResourceMove, CrossSubscriptionResourceMove\"\r\n    },\r\n    {\r\n      \"resourceType\": \"networkInterfaces\",\r\n      \"locations\": [\r\n        \"West US\",\r\n        \"East US\",\r\n        \"North Europe\",\r\n        \"West Europe\",\r\n        \"East Asia\",\r\n        \"Southeast Asia\",\r\n        \"North Central US\",\r\n        \"South Central US\",\r\n        \"Central US\",\r\n        \"East US 2\",\r\n        \"Japan East\",\r\n        \"Japan West\",\r\n        \"Brazil South\",\r\n        \"Australia East\",\r\n        \"Australia Southeast\",\r\n        \"Central India\",\r\n        \"South India\",\r\n        \"West India\",\r\n        \"Canada Central\",\r\n        \"Canada East\",\r\n        \"West Central US\",\r\n        \"West US 2\",\r\n        \"UK West\",\r\n        \"UK South\",\r\n        \"Korea Central\",\r\n        \"Korea South\",\r\n        \"France Central\",\r\n        \"France South\",\r\n        \"Australia Central\",\r\n        \"Australia Central 2\"\r\n      ],\r\n      \"apiVersions\": [\r\n        \"2018-08-01\",\r\n        \"2018-07-01\",\r\n        \"2018-06-01\",\r\n        \"2018-05-01\",\r\n        \"2018-04-01\",\r\n        \"2018-03-01\",\r\n        \"2018-02-01\",\r\n        \"2018-01-01\",\r\n        \"2017-11-01\",\r\n        \"2017-10-01\",\r\n        \"2017-09-01\",\r\n        \"2017-08-01\",\r\n        \"2017-06-01\",\r\n        \"2017-04-01\",\r\n        \"2017-03-01\",\r\n        \"2016-12-01\",\r\n        \"2016-11-01\",\r\n        \"2016-10-01\",\r\n        \"2016-09-01\",\r\n        \"2016-08-01\",\r\n        \"2016-07-01\",\r\n        \"2016-06-01\",\r\n        \"2016-03-30\",\r\n        \"2015-06-15\",\r\n        \"2015-05-01-preview\",\r\n        \"2014-12-01-preview\"\r\n      ],\r\n      \"capabilities\": \"CrossResourceGroupResourceMove, CrossSubscriptionResourceMove\"\r\n    },\r\n    {\r\n      \"resourceType\": \"interfaceEndpoints\",\r\n      \"locations\": [\r\n        \"West US\",\r\n        \"East US\",\r\n        \"North Europe\",\r\n        \"West Europe\",\r\n        \"East Asia\",\r\n        \"Southeast Asia\",\r\n        \"North Central US\",\r\n        \"South Central US\",\r\n        \"Central US\",\r\n        \"East US 2\",\r\n        \"Japan East\",\r\n        \"Japan West\",\r\n        \"Brazil South\",\r\n        \"Australia East\",\r\n        \"Australia Southeast\",\r\n        \"Central India\",\r\n        \"South India\",\r\n        \"West India\",\r\n        \"Canada Central\",\r\n        \"Canada East\",\r\n        \"West Central US\",\r\n        \"West US 2\",\r\n        \"UK West\",\r\n        \"UK South\",\r\n        \"Korea Central\",\r\n        \"Korea South\",\r\n        \"France Central\",\r\n        \"France South\",\r\n        \"Australia Central\",\r\n        \"Australia Central 2\"\r\n      ],\r\n      \"apiVersions\": [\r\n        \"2018-08-01\"\r\n      ],\r\n      \"capabilities\": \"None\"\r\n    },\r\n    {\r\n      \"resourceType\": \"loadBalancers\",\r\n      \"locations\": [\r\n        \"West US\",\r\n        \"East US\",\r\n        \"North Europe\",\r\n        \"West Europe\",\r\n        \"East Asia\",\r\n        \"Southeast Asia\",\r\n        \"North Central US\",\r\n        \"South Central US\",\r\n        \"Central US\",\r\n        \"East US 2\",\r\n        \"Japan East\",\r\n        \"Japan West\",\r\n        \"Brazil South\",\r\n        \"Australia East\",\r\n        \"Australia Southeast\",\r\n        \"Central India\",\r\n        \"South India\",\r\n        \"West India\",\r\n        \"Canada Central\",\r\n        \"Canada East\",\r\n        \"West Central US\",\r\n        \"West US 2\",\r\n        \"UK West\",\r\n        \"UK South\",\r\n        \"Korea Central\",\r\n        \"Korea South\",\r\n        \"France Central\",\r\n        \"France South\",\r\n        \"Australia Central\",\r\n        \"Australia Central 2\"\r\n      ],\r\n      \"apiVersions\": [\r\n        \"2018-08-01\",\r\n        \"2018-07-01\",\r\n        \"2018-06-01\",\r\n        \"2018-05-01\",\r\n        \"2018-04-01\",\r\n        \"2018-03-01\",\r\n        \"2018-02-01\",\r\n        \"2018-01-01\",\r\n        \"2017-11-01\",\r\n        \"2017-10-01\",\r\n        \"2017-09-01\",\r\n        \"2017-08-01\",\r\n        \"2017-06-01\",\r\n        \"2017-04-01\",\r\n        \"2017-03-01\",\r\n        \"2016-12-01\",\r\n        \"2016-11-01\",\r\n        \"2016-10-01\",\r\n        \"2016-09-01\",\r\n        \"2016-08-01\",\r\n        \"2016-07-01\",\r\n        \"2016-06-01\",\r\n        \"2016-03-30\",\r\n        \"2015-06-15\",\r\n        \"2015-05-01-preview\",\r\n        \"2014-12-01-preview\"\r\n      ],\r\n      \"capabilities\": \"CrossResourceGroupResourceMove, CrossSubscriptionResourceMove\"\r\n    },\r\n    {\r\n      \"resourceType\": \"networkSecurityGroups\",\r\n      \"locations\": [\r\n        \"West US\",\r\n        \"East US\",\r\n        \"North Europe\",\r\n        \"West Europe\",\r\n        \"East Asia\",\r\n        \"Southeast Asia\",\r\n        \"North Central US\",\r\n        \"South Central US\",\r\n        \"Central US\",\r\n        \"East US 2\",\r\n        \"Japan East\",\r\n        \"Japan West\",\r\n        \"Brazil South\",\r\n        \"Australia East\",\r\n        \"Australia Southeast\",\r\n        \"Central India\",\r\n        \"South India\",\r\n        \"West India\",\r\n        \"Canada Central\",\r\n        \"Canada East\",\r\n        \"West Central US\",\r\n        \"West US 2\",\r\n        \"UK West\",\r\n        \"UK South\",\r\n        \"Korea Central\",\r\n        \"Korea South\",\r\n        \"France Central\",\r\n        \"France South\",\r\n        \"Australia Central\",\r\n        \"Australia Central 2\"\r\n      ],\r\n      \"apiVersions\": [\r\n        \"2018-08-01\",\r\n        \"2018-07-01\",\r\n        \"2018-06-01\",\r\n        \"2018-05-01\",\r\n        \"2018-04-01\",\r\n        \"2018-03-01\",\r\n        \"2018-02-01\",\r\n        \"2018-01-01\",\r\n        \"2017-11-01\",\r\n        \"2017-10-01\",\r\n        \"2017-09-01\",\r\n        \"2017-08-01\",\r\n        \"2017-06-01\",\r\n        \"2017-04-01\",\r\n        \"2017-03-01\",\r\n        \"2016-12-01\",\r\n        \"2016-11-01\",\r\n        \"2016-10-01\",\r\n        \"2016-09-01\",\r\n        \"2016-08-01\",\r\n        \"2016-07-01\",\r\n        \"2016-06-01\",\r\n        \"2016-03-30\",\r\n        \"2015-06-15\",\r\n        \"2015-05-01-preview\",\r\n        \"2014-12-01-preview\"\r\n      ],\r\n      \"capabilities\": \"CrossResourceGroupResourceMove, CrossSubscriptionResourceMove\"\r\n    },\r\n    {\r\n      \"resourceType\": \"applicationSecurityGroups\",\r\n      \"locations\": [\r\n        \"West US\",\r\n        \"East US\",\r\n        \"North Europe\",\r\n        \"West Europe\",\r\n        \"East Asia\",\r\n        \"Southeast Asia\",\r\n        \"North Central US\",\r\n        \"South Central US\",\r\n        \"Central US\",\r\n        \"East US 2\",\r\n        \"Japan East\",\r\n        \"Japan West\",\r\n        \"Brazil South\",\r\n        \"Australia East\",\r\n        \"Australia Southeast\",\r\n        \"Central India\",\r\n        \"South India\",\r\n        \"West India\",\r\n        \"Canada Central\",\r\n        \"Canada East\",\r\n        \"West Central US\",\r\n        \"West US 2\",\r\n        \"UK West\",\r\n        \"UK South\",\r\n        \"Korea Central\",\r\n        \"Korea South\",\r\n        \"France Central\",\r\n        \"France South\",\r\n        \"Australia Central\",\r\n        \"Australia Central 2\"\r\n      ],\r\n      \"apiVersions\": [\r\n        \"2018-08-01\",\r\n        \"2018-07-01\",\r\n        \"2018-06-01\",\r\n        \"2018-05-01\",\r\n        \"2018-04-01\",\r\n        \"2018-03-01\",\r\n        \"2018-02-01\",\r\n        \"2018-01-01\",\r\n        \"2017-11-01\",\r\n        \"2017-10-01\",\r\n        \"2017-09-01\"\r\n      ],\r\n      \"capabilities\": \"CrossResourceGroupResourceMove, CrossSubscriptionResourceMove\"\r\n    },\r\n    {\r\n      \"resourceType\": \"networkIntentPolicies\",\r\n      \"locations\": [\r\n        \"West US\",\r\n        \"East US\",\r\n        \"North Europe\",\r\n        \"West Europe\",\r\n        \"East Asia\",\r\n        \"Southeast Asia\",\r\n        \"North Central US\",\r\n        \"South Central US\",\r\n        \"Central US\",\r\n        \"East US 2\",\r\n        \"Japan East\",\r\n        \"Japan West\",\r\n        \"Brazil South\",\r\n        \"Australia East\",\r\n        \"Australia Southeast\",\r\n        \"Central India\",\r\n        \"South India\",\r\n        \"West India\",\r\n        \"Canada Central\",\r\n        \"Canada East\",\r\n        \"West Central US\",\r\n        \"West US 2\",\r\n        \"UK West\",\r\n        \"UK South\",\r\n        \"Korea Central\",\r\n        \"Korea South\",\r\n        \"France Central\",\r\n        \"France South\",\r\n        \"Australia Central\",\r\n        \"Australia Central 2\"\r\n      ],\r\n      \"apiVersions\": [\r\n        \"2018-08-01\",\r\n        \"2018-07-01\",\r\n        \"2018-06-01\",\r\n        \"2018-05-01\",\r\n        \"2018-04-01\"\r\n      ],\r\n      \"capabilities\": \"CrossResourceGroupResourceMove, CrossSubscriptionResourceMove\"\r\n    },\r\n    {\r\n      \"resourceType\": \"routeTables\",\r\n      \"locations\": [\r\n        \"West US\",\r\n        \"East US\",\r\n        \"North Europe\",\r\n        \"West Europe\",\r\n        \"East Asia\",\r\n        \"Southeast Asia\",\r\n        \"North Central US\",\r\n        \"South Central US\",\r\n        \"Central US\",\r\n        \"East US 2\",\r\n        \"Japan East\",\r\n        \"Japan West\",\r\n        \"Brazil South\",\r\n        \"Australia East\",\r\n        \"Australia Southeast\",\r\n        \"Central India\",\r\n        \"South India\",\r\n        \"West India\",\r\n        \"Canada Central\",\r\n        \"Canada East\",\r\n        \"West Central US\",\r\n        \"West US 2\",\r\n        \"UK West\",\r\n        \"UK South\",\r\n        \"Korea Central\",\r\n        \"Korea South\",\r\n        \"France Central\",\r\n        \"France South\",\r\n        \"Australia Central\",\r\n        \"Australia Central 2\"\r\n      ],\r\n      \"apiVersions\": [\r\n        \"2018-08-01\",\r\n        \"2018-07-01\",\r\n        \"2018-06-01\",\r\n        \"2018-05-01\",\r\n        \"2018-04-01\",\r\n        \"2018-03-01\",\r\n        \"2018-02-01\",\r\n        \"2018-01-01\",\r\n        \"2017-11-01\",\r\n        \"2017-10-01\",\r\n        \"2017-09-01\",\r\n        \"2017-08-01\",\r\n        \"2017-06-01\",\r\n        \"2017-04-01\",\r\n        \"2017-03-01\",\r\n        \"2016-12-01\",\r\n        \"2016-11-01\",\r\n        \"2016-10-01\",\r\n        \"2016-09-01\",\r\n        \"2016-08-01\",\r\n        \"2016-07-01\",\r\n        \"2016-06-01\",\r\n        \"2016-03-30\",\r\n        \"2015-06-15\",\r\n        \"2015-05-01-preview\",\r\n        \"2014-12-01-preview\"\r\n      ],\r\n      \"capabilities\": \"CrossResourceGroupResourceMove, CrossSubscriptionResourceMove\"\r\n    },\r\n    {\r\n      \"resourceType\": \"publicIPPrefixes\",\r\n      \"locations\": [\r\n        \"West US\",\r\n        \"East US\",\r\n        \"North Europe\",\r\n        \"West Europe\",\r\n        \"East Asia\",\r\n        \"Southeast Asia\",\r\n        \"North Central US\",\r\n        \"South Central US\",\r\n        \"Central US\",\r\n        \"East US 2\",\r\n        \"Japan East\",\r\n        \"Japan West\",\r\n        \"Brazil South\",\r\n        \"Australia East\",\r\n        \"Australia Southeast\",\r\n        \"Central India\",\r\n        \"South India\",\r\n        \"West India\",\r\n        \"Canada Central\",\r\n        \"Canada East\",\r\n        \"West Central US\",\r\n        \"West US 2\",\r\n        \"UK West\",\r\n        \"UK South\",\r\n        \"Korea Central\",\r\n        \"Korea South\",\r\n        \"France Central\",\r\n        \"France South\",\r\n        \"Australia Central\",\r\n        \"Australia Central 2\"\r\n      ],\r\n      \"apiVersions\": [\r\n        \"2018-08-01\",\r\n        \"2018-07-01\"\r\n      ],\r\n      \"zoneMappings\": [\r\n        {\r\n          \"location\": \"East US 2\",\r\n          \"zones\": [\r\n            \"1\",\r\n            \"2\",\r\n            \"3\"\r\n          ]\r\n        },\r\n        {\r\n          \"location\": \"Central US\",\r\n          \"zones\": [\r\n            \"1\",\r\n            \"2\",\r\n            \"3\"\r\n          ]\r\n        },\r\n        {\r\n          \"location\": \"West Europe\",\r\n          \"zones\": [\r\n            \"1\",\r\n            \"2\",\r\n            \"3\"\r\n          ]\r\n        },\r\n        {\r\n          \"location\": \"France Central\",\r\n          \"zones\": [\r\n            \"1\",\r\n            \"2\",\r\n            \"3\"\r\n          ]\r\n        },\r\n        {\r\n          \"location\": \"Southeast Asia\",\r\n          \"zones\": [\r\n            \"1\",\r\n            \"2\",\r\n            \"3\"\r\n          ]\r\n        },\r\n        {\r\n          \"location\": \"West US 2\",\r\n          \"zones\": [\r\n            \"1\",\r\n            \"2\",\r\n            \"3\"\r\n          ]\r\n        },\r\n        {\r\n          \"location\": \"North Europe\",\r\n          \"zones\": [\r\n            \"1\",\r\n            \"2\",\r\n            \"3\"\r\n          ]\r\n        }\r\n      ],\r\n      \"capabilities\": \"CrossResourceGroupResourceMove, CrossSubscriptionResourceMove\"\r\n    },\r\n    {\r\n      \"resourceType\": \"networkWatchers\",\r\n      \"locations\": [\r\n        \"West US\",\r\n        \"East US\",\r\n        \"North Europe\",\r\n        \"West Europe\",\r\n        \"East Asia\",\r\n        \"Southeast Asia\",\r\n        \"North Central US\",\r\n        \"South Central US\",\r\n        \"Central US\",\r\n        \"East US 2\",\r\n        \"Japan East\",\r\n        \"Japan West\",\r\n        \"Brazil South\",\r\n        \"Australia East\",\r\n        \"Australia Southeast\",\r\n        \"Central India\",\r\n        \"South India\",\r\n        \"West India\",\r\n        \"Canada Central\",\r\n        \"Canada East\",\r\n        \"West Central US\",\r\n        \"West US 2\",\r\n        \"UK West\",\r\n        \"UK South\",\r\n        \"Korea Central\",\r\n        \"Korea South\",\r\n        \"France Central\",\r\n        \"France South\",\r\n        \"Australia Central\",\r\n        \"Australia Central 2\"\r\n      ],\r\n      \"apiVersions\": [\r\n        \"2018-08-01\",\r\n        \"2018-07-01\",\r\n        \"2018-06-01\",\r\n        \"2018-05-01\",\r\n        \"2018-04-01\",\r\n        \"2018-03-01\",\r\n        \"2018-02-01\",\r\n        \"2018-01-01\",\r\n        \"2017-11-01\",\r\n        \"2017-10-01\",\r\n        \"2017-09-01\",\r\n        \"2017-08-01\",\r\n        \"2017-06-01\",\r\n        \"2017-04-01\",\r\n        \"2017-03-01\",\r\n        \"2016-12-01\",\r\n        \"2016-11-01\",\r\n        \"2016-10-01\",\r\n        \"2016-09-01\",\r\n        \"2016-08-01\",\r\n        \"2016-07-01\",\r\n        \"2016-06-01\",\r\n        \"2016-03-30\"\r\n      ],\r\n      \"capabilities\": \"CrossResourceGroupResourceMove, CrossSubscriptionResourceMove\"\r\n    },\r\n    {\r\n      \"resourceType\": \"networkWatchers/connectionMonitors\",\r\n      \"locations\": [\r\n        \"West US\",\r\n        \"East US\",\r\n        \"North Europe\",\r\n        \"West Europe\",\r\n        \"East Asia\",\r\n        \"Southeast Asia\",\r\n        \"North Central US\",\r\n        \"South Central US\",\r\n        \"Central US\",\r\n        \"East US 2\",\r\n        \"Japan East\",\r\n        \"Japan West\",\r\n        \"Brazil South\",\r\n        \"Australia East\",\r\n        \"Australia Southeast\",\r\n        \"Central India\",\r\n        \"South India\",\r\n        \"West India\",\r\n        \"Canada Central\",\r\n        \"Canada East\",\r\n        \"West Central US\",\r\n        \"West US 2\",\r\n        \"UK West\",\r\n        \"UK South\",\r\n        \"Korea Central\",\r\n        \"Korea South\",\r\n        \"France Central\",\r\n        \"France South\",\r\n        \"Australia Central\",\r\n        \"Australia Central 2\"\r\n      ],\r\n      \"apiVersions\": [\r\n        \"2018-08-01\",\r\n        \"2018-07-01\",\r\n        \"2018-06-01\",\r\n        \"2018-05-01\",\r\n        \"2018-04-01\",\r\n        \"2018-03-01\",\r\n        \"2018-02-01\",\r\n        \"2018-01-01\",\r\n        \"2017-11-01\",\r\n        \"2017-10-01\",\r\n        \"2017-09-01\"\r\n      ],\r\n      \"capabilities\": \"CrossResourceGroupResourceMove, CrossSubscriptionResourceMove\"\r\n    },\r\n    {\r\n      \"resourceType\": \"networkWatchers/lenses\",\r\n      \"locations\": [\r\n        \"West US\",\r\n        \"East US\",\r\n        \"North Europe\",\r\n        \"West Europe\",\r\n        \"East Asia\",\r\n        \"Southeast Asia\",\r\n        \"North Central US\",\r\n        \"South Central US\",\r\n        \"Central US\",\r\n        \"East US 2\",\r\n        \"Japan East\",\r\n        \"Japan West\",\r\n        \"Brazil South\",\r\n        \"Australia East\",\r\n        \"Australia Southeast\",\r\n        \"Central India\",\r\n        \"South India\",\r\n        \"West India\",\r\n        \"Canada Central\",\r\n        \"Canada East\",\r\n        \"West Central US\",\r\n        \"West US 2\",\r\n        \"UK West\",\r\n        \"UK South\",\r\n        \"Korea Central\",\r\n        \"Korea South\",\r\n        \"France Central\",\r\n        \"France South\",\r\n        \"Australia Central\",\r\n        \"Australia Central 2\"\r\n      ],\r\n      \"apiVersions\": [\r\n        \"2018-08-01\",\r\n        \"2018-07-01\",\r\n        \"2018-06-01\",\r\n        \"2018-01-01\",\r\n        \"2017-11-01\",\r\n        \"2017-10-01\",\r\n        \"2017-09-01\"\r\n      ],\r\n      \"capabilities\": \"CrossResourceGroupResourceMove, CrossSubscriptionResourceMove\"\r\n    },\r\n    {\r\n      \"resourceType\": \"networkWatchers/pingMeshes\",\r\n      \"locations\": [\r\n        \"West US\",\r\n        \"East US\",\r\n        \"North Europe\",\r\n        \"West Europe\",\r\n        \"East Asia\",\r\n        \"Southeast Asia\",\r\n        \"North Central US\",\r\n        \"South Central US\",\r\n        \"Central US\",\r\n        \"East US 2\",\r\n        \"Japan East\",\r\n        \"Japan West\",\r\n        \"Brazil South\",\r\n        \"Australia East\",\r\n        \"Australia Southeast\",\r\n        \"Central India\",\r\n        \"South India\",\r\n        \"West India\",\r\n        \"Canada Central\",\r\n        \"Canada East\",\r\n        \"West Central US\",\r\n        \"West US 2\",\r\n        \"UK West\",\r\n        \"UK South\",\r\n        \"Korea Central\",\r\n        \"Korea South\",\r\n        \"France Central\",\r\n        \"France South\",\r\n        \"Australia Central\",\r\n        \"Australia Central 2\"\r\n      ],\r\n      \"apiVersions\": [\r\n        \"2018-08-01\",\r\n        \"2018-07-01\",\r\n        \"2018-06-01\",\r\n        \"2018-04-01\",\r\n        \"2018-03-01\",\r\n        \"2018-02-01\",\r\n        \"2018-01-01\",\r\n        \"2017-11-01\",\r\n        \"2017-10-01\",\r\n        \"2017-09-01\"\r\n      ],\r\n      \"capabilities\": \"CrossResourceGroupResourceMove, CrossSubscriptionResourceMove\"\r\n    },\r\n    {\r\n      \"resourceType\": \"virtualNetworkGateways\",\r\n      \"locations\": [\r\n        \"West US\",\r\n        \"East US\",\r\n        \"North Europe\",\r\n        \"West Europe\",\r\n        \"East Asia\",\r\n        \"Southeast Asia\",\r\n        \"North Central US\",\r\n        \"South Central US\",\r\n        \"Central US\",\r\n        \"East US 2\",\r\n        \"Japan East\",\r\n        \"Japan West\",\r\n        \"Brazil South\",\r\n        \"Australia East\",\r\n        \"Australia Southeast\",\r\n        \"Central India\",\r\n        \"South India\",\r\n        \"West India\",\r\n        \"Canada Central\",\r\n        \"Canada East\",\r\n        \"West Central US\",\r\n        \"West US 2\",\r\n        \"UK West\",\r\n        \"UK South\",\r\n        \"Korea Central\",\r\n        \"Korea South\",\r\n        \"France Central\",\r\n        \"France South\",\r\n        \"Australia Central\",\r\n        \"Australia Central 2\"\r\n      ],\r\n      \"apiVersions\": [\r\n        \"2018-08-01\",\r\n        \"2018-07-01\",\r\n        \"2018-06-01\",\r\n        \"2018-05-01\",\r\n        \"2018-04-01\",\r\n        \"2018-03-01\",\r\n        \"2018-02-01\",\r\n        \"2018-01-01\",\r\n        \"2017-11-01\",\r\n        \"2017-10-01\",\r\n        \"2017-09-01\",\r\n        \"2017-08-01\",\r\n        \"2017-06-01\",\r\n        \"2017-04-01\",\r\n        \"2017-03-01\",\r\n        \"2016-12-01\",\r\n        \"2016-11-01\",\r\n        \"2016-10-01\",\r\n        \"2016-09-01\",\r\n        \"2016-08-01\",\r\n        \"2016-07-01\",\r\n        \"2016-06-01\",\r\n        \"2016-03-30\",\r\n        \"2015-06-15\",\r\n        \"2015-05-01-preview\",\r\n        \"2014-12-01-preview\"\r\n      ],\r\n      \"capabilities\": \"CrossResourceGroupResourceMove, CrossSubscriptionResourceMove\"\r\n    },\r\n    {\r\n      \"resourceType\": \"localNetworkGateways\",\r\n      \"locations\": [\r\n        \"West US\",\r\n        \"East US\",\r\n        \"North Europe\",\r\n        \"West Europe\",\r\n        \"East Asia\",\r\n        \"Southeast Asia\",\r\n        \"North Central US\",\r\n        \"South Central US\",\r\n        \"Central US\",\r\n        \"East US 2\",\r\n        \"Japan East\",\r\n        \"Japan West\",\r\n        \"Brazil South\",\r\n        \"Australia East\",\r\n        \"Australia Southeast\",\r\n        \"Central India\",\r\n        \"South India\",\r\n        \"West India\",\r\n        \"Canada Central\",\r\n        \"Canada East\",\r\n        \"West Central US\",\r\n        \"West US 2\",\r\n        \"UK West\",\r\n        \"UK South\",\r\n        \"Korea Central\",\r\n        \"Korea South\",\r\n        \"France Central\",\r\n        \"France South\",\r\n        \"Australia Central\",\r\n        \"Australia Central 2\"\r\n      ],\r\n      \"apiVersions\": [\r\n        \"2018-08-01\",\r\n        \"2018-07-01\",\r\n        \"2018-06-01\",\r\n        \"2018-05-01\",\r\n        \"2018-04-01\",\r\n        \"2018-03-01\",\r\n        \"2018-02-01\",\r\n        \"2018-01-01\",\r\n        \"2017-11-01\",\r\n        \"2017-10-01\",\r\n        \"2017-09-01\",\r\n        \"2017-08-01\",\r\n        \"2017-06-01\",\r\n        \"2017-04-01\",\r\n        \"2017-03-01\",\r\n        \"2016-12-01\",\r\n        \"2016-11-01\",\r\n        \"2016-10-01\",\r\n        \"2016-09-01\",\r\n        \"2016-08-01\",\r\n        \"2016-07-01\",\r\n        \"2016-06-01\",\r\n        \"2016-03-30\",\r\n        \"2015-06-15\",\r\n        \"2015-05-01-preview\",\r\n        \"2014-12-01-preview\"\r\n      ],\r\n      \"capabilities\": \"CrossResourceGroupResourceMove, CrossSubscriptionResourceMove\"\r\n    },\r\n    {\r\n      \"resourceType\": \"connections\",\r\n      \"locations\": [\r\n        \"West US\",\r\n        \"East US\",\r\n        \"North Europe\",\r\n        \"West Europe\",\r\n        \"East Asia\",\r\n        \"Southeast Asia\",\r\n        \"North Central US\",\r\n        \"South Central US\",\r\n        \"Central US\",\r\n        \"East US 2\",\r\n        \"Japan East\",\r\n        \"Japan West\",\r\n        \"Brazil South\",\r\n        \"Australia East\",\r\n        \"Australia Southeast\",\r\n        \"Central India\",\r\n        \"South India\",\r\n        \"West India\",\r\n        \"Canada Central\",\r\n        \"Canada East\",\r\n        \"West Central US\",\r\n        \"West US 2\",\r\n        \"UK West\",\r\n        \"UK South\",\r\n        \"Korea Central\",\r\n        \"Korea South\",\r\n        \"France Central\",\r\n        \"France South\",\r\n        \"Australia Central\",\r\n        \"Australia Central 2\"\r\n      ],\r\n      \"apiVersions\": [\r\n        \"2018-08-01\",\r\n        \"2018-07-01\",\r\n        \"2018-06-01\",\r\n        \"2018-05-01\",\r\n        \"2018-04-01\",\r\n        \"2018-03-01\",\r\n        \"2018-02-01\",\r\n        \"2018-01-01\",\r\n        \"2017-11-01\",\r\n        \"2017-10-01\",\r\n        \"2017-09-01\",\r\n        \"2017-08-01\",\r\n        \"2017-06-01\",\r\n        \"2017-04-01\",\r\n        \"2017-03-01\",\r\n        \"2016-12-01\",\r\n        \"2016-11-01\",\r\n        \"2016-10-01\",\r\n        \"2016-09-01\",\r\n        \"2016-08-01\",\r\n        \"2016-07-01\",\r\n        \"2016-06-01\",\r\n        \"2016-03-30\",\r\n        \"2015-06-15\",\r\n        \"2015-05-01-preview\",\r\n        \"2014-12-01-preview\"\r\n      ],\r\n      \"capabilities\": \"CrossResourceGroupResourceMove, CrossSubscriptionResourceMove\"\r\n    },\r\n    {\r\n      \"resourceType\": \"applicationGateways\",\r\n      \"locations\": [\r\n        \"West US\",\r\n        \"East US\",\r\n        \"North Europe\",\r\n        \"West Europe\",\r\n        \"East Asia\",\r\n        \"Southeast Asia\",\r\n        \"North Central US\",\r\n        \"South Central US\",\r\n        \"Central US\",\r\n        \"East US 2\",\r\n        \"Japan East\",\r\n        \"Japan West\",\r\n        \"Brazil South\",\r\n        \"Australia East\",\r\n        \"Australia Southeast\",\r\n        \"Central India\",\r\n        \"South India\",\r\n        \"West India\",\r\n        \"Canada Central\",\r\n        \"Canada East\",\r\n        \"West Central US\",\r\n        \"West US 2\",\r\n        \"UK West\",\r\n        \"UK South\",\r\n        \"Korea Central\",\r\n        \"Korea South\",\r\n        \"France Central\",\r\n        \"France South\",\r\n        \"Australia Central\",\r\n        \"Australia Central 2\"\r\n      ],\r\n      \"apiVersions\": [\r\n        \"2018-08-01\",\r\n        \"2018-07-01\",\r\n        \"2018-06-01\",\r\n        \"2018-05-01\",\r\n        \"2018-04-01\",\r\n        \"2018-03-01\",\r\n        \"2018-02-01\",\r\n        \"2018-01-01\",\r\n        \"2017-11-01\",\r\n        \"2017-10-01\",\r\n        \"2017-09-01\",\r\n        \"2017-08-01\",\r\n        \"2017-06-01\",\r\n        \"2017-04-01\",\r\n        \"2017-03-01\",\r\n        \"2016-12-01\",\r\n        \"2016-11-01\",\r\n        \"2016-10-01\",\r\n        \"2016-09-01\",\r\n        \"2016-08-01\",\r\n        \"2016-07-01\",\r\n        \"2016-06-01\",\r\n        \"2016-03-30\",\r\n        \"2015-06-15\",\r\n        \"2015-05-01-preview\",\r\n        \"2014-12-01-preview\"\r\n      ],\r\n      \"zoneMappings\": [\r\n        {\r\n          \"location\": \"East US 2\",\r\n          \"zones\": [\r\n            \"1\",\r\n            \"2\",\r\n            \"3\"\r\n          ]\r\n        },\r\n        {\r\n          \"location\": \"Central US\",\r\n          \"zones\": [\r\n            \"1\",\r\n            \"2\",\r\n            \"3\"\r\n          ]\r\n        },\r\n        {\r\n          \"location\": \"West Europe\",\r\n          \"zones\": [\r\n            \"1\",\r\n            \"2\",\r\n            \"3\"\r\n          ]\r\n        },\r\n        {\r\n          \"location\": \"France Central\",\r\n          \"zones\": [\r\n            \"1\",\r\n            \"2\",\r\n            \"3\"\r\n          ]\r\n        },\r\n        {\r\n          \"location\": \"Southeast Asia\",\r\n          \"zones\": [\r\n            \"1\",\r\n            \"2\",\r\n            \"3\"\r\n          ]\r\n        },\r\n        {\r\n          \"location\": \"West US 2\",\r\n          \"zones\": [\r\n            \"1\",\r\n            \"2\",\r\n            \"3\"\r\n          ]\r\n        },\r\n        {\r\n          \"location\": \"North Europe\",\r\n          \"zones\": [\r\n            \"1\",\r\n            \"2\",\r\n            \"3\"\r\n          ]\r\n        }\r\n      ],\r\n      \"capabilities\": \"None\"\r\n    },\r\n    {\r\n      \"resourceType\": \"locations\",\r\n      \"locations\": [],\r\n      \"apiVersions\": [\r\n        \"2018-08-01\",\r\n        \"2018-07-01\",\r\n        \"2018-06-01\",\r\n        \"2018-05-01\",\r\n        \"2018-04-01\",\r\n        \"2018-03-01\",\r\n        \"2018-02-01\",\r\n        \"2018-01-01\",\r\n        \"2017-11-01\",\r\n        \"2017-10-01\",\r\n        \"2017-09-01\",\r\n        \"2017-08-01\",\r\n        \"2017-06-01\",\r\n        \"2017-04-01\",\r\n        \"2017-03-01\",\r\n        \"2016-12-01\",\r\n        \"2016-11-01\",\r\n        \"2016-10-01\",\r\n        \"2016-09-01\",\r\n        \"2016-08-01\",\r\n        \"2016-07-01\",\r\n        \"2016-06-01\",\r\n        \"2016-03-30\",\r\n        \"2015-06-15\",\r\n        \"2015-05-01-preview\",\r\n        \"2014-12-01-preview\"\r\n      ]\r\n    },\r\n    {\r\n      \"resourceType\": \"locations/operations\",\r\n      \"locations\": [],\r\n      \"apiVersions\": [\r\n        \"2018-08-01\",\r\n        \"2018-07-01\",\r\n        \"2018-06-01\",\r\n        \"2018-05-01\",\r\n        \"2018-04-01\",\r\n        \"2018-03-01\",\r\n        \"2018-02-01\",\r\n        \"2018-01-01\",\r\n        \"2017-11-01\",\r\n        \"2017-10-01\",\r\n        \"2017-09-01\",\r\n        \"2017-08-01\",\r\n        \"2017-06-01\",\r\n        \"2017-04-01\",\r\n        \"2017-03-01\",\r\n        \"2016-12-01\",\r\n        \"2016-11-01\",\r\n        \"2016-10-01\",\r\n        \"2016-09-01\",\r\n        \"2016-08-01\",\r\n        \"2016-07-01\",\r\n        \"2016-06-01\",\r\n        \"2016-03-30\",\r\n        \"2015-06-15\",\r\n        \"2015-05-01-preview\",\r\n        \"2014-12-01-preview\"\r\n      ]\r\n    },\r\n    {\r\n      \"resourceType\": \"locations/operationResults\",\r\n      \"locations\": [],\r\n      \"apiVersions\": [\r\n        \"2018-08-01\",\r\n        \"2018-07-01\",\r\n        \"2018-06-01\",\r\n        \"2018-05-01\",\r\n        \"2018-04-01\",\r\n        \"2018-03-01\",\r\n        \"2018-02-01\",\r\n        \"2018-01-01\",\r\n        \"2017-11-01\",\r\n        \"2017-10-01\",\r\n        \"2017-09-01\",\r\n        \"2017-08-01\",\r\n        \"2017-06-01\",\r\n        \"2017-04-01\",\r\n        \"2017-03-01\",\r\n        \"2016-12-01\",\r\n        \"2016-11-01\",\r\n        \"2016-10-01\",\r\n        \"2016-09-01\",\r\n        \"2016-08-01\",\r\n        \"2016-07-01\",\r\n        \"2016-06-01\",\r\n        \"2016-03-30\",\r\n        \"2015-06-15\",\r\n        \"2015-05-01-preview\",\r\n        \"2014-12-01-preview\"\r\n      ]\r\n    },\r\n    {\r\n      \"resourceType\": \"locations/CheckDnsNameAvailability\",\r\n      \"locations\": [\r\n        \"West US\",\r\n        \"East US\",\r\n        \"North Europe\",\r\n        \"West Europe\",\r\n        \"East Asia\",\r\n        \"Southeast Asia\",\r\n        \"North Central US\",\r\n        \"South Central US\",\r\n        \"Central US\",\r\n        \"East US 2\",\r\n        \"Japan East\",\r\n        \"Japan West\",\r\n        \"Brazil South\",\r\n        \"Australia East\",\r\n        \"Australia Southeast\",\r\n        \"Central India\",\r\n        \"South India\",\r\n        \"West India\",\r\n        \"Canada Central\",\r\n        \"Canada East\",\r\n        \"West Central US\",\r\n        \"West US 2\",\r\n        \"UK West\",\r\n        \"UK South\",\r\n        \"Korea Central\",\r\n        \"Korea South\",\r\n        \"France Central\",\r\n        \"France South\",\r\n        \"Australia Central\",\r\n        \"Australia Central 2\"\r\n      ],\r\n      \"apiVersions\": [\r\n        \"2018-08-01\",\r\n        \"2018-07-01\",\r\n        \"2018-06-01\",\r\n        \"2018-05-01\",\r\n        \"2018-04-01\",\r\n        \"2018-03-01\",\r\n        \"2018-02-01\",\r\n        \"2018-01-01\",\r\n        \"2017-11-01\",\r\n        \"2017-10-01\",\r\n        \"2017-09-01\",\r\n        \"2017-08-01\",\r\n        \"2017-06-01\",\r\n        \"2017-04-01\",\r\n        \"2017-03-01\",\r\n        \"2016-12-01\",\r\n        \"2016-11-01\",\r\n        \"2016-10-01\",\r\n        \"2016-09-01\",\r\n        \"2016-08-01\",\r\n        \"2016-07-01\",\r\n        \"2016-06-01\",\r\n        \"2016-03-30\",\r\n        \"2015-06-15\",\r\n        \"2015-05-01-preview\",\r\n        \"2014-12-01-preview\"\r\n      ]\r\n    },\r\n    {\r\n      \"resourceType\": \"locations/usages\",\r\n      \"locations\": [\r\n        \"West US\",\r\n        \"East US\",\r\n        \"North Europe\",\r\n        \"West Europe\",\r\n        \"East Asia\",\r\n        \"Southeast Asia\",\r\n        \"North Central US\",\r\n        \"South Central US\",\r\n        \"Central US\",\r\n        \"East US 2\",\r\n        \"Japan East\",\r\n        \"Japan West\",\r\n        \"Brazil South\",\r\n        \"Australia East\",\r\n        \"Australia Southeast\",\r\n        \"Central India\",\r\n        \"South India\",\r\n        \"West India\",\r\n        \"Canada Central\",\r\n        \"Canada East\",\r\n        \"West Central US\",\r\n        \"West US 2\",\r\n        \"UK West\",\r\n        \"UK South\",\r\n        \"Korea Central\",\r\n        \"Korea South\",\r\n        \"France Central\",\r\n        \"France South\",\r\n        \"Australia Central\",\r\n        \"Australia Central 2\"\r\n      ],\r\n      \"apiVersions\": [\r\n        \"2018-08-01\",\r\n        \"2018-07-01\",\r\n        \"2018-06-01\",\r\n        \"2018-05-01\",\r\n        \"2018-04-01\",\r\n        \"2018-03-01\",\r\n        \"2018-02-01\",\r\n        \"2018-01-01\",\r\n        \"2017-11-01\",\r\n        \"2017-10-01\",\r\n        \"2017-09-01\",\r\n        \"2017-08-01\",\r\n        \"2017-06-01\",\r\n        \"2017-04-01\",\r\n        \"2017-03-01\",\r\n        \"2016-12-01\",\r\n        \"2016-11-01\",\r\n        \"2016-10-01\",\r\n        \"2016-09-01\",\r\n        \"2016-08-01\",\r\n        \"2016-07-01\",\r\n        \"2016-06-01\",\r\n        \"2016-03-30\",\r\n        \"2015-06-15\",\r\n        \"2015-05-01-preview\",\r\n        \"2014-12-01-preview\"\r\n      ]\r\n    },\r\n    {\r\n      \"resourceType\": \"locations/virtualNetworkAvailableEndpointServices\",\r\n      \"locations\": [\r\n        \"West US\",\r\n        \"East US\",\r\n        \"North Europe\",\r\n        \"West Europe\",\r\n        \"East Asia\",\r\n        \"Southeast Asia\",\r\n        \"North Central US\",\r\n        \"South Central US\",\r\n        \"Central US\",\r\n        \"East US 2\",\r\n        \"Japan East\",\r\n        \"Japan West\",\r\n        \"Brazil South\",\r\n        \"Australia East\",\r\n        \"Australia Southeast\",\r\n        \"Central India\",\r\n        \"South India\",\r\n        \"West India\",\r\n        \"Canada Central\",\r\n        \"Canada East\",\r\n        \"West Central US\",\r\n        \"West US 2\",\r\n        \"UK West\",\r\n        \"UK South\",\r\n        \"Korea Central\",\r\n        \"Korea South\",\r\n        \"France Central\",\r\n        \"France South\",\r\n        \"Australia Central\",\r\n        \"Australia Central 2\"\r\n      ],\r\n      \"apiVersions\": [\r\n        \"2018-08-01\",\r\n        \"2018-07-01\",\r\n        \"2018-06-01\",\r\n        \"2018-05-01\",\r\n        \"2018-04-01\",\r\n        \"2018-03-01\",\r\n        \"2018-02-01\",\r\n        \"2018-01-01\",\r\n        \"2017-11-01\",\r\n        \"2017-10-01\",\r\n        \"2017-09-01\",\r\n        \"2017-08-01\",\r\n        \"2017-06-01\",\r\n        \"2017-04-01\"\r\n      ]\r\n    },\r\n    {\r\n      \"resourceType\": \"locations/availableDelegations\",\r\n      \"locations\": [\r\n        \"West US\",\r\n        \"East US\",\r\n        \"North Europe\",\r\n        \"West Europe\",\r\n        \"East Asia\",\r\n        \"Southeast Asia\",\r\n        \"North Central US\",\r\n        \"South Central US\",\r\n        \"Central US\",\r\n        \"East US 2\",\r\n        \"Japan East\",\r\n        \"Japan West\",\r\n        \"Brazil South\",\r\n        \"Australia East\",\r\n        \"Australia Southeast\",\r\n        \"Central India\",\r\n        \"South India\",\r\n        \"West India\",\r\n        \"Canada Central\",\r\n        \"Canada East\",\r\n        \"West Central US\",\r\n        \"West US 2\",\r\n        \"UK West\",\r\n        \"UK South\",\r\n        \"Korea Central\",\r\n        \"Korea South\",\r\n        \"France Central\",\r\n        \"France South\",\r\n        \"Australia Central\",\r\n        \"Australia Central 2\"\r\n      ],\r\n      \"apiVersions\": [\r\n        \"2018-08-01\",\r\n        \"2018-07-01\",\r\n        \"2018-06-01\",\r\n        \"2018-05-01\",\r\n        \"2018-04-01\"\r\n      ]\r\n    },\r\n    {\r\n      \"resourceType\": \"locations/supportedVirtualMachineSizes\",\r\n      \"locations\": [\r\n        \"West US\",\r\n        \"East US\",\r\n        \"North Europe\",\r\n        \"West Europe\",\r\n        \"East Asia\",\r\n        \"Southeast Asia\",\r\n        \"North Central US\",\r\n        \"South Central US\",\r\n        \"Central US\",\r\n        \"East US 2\",\r\n        \"Japan East\",\r\n        \"Japan West\",\r\n        \"Brazil South\",\r\n        \"Australia East\",\r\n        \"Australia Southeast\",\r\n        \"Central India\",\r\n        \"South India\",\r\n        \"West India\",\r\n        \"Canada Central\",\r\n        \"Canada East\",\r\n        \"West Central US\",\r\n        \"West US 2\",\r\n        \"UK West\",\r\n        \"UK South\",\r\n        \"Korea Central\",\r\n        \"Korea South\",\r\n        \"France Central\",\r\n        \"France South\",\r\n        \"Australia Central\",\r\n        \"Australia Central 2\"\r\n      ],\r\n      \"apiVersions\": [\r\n        \"2018-08-01\",\r\n        \"2018-07-01\",\r\n        \"2018-06-01\",\r\n        \"2018-05-01\",\r\n        \"2018-04-01\"\r\n      ]\r\n    },\r\n    {\r\n      \"resourceType\": \"locations/checkAcceleratedNetworkingSupport\",\r\n      \"locations\": [\r\n        \"West US\",\r\n        \"East US\",\r\n        \"North Europe\",\r\n        \"West Europe\",\r\n        \"East Asia\",\r\n        \"Southeast Asia\",\r\n        \"North Central US\",\r\n        \"South Central US\",\r\n        \"Central US\",\r\n        \"East US 2\",\r\n        \"Japan East\",\r\n        \"Japan West\",\r\n        \"Brazil South\",\r\n        \"Australia East\",\r\n        \"Australia Southeast\",\r\n        \"Central India\",\r\n        \"South India\",\r\n        \"West India\",\r\n        \"Canada Central\",\r\n        \"Canada East\",\r\n        \"West Central US\",\r\n        \"West US 2\",\r\n        \"UK West\",\r\n        \"UK South\",\r\n        \"Korea Central\",\r\n        \"Korea South\",\r\n        \"France Central\",\r\n        \"France South\",\r\n        \"Australia Central\",\r\n        \"Australia Central 2\"\r\n      ],\r\n      \"apiVersions\": [\r\n        \"2018-08-01\",\r\n        \"2018-07-01\",\r\n        \"2018-06-01\",\r\n        \"2018-05-01\",\r\n        \"2018-04-01\"\r\n      ]\r\n    },\r\n    {\r\n      \"resourceType\": \"locations/validateResourceOwnership\",\r\n      \"locations\": [\r\n        \"West US\",\r\n        \"East US\",\r\n        \"North Europe\",\r\n        \"West Europe\",\r\n        \"East Asia\",\r\n        \"Southeast Asia\",\r\n        \"North Central US\",\r\n        \"South Central US\",\r\n        \"Central US\",\r\n        \"East US 2\",\r\n        \"Japan East\",\r\n        \"Japan West\",\r\n        \"Brazil South\",\r\n        \"Australia East\",\r\n        \"Australia Southeast\",\r\n        \"Central India\",\r\n        \"South India\",\r\n        \"West India\",\r\n        \"Canada Central\",\r\n        \"Canada East\",\r\n        \"West Central US\",\r\n        \"West US 2\",\r\n        \"UK West\",\r\n        \"UK South\",\r\n        \"Korea Central\",\r\n        \"Korea South\",\r\n        \"France Central\",\r\n        \"France South\",\r\n        \"Australia Central\",\r\n        \"Australia Central 2\"\r\n      ],\r\n      \"apiVersions\": [\r\n        \"2018-08-01\",\r\n        \"2018-07-01\",\r\n        \"2018-06-01\",\r\n        \"2018-05-01\",\r\n        \"2018-04-01\"\r\n      ]\r\n    },\r\n    {\r\n      \"resourceType\": \"locations/setResourceOwnership\",\r\n      \"locations\": [\r\n        \"West US\",\r\n        \"East US\",\r\n        \"North Europe\",\r\n        \"West Europe\",\r\n        \"East Asia\",\r\n        \"Southeast Asia\",\r\n        \"North Central US\",\r\n        \"South Central US\",\r\n        \"Central US\",\r\n        \"East US 2\",\r\n        \"Japan East\",\r\n        \"Japan West\",\r\n        \"Brazil South\",\r\n        \"Australia East\",\r\n        \"Australia Southeast\",\r\n        \"Central India\",\r\n        \"South India\",\r\n        \"West India\",\r\n        \"Canada Central\",\r\n        \"Canada East\",\r\n        \"West Central US\",\r\n        \"West US 2\",\r\n        \"UK West\",\r\n        \"UK South\",\r\n        \"Korea Central\",\r\n        \"Korea South\",\r\n        \"France Central\",\r\n        \"France South\",\r\n        \"Australia Central\",\r\n        \"Australia Central 2\"\r\n      ],\r\n      \"apiVersions\": [\r\n        \"2018-08-01\",\r\n        \"2018-07-01\",\r\n        \"2018-06-01\",\r\n        \"2018-05-01\",\r\n        \"2018-04-01\"\r\n      ]\r\n    },\r\n    {\r\n      \"resourceType\": \"locations/effectiveResourceOwnership\",\r\n      \"locations\": [\r\n        \"West US\",\r\n        \"East US\",\r\n        \"North Europe\",\r\n        \"West Europe\",\r\n        \"East Asia\",\r\n        \"Southeast Asia\",\r\n        \"North Central US\",\r\n        \"South Central US\",\r\n        \"Central US\",\r\n        \"East US 2\",\r\n        \"Japan East\",\r\n        \"Japan West\",\r\n        \"Brazil South\",\r\n        \"Australia East\",\r\n        \"Australia Southeast\",\r\n        \"Central India\",\r\n        \"South India\",\r\n        \"West India\",\r\n        \"Canada Central\",\r\n        \"Canada East\",\r\n        \"West Central US\",\r\n        \"West US 2\",\r\n        \"UK West\",\r\n        \"UK South\",\r\n        \"Korea Central\",\r\n        \"Korea South\",\r\n        \"France Central\",\r\n        \"France South\",\r\n        \"Australia Central\",\r\n        \"Australia Central 2\"\r\n      ],\r\n      \"apiVersions\": [\r\n        \"2018-08-01\",\r\n        \"2018-07-01\",\r\n        \"2018-06-01\",\r\n        \"2018-05-01\",\r\n        \"2018-04-01\"\r\n      ]\r\n    },\r\n    {\r\n      \"resourceType\": \"operations\",\r\n      \"locations\": [],\r\n      \"apiVersions\": [\r\n        \"2018-08-01\",\r\n        \"2018-07-01\",\r\n        \"2018-06-01\",\r\n        \"2018-05-01\",\r\n        \"2018-04-01\",\r\n        \"2018-03-01\",\r\n        \"2018-02-01\",\r\n        \"2018-01-01\",\r\n        \"2017-11-01\",\r\n        \"2017-10-01\",\r\n        \"2017-09-01\",\r\n        \"2017-08-01\",\r\n        \"2017-06-01\",\r\n        \"2017-04-01\",\r\n        \"2017-03-01\",\r\n        \"2016-12-01\",\r\n        \"2016-11-01\",\r\n        \"2016-10-01\",\r\n        \"2016-09-01\",\r\n        \"2016-08-01\",\r\n        \"2016-07-01\",\r\n        \"2016-06-01\",\r\n        \"2016-03-30\",\r\n        \"2015-06-15\",\r\n        \"2015-05-01-preview\",\r\n        \"2014-12-01-preview\"\r\n      ]\r\n    },\r\n    {\r\n      \"resourceType\": \"dnszones\",\r\n      \"locations\": [\r\n        \"global\"\r\n      ],\r\n      \"apiVersions\": [\r\n        \"2018-05-01\",\r\n        \"2018-03-01-preview\",\r\n        \"2017-10-01\",\r\n        \"2017-09-15-preview\",\r\n        \"2017-09-01\",\r\n        \"2016-04-01\",\r\n        \"2015-05-04-preview\"\r\n      ],\r\n      \"capabilities\": \"CrossResourceGroupResourceMove, CrossSubscriptionResourceMove\"\r\n    },\r\n    {\r\n      \"resourceType\": \"dnsOperationResults\",\r\n      \"locations\": [\r\n        \"global\"\r\n      ],\r\n      \"apiVersions\": [\r\n        \"2018-05-01\",\r\n        \"2018-03-01-preview\",\r\n        \"2017-10-01\",\r\n        \"2017-09-15-preview\",\r\n        \"2017-09-01\",\r\n        \"2016-04-01\"\r\n      ]\r\n    },\r\n    {\r\n      \"resourceType\": \"dnsOperationStatuses\",\r\n      \"locations\": [\r\n        \"global\"\r\n      ],\r\n      \"apiVersions\": [\r\n        \"2018-05-01\",\r\n        \"2018-03-01-preview\",\r\n        \"2017-10-01\",\r\n        \"2017-09-15-preview\",\r\n        \"2017-09-01\",\r\n        \"2016-04-01\"\r\n      ]\r\n    },\r\n    {\r\n      \"resourceType\": \"getDnsResourceReference\",\r\n      \"locations\": [\r\n        \"global\"\r\n      ],\r\n      \"apiVersions\": [\r\n        \"2018-05-01\"\r\n      ]\r\n    },\r\n    {\r\n      \"resourceType\": \"internalNotify\",\r\n      \"locations\": [\r\n        \"global\"\r\n      ],\r\n      \"apiVersions\": [\r\n        \"2018-05-01\"\r\n      ]\r\n    },\r\n    {\r\n      \"resourceType\": \"dnszones/A\",\r\n      \"locations\": [\r\n        \"global\"\r\n      ],\r\n      \"apiVersions\": [\r\n        \"2018-05-01\",\r\n        \"2018-03-01-preview\",\r\n        \"2017-10-01\",\r\n        \"2017-09-15-preview\",\r\n        \"2017-09-01\",\r\n        \"2016-04-01\",\r\n        \"2015-05-04-preview\"\r\n      ]\r\n    },\r\n    {\r\n      \"resourceType\": \"dnszones/AAAA\",\r\n      \"locations\": [\r\n        \"global\"\r\n      ],\r\n      \"apiVersions\": [\r\n        \"2018-05-01\",\r\n        \"2018-03-01-preview\",\r\n        \"2017-10-01\",\r\n        \"2017-09-15-preview\",\r\n        \"2017-09-01\",\r\n        \"2016-04-01\",\r\n        \"2015-05-04-preview\"\r\n      ]\r\n    },\r\n    {\r\n      \"resourceType\": \"dnszones/CNAME\",\r\n      \"locations\": [\r\n        \"global\"\r\n      ],\r\n      \"apiVersions\": [\r\n        \"2018-05-01\",\r\n        \"2018-03-01-preview\",\r\n        \"2017-10-01\",\r\n        \"2017-09-15-preview\",\r\n        \"2017-09-01\",\r\n        \"2016-04-01\",\r\n        \"2015-05-04-preview\"\r\n      ]\r\n    },\r\n    {\r\n      \"resourceType\": \"dnszones/PTR\",\r\n      \"locations\": [\r\n        \"global\"\r\n      ],\r\n      \"apiVersions\": [\r\n        \"2018-05-01\",\r\n        \"2018-03-01-preview\",\r\n        \"2017-10-01\",\r\n        \"2017-09-15-preview\",\r\n        \"2017-09-01\",\r\n        \"2016-04-01\",\r\n        \"2015-05-04-preview\"\r\n      ]\r\n    },\r\n    {\r\n      \"resourceType\": \"dnszones/MX\",\r\n      \"locations\": [\r\n        \"global\"\r\n      ],\r\n      \"apiVersions\": [\r\n        \"2018-05-01\",\r\n        \"2018-03-01-preview\",\r\n        \"2017-10-01\",\r\n        \"2017-09-15-preview\",\r\n        \"2017-09-01\",\r\n        \"2016-04-01\",\r\n        \"2015-05-04-preview\"\r\n      ]\r\n    },\r\n    {\r\n      \"resourceType\": \"dnszones/TXT\",\r\n      \"locations\": [\r\n        \"global\"\r\n      ],\r\n      \"apiVersions\": [\r\n        \"2018-05-01\",\r\n        \"2018-03-01-preview\",\r\n        \"2017-10-01\",\r\n        \"2017-09-15-preview\",\r\n        \"2017-09-01\",\r\n        \"2016-04-01\",\r\n        \"2015-05-04-preview\"\r\n      ]\r\n    },\r\n    {\r\n      \"resourceType\": \"dnszones/SRV\",\r\n      \"locations\": [\r\n        \"global\"\r\n      ],\r\n      \"apiVersions\": [\r\n        \"2018-05-01\",\r\n        \"2018-03-01-preview\",\r\n        \"2017-10-01\",\r\n        \"2017-09-15-preview\",\r\n        \"2017-09-01\",\r\n        \"2016-04-01\",\r\n        \"2015-05-04-preview\"\r\n      ]\r\n    },\r\n    {\r\n      \"resourceType\": \"dnszones/SOA\",\r\n      \"locations\": [\r\n        \"global\"\r\n      ],\r\n      \"apiVersions\": [\r\n        \"2018-05-01\",\r\n        \"2018-03-01-preview\",\r\n        \"2017-10-01\",\r\n        \"2017-09-15-preview\",\r\n        \"2017-09-01\",\r\n        \"2016-04-01\",\r\n        \"2015-05-04-preview\"\r\n      ]\r\n    },\r\n    {\r\n      \"resourceType\": \"dnszones/NS\",\r\n      \"locations\": [\r\n        \"global\"\r\n      ],\r\n      \"apiVersions\": [\r\n        \"2018-05-01\",\r\n        \"2018-03-01-preview\",\r\n        \"2017-10-01\",\r\n        \"2017-09-15-preview\",\r\n        \"2017-09-01\",\r\n        \"2016-04-01\",\r\n        \"2015-05-04-preview\"\r\n      ]\r\n    },\r\n    {\r\n      \"resourceType\": \"dnszones/CAA\",\r\n      \"locations\": [\r\n        \"global\"\r\n      ],\r\n      \"apiVersions\": [\r\n        \"2018-05-01\",\r\n        \"2018-03-01-preview\",\r\n        \"2017-10-01\",\r\n        \"2017-09-15-preview\",\r\n        \"2017-09-01\"\r\n      ]\r\n    },\r\n    {\r\n      \"resourceType\": \"dnszones/recordsets\",\r\n      \"locations\": [\r\n        \"global\"\r\n      ],\r\n      \"apiVersions\": [\r\n        \"2018-05-01\",\r\n        \"2018-03-01-preview\",\r\n        \"2017-10-01\",\r\n        \"2017-09-15-preview\",\r\n        \"2017-09-01\",\r\n        \"2016-04-01\",\r\n        \"2015-05-04-preview\"\r\n      ]\r\n    },\r\n    {\r\n      \"resourceType\": \"dnszones/all\",\r\n      \"locations\": [\r\n        \"global\"\r\n      ],\r\n      \"apiVersions\": [\r\n        \"2018-05-01\",\r\n        \"2018-03-01-preview\",\r\n        \"2017-10-01\",\r\n        \"2017-09-15-preview\",\r\n        \"2017-09-01\",\r\n        \"2016-04-01\",\r\n        \"2015-05-04-preview\"\r\n      ]\r\n    },\r\n    {\r\n      \"resourceType\": \"trafficmanagerprofiles\",\r\n      \"locations\": [\r\n        \"global\"\r\n      ],\r\n      \"apiVersions\": [\r\n        \"2018-04-01\",\r\n        \"2018-03-01\",\r\n        \"2018-02-01\",\r\n        \"2017-05-01\",\r\n        \"2017-03-01\",\r\n        \"2015-11-01\",\r\n        \"2015-04-28-preview\"\r\n      ],\r\n      \"capabilities\": \"CrossResourceGroupResourceMove, CrossSubscriptionResourceMove\"\r\n    },\r\n    {\r\n      \"resourceType\": \"trafficmanagerprofiles/heatMaps\",\r\n      \"locations\": [\r\n        \"global\"\r\n      ],\r\n      \"apiVersions\": [\r\n        \"2018-04-01\",\r\n        \"2018-03-01\",\r\n        \"2018-02-01\",\r\n        \"2017-09-01-preview\"\r\n      ]\r\n    },\r\n    {\r\n      \"resourceType\": \"checkTrafficManagerNameAvailability\",\r\n      \"locations\": [\r\n        \"global\"\r\n      ],\r\n      \"apiVersions\": [\r\n        \"2018-04-01\",\r\n        \"2018-03-01\",\r\n        \"2018-02-01\",\r\n        \"2017-05-01\",\r\n        \"2017-03-01\",\r\n        \"2015-11-01\",\r\n        \"2015-04-28-preview\"\r\n      ]\r\n    },\r\n    {\r\n      \"resourceType\": \"trafficManagerUserMetricsKeys\",\r\n      \"locations\": [\r\n        \"global\"\r\n      ],\r\n      \"apiVersions\": [\r\n        \"2018-04-01\",\r\n        \"2017-09-01-preview\"\r\n      ]\r\n    },\r\n    {\r\n      \"resourceType\": \"trafficManagerGeographicHierarchies\",\r\n      \"locations\": [\r\n        \"global\"\r\n      ],\r\n      \"apiVersions\": [\r\n        \"2018-04-01\",\r\n        \"2018-03-01\",\r\n        \"2018-02-01\",\r\n        \"2017-05-01\",\r\n        \"2017-03-01\"\r\n      ]\r\n    },\r\n    {\r\n      \"resourceType\": \"expressRouteCircuits\",\r\n      \"locations\": [\r\n        \"West US\",\r\n        \"East US\",\r\n        \"North Europe\",\r\n        \"West Europe\",\r\n        \"East Asia\",\r\n        \"Southeast Asia\",\r\n        \"North Central US\",\r\n        \"South Central US\",\r\n        \"Central US\",\r\n        \"East US 2\",\r\n        \"Japan East\",\r\n        \"Japan West\",\r\n        \"Brazil South\",\r\n        \"Australia East\",\r\n        \"Australia Southeast\",\r\n        \"Central India\",\r\n        \"South India\",\r\n        \"West India\",\r\n        \"Canada Central\",\r\n        \"Canada East\",\r\n        \"West Central US\",\r\n        \"West US 2\",\r\n        \"UK West\",\r\n        \"UK South\",\r\n        \"Korea Central\",\r\n        \"Korea South\",\r\n        \"France Central\",\r\n        \"France South\",\r\n        \"Australia Central\",\r\n        \"Australia Central 2\"\r\n      ],\r\n      \"apiVersions\": [\r\n        \"2018-08-01\",\r\n        \"2018-07-01\",\r\n        \"2018-06-01\",\r\n        \"2018-05-01\",\r\n        \"2018-04-01\",\r\n        \"2018-03-01\",\r\n        \"2018-02-01\",\r\n        \"2018-01-01\",\r\n        \"2017-11-01\",\r\n        \"2017-10-01\",\r\n        \"2017-09-01\",\r\n        \"2017-08-01\",\r\n        \"2017-06-01\",\r\n        \"2017-04-01\",\r\n        \"2017-03-01\",\r\n        \"2016-12-01\",\r\n        \"2016-11-01\",\r\n        \"2016-10-01\",\r\n        \"2016-09-01\",\r\n        \"2016-08-01\",\r\n        \"2016-07-01\",\r\n        \"2016-06-01\",\r\n        \"2016-03-30\",\r\n        \"2015-06-15\",\r\n        \"2015-05-01-preview\",\r\n        \"2014-12-01-preview\"\r\n      ],\r\n      \"capabilities\": \"None\"\r\n    },\r\n    {\r\n      \"resourceType\": \"expressRouteServiceProviders\",\r\n      \"locations\": [],\r\n      \"apiVersions\": [\r\n        \"2018-08-01\",\r\n        \"2018-07-01\",\r\n        \"2018-06-01\",\r\n        \"2018-05-01\",\r\n        \"2018-04-01\",\r\n        \"2018-03-01\",\r\n        \"2018-02-01\",\r\n        \"2018-01-01\",\r\n        \"2017-11-01\",\r\n        \"2017-10-01\",\r\n        \"2017-09-01\",\r\n        \"2017-08-01\",\r\n        \"2017-06-01\",\r\n        \"2017-04-01\",\r\n        \"2017-03-01\",\r\n        \"2016-12-01\",\r\n        \"2016-11-01\",\r\n        \"2016-10-01\",\r\n        \"2016-09-01\",\r\n        \"2016-08-01\",\r\n        \"2016-07-01\",\r\n        \"2016-06-01\",\r\n        \"2016-03-30\",\r\n        \"2015-06-15\",\r\n        \"2015-05-01-preview\",\r\n        \"2014-12-01-preview\"\r\n      ]\r\n    },\r\n    {\r\n      \"resourceType\": \"applicationGatewayAvailableWafRuleSets\",\r\n      \"locations\": [],\r\n      \"apiVersions\": [\r\n        \"2018-08-01\",\r\n        \"2018-07-01\",\r\n        \"2018-06-01\",\r\n        \"2018-05-01\",\r\n        \"2018-04-01\",\r\n        \"2018-03-01\",\r\n        \"2018-02-01\",\r\n        \"2018-01-01\",\r\n        \"2017-11-01\",\r\n        \"2017-10-01\",\r\n        \"2017-09-01\",\r\n        \"2017-08-01\",\r\n        \"2017-06-01\",\r\n        \"2017-04-01\",\r\n        \"2017-03-01\"\r\n      ]\r\n    },\r\n    {\r\n      \"resourceType\": \"applicationGatewayAvailableSslOptions\",\r\n      \"locations\": [],\r\n      \"apiVersions\": [\r\n        \"2018-08-01\",\r\n        \"2018-07-01\",\r\n        \"2018-06-01\",\r\n        \"2018-05-01\",\r\n        \"2018-04-01\",\r\n        \"2018-03-01\",\r\n        \"2018-02-01\",\r\n        \"2018-01-01\",\r\n        \"2017-11-01\",\r\n        \"2017-10-01\",\r\n        \"2017-09-01\",\r\n        \"2017-08-01\",\r\n        \"2017-06-01\"\r\n      ]\r\n    },\r\n    {\r\n      \"resourceType\": \"routeFilters\",\r\n      \"locations\": [\r\n        \"West US\",\r\n        \"East US\",\r\n        \"North Europe\",\r\n        \"West Europe\",\r\n        \"East Asia\",\r\n        \"Southeast Asia\",\r\n        \"North Central US\",\r\n        \"South Central US\",\r\n        \"Central US\",\r\n        \"East US 2\",\r\n        \"Japan East\",\r\n        \"Japan West\",\r\n        \"Brazil South\",\r\n        \"Australia East\",\r\n        \"Australia Southeast\",\r\n        \"Central India\",\r\n        \"South India\",\r\n        \"West India\",\r\n        \"Canada Central\",\r\n        \"Canada East\",\r\n        \"West Central US\",\r\n        \"West US 2\",\r\n        \"UK West\",\r\n        \"UK South\",\r\n        \"Korea Central\",\r\n        \"Korea South\",\r\n        \"France Central\",\r\n        \"France South\",\r\n        \"Australia Central\",\r\n        \"Australia Central 2\"\r\n      ],\r\n      \"apiVersions\": [\r\n        \"2018-08-01\",\r\n        \"2018-07-01\",\r\n        \"2018-06-01\",\r\n        \"2018-05-01\",\r\n        \"2018-04-01\",\r\n        \"2018-03-01\",\r\n        \"2018-02-01\",\r\n        \"2018-01-01\",\r\n        \"2017-11-01\",\r\n        \"2017-10-01\",\r\n        \"2017-09-01\",\r\n        \"2017-08-01\",\r\n        \"2017-06-01\",\r\n        \"2017-04-01\",\r\n        \"2017-03-01\",\r\n        \"2016-12-01\"\r\n      ],\r\n      \"capabilities\": \"None\"\r\n    },\r\n    {\r\n      \"resourceType\": \"bgpServiceCommunities\",\r\n      \"locations\": [],\r\n      \"apiVersions\": [\r\n        \"2018-08-01\",\r\n        \"2018-07-01\",\r\n        \"2018-06-01\",\r\n        \"2018-05-01\",\r\n        \"2018-04-01\",\r\n        \"2018-03-01\",\r\n        \"2018-02-01\",\r\n        \"2018-01-01\",\r\n        \"2017-11-01\",\r\n        \"2017-10-01\",\r\n        \"2017-09-01\",\r\n        \"2017-08-01\",\r\n        \"2017-06-01\",\r\n        \"2017-04-01\",\r\n        \"2017-03-01\",\r\n        \"2016-12-01\"\r\n      ]\r\n    },\r\n    {\r\n      \"resourceType\": \"expressRoutePortsLocations\",\r\n      \"locations\": [],\r\n      \"apiVersions\": [\r\n        \"2018-08-01\"\r\n      ]\r\n    },\r\n    {\r\n      \"resourceType\": \"expressRoutePorts\",\r\n      \"locations\": [\r\n        \"West US\",\r\n        \"East US\",\r\n        \"North Europe\",\r\n        \"West Europe\",\r\n        \"East Asia\",\r\n        \"Southeast Asia\",\r\n        \"North Central US\",\r\n        \"South Central US\",\r\n        \"Central US\",\r\n        \"East US 2\",\r\n        \"Japan East\",\r\n        \"Japan West\",\r\n        \"Brazil South\",\r\n        \"Australia East\",\r\n        \"Australia Southeast\",\r\n        \"Central India\",\r\n        \"South India\",\r\n        \"West India\",\r\n        \"Canada Central\",\r\n        \"Canada East\",\r\n        \"West Central US\",\r\n        \"West US 2\",\r\n        \"UK West\",\r\n        \"UK South\",\r\n        \"Korea Central\",\r\n        \"Korea South\",\r\n        \"France Central\",\r\n        \"France South\",\r\n        \"Australia Central\",\r\n        \"Australia Central 2\"\r\n      ],\r\n      \"apiVersions\": [\r\n        \"2018-08-01\",\r\n        \"2018-07-01\"\r\n      ],\r\n      \"capabilities\": \"None\"\r\n    },\r\n    {\r\n      \"resourceType\": \"azureFirewalls\",\r\n      \"locations\": [\r\n        \"West US\",\r\n        \"East US\",\r\n        \"North Europe\",\r\n        \"West Europe\",\r\n        \"East Asia\",\r\n        \"Southeast Asia\",\r\n        \"North Central US\",\r\n        \"South Central US\",\r\n        \"Central US\",\r\n        \"East US 2\",\r\n        \"Brazil South\",\r\n        \"Australia East\",\r\n        \"Australia Southeast\",\r\n        \"Central India\",\r\n        \"South India\",\r\n        \"West India\",\r\n        \"Canada Central\",\r\n        \"Canada East\",\r\n        \"West Central US\",\r\n        \"West US 2\",\r\n        \"UK West\",\r\n        \"UK South\",\r\n        \"France Central\",\r\n        \"France South\",\r\n        \"Australia Central\",\r\n        \"Australia Central 2\"\r\n      ],\r\n      \"apiVersions\": [\r\n        \"2018-08-01\",\r\n        \"2018-07-01\",\r\n        \"2018-06-01\",\r\n        \"2018-05-01\",\r\n        \"2018-04-01\"\r\n      ],\r\n      \"capabilities\": \"CrossResourceGroupResourceMove, CrossSubscriptionResourceMove\"\r\n    },\r\n    {\r\n      \"resourceType\": \"azureFirewallFqdnTags\",\r\n      \"locations\": [],\r\n      \"apiVersions\": [\r\n        \"2018-08-01\"\r\n      ]\r\n    },\r\n    {\r\n      \"resourceType\": \"virtualNetworkTaps\",\r\n      \"locations\": [\r\n        \"West US\",\r\n        \"East US\",\r\n        \"North Europe\",\r\n        \"West Europe\",\r\n        \"East Asia\",\r\n        \"Southeast Asia\",\r\n        \"North Central US\",\r\n        \"South Central US\",\r\n        \"Central US\",\r\n        \"East US 2\",\r\n        \"Japan East\",\r\n        \"Japan West\",\r\n        \"Brazil South\",\r\n        \"Australia East\",\r\n        \"Australia Southeast\",\r\n        \"Central India\",\r\n        \"South India\",\r\n        \"West India\",\r\n        \"Canada Central\",\r\n        \"Canada East\",\r\n        \"West Central US\",\r\n        \"West US 2\",\r\n        \"UK West\",\r\n        \"UK South\",\r\n        \"Korea Central\",\r\n        \"Korea South\",\r\n        \"France Central\",\r\n        \"France South\",\r\n        \"Australia Central\",\r\n        \"Australia Central 2\"\r\n      ],\r\n      \"apiVersions\": [\r\n        \"2018-08-01\"\r\n      ],\r\n      \"capabilities\": \"None\"\r\n    },\r\n    {\r\n      \"resourceType\": \"ddosProtectionPlans\",\r\n      \"locations\": [\r\n        \"West US\",\r\n        \"East US\",\r\n        \"North Europe\",\r\n        \"West Europe\",\r\n        \"East Asia\",\r\n        \"Southeast Asia\",\r\n        \"North Central US\",\r\n        \"South Central US\",\r\n        \"Central US\",\r\n        \"East US 2\",\r\n        \"Japan East\",\r\n        \"Japan West\",\r\n        \"Brazil South\",\r\n        \"Australia East\",\r\n        \"Australia Southeast\",\r\n        \"Central India\",\r\n        \"South India\",\r\n        \"West India\",\r\n        \"Canada Central\",\r\n        \"Canada East\",\r\n        \"West Central US\",\r\n        \"West US 2\",\r\n        \"UK West\",\r\n        \"UK South\",\r\n        \"Korea Central\",\r\n        \"Korea South\",\r\n        \"France Central\",\r\n        \"France South\",\r\n        \"Australia Central\",\r\n        \"Australia Central 2\"\r\n      ],\r\n      \"apiVersions\": [\r\n        \"2018-08-01\",\r\n        \"2018-07-01\",\r\n        \"2018-06-01\",\r\n        \"2018-05-01\",\r\n        \"2018-04-01\",\r\n        \"2018-03-01\",\r\n        \"2018-02-01\"\r\n      ],\r\n      \"capabilities\": \"None\"\r\n    },\r\n    {\r\n      \"resourceType\": \"networkProfiles\",\r\n      \"locations\": [\r\n        \"West US\",\r\n        \"East US\",\r\n        \"North Europe\",\r\n        \"West Europe\",\r\n        \"East Asia\",\r\n        \"Southeast Asia\",\r\n        \"North Central US\",\r\n        \"South Central US\",\r\n        \"Central US\",\r\n        \"East US 2\",\r\n        \"Japan East\",\r\n        \"Japan West\",\r\n        \"Brazil South\",\r\n        \"Australia East\",\r\n        \"Australia Southeast\",\r\n        \"Central India\",\r\n        \"South India\",\r\n        \"West India\",\r\n        \"Canada Central\",\r\n        \"Canada East\",\r\n        \"West Central US\",\r\n        \"West US 2\",\r\n        \"UK West\",\r\n        \"UK South\",\r\n        \"Korea Central\",\r\n        \"Korea South\",\r\n        \"France Central\",\r\n        \"France South\",\r\n        \"Australia Central\",\r\n        \"Australia Central 2\"\r\n      ],\r\n      \"apiVersions\": [\r\n        \"2018-08-01\",\r\n        \"2018-07-01\",\r\n        \"2018-06-01\",\r\n        \"2018-05-01\"\r\n      ],\r\n      \"capabilities\": \"None\"\r\n    },\r\n    {\r\n      \"resourceType\": \"checkFrontdoorNameAvailability\",\r\n      \"locations\": [\r\n        \"global\",\r\n        \"Central US\",\r\n        \"East US\",\r\n        \"East US 2\",\r\n        \"North Central US\",\r\n        \"South Central US\",\r\n        \"West US\",\r\n        \"North Europe\",\r\n        \"West Europe\",\r\n        \"East Asia\",\r\n        \"Southeast Asia\",\r\n        \"Japan East\",\r\n        \"Japan West\",\r\n        \"Brazil South\",\r\n        \"Australia East\",\r\n        \"Australia Southeast\"\r\n      ],\r\n      \"apiVersions\": [\r\n        \"2018-08-01\"\r\n      ]\r\n    },\r\n    {\r\n      \"resourceType\": \"locations/bareMetalTenants\",\r\n      \"locations\": [\r\n        \"West Central US\"\r\n      ],\r\n      \"apiVersions\": [\r\n        \"2018-08-01\",\r\n        \"2018-07-01\"\r\n      ]\r\n    },\r\n    {\r\n      \"resourceType\": \"secureGateways\",\r\n      \"locations\": [\r\n        \"West US\",\r\n        \"East US\",\r\n        \"North Europe\",\r\n        \"West Europe\",\r\n        \"North Central US\",\r\n        \"South Central US\",\r\n        \"Central US\",\r\n        \"East US 2\",\r\n        \"West Central US\",\r\n        \"West US 2\",\r\n        \"UK West\",\r\n        \"UK South\",\r\n        \"Central US EUAP\",\r\n        \"East US 2 EUAP\"\r\n      ],\r\n      \"apiVersions\": [\r\n        \"2018-08-01\",\r\n        \"2018-07-01\",\r\n        \"2018-06-01\",\r\n        \"2018-05-01\",\r\n        \"2018-04-01\",\r\n        \"2018-03-01\",\r\n        \"2018-02-01\",\r\n        \"2018-01-01\"\r\n      ],\r\n      \"capabilities\": \"CrossResourceGroupResourceMove, CrossSubscriptionResourceMove\"\r\n    }\r\n  ],\r\n  \"registrationState\": \"Registered\"\r\n}",
-      "ResponseHeaders": {
-        "Content-Length": [
-          "35728"
-        ],
-        "Content-Type": [
-          "application/json; charset=utf-8"
-        ],
-        "Expires": [
-          "-1"
-        ],
-        "Pragma": [
-          "no-cache"
-        ],
-        "x-ms-ratelimit-remaining-subscription-reads": [
-          "11925"
-        ],
-        "x-ms-request-id": [
-          "844fd87e-3d8e-4aeb-8eac-3a1d46fe47f8"
-        ],
-        "x-ms-correlation-request-id": [
-          "844fd87e-3d8e-4aeb-8eac-3a1d46fe47f8"
-        ],
-        "x-ms-routing-request-id": [
-          "BRAZILUS:20180908T044949Z:844fd87e-3d8e-4aeb-8eac-3a1d46fe47f8"
-        ],
-        "Strict-Transport-Security": [
-          "max-age=31536000; includeSubDomains"
-        ],
-        "X-Content-Type-Options": [
-          "nosniff"
-        ],
-        "Cache-Control": [
-          "no-cache"
-        ],
-        "Date": [
-          "Sat, 08 Sep 2018 04:49:49 GMT"
-        ]
-      },
-      "StatusCode": 200
-    },
-    {
-      "RequestUri": "/subscriptions/d2ad5196-2292-4080-b209-ce4399b0a807/resourcegroups/ps6970?api-version=2016-09-01",
-      "EncodedRequestUri": "L3N1YnNjcmlwdGlvbnMvZDJhZDUxOTYtMjI5Mi00MDgwLWIyMDktY2U0Mzk5YjBhODA3L3Jlc291cmNlZ3JvdXBzL3BzNjk3MD9hcGktdmVyc2lvbj0yMDE2LTA5LTAx",
-=======
-      "RequestUri": "/subscriptions/947d47b4-7883-4bb9-9d85-c5e8e2f572ce/resourcegroups/ps6906?api-version=2016-09-01",
-      "EncodedRequestUri": "L3N1YnNjcmlwdGlvbnMvOTQ3ZDQ3YjQtNzg4My00YmI5LTlkODUtYzVlOGUyZjU3MmNlL3Jlc291cmNlZ3JvdXBzL3BzNjkwNj9hcGktdmVyc2lvbj0yMDE2LTA5LTAx",
->>>>>>> 96e32f42
-      "RequestMethod": "PUT",
-      "RequestBody": "{\r\n  \"location\": \"westcentralus\"\r\n}",
-      "RequestHeaders": {
-        "Content-Type": [
-          "application/json; charset=utf-8"
-        ],
-        "Content-Length": [
-          "35"
-        ],
+      "ResponseBody": "{\r\n  \"id\": \"/subscriptions/947d47b4-7883-4bb9-9d85-c5e8e2f572ce/resourceGroups/ps6906\",\r\n  \"name\": \"ps6906\",\r\n  \"location\": \"westcentralus\",\r\n  \"properties\": {\r\n    \"provisioningState\": \"Succeeded\"\r\n  }\r\n}",
+      "ResponseHeaders": {
+        "Content-Length": [
+          "172"
+        ],
+        "Content-Type": [
+          "application/json; charset=utf-8"
+        ],
+        "Expires": [
+          "-1"
+        ],
+        "Pragma": [
+          "no-cache"
+        ],
+        "x-ms-ratelimit-remaining-subscription-writes": [
+          "1190"
+        ],
+        "x-ms-request-id": [
+          "00714b04-da49-4ef2-9ce5-30c22a85fa1c"
+        ],
+        "x-ms-correlation-request-id": [
+          "00714b04-da49-4ef2-9ce5-30c22a85fa1c"
+        ],
+        "x-ms-routing-request-id": [
+          "BRAZILUS:20180907T105154Z:00714b04-da49-4ef2-9ce5-30c22a85fa1c"
+        ],
+        "Strict-Transport-Security": [
+          "max-age=31536000; includeSubDomains"
+        ],
+        "X-Content-Type-Options": [
+          "nosniff"
+        ],
+        "Cache-Control": [
+          "no-cache"
+        ],
+        "Date": [
+          "Fri, 07 Sep 2018 10:51:54 GMT"
+        ]
+      },
+      "StatusCode": 201
+    },
+    {
+      "RequestUri": "/subscriptions/947d47b4-7883-4bb9-9d85-c5e8e2f572ce/resourceGroups/ps6906/providers/Microsoft.Network/publicIPAddresses/ps8816?api-version=2018-08-01",
+      "EncodedRequestUri": "L3N1YnNjcmlwdGlvbnMvOTQ3ZDQ3YjQtNzg4My00YmI5LTlkODUtYzVlOGUyZjU3MmNlL3Jlc291cmNlR3JvdXBzL3BzNjkwNi9wcm92aWRlcnMvTWljcm9zb2Z0Lk5ldHdvcmsvcHVibGljSVBBZGRyZXNzZXMvcHM4ODE2P2FwaS12ZXJzaW9uPTIwMTgtMDgtMDE=",
+      "RequestMethod": "GET",
+      "RequestBody": "",
+      "RequestHeaders": {
         "x-ms-client-request-id": [
-<<<<<<< HEAD
-          "f555c881-909a-4758-80ae-c1c7982f674a"
-=======
-          "9c08411a-8e4b-4dfb-8940-64351fa35587"
->>>>>>> 96e32f42
+          "c25c0bc0-fbcd-4b32-a725-4346ec5598d4"
         ],
         "accept-language": [
           "en-US"
@@ -91,209 +82,82 @@
           "FxVersion/4.7.3132.0",
           "OSName/Windows10Enterprise",
           "OSVersion/6.3.17134",
-          "Microsoft.Azure.Management.Internal.Resources.ResourceManagementClient/4.1.0"
-        ]
-      },
-<<<<<<< HEAD
-      "ResponseBody": "{\r\n  \"id\": \"/subscriptions/d2ad5196-2292-4080-b209-ce4399b0a807/resourceGroups/ps6970\",\r\n  \"name\": \"ps6970\",\r\n  \"location\": \"westus\",\r\n  \"properties\": {\r\n    \"provisioningState\": \"Succeeded\"\r\n  }\r\n}",
-      "ResponseHeaders": {
-        "Content-Length": [
-          "165"
-=======
-      "ResponseBody": "{\r\n  \"id\": \"/subscriptions/947d47b4-7883-4bb9-9d85-c5e8e2f572ce/resourceGroups/ps6906\",\r\n  \"name\": \"ps6906\",\r\n  \"location\": \"westcentralus\",\r\n  \"properties\": {\r\n    \"provisioningState\": \"Succeeded\"\r\n  }\r\n}",
-      "ResponseHeaders": {
-        "Content-Length": [
-          "172"
->>>>>>> 96e32f42
-        ],
-        "Content-Type": [
-          "application/json; charset=utf-8"
-        ],
-        "Expires": [
-          "-1"
-        ],
-        "Pragma": [
-          "no-cache"
-        ],
-        "x-ms-ratelimit-remaining-subscription-writes": [
-          "1190"
-        ],
-        "x-ms-request-id": [
-<<<<<<< HEAD
-          "9c88e5f3-07ae-48f6-86c0-8e1722a57da6"
-        ],
-        "x-ms-correlation-request-id": [
-          "9c88e5f3-07ae-48f6-86c0-8e1722a57da6"
-        ],
-        "x-ms-routing-request-id": [
-          "BRAZILUS:20180908T044950Z:9c88e5f3-07ae-48f6-86c0-8e1722a57da6"
-=======
-          "00714b04-da49-4ef2-9ce5-30c22a85fa1c"
-        ],
-        "x-ms-correlation-request-id": [
-          "00714b04-da49-4ef2-9ce5-30c22a85fa1c"
-        ],
-        "x-ms-routing-request-id": [
-          "BRAZILUS:20180907T105154Z:00714b04-da49-4ef2-9ce5-30c22a85fa1c"
->>>>>>> 96e32f42
-        ],
-        "Strict-Transport-Security": [
-          "max-age=31536000; includeSubDomains"
-        ],
-        "X-Content-Type-Options": [
-          "nosniff"
-        ],
-        "Cache-Control": [
-          "no-cache"
-        ],
-        "Date": [
-<<<<<<< HEAD
-          "Sat, 08 Sep 2018 04:49:50 GMT"
-=======
+          "Microsoft.Azure.Management.Network.NetworkManagementClient/20.0.0.0"
+        ]
+      },
+      "ResponseBody": "{\r\n  \"error\": {\r\n    \"code\": \"ResourceNotFound\",\r\n    \"message\": \"The Resource 'Microsoft.Network/publicIPAddresses/ps8816' under resource group 'ps6906' was not found.\"\r\n  }\r\n}",
+      "ResponseHeaders": {
+        "Content-Length": [
+          "152"
+        ],
+        "Content-Type": [
+          "application/json; charset=utf-8"
+        ],
+        "Expires": [
+          "-1"
+        ],
+        "Pragma": [
+          "no-cache"
+        ],
+        "x-ms-failure-cause": [
+          "gateway"
+        ],
+        "x-ms-request-id": [
+          "5b7d6b24-0ee1-4993-ad0b-a7018b826bda"
+        ],
+        "x-ms-correlation-request-id": [
+          "5b7d6b24-0ee1-4993-ad0b-a7018b826bda"
+        ],
+        "x-ms-routing-request-id": [
+          "BRAZILUS:20180907T105154Z:5b7d6b24-0ee1-4993-ad0b-a7018b826bda"
+        ],
+        "Strict-Transport-Security": [
+          "max-age=31536000; includeSubDomains"
+        ],
+        "X-Content-Type-Options": [
+          "nosniff"
+        ],
+        "Cache-Control": [
+          "no-cache"
+        ],
+        "Date": [
           "Fri, 07 Sep 2018 10:51:54 GMT"
->>>>>>> 96e32f42
-        ]
-      },
-      "StatusCode": 201
-    },
-    {
-<<<<<<< HEAD
-      "RequestUri": "/subscriptions/d2ad5196-2292-4080-b209-ce4399b0a807/resourceGroups/ps6970/providers/Microsoft.Network/publicIPAddresses/ps5063?api-version=2018-08-01",
-      "EncodedRequestUri": "L3N1YnNjcmlwdGlvbnMvZDJhZDUxOTYtMjI5Mi00MDgwLWIyMDktY2U0Mzk5YjBhODA3L3Jlc291cmNlR3JvdXBzL3BzNjk3MC9wcm92aWRlcnMvTWljcm9zb2Z0Lk5ldHdvcmsvcHVibGljSVBBZGRyZXNzZXMvcHM1MDYzP2FwaS12ZXJzaW9uPTIwMTgtMDgtMDE=",
-=======
+        ]
+      },
+      "StatusCode": 404
+    },
+    {
       "RequestUri": "/subscriptions/947d47b4-7883-4bb9-9d85-c5e8e2f572ce/resourceGroups/ps6906/providers/Microsoft.Network/publicIPAddresses/ps8816?api-version=2018-08-01",
       "EncodedRequestUri": "L3N1YnNjcmlwdGlvbnMvOTQ3ZDQ3YjQtNzg4My00YmI5LTlkODUtYzVlOGUyZjU3MmNlL3Jlc291cmNlR3JvdXBzL3BzNjkwNi9wcm92aWRlcnMvTWljcm9zb2Z0Lk5ldHdvcmsvcHVibGljSVBBZGRyZXNzZXMvcHM4ODE2P2FwaS12ZXJzaW9uPTIwMTgtMDgtMDE=",
->>>>>>> 96e32f42
-      "RequestMethod": "GET",
-      "RequestBody": "",
-      "RequestHeaders": {
-        "x-ms-client-request-id": [
-<<<<<<< HEAD
-          "c8947962-6244-41bd-949d-e44ec5891514"
-=======
-          "c25c0bc0-fbcd-4b32-a725-4346ec5598d4"
->>>>>>> 96e32f42
-        ],
-        "accept-language": [
-          "en-US"
-        ],
-        "User-Agent": [
-          "FxVersion/4.7.3132.0",
-          "OSName/Windows10Enterprise",
-          "OSVersion/6.3.17134",
-          "Microsoft.Azure.Management.Network.NetworkManagementClient/19.3.0.0"
-        ]
-      },
-<<<<<<< HEAD
-      "ResponseBody": "{\r\n  \"error\": {\r\n    \"code\": \"ResourceNotFound\",\r\n    \"message\": \"The Resource 'Microsoft.Network/publicIPAddresses/ps5063' under resource group 'ps6970' was not found.\"\r\n  }\r\n}",
-=======
-      "ResponseBody": "{\r\n  \"error\": {\r\n    \"code\": \"ResourceNotFound\",\r\n    \"message\": \"The Resource 'Microsoft.Network/publicIPAddresses/ps8816' under resource group 'ps6906' was not found.\"\r\n  }\r\n}",
->>>>>>> 96e32f42
-      "ResponseHeaders": {
-        "Content-Length": [
-          "152"
-        ],
-        "Content-Type": [
-          "application/json; charset=utf-8"
-        ],
-        "Expires": [
-          "-1"
-        ],
-        "Pragma": [
-          "no-cache"
-        ],
-        "x-ms-failure-cause": [
-          "gateway"
-        ],
-        "x-ms-request-id": [
-<<<<<<< HEAD
-          "6f7cb377-c429-4820-ade4-1ecbb01c9fe6"
-        ],
-        "x-ms-correlation-request-id": [
-          "6f7cb377-c429-4820-ade4-1ecbb01c9fe6"
-        ],
-        "x-ms-routing-request-id": [
-          "BRAZILUS:20180908T044951Z:6f7cb377-c429-4820-ade4-1ecbb01c9fe6"
-=======
-          "5b7d6b24-0ee1-4993-ad0b-a7018b826bda"
-        ],
-        "x-ms-correlation-request-id": [
-          "5b7d6b24-0ee1-4993-ad0b-a7018b826bda"
-        ],
-        "x-ms-routing-request-id": [
-          "BRAZILUS:20180907T105154Z:5b7d6b24-0ee1-4993-ad0b-a7018b826bda"
->>>>>>> 96e32f42
-        ],
-        "Strict-Transport-Security": [
-          "max-age=31536000; includeSubDomains"
-        ],
-        "X-Content-Type-Options": [
-          "nosniff"
-        ],
-        "Cache-Control": [
-          "no-cache"
-        ],
-        "Date": [
-<<<<<<< HEAD
-          "Sat, 08 Sep 2018 04:49:51 GMT"
-=======
-          "Fri, 07 Sep 2018 10:51:54 GMT"
->>>>>>> 96e32f42
-        ]
-      },
-      "StatusCode": 404
-    },
-    {
-<<<<<<< HEAD
-      "RequestUri": "/subscriptions/d2ad5196-2292-4080-b209-ce4399b0a807/resourceGroups/ps6970/providers/Microsoft.Network/publicIPAddresses/ps5063?api-version=2018-08-01",
-      "EncodedRequestUri": "L3N1YnNjcmlwdGlvbnMvZDJhZDUxOTYtMjI5Mi00MDgwLWIyMDktY2U0Mzk5YjBhODA3L3Jlc291cmNlR3JvdXBzL3BzNjk3MC9wcm92aWRlcnMvTWljcm9zb2Z0Lk5ldHdvcmsvcHVibGljSVBBZGRyZXNzZXMvcHM1MDYzP2FwaS12ZXJzaW9uPTIwMTgtMDgtMDE=",
-=======
-      "RequestUri": "/subscriptions/947d47b4-7883-4bb9-9d85-c5e8e2f572ce/resourceGroups/ps6906/providers/Microsoft.Network/publicIPAddresses/ps8816?api-version=2018-08-01",
-      "EncodedRequestUri": "L3N1YnNjcmlwdGlvbnMvOTQ3ZDQ3YjQtNzg4My00YmI5LTlkODUtYzVlOGUyZjU3MmNlL3Jlc291cmNlR3JvdXBzL3BzNjkwNi9wcm92aWRlcnMvTWljcm9zb2Z0Lk5ldHdvcmsvcHVibGljSVBBZGRyZXNzZXMvcHM4ODE2P2FwaS12ZXJzaW9uPTIwMTgtMDgtMDE=",
->>>>>>> 96e32f42
-      "RequestMethod": "GET",
-      "RequestBody": "",
-      "RequestHeaders": {
-        "User-Agent": [
-          "FxVersion/4.7.3132.0",
-          "OSName/Windows10Enterprise",
-          "OSVersion/6.3.17134",
-          "Microsoft.Azure.Management.Network.NetworkManagementClient/19.3.0.0"
-        ]
-      },
-<<<<<<< HEAD
-      "ResponseBody": "{\r\n  \"name\": \"ps5063\",\r\n  \"id\": \"/subscriptions/d2ad5196-2292-4080-b209-ce4399b0a807/resourceGroups/ps6970/providers/Microsoft.Network/publicIPAddresses/ps5063\",\r\n  \"etag\": \"W/\\\"b2a2f990-3b56-495e-b8ab-1b65047bf3ea\\\"\",\r\n  \"location\": \"westus\",\r\n  \"properties\": {\r\n    \"provisioningState\": \"Succeeded\",\r\n    \"resourceGuid\": \"e20cd694-1afc-4afd-b6de-da4a592cafcd\",\r\n    \"publicIPAddressVersion\": \"IPv4\",\r\n    \"publicIPAllocationMethod\": \"Dynamic\",\r\n    \"idleTimeoutInMinutes\": 4,\r\n    \"dnsSettings\": {\r\n      \"domainNameLabel\": \"ps7924\",\r\n      \"fqdn\": \"ps7924.westus.cloudapp.azure.com\"\r\n    },\r\n    \"ipTags\": []\r\n  },\r\n  \"type\": \"Microsoft.Network/publicIPAddresses\",\r\n  \"sku\": {\r\n    \"name\": \"Basic\",\r\n    \"tier\": \"Regional\"\r\n  }\r\n}",
-      "ResponseHeaders": {
-        "Content-Length": [
-          "733"
-=======
+      "RequestMethod": "GET",
+      "RequestBody": "",
+      "RequestHeaders": {
+        "User-Agent": [
+          "FxVersion/4.7.3132.0",
+          "OSName/Windows10Enterprise",
+          "OSVersion/6.3.17134",
+          "Microsoft.Azure.Management.Network.NetworkManagementClient/20.0.0.0"
+        ]
+      },
       "ResponseBody": "{\r\n  \"name\": \"ps8816\",\r\n  \"id\": \"/subscriptions/947d47b4-7883-4bb9-9d85-c5e8e2f572ce/resourceGroups/ps6906/providers/Microsoft.Network/publicIPAddresses/ps8816\",\r\n  \"etag\": \"W/\\\"f21bd5c4-37e8-4abc-952f-bb58a2f694fc\\\"\",\r\n  \"location\": \"westcentralus\",\r\n  \"properties\": {\r\n    \"provisioningState\": \"Succeeded\",\r\n    \"resourceGuid\": \"6554778d-64f1-4d02-8bc5-d51f253454d8\",\r\n    \"publicIPAddressVersion\": \"IPv4\",\r\n    \"publicIPAllocationMethod\": \"Dynamic\",\r\n    \"idleTimeoutInMinutes\": 4,\r\n    \"dnsSettings\": {\r\n      \"domainNameLabel\": \"ps3225\",\r\n      \"fqdn\": \"ps3225.westcentralus.cloudapp.azure.com\"\r\n    },\r\n    \"ipTags\": []\r\n  },\r\n  \"type\": \"Microsoft.Network/publicIPAddresses\",\r\n  \"sku\": {\r\n    \"name\": \"Basic\",\r\n    \"tier\": \"Regional\"\r\n  }\r\n}",
       "ResponseHeaders": {
         "Content-Length": [
           "747"
->>>>>>> 96e32f42
-        ],
-        "Content-Type": [
-          "application/json; charset=utf-8"
-        ],
-        "Expires": [
-          "-1"
-        ],
-        "Pragma": [
-          "no-cache"
-        ],
-        "x-ms-request-id": [
-<<<<<<< HEAD
-          "685d32c1-0bdd-4aa8-8eb5-89d4421c178b"
-        ],
-        "x-ms-correlation-request-id": [
-          "17a4700b-a525-4059-8f89-ddfb821674ab"
-=======
+        ],
+        "Content-Type": [
+          "application/json; charset=utf-8"
+        ],
+        "Expires": [
+          "-1"
+        ],
+        "Pragma": [
+          "no-cache"
+        ],
+        "x-ms-request-id": [
           "d34f39c0-0f57-41cb-bf65-d5a8d9d1ed48"
         ],
         "x-ms-correlation-request-id": [
           "5fb2cde4-dfe2-4246-a4af-898e9cd7cbba"
->>>>>>> 96e32f42
         ],
         "Strict-Transport-Security": [
           "max-age=31536000; includeSubDomains"
@@ -302,59 +166,35 @@
           "no-cache"
         ],
         "ETag": [
-<<<<<<< HEAD
-          "W/\"b2a2f990-3b56-495e-b8ab-1b65047bf3ea\""
-=======
           "W/\"f21bd5c4-37e8-4abc-952f-bb58a2f694fc\""
->>>>>>> 96e32f42
         ],
         "Server": [
           "Microsoft-HTTPAPI/2.0",
           "Microsoft-HTTPAPI/2.0"
         ],
         "x-ms-ratelimit-remaining-subscription-reads": [
-<<<<<<< HEAD
-          "11997"
-        ],
-        "x-ms-routing-request-id": [
-          "BRAZILUS:20180908T045003Z:17a4700b-a525-4059-8f89-ddfb821674ab"
-=======
           "11953"
         ],
         "x-ms-routing-request-id": [
           "BRAZILUS:20180907T105206Z:5fb2cde4-dfe2-4246-a4af-898e9cd7cbba"
->>>>>>> 96e32f42
-        ],
-        "X-Content-Type-Options": [
-          "nosniff"
-        ],
-        "Date": [
-<<<<<<< HEAD
-          "Sat, 08 Sep 2018 04:50:02 GMT"
-=======
+        ],
+        "X-Content-Type-Options": [
+          "nosniff"
+        ],
+        "Date": [
           "Fri, 07 Sep 2018 10:52:06 GMT"
->>>>>>> 96e32f42
         ]
       },
       "StatusCode": 200
     },
     {
-<<<<<<< HEAD
-      "RequestUri": "/subscriptions/d2ad5196-2292-4080-b209-ce4399b0a807/resourceGroups/ps6970/providers/Microsoft.Network/publicIPAddresses/ps5063?api-version=2018-08-01",
-      "EncodedRequestUri": "L3N1YnNjcmlwdGlvbnMvZDJhZDUxOTYtMjI5Mi00MDgwLWIyMDktY2U0Mzk5YjBhODA3L3Jlc291cmNlR3JvdXBzL3BzNjk3MC9wcm92aWRlcnMvTWljcm9zb2Z0Lk5ldHdvcmsvcHVibGljSVBBZGRyZXNzZXMvcHM1MDYzP2FwaS12ZXJzaW9uPTIwMTgtMDgtMDE=",
-=======
       "RequestUri": "/subscriptions/947d47b4-7883-4bb9-9d85-c5e8e2f572ce/resourceGroups/ps6906/providers/Microsoft.Network/publicIPAddresses/ps8816?api-version=2018-08-01",
       "EncodedRequestUri": "L3N1YnNjcmlwdGlvbnMvOTQ3ZDQ3YjQtNzg4My00YmI5LTlkODUtYzVlOGUyZjU3MmNlL3Jlc291cmNlR3JvdXBzL3BzNjkwNi9wcm92aWRlcnMvTWljcm9zb2Z0Lk5ldHdvcmsvcHVibGljSVBBZGRyZXNzZXMvcHM4ODE2P2FwaS12ZXJzaW9uPTIwMTgtMDgtMDE=",
->>>>>>> 96e32f42
       "RequestMethod": "GET",
       "RequestBody": "",
       "RequestHeaders": {
         "x-ms-client-request-id": [
-<<<<<<< HEAD
-          "052460fd-f469-47a8-8e27-469840cbb1eb"
-=======
           "c856b651-19ea-4a42-a35d-d1c03563db20"
->>>>>>> 96e32f42
         ],
         "accept-language": [
           "en-US"
@@ -363,42 +203,28 @@
           "FxVersion/4.7.3132.0",
           "OSName/Windows10Enterprise",
           "OSVersion/6.3.17134",
-          "Microsoft.Azure.Management.Network.NetworkManagementClient/19.3.0.0"
-        ]
-      },
-<<<<<<< HEAD
-      "ResponseBody": "{\r\n  \"name\": \"ps5063\",\r\n  \"id\": \"/subscriptions/d2ad5196-2292-4080-b209-ce4399b0a807/resourceGroups/ps6970/providers/Microsoft.Network/publicIPAddresses/ps5063\",\r\n  \"etag\": \"W/\\\"b2a2f990-3b56-495e-b8ab-1b65047bf3ea\\\"\",\r\n  \"location\": \"westus\",\r\n  \"properties\": {\r\n    \"provisioningState\": \"Succeeded\",\r\n    \"resourceGuid\": \"e20cd694-1afc-4afd-b6de-da4a592cafcd\",\r\n    \"publicIPAddressVersion\": \"IPv4\",\r\n    \"publicIPAllocationMethod\": \"Dynamic\",\r\n    \"idleTimeoutInMinutes\": 4,\r\n    \"dnsSettings\": {\r\n      \"domainNameLabel\": \"ps7924\",\r\n      \"fqdn\": \"ps7924.westus.cloudapp.azure.com\"\r\n    },\r\n    \"ipTags\": []\r\n  },\r\n  \"type\": \"Microsoft.Network/publicIPAddresses\",\r\n  \"sku\": {\r\n    \"name\": \"Basic\",\r\n    \"tier\": \"Regional\"\r\n  }\r\n}",
-      "ResponseHeaders": {
-        "Content-Length": [
-          "733"
-=======
+          "Microsoft.Azure.Management.Network.NetworkManagementClient/20.0.0.0"
+        ]
+      },
       "ResponseBody": "{\r\n  \"name\": \"ps8816\",\r\n  \"id\": \"/subscriptions/947d47b4-7883-4bb9-9d85-c5e8e2f572ce/resourceGroups/ps6906/providers/Microsoft.Network/publicIPAddresses/ps8816\",\r\n  \"etag\": \"W/\\\"f21bd5c4-37e8-4abc-952f-bb58a2f694fc\\\"\",\r\n  \"location\": \"westcentralus\",\r\n  \"properties\": {\r\n    \"provisioningState\": \"Succeeded\",\r\n    \"resourceGuid\": \"6554778d-64f1-4d02-8bc5-d51f253454d8\",\r\n    \"publicIPAddressVersion\": \"IPv4\",\r\n    \"publicIPAllocationMethod\": \"Dynamic\",\r\n    \"idleTimeoutInMinutes\": 4,\r\n    \"dnsSettings\": {\r\n      \"domainNameLabel\": \"ps3225\",\r\n      \"fqdn\": \"ps3225.westcentralus.cloudapp.azure.com\"\r\n    },\r\n    \"ipTags\": []\r\n  },\r\n  \"type\": \"Microsoft.Network/publicIPAddresses\",\r\n  \"sku\": {\r\n    \"name\": \"Basic\",\r\n    \"tier\": \"Regional\"\r\n  }\r\n}",
       "ResponseHeaders": {
         "Content-Length": [
           "747"
->>>>>>> 96e32f42
-        ],
-        "Content-Type": [
-          "application/json; charset=utf-8"
-        ],
-        "Expires": [
-          "-1"
-        ],
-        "Pragma": [
-          "no-cache"
-        ],
-        "x-ms-request-id": [
-<<<<<<< HEAD
-          "06f1c14e-d115-463a-9ec0-47c483dfca65"
-        ],
-        "x-ms-correlation-request-id": [
-          "0f2b0ac0-ea82-424d-9387-fa4b0b2c178c"
-=======
+        ],
+        "Content-Type": [
+          "application/json; charset=utf-8"
+        ],
+        "Expires": [
+          "-1"
+        ],
+        "Pragma": [
+          "no-cache"
+        ],
+        "x-ms-request-id": [
           "ad111d3c-1049-4245-9e88-5c956abf1d89"
         ],
         "x-ms-correlation-request-id": [
           "7ee26925-33e7-47e3-86c3-943b641c338d"
->>>>>>> 96e32f42
         ],
         "Strict-Transport-Security": [
           "max-age=31536000; includeSubDomains"
@@ -407,59 +233,35 @@
           "no-cache"
         ],
         "ETag": [
-<<<<<<< HEAD
-          "W/\"b2a2f990-3b56-495e-b8ab-1b65047bf3ea\""
-=======
           "W/\"f21bd5c4-37e8-4abc-952f-bb58a2f694fc\""
->>>>>>> 96e32f42
         ],
         "Server": [
           "Microsoft-HTTPAPI/2.0",
           "Microsoft-HTTPAPI/2.0"
         ],
         "x-ms-ratelimit-remaining-subscription-reads": [
-<<<<<<< HEAD
-          "11996"
-        ],
-        "x-ms-routing-request-id": [
-          "BRAZILUS:20180908T045003Z:0f2b0ac0-ea82-424d-9387-fa4b0b2c178c"
-=======
           "11952"
         ],
         "x-ms-routing-request-id": [
           "BRAZILUS:20180907T105206Z:7ee26925-33e7-47e3-86c3-943b641c338d"
->>>>>>> 96e32f42
-        ],
-        "X-Content-Type-Options": [
-          "nosniff"
-        ],
-        "Date": [
-<<<<<<< HEAD
-          "Sat, 08 Sep 2018 04:50:02 GMT"
-=======
+        ],
+        "X-Content-Type-Options": [
+          "nosniff"
+        ],
+        "Date": [
           "Fri, 07 Sep 2018 10:52:06 GMT"
->>>>>>> 96e32f42
         ]
       },
       "StatusCode": 200
     },
     {
-<<<<<<< HEAD
-      "RequestUri": "/subscriptions/d2ad5196-2292-4080-b209-ce4399b0a807/resourceGroups/ps6970/providers/Microsoft.Network/publicIPAddresses/ps5063?api-version=2018-08-01",
-      "EncodedRequestUri": "L3N1YnNjcmlwdGlvbnMvZDJhZDUxOTYtMjI5Mi00MDgwLWIyMDktY2U0Mzk5YjBhODA3L3Jlc291cmNlR3JvdXBzL3BzNjk3MC9wcm92aWRlcnMvTWljcm9zb2Z0Lk5ldHdvcmsvcHVibGljSVBBZGRyZXNzZXMvcHM1MDYzP2FwaS12ZXJzaW9uPTIwMTgtMDgtMDE=",
-=======
       "RequestUri": "/subscriptions/947d47b4-7883-4bb9-9d85-c5e8e2f572ce/resourceGroups/ps6906/providers/Microsoft.Network/publicIPAddresses/ps8816?api-version=2018-08-01",
       "EncodedRequestUri": "L3N1YnNjcmlwdGlvbnMvOTQ3ZDQ3YjQtNzg4My00YmI5LTlkODUtYzVlOGUyZjU3MmNlL3Jlc291cmNlR3JvdXBzL3BzNjkwNi9wcm92aWRlcnMvTWljcm9zb2Z0Lk5ldHdvcmsvcHVibGljSVBBZGRyZXNzZXMvcHM4ODE2P2FwaS12ZXJzaW9uPTIwMTgtMDgtMDE=",
->>>>>>> 96e32f42
       "RequestMethod": "GET",
       "RequestBody": "",
       "RequestHeaders": {
         "x-ms-client-request-id": [
-<<<<<<< HEAD
-          "01e7e903-e033-43fc-94ef-1058f9bbab99"
-=======
           "24e31546-393a-4c9b-8240-4869c07b7d47"
->>>>>>> 96e32f42
         ],
         "accept-language": [
           "en-US"
@@ -468,42 +270,28 @@
           "FxVersion/4.7.3132.0",
           "OSName/Windows10Enterprise",
           "OSVersion/6.3.17134",
-          "Microsoft.Azure.Management.Network.NetworkManagementClient/19.3.0.0"
-        ]
-      },
-<<<<<<< HEAD
-      "ResponseBody": "{\r\n  \"name\": \"ps5063\",\r\n  \"id\": \"/subscriptions/d2ad5196-2292-4080-b209-ce4399b0a807/resourceGroups/ps6970/providers/Microsoft.Network/publicIPAddresses/ps5063\",\r\n  \"etag\": \"W/\\\"b2a2f990-3b56-495e-b8ab-1b65047bf3ea\\\"\",\r\n  \"location\": \"westus\",\r\n  \"properties\": {\r\n    \"provisioningState\": \"Succeeded\",\r\n    \"resourceGuid\": \"e20cd694-1afc-4afd-b6de-da4a592cafcd\",\r\n    \"publicIPAddressVersion\": \"IPv4\",\r\n    \"publicIPAllocationMethod\": \"Dynamic\",\r\n    \"idleTimeoutInMinutes\": 4,\r\n    \"dnsSettings\": {\r\n      \"domainNameLabel\": \"ps7924\",\r\n      \"fqdn\": \"ps7924.westus.cloudapp.azure.com\"\r\n    },\r\n    \"ipTags\": []\r\n  },\r\n  \"type\": \"Microsoft.Network/publicIPAddresses\",\r\n  \"sku\": {\r\n    \"name\": \"Basic\",\r\n    \"tier\": \"Regional\"\r\n  }\r\n}",
-      "ResponseHeaders": {
-        "Content-Length": [
-          "733"
-=======
+          "Microsoft.Azure.Management.Network.NetworkManagementClient/20.0.0.0"
+        ]
+      },
       "ResponseBody": "{\r\n  \"name\": \"ps8816\",\r\n  \"id\": \"/subscriptions/947d47b4-7883-4bb9-9d85-c5e8e2f572ce/resourceGroups/ps6906/providers/Microsoft.Network/publicIPAddresses/ps8816\",\r\n  \"etag\": \"W/\\\"f21bd5c4-37e8-4abc-952f-bb58a2f694fc\\\"\",\r\n  \"location\": \"westcentralus\",\r\n  \"properties\": {\r\n    \"provisioningState\": \"Succeeded\",\r\n    \"resourceGuid\": \"6554778d-64f1-4d02-8bc5-d51f253454d8\",\r\n    \"publicIPAddressVersion\": \"IPv4\",\r\n    \"publicIPAllocationMethod\": \"Dynamic\",\r\n    \"idleTimeoutInMinutes\": 4,\r\n    \"dnsSettings\": {\r\n      \"domainNameLabel\": \"ps3225\",\r\n      \"fqdn\": \"ps3225.westcentralus.cloudapp.azure.com\"\r\n    },\r\n    \"ipTags\": []\r\n  },\r\n  \"type\": \"Microsoft.Network/publicIPAddresses\",\r\n  \"sku\": {\r\n    \"name\": \"Basic\",\r\n    \"tier\": \"Regional\"\r\n  }\r\n}",
       "ResponseHeaders": {
         "Content-Length": [
           "747"
->>>>>>> 96e32f42
-        ],
-        "Content-Type": [
-          "application/json; charset=utf-8"
-        ],
-        "Expires": [
-          "-1"
-        ],
-        "Pragma": [
-          "no-cache"
-        ],
-        "x-ms-request-id": [
-<<<<<<< HEAD
-          "22f3e9cc-5c53-4fc9-a8fd-940336d8cfbf"
-        ],
-        "x-ms-correlation-request-id": [
-          "8af31654-bce2-4ae1-ac33-9e5d44ff584e"
-=======
+        ],
+        "Content-Type": [
+          "application/json; charset=utf-8"
+        ],
+        "Expires": [
+          "-1"
+        ],
+        "Pragma": [
+          "no-cache"
+        ],
+        "x-ms-request-id": [
           "8a96ac1e-29c3-4edf-9201-405f33bf672f"
         ],
         "x-ms-correlation-request-id": [
           "5962cee5-989b-4c3f-9330-47427fe7cb63"
->>>>>>> 96e32f42
         ],
         "Strict-Transport-Security": [
           "max-age=31536000; includeSubDomains"
@@ -512,54 +300,32 @@
           "no-cache"
         ],
         "ETag": [
-<<<<<<< HEAD
-          "W/\"b2a2f990-3b56-495e-b8ab-1b65047bf3ea\""
-=======
           "W/\"f21bd5c4-37e8-4abc-952f-bb58a2f694fc\""
->>>>>>> 96e32f42
         ],
         "Server": [
           "Microsoft-HTTPAPI/2.0",
           "Microsoft-HTTPAPI/2.0"
         ],
         "x-ms-ratelimit-remaining-subscription-reads": [
-<<<<<<< HEAD
-          "11995"
-        ],
-        "x-ms-routing-request-id": [
-          "BRAZILUS:20180908T045003Z:8af31654-bce2-4ae1-ac33-9e5d44ff584e"
-=======
           "11951"
         ],
         "x-ms-routing-request-id": [
           "BRAZILUS:20180907T105207Z:5962cee5-989b-4c3f-9330-47427fe7cb63"
->>>>>>> 96e32f42
-        ],
-        "X-Content-Type-Options": [
-          "nosniff"
-        ],
-        "Date": [
-<<<<<<< HEAD
-          "Sat, 08 Sep 2018 04:50:02 GMT"
-=======
+        ],
+        "X-Content-Type-Options": [
+          "nosniff"
+        ],
+        "Date": [
           "Fri, 07 Sep 2018 10:52:06 GMT"
->>>>>>> 96e32f42
         ]
       },
       "StatusCode": 200
     },
     {
-<<<<<<< HEAD
-      "RequestUri": "/subscriptions/d2ad5196-2292-4080-b209-ce4399b0a807/resourceGroups/ps6970/providers/Microsoft.Network/publicIPAddresses/ps5063?api-version=2018-08-01",
-      "EncodedRequestUri": "L3N1YnNjcmlwdGlvbnMvZDJhZDUxOTYtMjI5Mi00MDgwLWIyMDktY2U0Mzk5YjBhODA3L3Jlc291cmNlR3JvdXBzL3BzNjk3MC9wcm92aWRlcnMvTWljcm9zb2Z0Lk5ldHdvcmsvcHVibGljSVBBZGRyZXNzZXMvcHM1MDYzP2FwaS12ZXJzaW9uPTIwMTgtMDgtMDE=",
-      "RequestMethod": "PUT",
-      "RequestBody": "{\r\n  \"properties\": {\r\n    \"publicIPAllocationMethod\": \"Dynamic\",\r\n    \"dnsSettings\": {\r\n      \"domainNameLabel\": \"ps7924\"\r\n    },\r\n    \"ipTags\": []\r\n  },\r\n  \"zones\": [],\r\n  \"location\": \"West US\"\r\n}",
-=======
       "RequestUri": "/subscriptions/947d47b4-7883-4bb9-9d85-c5e8e2f572ce/resourceGroups/ps6906/providers/Microsoft.Network/publicIPAddresses/ps8816?api-version=2018-08-01",
       "EncodedRequestUri": "L3N1YnNjcmlwdGlvbnMvOTQ3ZDQ3YjQtNzg4My00YmI5LTlkODUtYzVlOGUyZjU3MmNlL3Jlc291cmNlR3JvdXBzL3BzNjkwNi9wcm92aWRlcnMvTWljcm9zb2Z0Lk5ldHdvcmsvcHVibGljSVBBZGRyZXNzZXMvcHM4ODE2P2FwaS12ZXJzaW9uPTIwMTgtMDgtMDE=",
       "RequestMethod": "PUT",
       "RequestBody": "{\r\n  \"properties\": {\r\n    \"publicIPAllocationMethod\": \"Dynamic\",\r\n    \"dnsSettings\": {\r\n      \"domainNameLabel\": \"ps3225\"\r\n    },\r\n    \"ipTags\": []\r\n  },\r\n  \"zones\": [],\r\n  \"location\": \"westcentralus\"\r\n}",
->>>>>>> 96e32f42
       "RequestHeaders": {
         "Content-Type": [
           "application/json; charset=utf-8"
@@ -568,11 +334,7 @@
           "203"
         ],
         "x-ms-client-request-id": [
-<<<<<<< HEAD
-          "f10636f2-087c-45e9-a489-e0127a62fd23"
-=======
           "127d0d3c-8409-4c9d-8843-ebad8bd3cbf5"
->>>>>>> 96e32f42
         ],
         "accept-language": [
           "en-US"
@@ -581,20 +343,13 @@
           "FxVersion/4.7.3132.0",
           "OSName/Windows10Enterprise",
           "OSVersion/6.3.17134",
-          "Microsoft.Azure.Management.Network.NetworkManagementClient/19.3.0.0"
-        ]
-      },
-<<<<<<< HEAD
-      "ResponseBody": "{\r\n  \"name\": \"ps5063\",\r\n  \"id\": \"/subscriptions/d2ad5196-2292-4080-b209-ce4399b0a807/resourceGroups/ps6970/providers/Microsoft.Network/publicIPAddresses/ps5063\",\r\n  \"etag\": \"W/\\\"5d9635e5-24e5-4ab5-8908-48a01b2467e5\\\"\",\r\n  \"location\": \"westus\",\r\n  \"properties\": {\r\n    \"provisioningState\": \"Updating\",\r\n    \"resourceGuid\": \"e20cd694-1afc-4afd-b6de-da4a592cafcd\",\r\n    \"publicIPAddressVersion\": \"IPv4\",\r\n    \"publicIPAllocationMethod\": \"Dynamic\",\r\n    \"idleTimeoutInMinutes\": 4,\r\n    \"dnsSettings\": {\r\n      \"domainNameLabel\": \"ps7924\",\r\n      \"fqdn\": \"ps7924.westus.cloudapp.azure.com\"\r\n    },\r\n    \"ipTags\": []\r\n  },\r\n  \"type\": \"Microsoft.Network/publicIPAddresses\",\r\n  \"sku\": {\r\n    \"name\": \"Basic\",\r\n    \"tier\": \"Regional\"\r\n  }\r\n}",
-      "ResponseHeaders": {
-        "Content-Length": [
-          "732"
-=======
+          "Microsoft.Azure.Management.Network.NetworkManagementClient/20.0.0.0"
+        ]
+      },
       "ResponseBody": "{\r\n  \"name\": \"ps8816\",\r\n  \"id\": \"/subscriptions/947d47b4-7883-4bb9-9d85-c5e8e2f572ce/resourceGroups/ps6906/providers/Microsoft.Network/publicIPAddresses/ps8816\",\r\n  \"etag\": \"W/\\\"4a596664-8c85-4e77-a741-207dff707a42\\\"\",\r\n  \"location\": \"westcentralus\",\r\n  \"properties\": {\r\n    \"provisioningState\": \"Updating\",\r\n    \"resourceGuid\": \"6554778d-64f1-4d02-8bc5-d51f253454d8\",\r\n    \"publicIPAddressVersion\": \"IPv4\",\r\n    \"publicIPAllocationMethod\": \"Dynamic\",\r\n    \"idleTimeoutInMinutes\": 4,\r\n    \"dnsSettings\": {\r\n      \"domainNameLabel\": \"ps3225\",\r\n      \"fqdn\": \"ps3225.westcentralus.cloudapp.azure.com\"\r\n    },\r\n    \"ipTags\": []\r\n  },\r\n  \"type\": \"Microsoft.Network/publicIPAddresses\",\r\n  \"sku\": {\r\n    \"name\": \"Basic\",\r\n    \"tier\": \"Regional\"\r\n  }\r\n}",
       "ResponseHeaders": {
         "Content-Length": [
           "746"
->>>>>>> 96e32f42
         ],
         "Content-Type": [
           "application/json; charset=utf-8"
@@ -609,15 +364,6 @@
           "3"
         ],
         "x-ms-request-id": [
-<<<<<<< HEAD
-          "14ad15d3-2589-4c2d-acc8-02a6d06e415a"
-        ],
-        "Azure-AsyncOperation": [
-          "https://brazilus.management.azure.com/subscriptions/d2ad5196-2292-4080-b209-ce4399b0a807/providers/Microsoft.Network/locations/westus/operations/14ad15d3-2589-4c2d-acc8-02a6d06e415a?api-version=2018-08-01"
-        ],
-        "x-ms-correlation-request-id": [
-          "68d55668-703b-4125-b428-d100d521d572"
-=======
           "9bfb3f40-7452-40b9-964a-21b47f58fa78"
         ],
         "Azure-AsyncOperation": [
@@ -625,7 +371,6 @@
         ],
         "x-ms-correlation-request-id": [
           "8c8d8c34-8c82-4fd3-abb3-2dab1b58b3b0"
->>>>>>> 96e32f42
         ],
         "Strict-Transport-Security": [
           "max-age=31536000; includeSubDomains"
@@ -638,47 +383,31 @@
           "Microsoft-HTTPAPI/2.0"
         ],
         "x-ms-ratelimit-remaining-subscription-writes": [
-<<<<<<< HEAD
-          "1199"
-        ],
-        "x-ms-routing-request-id": [
-          "BRAZILUS:20180908T044953Z:68d55668-703b-4125-b428-d100d521d572"
-=======
           "1189"
         ],
         "x-ms-routing-request-id": [
           "BRAZILUS:20180907T105156Z:8c8d8c34-8c82-4fd3-abb3-2dab1b58b3b0"
->>>>>>> 96e32f42
-        ],
-        "X-Content-Type-Options": [
-          "nosniff"
-        ],
-        "Date": [
-<<<<<<< HEAD
-          "Sat, 08 Sep 2018 04:49:53 GMT"
-=======
+        ],
+        "X-Content-Type-Options": [
+          "nosniff"
+        ],
+        "Date": [
           "Fri, 07 Sep 2018 10:51:55 GMT"
->>>>>>> 96e32f42
         ]
       },
       "StatusCode": 201
     },
     {
-<<<<<<< HEAD
-      "RequestUri": "/subscriptions/d2ad5196-2292-4080-b209-ce4399b0a807/providers/Microsoft.Network/locations/westus/operations/14ad15d3-2589-4c2d-acc8-02a6d06e415a?api-version=2018-08-01",
-      "EncodedRequestUri": "L3N1YnNjcmlwdGlvbnMvZDJhZDUxOTYtMjI5Mi00MDgwLWIyMDktY2U0Mzk5YjBhODA3L3Byb3ZpZGVycy9NaWNyb3NvZnQuTmV0d29yay9sb2NhdGlvbnMvd2VzdHVzL29wZXJhdGlvbnMvMTRhZDE1ZDMtMjU4OS00YzJkLWFjYzgtMDJhNmQwNmU0MTVhP2FwaS12ZXJzaW9uPTIwMTgtMDgtMDE=",
-=======
       "RequestUri": "/subscriptions/947d47b4-7883-4bb9-9d85-c5e8e2f572ce/providers/Microsoft.Network/locations/westcentralus/operations/9bfb3f40-7452-40b9-964a-21b47f58fa78?api-version=2018-08-01",
       "EncodedRequestUri": "L3N1YnNjcmlwdGlvbnMvOTQ3ZDQ3YjQtNzg4My00YmI5LTlkODUtYzVlOGUyZjU3MmNlL3Byb3ZpZGVycy9NaWNyb3NvZnQuTmV0d29yay9sb2NhdGlvbnMvd2VzdGNlbnRyYWx1cy9vcGVyYXRpb25zLzliZmIzZjQwLTc0NTItNDBiOS05NjRhLTIxYjQ3ZjU4ZmE3OD9hcGktdmVyc2lvbj0yMDE4LTA4LTAx",
->>>>>>> 96e32f42
-      "RequestMethod": "GET",
-      "RequestBody": "",
-      "RequestHeaders": {
-        "User-Agent": [
-          "FxVersion/4.7.3132.0",
-          "OSName/Windows10Enterprise",
-          "OSVersion/6.3.17134",
-          "Microsoft.Azure.Management.Network.NetworkManagementClient/19.3.0.0"
+      "RequestMethod": "GET",
+      "RequestBody": "",
+      "RequestHeaders": {
+        "User-Agent": [
+          "FxVersion/4.7.3132.0",
+          "OSName/Windows10Enterprise",
+          "OSVersion/6.3.17134",
+          "Microsoft.Azure.Management.Network.NetworkManagementClient/20.0.0.0"
         ]
       },
       "ResponseBody": "{\r\n  \"status\": \"Succeeded\"\r\n}",
@@ -696,17 +425,10 @@
           "no-cache"
         ],
         "x-ms-request-id": [
-<<<<<<< HEAD
-          "cbf8d3e3-8245-4cf0-bf03-4cab45f53146"
-        ],
-        "x-ms-correlation-request-id": [
-          "8e1a87d3-5ef8-406f-8cf9-05cb2939cf07"
-=======
           "58497b06-98a2-4f40-983b-38917c4a38da"
         ],
         "x-ms-correlation-request-id": [
           "e6626b00-4836-459d-9ccc-dc0c12f37dc8"
->>>>>>> 96e32f42
         ],
         "Strict-Transport-Security": [
           "max-age=31536000; includeSubDomains"
@@ -719,48 +441,28 @@
           "Microsoft-HTTPAPI/2.0"
         ],
         "x-ms-ratelimit-remaining-subscription-reads": [
-<<<<<<< HEAD
-          "11998"
-        ],
-        "x-ms-routing-request-id": [
-          "BRAZILUS:20180908T045003Z:8e1a87d3-5ef8-406f-8cf9-05cb2939cf07"
-=======
           "11954"
         ],
         "x-ms-routing-request-id": [
           "BRAZILUS:20180907T105206Z:e6626b00-4836-459d-9ccc-dc0c12f37dc8"
->>>>>>> 96e32f42
-        ],
-        "X-Content-Type-Options": [
-          "nosniff"
-        ],
-        "Date": [
-<<<<<<< HEAD
-          "Sat, 08 Sep 2018 04:50:02 GMT"
-=======
+        ],
+        "X-Content-Type-Options": [
+          "nosniff"
+        ],
+        "Date": [
           "Fri, 07 Sep 2018 10:52:06 GMT"
->>>>>>> 96e32f42
         ]
       },
       "StatusCode": 200
     },
     {
-<<<<<<< HEAD
-      "RequestUri": "/subscriptions/d2ad5196-2292-4080-b209-ce4399b0a807/resourceGroups/ps6970/providers/Microsoft.Network/publicIPAddresses?api-version=2018-08-01",
-      "EncodedRequestUri": "L3N1YnNjcmlwdGlvbnMvZDJhZDUxOTYtMjI5Mi00MDgwLWIyMDktY2U0Mzk5YjBhODA3L3Jlc291cmNlR3JvdXBzL3BzNjk3MC9wcm92aWRlcnMvTWljcm9zb2Z0Lk5ldHdvcmsvcHVibGljSVBBZGRyZXNzZXM/YXBpLXZlcnNpb249MjAxOC0wOC0wMQ==",
-=======
       "RequestUri": "/subscriptions/947d47b4-7883-4bb9-9d85-c5e8e2f572ce/resourceGroups/ps6906/providers/Microsoft.Network/publicIPAddresses?api-version=2018-08-01",
       "EncodedRequestUri": "L3N1YnNjcmlwdGlvbnMvOTQ3ZDQ3YjQtNzg4My00YmI5LTlkODUtYzVlOGUyZjU3MmNlL3Jlc291cmNlR3JvdXBzL3BzNjkwNi9wcm92aWRlcnMvTWljcm9zb2Z0Lk5ldHdvcmsvcHVibGljSVBBZGRyZXNzZXM/YXBpLXZlcnNpb249MjAxOC0wOC0wMQ==",
->>>>>>> 96e32f42
       "RequestMethod": "GET",
       "RequestBody": "",
       "RequestHeaders": {
         "x-ms-client-request-id": [
-<<<<<<< HEAD
-          "7df56efc-196e-4474-9929-06754389d9ba"
-=======
           "7d100d20-5f73-43d7-837a-661cfca3b75a"
->>>>>>> 96e32f42
         ],
         "accept-language": [
           "en-US"
@@ -769,42 +471,28 @@
           "FxVersion/4.7.3132.0",
           "OSName/Windows10Enterprise",
           "OSVersion/6.3.17134",
-          "Microsoft.Azure.Management.Network.NetworkManagementClient/19.3.0.0"
-        ]
-      },
-<<<<<<< HEAD
-      "ResponseBody": "{\r\n  \"value\": [\r\n    {\r\n      \"name\": \"ps5063\",\r\n      \"id\": \"/subscriptions/d2ad5196-2292-4080-b209-ce4399b0a807/resourceGroups/ps6970/providers/Microsoft.Network/publicIPAddresses/ps5063\",\r\n      \"etag\": \"W/\\\"b2a2f990-3b56-495e-b8ab-1b65047bf3ea\\\"\",\r\n      \"location\": \"westus\",\r\n      \"properties\": {\r\n        \"provisioningState\": \"Succeeded\",\r\n        \"resourceGuid\": \"e20cd694-1afc-4afd-b6de-da4a592cafcd\",\r\n        \"publicIPAddressVersion\": \"IPv4\",\r\n        \"publicIPAllocationMethod\": \"Dynamic\",\r\n        \"idleTimeoutInMinutes\": 4,\r\n        \"dnsSettings\": {\r\n          \"domainNameLabel\": \"ps7924\",\r\n          \"fqdn\": \"ps7924.westus.cloudapp.azure.com\"\r\n        },\r\n        \"ipTags\": []\r\n      },\r\n      \"type\": \"Microsoft.Network/publicIPAddresses\",\r\n      \"sku\": {\r\n        \"name\": \"Basic\",\r\n        \"tier\": \"Regional\"\r\n      }\r\n    }\r\n  ]\r\n}",
-      "ResponseHeaders": {
-        "Content-Length": [
-          "850"
-=======
+          "Microsoft.Azure.Management.Network.NetworkManagementClient/20.0.0.0"
+        ]
+      },
       "ResponseBody": "{\r\n  \"value\": [\r\n    {\r\n      \"name\": \"ps8816\",\r\n      \"id\": \"/subscriptions/947d47b4-7883-4bb9-9d85-c5e8e2f572ce/resourceGroups/ps6906/providers/Microsoft.Network/publicIPAddresses/ps8816\",\r\n      \"etag\": \"W/\\\"f21bd5c4-37e8-4abc-952f-bb58a2f694fc\\\"\",\r\n      \"location\": \"westcentralus\",\r\n      \"properties\": {\r\n        \"provisioningState\": \"Succeeded\",\r\n        \"resourceGuid\": \"6554778d-64f1-4d02-8bc5-d51f253454d8\",\r\n        \"publicIPAddressVersion\": \"IPv4\",\r\n        \"publicIPAllocationMethod\": \"Dynamic\",\r\n        \"idleTimeoutInMinutes\": 4,\r\n        \"dnsSettings\": {\r\n          \"domainNameLabel\": \"ps3225\",\r\n          \"fqdn\": \"ps3225.westcentralus.cloudapp.azure.com\"\r\n        },\r\n        \"ipTags\": []\r\n      },\r\n      \"type\": \"Microsoft.Network/publicIPAddresses\",\r\n      \"sku\": {\r\n        \"name\": \"Basic\",\r\n        \"tier\": \"Regional\"\r\n      }\r\n    }\r\n  ]\r\n}",
       "ResponseHeaders": {
         "Content-Length": [
           "864"
->>>>>>> 96e32f42
-        ],
-        "Content-Type": [
-          "application/json; charset=utf-8"
-        ],
-        "Expires": [
-          "-1"
-        ],
-        "Pragma": [
-          "no-cache"
-        ],
-        "x-ms-request-id": [
-<<<<<<< HEAD
-          "407bf97e-3a0f-4f04-a8ff-226ca1134bad"
-        ],
-        "x-ms-correlation-request-id": [
-          "e225a210-7ea9-4580-9736-fed17b150873"
-=======
+        ],
+        "Content-Type": [
+          "application/json; charset=utf-8"
+        ],
+        "Expires": [
+          "-1"
+        ],
+        "Pragma": [
+          "no-cache"
+        ],
+        "x-ms-request-id": [
           "c976323e-b80b-431d-aa82-2f1f776cb55e"
         ],
         "x-ms-correlation-request-id": [
           "7aee72ef-7367-4df8-9b6b-3f74a8283e0e"
->>>>>>> 96e32f42
         ],
         "Strict-Transport-Security": [
           "max-age=31536000; includeSubDomains"
@@ -817,48 +505,28 @@
           "Microsoft-HTTPAPI/2.0"
         ],
         "x-ms-ratelimit-remaining-subscription-reads": [
-<<<<<<< HEAD
-          "11994"
-        ],
-        "x-ms-routing-request-id": [
-          "BRAZILUS:20180908T045004Z:e225a210-7ea9-4580-9736-fed17b150873"
-=======
           "11950"
         ],
         "x-ms-routing-request-id": [
           "BRAZILUS:20180907T105207Z:7aee72ef-7367-4df8-9b6b-3f74a8283e0e"
->>>>>>> 96e32f42
-        ],
-        "X-Content-Type-Options": [
-          "nosniff"
-        ],
-        "Date": [
-<<<<<<< HEAD
-          "Sat, 08 Sep 2018 04:50:03 GMT"
-=======
+        ],
+        "X-Content-Type-Options": [
+          "nosniff"
+        ],
+        "Date": [
           "Fri, 07 Sep 2018 10:52:07 GMT"
->>>>>>> 96e32f42
         ]
       },
       "StatusCode": 200
     },
     {
-<<<<<<< HEAD
-      "RequestUri": "/subscriptions/d2ad5196-2292-4080-b209-ce4399b0a807/resourceGroups/ps6970/providers/Microsoft.Network/publicIPAddresses?api-version=2018-08-01",
-      "EncodedRequestUri": "L3N1YnNjcmlwdGlvbnMvZDJhZDUxOTYtMjI5Mi00MDgwLWIyMDktY2U0Mzk5YjBhODA3L3Jlc291cmNlR3JvdXBzL3BzNjk3MC9wcm92aWRlcnMvTWljcm9zb2Z0Lk5ldHdvcmsvcHVibGljSVBBZGRyZXNzZXM/YXBpLXZlcnNpb249MjAxOC0wOC0wMQ==",
-=======
       "RequestUri": "/subscriptions/947d47b4-7883-4bb9-9d85-c5e8e2f572ce/resourceGroups/ps6906/providers/Microsoft.Network/publicIPAddresses?api-version=2018-08-01",
       "EncodedRequestUri": "L3N1YnNjcmlwdGlvbnMvOTQ3ZDQ3YjQtNzg4My00YmI5LTlkODUtYzVlOGUyZjU3MmNlL3Jlc291cmNlR3JvdXBzL3BzNjkwNi9wcm92aWRlcnMvTWljcm9zb2Z0Lk5ldHdvcmsvcHVibGljSVBBZGRyZXNzZXM/YXBpLXZlcnNpb249MjAxOC0wOC0wMQ==",
->>>>>>> 96e32f42
       "RequestMethod": "GET",
       "RequestBody": "",
       "RequestHeaders": {
         "x-ms-client-request-id": [
-<<<<<<< HEAD
-          "dafeffe6-ca14-4476-ba5c-dffe229f8028"
-=======
           "d93b06af-b451-41a9-b83d-c9342b9e529a"
->>>>>>> 96e32f42
         ],
         "accept-language": [
           "en-US"
@@ -867,7 +535,7 @@
           "FxVersion/4.7.3132.0",
           "OSName/Windows10Enterprise",
           "OSVersion/6.3.17134",
-          "Microsoft.Azure.Management.Network.NetworkManagementClient/19.3.0.0"
+          "Microsoft.Azure.Management.Network.NetworkManagementClient/20.0.0.0"
         ]
       },
       "ResponseBody": "{\r\n  \"value\": []\r\n}",
@@ -885,17 +553,10 @@
           "no-cache"
         ],
         "x-ms-request-id": [
-<<<<<<< HEAD
-          "72474272-a71e-4f0e-a1a9-5fe776f10a10"
-        ],
-        "x-ms-correlation-request-id": [
-          "f2a5b4e1-66e3-4d15-95ea-29d6ab274872"
-=======
           "063f743b-dd11-4d38-a8ba-3850543dfdfb"
         ],
         "x-ms-correlation-request-id": [
           "faef18da-bd86-4184-b6ea-3e2105ed1de6"
->>>>>>> 96e32f42
         ],
         "Strict-Transport-Security": [
           "max-age=31536000; includeSubDomains"
@@ -908,48 +569,28 @@
           "Microsoft-HTTPAPI/2.0"
         ],
         "x-ms-ratelimit-remaining-subscription-reads": [
-<<<<<<< HEAD
-          "11991"
-        ],
-        "x-ms-routing-request-id": [
-          "BRAZILUS:20180908T045014Z:f2a5b4e1-66e3-4d15-95ea-29d6ab274872"
-=======
           "11947"
         ],
         "x-ms-routing-request-id": [
           "BRAZILUS:20180907T105218Z:faef18da-bd86-4184-b6ea-3e2105ed1de6"
->>>>>>> 96e32f42
-        ],
-        "X-Content-Type-Options": [
-          "nosniff"
-        ],
-        "Date": [
-<<<<<<< HEAD
-          "Sat, 08 Sep 2018 04:50:14 GMT"
-=======
+        ],
+        "X-Content-Type-Options": [
+          "nosniff"
+        ],
+        "Date": [
           "Fri, 07 Sep 2018 10:52:18 GMT"
->>>>>>> 96e32f42
         ]
       },
       "StatusCode": 200
     },
     {
-<<<<<<< HEAD
-      "RequestUri": "/subscriptions/d2ad5196-2292-4080-b209-ce4399b0a807/resourceGroups/ps6970/providers/Microsoft.Network/publicIPAddresses/ps5063?api-version=2018-08-01",
-      "EncodedRequestUri": "L3N1YnNjcmlwdGlvbnMvZDJhZDUxOTYtMjI5Mi00MDgwLWIyMDktY2U0Mzk5YjBhODA3L3Jlc291cmNlR3JvdXBzL3BzNjk3MC9wcm92aWRlcnMvTWljcm9zb2Z0Lk5ldHdvcmsvcHVibGljSVBBZGRyZXNzZXMvcHM1MDYzP2FwaS12ZXJzaW9uPTIwMTgtMDgtMDE=",
-=======
       "RequestUri": "/subscriptions/947d47b4-7883-4bb9-9d85-c5e8e2f572ce/resourceGroups/ps6906/providers/Microsoft.Network/publicIPAddresses/ps8816?api-version=2018-08-01",
       "EncodedRequestUri": "L3N1YnNjcmlwdGlvbnMvOTQ3ZDQ3YjQtNzg4My00YmI5LTlkODUtYzVlOGUyZjU3MmNlL3Jlc291cmNlR3JvdXBzL3BzNjkwNi9wcm92aWRlcnMvTWljcm9zb2Z0Lk5ldHdvcmsvcHVibGljSVBBZGRyZXNzZXMvcHM4ODE2P2FwaS12ZXJzaW9uPTIwMTgtMDgtMDE=",
->>>>>>> 96e32f42
       "RequestMethod": "DELETE",
       "RequestBody": "",
       "RequestHeaders": {
         "x-ms-client-request-id": [
-<<<<<<< HEAD
-          "2c2eb9ee-bb6a-4c45-a472-5194899376dc"
-=======
           "2d6e84ea-35d1-4fdd-b83a-0714734f8da0"
->>>>>>> 96e32f42
         ],
         "accept-language": [
           "en-US"
@@ -958,7 +599,7 @@
           "FxVersion/4.7.3132.0",
           "OSName/Windows10Enterprise",
           "OSVersion/6.3.17134",
-          "Microsoft.Azure.Management.Network.NetworkManagementClient/19.3.0.0"
+          "Microsoft.Azure.Management.Network.NetworkManagementClient/20.0.0.0"
         ]
       },
       "ResponseBody": "",
@@ -976,15 +617,6 @@
           "10"
         ],
         "x-ms-request-id": [
-<<<<<<< HEAD
-          "15dfca64-0fad-42f5-85ea-f4990acce506"
-        ],
-        "Azure-AsyncOperation": [
-          "https://brazilus.management.azure.com/subscriptions/d2ad5196-2292-4080-b209-ce4399b0a807/providers/Microsoft.Network/locations/westus/operations/15dfca64-0fad-42f5-85ea-f4990acce506?api-version=2018-08-01"
-        ],
-        "x-ms-correlation-request-id": [
-          "080ee63c-c1a1-4241-805b-69511dc97a09"
-=======
           "23ac2731-df72-4414-8cb7-9406721b77de"
         ],
         "Azure-AsyncOperation": [
@@ -992,7 +624,6 @@
         ],
         "x-ms-correlation-request-id": [
           "9e7e8849-26b2-42f3-9bb4-9a92d744b744"
->>>>>>> 96e32f42
         ],
         "Strict-Transport-Security": [
           "max-age=31536000; includeSubDomains"
@@ -1001,58 +632,38 @@
           "no-cache"
         ],
         "Location": [
-<<<<<<< HEAD
-          "https://brazilus.management.azure.com/subscriptions/d2ad5196-2292-4080-b209-ce4399b0a807/providers/Microsoft.Network/locations/westus/operationResults/15dfca64-0fad-42f5-85ea-f4990acce506?api-version=2018-08-01"
-=======
           "https://brazilus.management.azure.com/subscriptions/947d47b4-7883-4bb9-9d85-c5e8e2f572ce/providers/Microsoft.Network/locations/westcentralus/operationResults/23ac2731-df72-4414-8cb7-9406721b77de?api-version=2018-08-01"
->>>>>>> 96e32f42
         ],
         "Server": [
           "Microsoft-HTTPAPI/2.0",
           "Microsoft-HTTPAPI/2.0"
         ],
         "x-ms-ratelimit-remaining-subscription-deletes": [
-<<<<<<< HEAD
-          "14999"
-        ],
-        "x-ms-routing-request-id": [
-          "BRAZILUS:20180908T045004Z:080ee63c-c1a1-4241-805b-69511dc97a09"
-=======
           "14990"
         ],
         "x-ms-routing-request-id": [
           "BRAZILUS:20180907T105207Z:9e7e8849-26b2-42f3-9bb4-9a92d744b744"
->>>>>>> 96e32f42
-        ],
-        "X-Content-Type-Options": [
-          "nosniff"
-        ],
-        "Date": [
-<<<<<<< HEAD
-          "Sat, 08 Sep 2018 04:50:03 GMT"
-=======
+        ],
+        "X-Content-Type-Options": [
+          "nosniff"
+        ],
+        "Date": [
           "Fri, 07 Sep 2018 10:52:07 GMT"
->>>>>>> 96e32f42
         ]
       },
       "StatusCode": 202
     },
     {
-<<<<<<< HEAD
-      "RequestUri": "/subscriptions/d2ad5196-2292-4080-b209-ce4399b0a807/providers/Microsoft.Network/locations/westus/operations/15dfca64-0fad-42f5-85ea-f4990acce506?api-version=2018-08-01",
-      "EncodedRequestUri": "L3N1YnNjcmlwdGlvbnMvZDJhZDUxOTYtMjI5Mi00MDgwLWIyMDktY2U0Mzk5YjBhODA3L3Byb3ZpZGVycy9NaWNyb3NvZnQuTmV0d29yay9sb2NhdGlvbnMvd2VzdHVzL29wZXJhdGlvbnMvMTVkZmNhNjQtMGZhZC00MmY1LTg1ZWEtZjQ5OTBhY2NlNTA2P2FwaS12ZXJzaW9uPTIwMTgtMDgtMDE=",
-=======
       "RequestUri": "/subscriptions/947d47b4-7883-4bb9-9d85-c5e8e2f572ce/providers/Microsoft.Network/locations/westcentralus/operations/23ac2731-df72-4414-8cb7-9406721b77de?api-version=2018-08-01",
       "EncodedRequestUri": "L3N1YnNjcmlwdGlvbnMvOTQ3ZDQ3YjQtNzg4My00YmI5LTlkODUtYzVlOGUyZjU3MmNlL3Byb3ZpZGVycy9NaWNyb3NvZnQuTmV0d29yay9sb2NhdGlvbnMvd2VzdGNlbnRyYWx1cy9vcGVyYXRpb25zLzIzYWMyNzMxLWRmNzItNDQxNC04Y2I3LTk0MDY3MjFiNzdkZT9hcGktdmVyc2lvbj0yMDE4LTA4LTAx",
->>>>>>> 96e32f42
-      "RequestMethod": "GET",
-      "RequestBody": "",
-      "RequestHeaders": {
-        "User-Agent": [
-          "FxVersion/4.7.3132.0",
-          "OSName/Windows10Enterprise",
-          "OSVersion/6.3.17134",
-          "Microsoft.Azure.Management.Network.NetworkManagementClient/19.3.0.0"
+      "RequestMethod": "GET",
+      "RequestBody": "",
+      "RequestHeaders": {
+        "User-Agent": [
+          "FxVersion/4.7.3132.0",
+          "OSName/Windows10Enterprise",
+          "OSVersion/6.3.17134",
+          "Microsoft.Azure.Management.Network.NetworkManagementClient/20.0.0.0"
         ]
       },
       "ResponseBody": "{\r\n  \"status\": \"Succeeded\"\r\n}",
@@ -1070,17 +681,10 @@
           "no-cache"
         ],
         "x-ms-request-id": [
-<<<<<<< HEAD
-          "468f8c5f-b427-4850-9072-a25dcae0506a"
-        ],
-        "x-ms-correlation-request-id": [
-          "afde2386-9231-4a89-935a-41bf1cb30556"
-=======
           "fbd4f37a-7d49-45ef-883a-289704108801"
         ],
         "x-ms-correlation-request-id": [
           "b3439023-4b0f-4d95-9659-8d966e7d13f0"
->>>>>>> 96e32f42
         ],
         "Strict-Transport-Security": [
           "max-age=31536000; includeSubDomains"
@@ -1093,47 +697,31 @@
           "Microsoft-HTTPAPI/2.0"
         ],
         "x-ms-ratelimit-remaining-subscription-reads": [
-<<<<<<< HEAD
-          "11993"
-        ],
-        "x-ms-routing-request-id": [
-          "BRAZILUS:20180908T045014Z:afde2386-9231-4a89-935a-41bf1cb30556"
-=======
           "11949"
         ],
         "x-ms-routing-request-id": [
           "BRAZILUS:20180907T105218Z:b3439023-4b0f-4d95-9659-8d966e7d13f0"
->>>>>>> 96e32f42
-        ],
-        "X-Content-Type-Options": [
-          "nosniff"
-        ],
-        "Date": [
-<<<<<<< HEAD
-          "Sat, 08 Sep 2018 04:50:14 GMT"
-=======
+        ],
+        "X-Content-Type-Options": [
+          "nosniff"
+        ],
+        "Date": [
           "Fri, 07 Sep 2018 10:52:18 GMT"
->>>>>>> 96e32f42
         ]
       },
       "StatusCode": 200
     },
     {
-<<<<<<< HEAD
-      "RequestUri": "/subscriptions/d2ad5196-2292-4080-b209-ce4399b0a807/providers/Microsoft.Network/locations/westus/operationResults/15dfca64-0fad-42f5-85ea-f4990acce506?api-version=2018-08-01",
-      "EncodedRequestUri": "L3N1YnNjcmlwdGlvbnMvZDJhZDUxOTYtMjI5Mi00MDgwLWIyMDktY2U0Mzk5YjBhODA3L3Byb3ZpZGVycy9NaWNyb3NvZnQuTmV0d29yay9sb2NhdGlvbnMvd2VzdHVzL29wZXJhdGlvblJlc3VsdHMvMTVkZmNhNjQtMGZhZC00MmY1LTg1ZWEtZjQ5OTBhY2NlNTA2P2FwaS12ZXJzaW9uPTIwMTgtMDgtMDE=",
-=======
       "RequestUri": "/subscriptions/947d47b4-7883-4bb9-9d85-c5e8e2f572ce/providers/Microsoft.Network/locations/westcentralus/operationResults/23ac2731-df72-4414-8cb7-9406721b77de?api-version=2018-08-01",
       "EncodedRequestUri": "L3N1YnNjcmlwdGlvbnMvOTQ3ZDQ3YjQtNzg4My00YmI5LTlkODUtYzVlOGUyZjU3MmNlL3Byb3ZpZGVycy9NaWNyb3NvZnQuTmV0d29yay9sb2NhdGlvbnMvd2VzdGNlbnRyYWx1cy9vcGVyYXRpb25SZXN1bHRzLzIzYWMyNzMxLWRmNzItNDQxNC04Y2I3LTk0MDY3MjFiNzdkZT9hcGktdmVyc2lvbj0yMDE4LTA4LTAx",
->>>>>>> 96e32f42
-      "RequestMethod": "GET",
-      "RequestBody": "",
-      "RequestHeaders": {
-        "User-Agent": [
-          "FxVersion/4.7.3132.0",
-          "OSName/Windows10Enterprise",
-          "OSVersion/6.3.17134",
-          "Microsoft.Azure.Management.Network.NetworkManagementClient/19.3.0.0"
+      "RequestMethod": "GET",
+      "RequestBody": "",
+      "RequestHeaders": {
+        "User-Agent": [
+          "FxVersion/4.7.3132.0",
+          "OSName/Windows10Enterprise",
+          "OSVersion/6.3.17134",
+          "Microsoft.Azure.Management.Network.NetworkManagementClient/20.0.0.0"
         ]
       },
       "ResponseBody": "",
@@ -1148,15 +736,6 @@
           "no-cache"
         ],
         "x-ms-request-id": [
-<<<<<<< HEAD
-          "15dfca64-0fad-42f5-85ea-f4990acce506"
-        ],
-        "Azure-AsyncOperation": [
-          "https://brazilus.management.azure.com/subscriptions/d2ad5196-2292-4080-b209-ce4399b0a807/providers/Microsoft.Network/locations/westus/operations/15dfca64-0fad-42f5-85ea-f4990acce506?api-version=2018-08-01"
-        ],
-        "x-ms-correlation-request-id": [
-          "080ee63c-c1a1-4241-805b-69511dc97a09"
-=======
           "23ac2731-df72-4414-8cb7-9406721b77de"
         ],
         "Azure-AsyncOperation": [
@@ -1164,7 +743,6 @@
         ],
         "x-ms-correlation-request-id": [
           "9e7e8849-26b2-42f3-9bb4-9a92d744b744"
->>>>>>> 96e32f42
         ],
         "Strict-Transport-Security": [
           "max-age=31536000; includeSubDomains"
@@ -1173,59 +751,35 @@
           "no-cache"
         ],
         "Location": [
-<<<<<<< HEAD
-          "https://brazilus.management.azure.com/subscriptions/d2ad5196-2292-4080-b209-ce4399b0a807/providers/Microsoft.Network/locations/westus/operationResults/15dfca64-0fad-42f5-85ea-f4990acce506?api-version=2018-08-01"
-=======
           "https://brazilus.management.azure.com/subscriptions/947d47b4-7883-4bb9-9d85-c5e8e2f572ce/providers/Microsoft.Network/locations/westcentralus/operationResults/23ac2731-df72-4414-8cb7-9406721b77de?api-version=2018-08-01"
->>>>>>> 96e32f42
         ],
         "Server": [
           "Microsoft-HTTPAPI/2.0",
           "Microsoft-HTTPAPI/2.0"
         ],
         "x-ms-ratelimit-remaining-subscription-reads": [
-<<<<<<< HEAD
-          "11992"
-        ],
-        "x-ms-routing-request-id": [
-          "BRAZILUS:20180908T045014Z:af6cbf82-b4eb-4bd4-8678-3c5fa63a7ac4"
-=======
           "11948"
         ],
         "x-ms-routing-request-id": [
           "BRAZILUS:20180907T105218Z:945b348a-e445-40cb-aea4-139cc1c2dc76"
->>>>>>> 96e32f42
-        ],
-        "X-Content-Type-Options": [
-          "nosniff"
-        ],
-        "Date": [
-<<<<<<< HEAD
-          "Sat, 08 Sep 2018 04:50:14 GMT"
-=======
+        ],
+        "X-Content-Type-Options": [
+          "nosniff"
+        ],
+        "Date": [
           "Fri, 07 Sep 2018 10:52:18 GMT"
->>>>>>> 96e32f42
         ]
       },
       "StatusCode": 204
     },
     {
-<<<<<<< HEAD
-      "RequestUri": "/subscriptions/d2ad5196-2292-4080-b209-ce4399b0a807/resourcegroups/ps6970?api-version=2016-09-01",
-      "EncodedRequestUri": "L3N1YnNjcmlwdGlvbnMvZDJhZDUxOTYtMjI5Mi00MDgwLWIyMDktY2U0Mzk5YjBhODA3L3Jlc291cmNlZ3JvdXBzL3BzNjk3MD9hcGktdmVyc2lvbj0yMDE2LTA5LTAx",
-=======
       "RequestUri": "/subscriptions/947d47b4-7883-4bb9-9d85-c5e8e2f572ce/resourcegroups/ps6906?api-version=2016-09-01",
       "EncodedRequestUri": "L3N1YnNjcmlwdGlvbnMvOTQ3ZDQ3YjQtNzg4My00YmI5LTlkODUtYzVlOGUyZjU3MmNlL3Jlc291cmNlZ3JvdXBzL3BzNjkwNj9hcGktdmVyc2lvbj0yMDE2LTA5LTAx",
->>>>>>> 96e32f42
       "RequestMethod": "DELETE",
       "RequestBody": "",
       "RequestHeaders": {
         "x-ms-client-request-id": [
-<<<<<<< HEAD
-          "7ed0245c-cb7d-4397-8fab-a9c4969b934e"
-=======
           "8ca23220-8c97-4ba4-845f-0656a6ccc6bd"
->>>>>>> 96e32f42
         ],
         "accept-language": [
           "en-US"
@@ -1255,15 +809,6 @@
           "14989"
         ],
         "x-ms-request-id": [
-<<<<<<< HEAD
-          "9cc012f0-af66-472b-9459-28d043e1bca4"
-        ],
-        "x-ms-correlation-request-id": [
-          "9cc012f0-af66-472b-9459-28d043e1bca4"
-        ],
-        "x-ms-routing-request-id": [
-          "BRAZILUS:20180908T045015Z:9cc012f0-af66-472b-9459-28d043e1bca4"
-=======
           "80f30228-4ea1-4914-ab40-a8067b15742a"
         ],
         "x-ms-correlation-request-id": [
@@ -1271,41 +816,28 @@
         ],
         "x-ms-routing-request-id": [
           "BRAZILUS:20180907T105219Z:80f30228-4ea1-4914-ab40-a8067b15742a"
->>>>>>> 96e32f42
-        ],
-        "Strict-Transport-Security": [
-          "max-age=31536000; includeSubDomains"
-        ],
-        "X-Content-Type-Options": [
-          "nosniff"
-        ],
-        "Cache-Control": [
-          "no-cache"
-        ],
-        "Date": [
-<<<<<<< HEAD
-          "Sat, 08 Sep 2018 04:50:15 GMT"
-        ],
-        "Location": [
-          "https://brazilus.management.azure.com/subscriptions/d2ad5196-2292-4080-b209-ce4399b0a807/operationresults/eyJqb2JJZCI6IlJFU09VUkNFR1JPVVBERUxFVElPTkpPQi1QUzY5NzAtV0VTVFVTIiwiam9iTG9jYXRpb24iOiJ3ZXN0dXMifQ?api-version=2016-09-01"
-=======
+        ],
+        "Strict-Transport-Security": [
+          "max-age=31536000; includeSubDomains"
+        ],
+        "X-Content-Type-Options": [
+          "nosniff"
+        ],
+        "Cache-Control": [
+          "no-cache"
+        ],
+        "Date": [
           "Fri, 07 Sep 2018 10:52:19 GMT"
         ],
         "Location": [
           "https://brazilus.management.azure.com/subscriptions/947d47b4-7883-4bb9-9d85-c5e8e2f572ce/operationresults/eyJqb2JJZCI6IlJFU09VUkNFR1JPVVBERUxFVElPTkpPQi1QUzY5MDYtV0VTVENFTlRSQUxVUyIsImpvYkxvY2F0aW9uIjoid2VzdGNlbnRyYWx1cyJ9?api-version=2016-09-01"
->>>>>>> 96e32f42
         ]
       },
       "StatusCode": 202
     },
     {
-<<<<<<< HEAD
-      "RequestUri": "/subscriptions/d2ad5196-2292-4080-b209-ce4399b0a807/operationresults/eyJqb2JJZCI6IlJFU09VUkNFR1JPVVBERUxFVElPTkpPQi1QUzY5NzAtV0VTVFVTIiwiam9iTG9jYXRpb24iOiJ3ZXN0dXMifQ?api-version=2016-09-01",
-      "EncodedRequestUri": "L3N1YnNjcmlwdGlvbnMvZDJhZDUxOTYtMjI5Mi00MDgwLWIyMDktY2U0Mzk5YjBhODA3L29wZXJhdGlvbnJlc3VsdHMvZXlKcWIySkpaQ0k2SWxKRlUwOVZVa05GUjFKUFZWQkVSVXhGVkVsUFRrcFBRaTFRVXpZNU56QXRWMFZUVkZWVElpd2lhbTlpVEc5allYUnBiMjRpT2lKM1pYTjBkWE1pZlE/YXBpLXZlcnNpb249MjAxNi0wOS0wMQ==",
-=======
       "RequestUri": "/subscriptions/947d47b4-7883-4bb9-9d85-c5e8e2f572ce/operationresults/eyJqb2JJZCI6IlJFU09VUkNFR1JPVVBERUxFVElPTkpPQi1QUzY5MDYtV0VTVENFTlRSQUxVUyIsImpvYkxvY2F0aW9uIjoid2VzdGNlbnRyYWx1cyJ9?api-version=2016-09-01",
       "EncodedRequestUri": "L3N1YnNjcmlwdGlvbnMvOTQ3ZDQ3YjQtNzg4My00YmI5LTlkODUtYzVlOGUyZjU3MmNlL29wZXJhdGlvbnJlc3VsdHMvZXlKcWIySkpaQ0k2SWxKRlUwOVZVa05GUjFKUFZWQkVSVXhGVkVsUFRrcFBRaTFRVXpZNU1EWXRWMFZUVkVORlRsUlNRVXhWVXlJc0ltcHZZa3h2WTJGMGFXOXVJam9pZDJWemRHTmxiblJ5WVd4MWN5Sjk/YXBpLXZlcnNpb249MjAxNi0wOS0wMQ==",
->>>>>>> 96e32f42
       "RequestMethod": "GET",
       "RequestBody": "",
       "RequestHeaders": {
@@ -1331,18 +863,6 @@
           "15"
         ],
         "x-ms-ratelimit-remaining-subscription-reads": [
-<<<<<<< HEAD
-          "11924"
-        ],
-        "x-ms-request-id": [
-          "d1814d47-dc5c-4360-bd59-0e5e7f9cb31d"
-        ],
-        "x-ms-correlation-request-id": [
-          "d1814d47-dc5c-4360-bd59-0e5e7f9cb31d"
-        ],
-        "x-ms-routing-request-id": [
-          "BRAZILUS:20180908T045030Z:d1814d47-dc5c-4360-bd59-0e5e7f9cb31d"
-=======
           "11946"
         ],
         "x-ms-request-id": [
@@ -1353,41 +873,28 @@
         ],
         "x-ms-routing-request-id": [
           "BRAZILUS:20180907T105234Z:6b699ece-c948-43c9-b128-c37918a6f78c"
->>>>>>> 96e32f42
-        ],
-        "Strict-Transport-Security": [
-          "max-age=31536000; includeSubDomains"
-        ],
-        "X-Content-Type-Options": [
-          "nosniff"
-        ],
-        "Cache-Control": [
-          "no-cache"
-        ],
-        "Date": [
-<<<<<<< HEAD
-          "Sat, 08 Sep 2018 04:50:30 GMT"
-        ],
-        "Location": [
-          "https://brazilus.management.azure.com/subscriptions/d2ad5196-2292-4080-b209-ce4399b0a807/operationresults/eyJqb2JJZCI6IlJFU09VUkNFR1JPVVBERUxFVElPTkpPQi1QUzY5NzAtV0VTVFVTIiwiam9iTG9jYXRpb24iOiJ3ZXN0dXMifQ?api-version=2016-09-01"
-=======
+        ],
+        "Strict-Transport-Security": [
+          "max-age=31536000; includeSubDomains"
+        ],
+        "X-Content-Type-Options": [
+          "nosniff"
+        ],
+        "Cache-Control": [
+          "no-cache"
+        ],
+        "Date": [
           "Fri, 07 Sep 2018 10:52:33 GMT"
         ],
         "Location": [
           "https://brazilus.management.azure.com/subscriptions/947d47b4-7883-4bb9-9d85-c5e8e2f572ce/operationresults/eyJqb2JJZCI6IlJFU09VUkNFR1JPVVBERUxFVElPTkpPQi1QUzY5MDYtV0VTVENFTlRSQUxVUyIsImpvYkxvY2F0aW9uIjoid2VzdGNlbnRyYWx1cyJ9?api-version=2016-09-01"
->>>>>>> 96e32f42
         ]
       },
       "StatusCode": 202
     },
     {
-<<<<<<< HEAD
-      "RequestUri": "/subscriptions/d2ad5196-2292-4080-b209-ce4399b0a807/operationresults/eyJqb2JJZCI6IlJFU09VUkNFR1JPVVBERUxFVElPTkpPQi1QUzY5NzAtV0VTVFVTIiwiam9iTG9jYXRpb24iOiJ3ZXN0dXMifQ?api-version=2016-09-01",
-      "EncodedRequestUri": "L3N1YnNjcmlwdGlvbnMvZDJhZDUxOTYtMjI5Mi00MDgwLWIyMDktY2U0Mzk5YjBhODA3L29wZXJhdGlvbnJlc3VsdHMvZXlKcWIySkpaQ0k2SWxKRlUwOVZVa05GUjFKUFZWQkVSVXhGVkVsUFRrcFBRaTFRVXpZNU56QXRWMFZUVkZWVElpd2lhbTlpVEc5allYUnBiMjRpT2lKM1pYTjBkWE1pZlE/YXBpLXZlcnNpb249MjAxNi0wOS0wMQ==",
-=======
       "RequestUri": "/subscriptions/947d47b4-7883-4bb9-9d85-c5e8e2f572ce/operationresults/eyJqb2JJZCI6IlJFU09VUkNFR1JPVVBERUxFVElPTkpPQi1QUzY5MDYtV0VTVENFTlRSQUxVUyIsImpvYkxvY2F0aW9uIjoid2VzdGNlbnRyYWx1cyJ9?api-version=2016-09-01",
       "EncodedRequestUri": "L3N1YnNjcmlwdGlvbnMvOTQ3ZDQ3YjQtNzg4My00YmI5LTlkODUtYzVlOGUyZjU3MmNlL29wZXJhdGlvbnJlc3VsdHMvZXlKcWIySkpaQ0k2SWxKRlUwOVZVa05GUjFKUFZWQkVSVXhGVkVsUFRrcFBRaTFRVXpZNU1EWXRWMFZUVkVORlRsUlNRVXhWVXlJc0ltcHZZa3h2WTJGMGFXOXVJam9pZDJWemRHTmxiblJ5WVd4MWN5Sjk/YXBpLXZlcnNpb249MjAxNi0wOS0wMQ==",
->>>>>>> 96e32f42
       "RequestMethod": "GET",
       "RequestBody": "",
       "RequestHeaders": {
@@ -1413,18 +920,6 @@
           "15"
         ],
         "x-ms-ratelimit-remaining-subscription-reads": [
-<<<<<<< HEAD
-          "11923"
-        ],
-        "x-ms-request-id": [
-          "d4f89443-3552-4aa8-9d66-f7cc4454f2f8"
-        ],
-        "x-ms-correlation-request-id": [
-          "d4f89443-3552-4aa8-9d66-f7cc4454f2f8"
-        ],
-        "x-ms-routing-request-id": [
-          "BRAZILUS:20180908T045045Z:d4f89443-3552-4aa8-9d66-f7cc4454f2f8"
-=======
           "11945"
         ],
         "x-ms-request-id": [
@@ -1435,41 +930,28 @@
         ],
         "x-ms-routing-request-id": [
           "BRAZILUS:20180907T105249Z:5a2a18e5-4def-41c5-a372-964fa33a8091"
->>>>>>> 96e32f42
-        ],
-        "Strict-Transport-Security": [
-          "max-age=31536000; includeSubDomains"
-        ],
-        "X-Content-Type-Options": [
-          "nosniff"
-        ],
-        "Cache-Control": [
-          "no-cache"
-        ],
-        "Date": [
-<<<<<<< HEAD
-          "Sat, 08 Sep 2018 04:50:45 GMT"
-        ],
-        "Location": [
-          "https://brazilus.management.azure.com/subscriptions/d2ad5196-2292-4080-b209-ce4399b0a807/operationresults/eyJqb2JJZCI6IlJFU09VUkNFR1JPVVBERUxFVElPTkpPQi1QUzY5NzAtV0VTVFVTIiwiam9iTG9jYXRpb24iOiJ3ZXN0dXMifQ?api-version=2016-09-01"
-=======
+        ],
+        "Strict-Transport-Security": [
+          "max-age=31536000; includeSubDomains"
+        ],
+        "X-Content-Type-Options": [
+          "nosniff"
+        ],
+        "Cache-Control": [
+          "no-cache"
+        ],
+        "Date": [
           "Fri, 07 Sep 2018 10:52:48 GMT"
         ],
         "Location": [
           "https://brazilus.management.azure.com/subscriptions/947d47b4-7883-4bb9-9d85-c5e8e2f572ce/operationresults/eyJqb2JJZCI6IlJFU09VUkNFR1JPVVBERUxFVElPTkpPQi1QUzY5MDYtV0VTVENFTlRSQUxVUyIsImpvYkxvY2F0aW9uIjoid2VzdGNlbnRyYWx1cyJ9?api-version=2016-09-01"
->>>>>>> 96e32f42
         ]
       },
       "StatusCode": 202
     },
     {
-<<<<<<< HEAD
-      "RequestUri": "/subscriptions/d2ad5196-2292-4080-b209-ce4399b0a807/operationresults/eyJqb2JJZCI6IlJFU09VUkNFR1JPVVBERUxFVElPTkpPQi1QUzY5NzAtV0VTVFVTIiwiam9iTG9jYXRpb24iOiJ3ZXN0dXMifQ?api-version=2016-09-01",
-      "EncodedRequestUri": "L3N1YnNjcmlwdGlvbnMvZDJhZDUxOTYtMjI5Mi00MDgwLWIyMDktY2U0Mzk5YjBhODA3L29wZXJhdGlvbnJlc3VsdHMvZXlKcWIySkpaQ0k2SWxKRlUwOVZVa05GUjFKUFZWQkVSVXhGVkVsUFRrcFBRaTFRVXpZNU56QXRWMFZUVkZWVElpd2lhbTlpVEc5allYUnBiMjRpT2lKM1pYTjBkWE1pZlE/YXBpLXZlcnNpb249MjAxNi0wOS0wMQ==",
-=======
       "RequestUri": "/subscriptions/947d47b4-7883-4bb9-9d85-c5e8e2f572ce/operationresults/eyJqb2JJZCI6IlJFU09VUkNFR1JPVVBERUxFVElPTkpPQi1QUzY5MDYtV0VTVENFTlRSQUxVUyIsImpvYkxvY2F0aW9uIjoid2VzdGNlbnRyYWx1cyJ9?api-version=2016-09-01",
       "EncodedRequestUri": "L3N1YnNjcmlwdGlvbnMvOTQ3ZDQ3YjQtNzg4My00YmI5LTlkODUtYzVlOGUyZjU3MmNlL29wZXJhdGlvbnJlc3VsdHMvZXlKcWIySkpaQ0k2SWxKRlUwOVZVa05GUjFKUFZWQkVSVXhGVkVsUFRrcFBRaTFRVXpZNU1EWXRWMFZUVkVORlRsUlNRVXhWVXlJc0ltcHZZa3h2WTJGMGFXOXVJam9pZDJWemRHTmxiblJ5WVd4MWN5Sjk/YXBpLXZlcnNpb249MjAxNi0wOS0wMQ==",
->>>>>>> 96e32f42
       "RequestMethod": "GET",
       "RequestBody": "",
       "RequestHeaders": {
@@ -1492,18 +974,6 @@
           "no-cache"
         ],
         "x-ms-ratelimit-remaining-subscription-reads": [
-<<<<<<< HEAD
-          "11922"
-        ],
-        "x-ms-request-id": [
-          "be71d1f4-c6ad-484f-bf33-1ccf0f2e8ed9"
-        ],
-        "x-ms-correlation-request-id": [
-          "be71d1f4-c6ad-484f-bf33-1ccf0f2e8ed9"
-        ],
-        "x-ms-routing-request-id": [
-          "BRAZILUS:20180908T045100Z:be71d1f4-c6ad-484f-bf33-1ccf0f2e8ed9"
-=======
           "11944"
         ],
         "x-ms-request-id": [
@@ -1514,35 +984,25 @@
         ],
         "x-ms-routing-request-id": [
           "BRAZILUS:20180907T105304Z:e4d1d9ac-d3a8-402c-8c92-b299f712ef3e"
->>>>>>> 96e32f42
-        ],
-        "Strict-Transport-Security": [
-          "max-age=31536000; includeSubDomains"
-        ],
-        "X-Content-Type-Options": [
-          "nosniff"
-        ],
-        "Cache-Control": [
-          "no-cache"
-        ],
-        "Date": [
-<<<<<<< HEAD
-          "Sat, 08 Sep 2018 04:51:00 GMT"
-=======
+        ],
+        "Strict-Transport-Security": [
+          "max-age=31536000; includeSubDomains"
+        ],
+        "X-Content-Type-Options": [
+          "nosniff"
+        ],
+        "Cache-Control": [
+          "no-cache"
+        ],
+        "Date": [
           "Fri, 07 Sep 2018 10:53:04 GMT"
->>>>>>> 96e32f42
         ]
       },
       "StatusCode": 200
     },
     {
-<<<<<<< HEAD
-      "RequestUri": "/subscriptions/d2ad5196-2292-4080-b209-ce4399b0a807/operationresults/eyJqb2JJZCI6IlJFU09VUkNFR1JPVVBERUxFVElPTkpPQi1QUzY5NzAtV0VTVFVTIiwiam9iTG9jYXRpb24iOiJ3ZXN0dXMifQ?api-version=2016-09-01",
-      "EncodedRequestUri": "L3N1YnNjcmlwdGlvbnMvZDJhZDUxOTYtMjI5Mi00MDgwLWIyMDktY2U0Mzk5YjBhODA3L29wZXJhdGlvbnJlc3VsdHMvZXlKcWIySkpaQ0k2SWxKRlUwOVZVa05GUjFKUFZWQkVSVXhGVkVsUFRrcFBRaTFRVXpZNU56QXRWMFZUVkZWVElpd2lhbTlpVEc5allYUnBiMjRpT2lKM1pYTjBkWE1pZlE/YXBpLXZlcnNpb249MjAxNi0wOS0wMQ==",
-=======
       "RequestUri": "/subscriptions/947d47b4-7883-4bb9-9d85-c5e8e2f572ce/operationresults/eyJqb2JJZCI6IlJFU09VUkNFR1JPVVBERUxFVElPTkpPQi1QUzY5MDYtV0VTVENFTlRSQUxVUyIsImpvYkxvY2F0aW9uIjoid2VzdGNlbnRyYWx1cyJ9?api-version=2016-09-01",
       "EncodedRequestUri": "L3N1YnNjcmlwdGlvbnMvOTQ3ZDQ3YjQtNzg4My00YmI5LTlkODUtYzVlOGUyZjU3MmNlL29wZXJhdGlvbnJlc3VsdHMvZXlKcWIySkpaQ0k2SWxKRlUwOVZVa05GUjFKUFZWQkVSVXhGVkVsUFRrcFBRaTFRVXpZNU1EWXRWMFZUVkVORlRsUlNRVXhWVXlJc0ltcHZZa3h2WTJGMGFXOXVJam9pZDJWemRHTmxiblJ5WVd4MWN5Sjk/YXBpLXZlcnNpb249MjAxNi0wOS0wMQ==",
->>>>>>> 96e32f42
       "RequestMethod": "GET",
       "RequestBody": "",
       "RequestHeaders": {
@@ -1565,18 +1025,6 @@
           "no-cache"
         ],
         "x-ms-ratelimit-remaining-subscription-reads": [
-<<<<<<< HEAD
-          "11921"
-        ],
-        "x-ms-request-id": [
-          "a6deb7d7-409f-4679-bb5c-ea93f8eabfac"
-        ],
-        "x-ms-correlation-request-id": [
-          "a6deb7d7-409f-4679-bb5c-ea93f8eabfac"
-        ],
-        "x-ms-routing-request-id": [
-          "BRAZILUS:20180908T045100Z:a6deb7d7-409f-4679-bb5c-ea93f8eabfac"
-=======
           "11943"
         ],
         "x-ms-request-id": [
@@ -1587,23 +1035,18 @@
         ],
         "x-ms-routing-request-id": [
           "BRAZILUS:20180907T105304Z:690910b6-2050-4f6a-b729-6601e8fa3f85"
->>>>>>> 96e32f42
-        ],
-        "Strict-Transport-Security": [
-          "max-age=31536000; includeSubDomains"
-        ],
-        "X-Content-Type-Options": [
-          "nosniff"
-        ],
-        "Cache-Control": [
-          "no-cache"
-        ],
-        "Date": [
-<<<<<<< HEAD
-          "Sat, 08 Sep 2018 04:51:00 GMT"
-=======
+        ],
+        "Strict-Transport-Security": [
+          "max-age=31536000; includeSubDomains"
+        ],
+        "X-Content-Type-Options": [
+          "nosniff"
+        ],
+        "Cache-Control": [
+          "no-cache"
+        ],
+        "Date": [
           "Fri, 07 Sep 2018 10:53:04 GMT"
->>>>>>> 96e32f42
         ]
       },
       "StatusCode": 200
@@ -1611,18 +1054,12 @@
   ],
   "Names": {
     "Test-PublicIpAddressCRUD": [
-<<<<<<< HEAD
-      "ps6970",
-      "ps5063",
-      "ps7924"
-=======
       "ps6906",
       "ps8816",
       "ps3225"
->>>>>>> 96e32f42
     ]
   },
   "Variables": {
-    "SubscriptionId": "d2ad5196-2292-4080-b209-ce4399b0a807"
+    "SubscriptionId": "947d47b4-7883-4bb9-9d85-c5e8e2f572ce"
   }
 }