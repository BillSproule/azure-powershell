--- conflicted
+++ resolved
@@ -1,1895 +1,1217 @@
 {
   "Entries": [
     {
-<<<<<<< HEAD
-      "RequestUri": "/subscriptions/d2ad5196-2292-4080-b209-ce4399b0a807/providers/Microsoft.Network?api-version=2016-09-01",
-      "EncodedRequestUri": "L3N1YnNjcmlwdGlvbnMvZDJhZDUxOTYtMjI5Mi00MDgwLWIyMDktY2U0Mzk5YjBhODA3L3Byb3ZpZGVycy9NaWNyb3NvZnQuTmV0d29yaz9hcGktdmVyc2lvbj0yMDE2LTA5LTAx",
-      "RequestMethod": "GET",
-      "RequestBody": "",
-      "RequestHeaders": {
+      "RequestUri": "/subscriptions/b1f1deed-af60-4bab-9223-65d340462e24/resourcegroups/ps8059?api-version=2016-09-01",
+      "EncodedRequestUri": "L3N1YnNjcmlwdGlvbnMvYjFmMWRlZWQtYWY2MC00YmFiLTkyMjMtNjVkMzQwNDYyZTI0L3Jlc291cmNlZ3JvdXBzL3BzODA1OT9hcGktdmVyc2lvbj0yMDE2LTA5LTAx",
+      "RequestMethod": "PUT",
+      "RequestBody": "{\r\n  \"location\": \"westcentralus\"\r\n}",
+      "RequestHeaders": {
+        "Content-Type": [
+          "application/json; charset=utf-8"
+        ],
+        "Content-Length": [
+          "35"
+        ],
         "x-ms-client-request-id": [
-          "d4aacff9-a543-4036-87e8-639cef6ef063"
+          "d781b4ba-31b7-4ded-a23c-4de94832af6b"
         ],
         "accept-language": [
           "en-US"
         ],
         "User-Agent": [
-          "FxVersion/4.7.3132.0",
-          "OSName/Windows10Enterprise",
-          "OSVersion/6.3.17134",
+          "FxVersion/4.7.2563.0",
+          "OSName/Windows10Enterprise",
+          "OSVersion/6.3.14393",
           "Microsoft.Azure.Management.Internal.Resources.ResourceManagementClient/4.1.0"
         ]
       },
-      "ResponseBody": "{\r\n  \"id\": \"/subscriptions/d2ad5196-2292-4080-b209-ce4399b0a807/providers/Microsoft.Network\",\r\n  \"namespace\": \"Microsoft.Network\",\r\n  \"authorizations\": [\r\n    {\r\n      \"applicationId\": \"2cf9eb86-36b5-49dc-86ae-9a63135dfa8c\",\r\n      \"roleDefinitionId\": \"13ba9ab4-19f0-4804-adc4-14ece36cc7a1\"\r\n    },\r\n    {\r\n      \"applicationId\": \"7c33bfcb-8d33-48d6-8e60-dc6404003489\",\r\n      \"roleDefinitionId\": \"ad6261e4-fa9a-4642-aa5f-104f1b67e9e3\"\r\n    },\r\n    {\r\n      \"applicationId\": \"1e3e4475-288f-4018-a376-df66fd7fac5f\",\r\n      \"roleDefinitionId\": \"1d538b69-3d87-4e56-8ff8-25786fd48261\"\r\n    },\r\n    {\r\n      \"applicationId\": \"a0be0c72-870e-46f0-9c49-c98333a996f7\",\r\n      \"roleDefinitionId\": \"7ce22727-ffce-45a9-930c-ddb2e56fa131\"\r\n    },\r\n    {\r\n      \"applicationId\": \"486c78bf-a0f7-45f1-92fd-37215929e116\",\r\n      \"roleDefinitionId\": \"98a9e526-0a60-4c1f-a33a-ae46e1f8dc0d\"\r\n    },\r\n    {\r\n      \"applicationId\": \"19947cfd-0303-466c-ac3c-fcc19a7a1570\",\r\n      \"roleDefinitionId\": \"d813ab6c-bfb7-413e-9462-005b21f0ce09\"\r\n    },\r\n    {\r\n      \"applicationId\": \"341b7f3d-69b3-47f9-9ce7-5b7f4945fdbd\",\r\n      \"roleDefinitionId\": \"8141843c-c51c-4c1e-a5bf-0d351594b86c\"\r\n    }\r\n  ],\r\n  \"resourceTypes\": [\r\n    {\r\n      \"resourceType\": \"virtualNetworks\",\r\n      \"locations\": [\r\n        \"West US\",\r\n        \"East US\",\r\n        \"North Europe\",\r\n        \"West Europe\",\r\n        \"East Asia\",\r\n        \"Southeast Asia\",\r\n        \"North Central US\",\r\n        \"South Central US\",\r\n        \"Central US\",\r\n        \"East US 2\",\r\n        \"Japan East\",\r\n        \"Japan West\",\r\n        \"Brazil South\",\r\n        \"Australia East\",\r\n        \"Australia Southeast\",\r\n        \"Central India\",\r\n        \"South India\",\r\n        \"West India\",\r\n        \"Canada Central\",\r\n        \"Canada East\",\r\n        \"West Central US\",\r\n        \"West US 2\",\r\n        \"UK West\",\r\n        \"UK South\",\r\n        \"Korea Central\",\r\n        \"Korea South\",\r\n        \"France Central\",\r\n        \"France South\",\r\n        \"Australia Central\",\r\n        \"Australia Central 2\"\r\n      ],\r\n      \"apiVersions\": [\r\n        \"2018-08-01\",\r\n        \"2018-07-01\",\r\n        \"2018-06-01\",\r\n        \"2018-05-01\",\r\n        \"2018-04-01\",\r\n        \"2018-03-01\",\r\n        \"2018-02-01\",\r\n        \"2018-01-01\",\r\n        \"2017-11-01\",\r\n        \"2017-10-01\",\r\n        \"2017-09-01\",\r\n        \"2017-08-01\",\r\n        \"2017-06-01\",\r\n        \"2017-04-01\",\r\n        \"2017-03-01\",\r\n        \"2016-12-01\",\r\n        \"2016-11-01\",\r\n        \"2016-10-01\",\r\n        \"2016-09-01\",\r\n        \"2016-08-01\",\r\n        \"2016-07-01\",\r\n        \"2016-06-01\",\r\n        \"2016-03-30\",\r\n        \"2015-06-15\",\r\n        \"2015-05-01-preview\",\r\n        \"2014-12-01-preview\"\r\n      ],\r\n      \"capabilities\": \"CrossResourceGroupResourceMove, CrossSubscriptionResourceMove\"\r\n    },\r\n    {\r\n      \"resourceType\": \"publicIPAddresses\",\r\n      \"locations\": [\r\n        \"West US\",\r\n        \"East US\",\r\n        \"North Europe\",\r\n        \"West Europe\",\r\n        \"East Asia\",\r\n        \"Southeast Asia\",\r\n        \"North Central US\",\r\n        \"South Central US\",\r\n        \"Central US\",\r\n        \"East US 2\",\r\n        \"Japan East\",\r\n        \"Japan West\",\r\n        \"Brazil South\",\r\n        \"Australia East\",\r\n        \"Australia Southeast\",\r\n        \"Central India\",\r\n        \"South India\",\r\n        \"West India\",\r\n        \"Canada Central\",\r\n        \"Canada East\",\r\n        \"West Central US\",\r\n        \"West US 2\",\r\n        \"UK West\",\r\n        \"UK South\",\r\n        \"Korea Central\",\r\n        \"Korea South\",\r\n        \"France Central\",\r\n        \"France South\",\r\n        \"Australia Central\",\r\n        \"Australia Central 2\"\r\n      ],\r\n      \"apiVersions\": [\r\n        \"2018-08-01\",\r\n        \"2018-07-01\",\r\n        \"2018-06-01\",\r\n        \"2018-05-01\",\r\n        \"2018-04-01\",\r\n        \"2018-03-01\",\r\n        \"2018-02-01\",\r\n        \"2018-01-01\",\r\n        \"2017-11-01\",\r\n        \"2017-10-01\",\r\n        \"2017-09-01\",\r\n        \"2017-08-01\",\r\n        \"2017-06-01\",\r\n        \"2017-04-01\",\r\n        \"2017-03-01\",\r\n        \"2016-12-01\",\r\n        \"2016-11-01\",\r\n        \"2016-10-01\",\r\n        \"2016-09-01\",\r\n        \"2016-08-01\",\r\n        \"2016-07-01\",\r\n        \"2016-06-01\",\r\n        \"2016-03-30\",\r\n        \"2015-06-15\",\r\n        \"2015-05-01-preview\",\r\n        \"2014-12-01-preview\"\r\n      ],\r\n      \"zoneMappings\": [\r\n        {\r\n          \"location\": \"East US 2\",\r\n          \"zones\": [\r\n            \"1\",\r\n            \"2\",\r\n            \"3\"\r\n          ]\r\n        },\r\n        {\r\n          \"location\": \"Central US\",\r\n          \"zones\": [\r\n            \"1\",\r\n            \"2\",\r\n            \"3\"\r\n          ]\r\n        },\r\n        {\r\n          \"location\": \"West Europe\",\r\n          \"zones\": [\r\n            \"1\",\r\n            \"2\",\r\n            \"3\"\r\n          ]\r\n        },\r\n        {\r\n          \"location\": \"France Central\",\r\n          \"zones\": [\r\n            \"1\",\r\n            \"2\",\r\n            \"3\"\r\n          ]\r\n        },\r\n        {\r\n          \"location\": \"Southeast Asia\",\r\n          \"zones\": [\r\n            \"1\",\r\n            \"2\",\r\n            \"3\"\r\n          ]\r\n        },\r\n        {\r\n          \"location\": \"West US 2\",\r\n          \"zones\": [\r\n            \"1\",\r\n            \"2\",\r\n            \"3\"\r\n          ]\r\n        },\r\n        {\r\n          \"location\": \"North Europe\",\r\n          \"zones\": [\r\n            \"1\",\r\n            \"2\",\r\n            \"3\"\r\n          ]\r\n        }\r\n      ],\r\n      \"capabilities\": \"CrossResourceGroupResourceMove, CrossSubscriptionResourceMove\"\r\n    },\r\n    {\r\n      \"resourceType\": \"networkInterfaces\",\r\n      \"locations\": [\r\n        \"West US\",\r\n        \"East US\",\r\n        \"North Europe\",\r\n        \"West Europe\",\r\n        \"East Asia\",\r\n        \"Southeast Asia\",\r\n        \"North Central US\",\r\n        \"South Central US\",\r\n        \"Central US\",\r\n        \"East US 2\",\r\n        \"Japan East\",\r\n        \"Japan West\",\r\n        \"Brazil South\",\r\n        \"Australia East\",\r\n        \"Australia Southeast\",\r\n        \"Central India\",\r\n        \"South India\",\r\n        \"West India\",\r\n        \"Canada Central\",\r\n        \"Canada East\",\r\n        \"West Central US\",\r\n        \"West US 2\",\r\n        \"UK West\",\r\n        \"UK South\",\r\n        \"Korea Central\",\r\n        \"Korea South\",\r\n        \"France Central\",\r\n        \"France South\",\r\n        \"Australia Central\",\r\n        \"Australia Central 2\"\r\n      ],\r\n      \"apiVersions\": [\r\n        \"2018-08-01\",\r\n        \"2018-07-01\",\r\n        \"2018-06-01\",\r\n        \"2018-05-01\",\r\n        \"2018-04-01\",\r\n        \"2018-03-01\",\r\n        \"2018-02-01\",\r\n        \"2018-01-01\",\r\n        \"2017-11-01\",\r\n        \"2017-10-01\",\r\n        \"2017-09-01\",\r\n        \"2017-08-01\",\r\n        \"2017-06-01\",\r\n        \"2017-04-01\",\r\n        \"2017-03-01\",\r\n        \"2016-12-01\",\r\n        \"2016-11-01\",\r\n        \"2016-10-01\",\r\n        \"2016-09-01\",\r\n        \"2016-08-01\",\r\n        \"2016-07-01\",\r\n        \"2016-06-01\",\r\n        \"2016-03-30\",\r\n        \"2015-06-15\",\r\n        \"2015-05-01-preview\",\r\n        \"2014-12-01-preview\"\r\n      ],\r\n      \"capabilities\": \"CrossResourceGroupResourceMove, CrossSubscriptionResourceMove\"\r\n    },\r\n    {\r\n      \"resourceType\": \"interfaceEndpoints\",\r\n      \"locations\": [\r\n        \"West US\",\r\n        \"East US\",\r\n        \"North Europe\",\r\n        \"West Europe\",\r\n        \"East Asia\",\r\n        \"Southeast Asia\",\r\n        \"North Central US\",\r\n        \"South Central US\",\r\n        \"Central US\",\r\n        \"East US 2\",\r\n        \"Japan East\",\r\n        \"Japan West\",\r\n        \"Brazil South\",\r\n        \"Australia East\",\r\n        \"Australia Southeast\",\r\n        \"Central India\",\r\n        \"South India\",\r\n        \"West India\",\r\n        \"Canada Central\",\r\n        \"Canada East\",\r\n        \"West Central US\",\r\n        \"West US 2\",\r\n        \"UK West\",\r\n        \"UK South\",\r\n        \"Korea Central\",\r\n        \"Korea South\",\r\n        \"France Central\",\r\n        \"France South\",\r\n        \"Australia Central\",\r\n        \"Australia Central 2\"\r\n      ],\r\n      \"apiVersions\": [\r\n        \"2018-08-01\"\r\n      ],\r\n      \"capabilities\": \"None\"\r\n    },\r\n    {\r\n      \"resourceType\": \"loadBalancers\",\r\n      \"locations\": [\r\n        \"West US\",\r\n        \"East US\",\r\n        \"North Europe\",\r\n        \"West Europe\",\r\n        \"East Asia\",\r\n        \"Southeast Asia\",\r\n        \"North Central US\",\r\n        \"South Central US\",\r\n        \"Central US\",\r\n        \"East US 2\",\r\n        \"Japan East\",\r\n        \"Japan West\",\r\n        \"Brazil South\",\r\n        \"Australia East\",\r\n        \"Australia Southeast\",\r\n        \"Central India\",\r\n        \"South India\",\r\n        \"West India\",\r\n        \"Canada Central\",\r\n        \"Canada East\",\r\n        \"West Central US\",\r\n        \"West US 2\",\r\n        \"UK West\",\r\n        \"UK South\",\r\n        \"Korea Central\",\r\n        \"Korea South\",\r\n        \"France Central\",\r\n        \"France South\",\r\n        \"Australia Central\",\r\n        \"Australia Central 2\"\r\n      ],\r\n      \"apiVersions\": [\r\n        \"2018-08-01\",\r\n        \"2018-07-01\",\r\n        \"2018-06-01\",\r\n        \"2018-05-01\",\r\n        \"2018-04-01\",\r\n        \"2018-03-01\",\r\n        \"2018-02-01\",\r\n        \"2018-01-01\",\r\n        \"2017-11-01\",\r\n        \"2017-10-01\",\r\n        \"2017-09-01\",\r\n        \"2017-08-01\",\r\n        \"2017-06-01\",\r\n        \"2017-04-01\",\r\n        \"2017-03-01\",\r\n        \"2016-12-01\",\r\n        \"2016-11-01\",\r\n        \"2016-10-01\",\r\n        \"2016-09-01\",\r\n        \"2016-08-01\",\r\n        \"2016-07-01\",\r\n        \"2016-06-01\",\r\n        \"2016-03-30\",\r\n        \"2015-06-15\",\r\n        \"2015-05-01-preview\",\r\n        \"2014-12-01-preview\"\r\n      ],\r\n      \"capabilities\": \"CrossResourceGroupResourceMove, CrossSubscriptionResourceMove\"\r\n    },\r\n    {\r\n      \"resourceType\": \"networkSecurityGroups\",\r\n      \"locations\": [\r\n        \"West US\",\r\n        \"East US\",\r\n        \"North Europe\",\r\n        \"West Europe\",\r\n        \"East Asia\",\r\n        \"Southeast Asia\",\r\n        \"North Central US\",\r\n        \"South Central US\",\r\n        \"Central US\",\r\n        \"East US 2\",\r\n        \"Japan East\",\r\n        \"Japan West\",\r\n        \"Brazil South\",\r\n        \"Australia East\",\r\n        \"Australia Southeast\",\r\n        \"Central India\",\r\n        \"South India\",\r\n        \"West India\",\r\n        \"Canada Central\",\r\n        \"Canada East\",\r\n        \"West Central US\",\r\n        \"West US 2\",\r\n        \"UK West\",\r\n        \"UK South\",\r\n        \"Korea Central\",\r\n        \"Korea South\",\r\n        \"France Central\",\r\n        \"France South\",\r\n        \"Australia Central\",\r\n        \"Australia Central 2\"\r\n      ],\r\n      \"apiVersions\": [\r\n        \"2018-08-01\",\r\n        \"2018-07-01\",\r\n        \"2018-06-01\",\r\n        \"2018-05-01\",\r\n        \"2018-04-01\",\r\n        \"2018-03-01\",\r\n        \"2018-02-01\",\r\n        \"2018-01-01\",\r\n        \"2017-11-01\",\r\n        \"2017-10-01\",\r\n        \"2017-09-01\",\r\n        \"2017-08-01\",\r\n        \"2017-06-01\",\r\n        \"2017-04-01\",\r\n        \"2017-03-01\",\r\n        \"2016-12-01\",\r\n        \"2016-11-01\",\r\n        \"2016-10-01\",\r\n        \"2016-09-01\",\r\n        \"2016-08-01\",\r\n        \"2016-07-01\",\r\n        \"2016-06-01\",\r\n        \"2016-03-30\",\r\n        \"2015-06-15\",\r\n        \"2015-05-01-preview\",\r\n        \"2014-12-01-preview\"\r\n      ],\r\n      \"capabilities\": \"CrossResourceGroupResourceMove, CrossSubscriptionResourceMove\"\r\n    },\r\n    {\r\n      \"resourceType\": \"applicationSecurityGroups\",\r\n      \"locations\": [\r\n        \"West US\",\r\n        \"East US\",\r\n        \"North Europe\",\r\n        \"West Europe\",\r\n        \"East Asia\",\r\n        \"Southeast Asia\",\r\n        \"North Central US\",\r\n        \"South Central US\",\r\n        \"Central US\",\r\n        \"East US 2\",\r\n        \"Japan East\",\r\n        \"Japan West\",\r\n        \"Brazil South\",\r\n        \"Australia East\",\r\n        \"Australia Southeast\",\r\n        \"Central India\",\r\n        \"South India\",\r\n        \"West India\",\r\n        \"Canada Central\",\r\n        \"Canada East\",\r\n        \"West Central US\",\r\n        \"West US 2\",\r\n        \"UK West\",\r\n        \"UK South\",\r\n        \"Korea Central\",\r\n        \"Korea South\",\r\n        \"France Central\",\r\n        \"France South\",\r\n        \"Australia Central\",\r\n        \"Australia Central 2\"\r\n      ],\r\n      \"apiVersions\": [\r\n        \"2018-08-01\",\r\n        \"2018-07-01\",\r\n        \"2018-06-01\",\r\n        \"2018-05-01\",\r\n        \"2018-04-01\",\r\n        \"2018-03-01\",\r\n        \"2018-02-01\",\r\n        \"2018-01-01\",\r\n        \"2017-11-01\",\r\n        \"2017-10-01\",\r\n        \"2017-09-01\"\r\n      ],\r\n      \"capabilities\": \"CrossResourceGroupResourceMove, CrossSubscriptionResourceMove\"\r\n    },\r\n    {\r\n      \"resourceType\": \"networkIntentPolicies\",\r\n      \"locations\": [\r\n        \"West US\",\r\n        \"East US\",\r\n        \"North Europe\",\r\n        \"West Europe\",\r\n        \"East Asia\",\r\n        \"Southeast Asia\",\r\n        \"North Central US\",\r\n        \"South Central US\",\r\n        \"Central US\",\r\n        \"East US 2\",\r\n        \"Japan East\",\r\n        \"Japan West\",\r\n        \"Brazil South\",\r\n        \"Australia East\",\r\n        \"Australia Southeast\",\r\n        \"Central India\",\r\n        \"South India\",\r\n        \"West India\",\r\n        \"Canada Central\",\r\n        \"Canada East\",\r\n        \"West Central US\",\r\n        \"West US 2\",\r\n        \"UK West\",\r\n        \"UK South\",\r\n        \"Korea Central\",\r\n        \"Korea South\",\r\n        \"France Central\",\r\n        \"France South\",\r\n        \"Australia Central\",\r\n        \"Australia Central 2\"\r\n      ],\r\n      \"apiVersions\": [\r\n        \"2018-08-01\",\r\n        \"2018-07-01\",\r\n        \"2018-06-01\",\r\n        \"2018-05-01\",\r\n        \"2018-04-01\"\r\n      ],\r\n      \"capabilities\": \"CrossResourceGroupResourceMove, CrossSubscriptionResourceMove\"\r\n    },\r\n    {\r\n      \"resourceType\": \"routeTables\",\r\n      \"locations\": [\r\n        \"West US\",\r\n        \"East US\",\r\n        \"North Europe\",\r\n        \"West Europe\",\r\n        \"East Asia\",\r\n        \"Southeast Asia\",\r\n        \"North Central US\",\r\n        \"South Central US\",\r\n        \"Central US\",\r\n        \"East US 2\",\r\n        \"Japan East\",\r\n        \"Japan West\",\r\n        \"Brazil South\",\r\n        \"Australia East\",\r\n        \"Australia Southeast\",\r\n        \"Central India\",\r\n        \"South India\",\r\n        \"West India\",\r\n        \"Canada Central\",\r\n        \"Canada East\",\r\n        \"West Central US\",\r\n        \"West US 2\",\r\n        \"UK West\",\r\n        \"UK South\",\r\n        \"Korea Central\",\r\n        \"Korea South\",\r\n        \"France Central\",\r\n        \"France South\",\r\n        \"Australia Central\",\r\n        \"Australia Central 2\"\r\n      ],\r\n      \"apiVersions\": [\r\n        \"2018-08-01\",\r\n        \"2018-07-01\",\r\n        \"2018-06-01\",\r\n        \"2018-05-01\",\r\n        \"2018-04-01\",\r\n        \"2018-03-01\",\r\n        \"2018-02-01\",\r\n        \"2018-01-01\",\r\n        \"2017-11-01\",\r\n        \"2017-10-01\",\r\n        \"2017-09-01\",\r\n        \"2017-08-01\",\r\n        \"2017-06-01\",\r\n        \"2017-04-01\",\r\n        \"2017-03-01\",\r\n        \"2016-12-01\",\r\n        \"2016-11-01\",\r\n        \"2016-10-01\",\r\n        \"2016-09-01\",\r\n        \"2016-08-01\",\r\n        \"2016-07-01\",\r\n        \"2016-06-01\",\r\n        \"2016-03-30\",\r\n        \"2015-06-15\",\r\n        \"2015-05-01-preview\",\r\n        \"2014-12-01-preview\"\r\n      ],\r\n      \"capabilities\": \"CrossResourceGroupResourceMove, CrossSubscriptionResourceMove\"\r\n    },\r\n    {\r\n      \"resourceType\": \"publicIPPrefixes\",\r\n      \"locations\": [\r\n        \"West US\",\r\n        \"East US\",\r\n        \"North Europe\",\r\n        \"West Europe\",\r\n        \"East Asia\",\r\n        \"Southeast Asia\",\r\n        \"North Central US\",\r\n        \"South Central US\",\r\n        \"Central US\",\r\n        \"East US 2\",\r\n        \"Japan East\",\r\n        \"Japan West\",\r\n        \"Brazil South\",\r\n        \"Australia East\",\r\n        \"Australia Southeast\",\r\n        \"Central India\",\r\n        \"South India\",\r\n        \"West India\",\r\n        \"Canada Central\",\r\n        \"Canada East\",\r\n        \"West Central US\",\r\n        \"West US 2\",\r\n        \"UK West\",\r\n        \"UK South\",\r\n        \"Korea Central\",\r\n        \"Korea South\",\r\n        \"France Central\",\r\n        \"France South\",\r\n        \"Australia Central\",\r\n        \"Australia Central 2\"\r\n      ],\r\n      \"apiVersions\": [\r\n        \"2018-08-01\",\r\n        \"2018-07-01\"\r\n      ],\r\n      \"zoneMappings\": [\r\n        {\r\n          \"location\": \"East US 2\",\r\n          \"zones\": [\r\n            \"1\",\r\n            \"2\",\r\n            \"3\"\r\n          ]\r\n        },\r\n        {\r\n          \"location\": \"Central US\",\r\n          \"zones\": [\r\n            \"1\",\r\n            \"2\",\r\n            \"3\"\r\n          ]\r\n        },\r\n        {\r\n          \"location\": \"West Europe\",\r\n          \"zones\": [\r\n            \"1\",\r\n            \"2\",\r\n            \"3\"\r\n          ]\r\n        },\r\n        {\r\n          \"location\": \"France Central\",\r\n          \"zones\": [\r\n            \"1\",\r\n            \"2\",\r\n            \"3\"\r\n          ]\r\n        },\r\n        {\r\n          \"location\": \"Southeast Asia\",\r\n          \"zones\": [\r\n            \"1\",\r\n            \"2\",\r\n            \"3\"\r\n          ]\r\n        },\r\n        {\r\n          \"location\": \"West US 2\",\r\n          \"zones\": [\r\n            \"1\",\r\n            \"2\",\r\n            \"3\"\r\n          ]\r\n        },\r\n        {\r\n          \"location\": \"North Europe\",\r\n          \"zones\": [\r\n            \"1\",\r\n            \"2\",\r\n            \"3\"\r\n          ]\r\n        }\r\n      ],\r\n      \"capabilities\": \"CrossResourceGroupResourceMove, CrossSubscriptionResourceMove\"\r\n    },\r\n    {\r\n      \"resourceType\": \"networkWatchers\",\r\n      \"locations\": [\r\n        \"West US\",\r\n        \"East US\",\r\n        \"North Europe\",\r\n        \"West Europe\",\r\n        \"East Asia\",\r\n        \"Southeast Asia\",\r\n        \"North Central US\",\r\n        \"South Central US\",\r\n        \"Central US\",\r\n        \"East US 2\",\r\n        \"Japan East\",\r\n        \"Japan West\",\r\n        \"Brazil South\",\r\n        \"Australia East\",\r\n        \"Australia Southeast\",\r\n        \"Central India\",\r\n        \"South India\",\r\n        \"West India\",\r\n        \"Canada Central\",\r\n        \"Canada East\",\r\n        \"West Central US\",\r\n        \"West US 2\",\r\n        \"UK West\",\r\n        \"UK South\",\r\n        \"Korea Central\",\r\n        \"Korea South\",\r\n        \"France Central\",\r\n        \"France South\",\r\n        \"Australia Central\",\r\n        \"Australia Central 2\"\r\n      ],\r\n      \"apiVersions\": [\r\n        \"2018-08-01\",\r\n        \"2018-07-01\",\r\n        \"2018-06-01\",\r\n        \"2018-05-01\",\r\n        \"2018-04-01\",\r\n        \"2018-03-01\",\r\n        \"2018-02-01\",\r\n        \"2018-01-01\",\r\n        \"2017-11-01\",\r\n        \"2017-10-01\",\r\n        \"2017-09-01\",\r\n        \"2017-08-01\",\r\n        \"2017-06-01\",\r\n        \"2017-04-01\",\r\n        \"2017-03-01\",\r\n        \"2016-12-01\",\r\n        \"2016-11-01\",\r\n        \"2016-10-01\",\r\n        \"2016-09-01\",\r\n        \"2016-08-01\",\r\n        \"2016-07-01\",\r\n        \"2016-06-01\",\r\n        \"2016-03-30\"\r\n      ],\r\n      \"capabilities\": \"CrossResourceGroupResourceMove, CrossSubscriptionResourceMove\"\r\n    },\r\n    {\r\n      \"resourceType\": \"networkWatchers/connectionMonitors\",\r\n      \"locations\": [\r\n        \"West US\",\r\n        \"East US\",\r\n        \"North Europe\",\r\n        \"West Europe\",\r\n        \"East Asia\",\r\n        \"Southeast Asia\",\r\n        \"North Central US\",\r\n        \"South Central US\",\r\n        \"Central US\",\r\n        \"East US 2\",\r\n        \"Japan East\",\r\n        \"Japan West\",\r\n        \"Brazil South\",\r\n        \"Australia East\",\r\n        \"Australia Southeast\",\r\n        \"Central India\",\r\n        \"South India\",\r\n        \"West India\",\r\n        \"Canada Central\",\r\n        \"Canada East\",\r\n        \"West Central US\",\r\n        \"West US 2\",\r\n        \"UK West\",\r\n        \"UK South\",\r\n        \"Korea Central\",\r\n        \"Korea South\",\r\n        \"France Central\",\r\n        \"France South\",\r\n        \"Australia Central\",\r\n        \"Australia Central 2\"\r\n      ],\r\n      \"apiVersions\": [\r\n        \"2018-08-01\",\r\n        \"2018-07-01\",\r\n        \"2018-06-01\",\r\n        \"2018-05-01\",\r\n        \"2018-04-01\",\r\n        \"2018-03-01\",\r\n        \"2018-02-01\",\r\n        \"2018-01-01\",\r\n        \"2017-11-01\",\r\n        \"2017-10-01\",\r\n        \"2017-09-01\"\r\n      ],\r\n      \"capabilities\": \"CrossResourceGroupResourceMove, CrossSubscriptionResourceMove\"\r\n    },\r\n    {\r\n      \"resourceType\": \"networkWatchers/lenses\",\r\n      \"locations\": [\r\n        \"West US\",\r\n        \"East US\",\r\n        \"North Europe\",\r\n        \"West Europe\",\r\n        \"East Asia\",\r\n        \"Southeast Asia\",\r\n        \"North Central US\",\r\n        \"South Central US\",\r\n        \"Central US\",\r\n        \"East US 2\",\r\n        \"Japan East\",\r\n        \"Japan West\",\r\n        \"Brazil South\",\r\n        \"Australia East\",\r\n        \"Australia Southeast\",\r\n        \"Central India\",\r\n        \"South India\",\r\n        \"West India\",\r\n        \"Canada Central\",\r\n        \"Canada East\",\r\n        \"West Central US\",\r\n        \"West US 2\",\r\n        \"UK West\",\r\n        \"UK South\",\r\n        \"Korea Central\",\r\n        \"Korea South\",\r\n        \"France Central\",\r\n        \"France South\",\r\n        \"Australia Central\",\r\n        \"Australia Central 2\"\r\n      ],\r\n      \"apiVersions\": [\r\n        \"2018-08-01\",\r\n        \"2018-07-01\",\r\n        \"2018-06-01\",\r\n        \"2018-01-01\",\r\n        \"2017-11-01\",\r\n        \"2017-10-01\",\r\n        \"2017-09-01\"\r\n      ],\r\n      \"capabilities\": \"CrossResourceGroupResourceMove, CrossSubscriptionResourceMove\"\r\n    },\r\n    {\r\n      \"resourceType\": \"networkWatchers/pingMeshes\",\r\n      \"locations\": [\r\n        \"West US\",\r\n        \"East US\",\r\n        \"North Europe\",\r\n        \"West Europe\",\r\n        \"East Asia\",\r\n        \"Southeast Asia\",\r\n        \"North Central US\",\r\n        \"South Central US\",\r\n        \"Central US\",\r\n        \"East US 2\",\r\n        \"Japan East\",\r\n        \"Japan West\",\r\n        \"Brazil South\",\r\n        \"Australia East\",\r\n        \"Australia Southeast\",\r\n        \"Central India\",\r\n        \"South India\",\r\n        \"West India\",\r\n        \"Canada Central\",\r\n        \"Canada East\",\r\n        \"West Central US\",\r\n        \"West US 2\",\r\n        \"UK West\",\r\n        \"UK South\",\r\n        \"Korea Central\",\r\n        \"Korea South\",\r\n        \"France Central\",\r\n        \"France South\",\r\n        \"Australia Central\",\r\n        \"Australia Central 2\"\r\n      ],\r\n      \"apiVersions\": [\r\n        \"2018-08-01\",\r\n        \"2018-07-01\",\r\n        \"2018-06-01\",\r\n        \"2018-04-01\",\r\n        \"2018-03-01\",\r\n        \"2018-02-01\",\r\n        \"2018-01-01\",\r\n        \"2017-11-01\",\r\n        \"2017-10-01\",\r\n        \"2017-09-01\"\r\n      ],\r\n      \"capabilities\": \"CrossResourceGroupResourceMove, CrossSubscriptionResourceMove\"\r\n    },\r\n    {\r\n      \"resourceType\": \"virtualNetworkGateways\",\r\n      \"locations\": [\r\n        \"West US\",\r\n        \"East US\",\r\n        \"North Europe\",\r\n        \"West Europe\",\r\n        \"East Asia\",\r\n        \"Southeast Asia\",\r\n        \"North Central US\",\r\n        \"South Central US\",\r\n        \"Central US\",\r\n        \"East US 2\",\r\n        \"Japan East\",\r\n        \"Japan West\",\r\n        \"Brazil South\",\r\n        \"Australia East\",\r\n        \"Australia Southeast\",\r\n        \"Central India\",\r\n        \"South India\",\r\n        \"West India\",\r\n        \"Canada Central\",\r\n        \"Canada East\",\r\n        \"West Central US\",\r\n        \"West US 2\",\r\n        \"UK West\",\r\n        \"UK South\",\r\n        \"Korea Central\",\r\n        \"Korea South\",\r\n        \"France Central\",\r\n        \"France South\",\r\n        \"Australia Central\",\r\n        \"Australia Central 2\"\r\n      ],\r\n      \"apiVersions\": [\r\n        \"2018-08-01\",\r\n        \"2018-07-01\",\r\n        \"2018-06-01\",\r\n        \"2018-05-01\",\r\n        \"2018-04-01\",\r\n        \"2018-03-01\",\r\n        \"2018-02-01\",\r\n        \"2018-01-01\",\r\n        \"2017-11-01\",\r\n        \"2017-10-01\",\r\n        \"2017-09-01\",\r\n        \"2017-08-01\",\r\n        \"2017-06-01\",\r\n        \"2017-04-01\",\r\n        \"2017-03-01\",\r\n        \"2016-12-01\",\r\n        \"2016-11-01\",\r\n        \"2016-10-01\",\r\n        \"2016-09-01\",\r\n        \"2016-08-01\",\r\n        \"2016-07-01\",\r\n        \"2016-06-01\",\r\n        \"2016-03-30\",\r\n        \"2015-06-15\",\r\n        \"2015-05-01-preview\",\r\n        \"2014-12-01-preview\"\r\n      ],\r\n      \"capabilities\": \"CrossResourceGroupResourceMove, CrossSubscriptionResourceMove\"\r\n    },\r\n    {\r\n      \"resourceType\": \"localNetworkGateways\",\r\n      \"locations\": [\r\n        \"West US\",\r\n        \"East US\",\r\n        \"North Europe\",\r\n        \"West Europe\",\r\n        \"East Asia\",\r\n        \"Southeast Asia\",\r\n        \"North Central US\",\r\n        \"South Central US\",\r\n        \"Central US\",\r\n        \"East US 2\",\r\n        \"Japan East\",\r\n        \"Japan West\",\r\n        \"Brazil South\",\r\n        \"Australia East\",\r\n        \"Australia Southeast\",\r\n        \"Central India\",\r\n        \"South India\",\r\n        \"West India\",\r\n        \"Canada Central\",\r\n        \"Canada East\",\r\n        \"West Central US\",\r\n        \"West US 2\",\r\n        \"UK West\",\r\n        \"UK South\",\r\n        \"Korea Central\",\r\n        \"Korea South\",\r\n        \"France Central\",\r\n        \"France South\",\r\n        \"Australia Central\",\r\n        \"Australia Central 2\"\r\n      ],\r\n      \"apiVersions\": [\r\n        \"2018-08-01\",\r\n        \"2018-07-01\",\r\n        \"2018-06-01\",\r\n        \"2018-05-01\",\r\n        \"2018-04-01\",\r\n        \"2018-03-01\",\r\n        \"2018-02-01\",\r\n        \"2018-01-01\",\r\n        \"2017-11-01\",\r\n        \"2017-10-01\",\r\n        \"2017-09-01\",\r\n        \"2017-08-01\",\r\n        \"2017-06-01\",\r\n        \"2017-04-01\",\r\n        \"2017-03-01\",\r\n        \"2016-12-01\",\r\n        \"2016-11-01\",\r\n        \"2016-10-01\",\r\n        \"2016-09-01\",\r\n        \"2016-08-01\",\r\n        \"2016-07-01\",\r\n        \"2016-06-01\",\r\n        \"2016-03-30\",\r\n        \"2015-06-15\",\r\n        \"2015-05-01-preview\",\r\n        \"2014-12-01-preview\"\r\n      ],\r\n      \"capabilities\": \"CrossResourceGroupResourceMove, CrossSubscriptionResourceMove\"\r\n    },\r\n    {\r\n      \"resourceType\": \"connections\",\r\n      \"locations\": [\r\n        \"West US\",\r\n        \"East US\",\r\n        \"North Europe\",\r\n        \"West Europe\",\r\n        \"East Asia\",\r\n        \"Southeast Asia\",\r\n        \"North Central US\",\r\n        \"South Central US\",\r\n        \"Central US\",\r\n        \"East US 2\",\r\n        \"Japan East\",\r\n        \"Japan West\",\r\n        \"Brazil South\",\r\n        \"Australia East\",\r\n        \"Australia Southeast\",\r\n        \"Central India\",\r\n        \"South India\",\r\n        \"West India\",\r\n        \"Canada Central\",\r\n        \"Canada East\",\r\n        \"West Central US\",\r\n        \"West US 2\",\r\n        \"UK West\",\r\n        \"UK South\",\r\n        \"Korea Central\",\r\n        \"Korea South\",\r\n        \"France Central\",\r\n        \"France South\",\r\n        \"Australia Central\",\r\n        \"Australia Central 2\"\r\n      ],\r\n      \"apiVersions\": [\r\n        \"2018-08-01\",\r\n        \"2018-07-01\",\r\n        \"2018-06-01\",\r\n        \"2018-05-01\",\r\n        \"2018-04-01\",\r\n        \"2018-03-01\",\r\n        \"2018-02-01\",\r\n        \"2018-01-01\",\r\n        \"2017-11-01\",\r\n        \"2017-10-01\",\r\n        \"2017-09-01\",\r\n        \"2017-08-01\",\r\n        \"2017-06-01\",\r\n        \"2017-04-01\",\r\n        \"2017-03-01\",\r\n        \"2016-12-01\",\r\n        \"2016-11-01\",\r\n        \"2016-10-01\",\r\n        \"2016-09-01\",\r\n        \"2016-08-01\",\r\n        \"2016-07-01\",\r\n        \"2016-06-01\",\r\n        \"2016-03-30\",\r\n        \"2015-06-15\",\r\n        \"2015-05-01-preview\",\r\n        \"2014-12-01-preview\"\r\n      ],\r\n      \"capabilities\": \"CrossResourceGroupResourceMove, CrossSubscriptionResourceMove\"\r\n    },\r\n    {\r\n      \"resourceType\": \"applicationGateways\",\r\n      \"locations\": [\r\n        \"West US\",\r\n        \"East US\",\r\n        \"North Europe\",\r\n        \"West Europe\",\r\n        \"East Asia\",\r\n        \"Southeast Asia\",\r\n        \"North Central US\",\r\n        \"South Central US\",\r\n        \"Central US\",\r\n        \"East US 2\",\r\n        \"Japan East\",\r\n        \"Japan West\",\r\n        \"Brazil South\",\r\n        \"Australia East\",\r\n        \"Australia Southeast\",\r\n        \"Central India\",\r\n        \"South India\",\r\n        \"West India\",\r\n        \"Canada Central\",\r\n        \"Canada East\",\r\n        \"West Central US\",\r\n        \"West US 2\",\r\n        \"UK West\",\r\n        \"UK South\",\r\n        \"Korea Central\",\r\n        \"Korea South\",\r\n        \"France Central\",\r\n        \"France South\",\r\n        \"Australia Central\",\r\n        \"Australia Central 2\"\r\n      ],\r\n      \"apiVersions\": [\r\n        \"2018-08-01\",\r\n        \"2018-07-01\",\r\n        \"2018-06-01\",\r\n        \"2018-05-01\",\r\n        \"2018-04-01\",\r\n        \"2018-03-01\",\r\n        \"2018-02-01\",\r\n        \"2018-01-01\",\r\n        \"2017-11-01\",\r\n        \"2017-10-01\",\r\n        \"2017-09-01\",\r\n        \"2017-08-01\",\r\n        \"2017-06-01\",\r\n        \"2017-04-01\",\r\n        \"2017-03-01\",\r\n        \"2016-12-01\",\r\n        \"2016-11-01\",\r\n        \"2016-10-01\",\r\n        \"2016-09-01\",\r\n        \"2016-08-01\",\r\n        \"2016-07-01\",\r\n        \"2016-06-01\",\r\n        \"2016-03-30\",\r\n        \"2015-06-15\",\r\n        \"2015-05-01-preview\",\r\n        \"2014-12-01-preview\"\r\n      ],\r\n      \"zoneMappings\": [\r\n        {\r\n          \"location\": \"East US 2\",\r\n          \"zones\": [\r\n            \"1\",\r\n            \"2\",\r\n            \"3\"\r\n          ]\r\n        },\r\n        {\r\n          \"location\": \"Central US\",\r\n          \"zones\": [\r\n            \"1\",\r\n            \"2\",\r\n            \"3\"\r\n          ]\r\n        },\r\n        {\r\n          \"location\": \"West Europe\",\r\n          \"zones\": [\r\n            \"1\",\r\n            \"2\",\r\n            \"3\"\r\n          ]\r\n        },\r\n        {\r\n          \"location\": \"France Central\",\r\n          \"zones\": [\r\n            \"1\",\r\n            \"2\",\r\n            \"3\"\r\n          ]\r\n        },\r\n        {\r\n          \"location\": \"Southeast Asia\",\r\n          \"zones\": [\r\n            \"1\",\r\n            \"2\",\r\n            \"3\"\r\n          ]\r\n        },\r\n        {\r\n          \"location\": \"West US 2\",\r\n          \"zones\": [\r\n            \"1\",\r\n            \"2\",\r\n            \"3\"\r\n          ]\r\n        },\r\n        {\r\n          \"location\": \"North Europe\",\r\n          \"zones\": [\r\n            \"1\",\r\n            \"2\",\r\n            \"3\"\r\n          ]\r\n        }\r\n      ],\r\n      \"capabilities\": \"None\"\r\n    },\r\n    {\r\n      \"resourceType\": \"locations\",\r\n      \"locations\": [],\r\n      \"apiVersions\": [\r\n        \"2018-08-01\",\r\n        \"2018-07-01\",\r\n        \"2018-06-01\",\r\n        \"2018-05-01\",\r\n        \"2018-04-01\",\r\n        \"2018-03-01\",\r\n        \"2018-02-01\",\r\n        \"2018-01-01\",\r\n        \"2017-11-01\",\r\n        \"2017-10-01\",\r\n        \"2017-09-01\",\r\n        \"2017-08-01\",\r\n        \"2017-06-01\",\r\n        \"2017-04-01\",\r\n        \"2017-03-01\",\r\n        \"2016-12-01\",\r\n        \"2016-11-01\",\r\n        \"2016-10-01\",\r\n        \"2016-09-01\",\r\n        \"2016-08-01\",\r\n        \"2016-07-01\",\r\n        \"2016-06-01\",\r\n        \"2016-03-30\",\r\n        \"2015-06-15\",\r\n        \"2015-05-01-preview\",\r\n        \"2014-12-01-preview\"\r\n      ]\r\n    },\r\n    {\r\n      \"resourceType\": \"locations/operations\",\r\n      \"locations\": [],\r\n      \"apiVersions\": [\r\n        \"2018-08-01\",\r\n        \"2018-07-01\",\r\n        \"2018-06-01\",\r\n        \"2018-05-01\",\r\n        \"2018-04-01\",\r\n        \"2018-03-01\",\r\n        \"2018-02-01\",\r\n        \"2018-01-01\",\r\n        \"2017-11-01\",\r\n        \"2017-10-01\",\r\n        \"2017-09-01\",\r\n        \"2017-08-01\",\r\n        \"2017-06-01\",\r\n        \"2017-04-01\",\r\n        \"2017-03-01\",\r\n        \"2016-12-01\",\r\n        \"2016-11-01\",\r\n        \"2016-10-01\",\r\n        \"2016-09-01\",\r\n        \"2016-08-01\",\r\n        \"2016-07-01\",\r\n        \"2016-06-01\",\r\n        \"2016-03-30\",\r\n        \"2015-06-15\",\r\n        \"2015-05-01-preview\",\r\n        \"2014-12-01-preview\"\r\n      ]\r\n    },\r\n    {\r\n      \"resourceType\": \"locations/operationResults\",\r\n      \"locations\": [],\r\n      \"apiVersions\": [\r\n        \"2018-08-01\",\r\n        \"2018-07-01\",\r\n        \"2018-06-01\",\r\n        \"2018-05-01\",\r\n        \"2018-04-01\",\r\n        \"2018-03-01\",\r\n        \"2018-02-01\",\r\n        \"2018-01-01\",\r\n        \"2017-11-01\",\r\n        \"2017-10-01\",\r\n        \"2017-09-01\",\r\n        \"2017-08-01\",\r\n        \"2017-06-01\",\r\n        \"2017-04-01\",\r\n        \"2017-03-01\",\r\n        \"2016-12-01\",\r\n        \"2016-11-01\",\r\n        \"2016-10-01\",\r\n        \"2016-09-01\",\r\n        \"2016-08-01\",\r\n        \"2016-07-01\",\r\n        \"2016-06-01\",\r\n        \"2016-03-30\",\r\n        \"2015-06-15\",\r\n        \"2015-05-01-preview\",\r\n        \"2014-12-01-preview\"\r\n      ]\r\n    },\r\n    {\r\n      \"resourceType\": \"locations/CheckDnsNameAvailability\",\r\n      \"locations\": [\r\n        \"West US\",\r\n        \"East US\",\r\n        \"North Europe\",\r\n        \"West Europe\",\r\n        \"East Asia\",\r\n        \"Southeast Asia\",\r\n        \"North Central US\",\r\n        \"South Central US\",\r\n        \"Central US\",\r\n        \"East US 2\",\r\n        \"Japan East\",\r\n        \"Japan West\",\r\n        \"Brazil South\",\r\n        \"Australia East\",\r\n        \"Australia Southeast\",\r\n        \"Central India\",\r\n        \"South India\",\r\n        \"West India\",\r\n        \"Canada Central\",\r\n        \"Canada East\",\r\n        \"West Central US\",\r\n        \"West US 2\",\r\n        \"UK West\",\r\n        \"UK South\",\r\n        \"Korea Central\",\r\n        \"Korea South\",\r\n        \"France Central\",\r\n        \"France South\",\r\n        \"Australia Central\",\r\n        \"Australia Central 2\"\r\n      ],\r\n      \"apiVersions\": [\r\n        \"2018-08-01\",\r\n        \"2018-07-01\",\r\n        \"2018-06-01\",\r\n        \"2018-05-01\",\r\n        \"2018-04-01\",\r\n        \"2018-03-01\",\r\n        \"2018-02-01\",\r\n        \"2018-01-01\",\r\n        \"2017-11-01\",\r\n        \"2017-10-01\",\r\n        \"2017-09-01\",\r\n        \"2017-08-01\",\r\n        \"2017-06-01\",\r\n        \"2017-04-01\",\r\n        \"2017-03-01\",\r\n        \"2016-12-01\",\r\n        \"2016-11-01\",\r\n        \"2016-10-01\",\r\n        \"2016-09-01\",\r\n        \"2016-08-01\",\r\n        \"2016-07-01\",\r\n        \"2016-06-01\",\r\n        \"2016-03-30\",\r\n        \"2015-06-15\",\r\n        \"2015-05-01-preview\",\r\n        \"2014-12-01-preview\"\r\n      ]\r\n    },\r\n    {\r\n      \"resourceType\": \"locations/usages\",\r\n      \"locations\": [\r\n        \"West US\",\r\n        \"East US\",\r\n        \"North Europe\",\r\n        \"West Europe\",\r\n        \"East Asia\",\r\n        \"Southeast Asia\",\r\n        \"North Central US\",\r\n        \"South Central US\",\r\n        \"Central US\",\r\n        \"East US 2\",\r\n        \"Japan East\",\r\n        \"Japan West\",\r\n        \"Brazil South\",\r\n        \"Australia East\",\r\n        \"Australia Southeast\",\r\n        \"Central India\",\r\n        \"South India\",\r\n        \"West India\",\r\n        \"Canada Central\",\r\n        \"Canada East\",\r\n        \"West Central US\",\r\n        \"West US 2\",\r\n        \"UK West\",\r\n        \"UK South\",\r\n        \"Korea Central\",\r\n        \"Korea South\",\r\n        \"France Central\",\r\n        \"France South\",\r\n        \"Australia Central\",\r\n        \"Australia Central 2\"\r\n      ],\r\n      \"apiVersions\": [\r\n        \"2018-08-01\",\r\n        \"2018-07-01\",\r\n        \"2018-06-01\",\r\n        \"2018-05-01\",\r\n        \"2018-04-01\",\r\n        \"2018-03-01\",\r\n        \"2018-02-01\",\r\n        \"2018-01-01\",\r\n        \"2017-11-01\",\r\n        \"2017-10-01\",\r\n        \"2017-09-01\",\r\n        \"2017-08-01\",\r\n        \"2017-06-01\",\r\n        \"2017-04-01\",\r\n        \"2017-03-01\",\r\n        \"2016-12-01\",\r\n        \"2016-11-01\",\r\n        \"2016-10-01\",\r\n        \"2016-09-01\",\r\n        \"2016-08-01\",\r\n        \"2016-07-01\",\r\n        \"2016-06-01\",\r\n        \"2016-03-30\",\r\n        \"2015-06-15\",\r\n        \"2015-05-01-preview\",\r\n        \"2014-12-01-preview\"\r\n      ]\r\n    },\r\n    {\r\n      \"resourceType\": \"locations/virtualNetworkAvailableEndpointServices\",\r\n      \"locations\": [\r\n        \"West US\",\r\n        \"East US\",\r\n        \"North Europe\",\r\n        \"West Europe\",\r\n        \"East Asia\",\r\n        \"Southeast Asia\",\r\n        \"North Central US\",\r\n        \"South Central US\",\r\n        \"Central US\",\r\n        \"East US 2\",\r\n        \"Japan East\",\r\n        \"Japan West\",\r\n        \"Brazil South\",\r\n        \"Australia East\",\r\n        \"Australia Southeast\",\r\n        \"Central India\",\r\n        \"South India\",\r\n        \"West India\",\r\n        \"Canada Central\",\r\n        \"Canada East\",\r\n        \"West Central US\",\r\n        \"West US 2\",\r\n        \"UK West\",\r\n        \"UK South\",\r\n        \"Korea Central\",\r\n        \"Korea South\",\r\n        \"France Central\",\r\n        \"France South\",\r\n        \"Australia Central\",\r\n        \"Australia Central 2\"\r\n      ],\r\n      \"apiVersions\": [\r\n        \"2018-08-01\",\r\n        \"2018-07-01\",\r\n        \"2018-06-01\",\r\n        \"2018-05-01\",\r\n        \"2018-04-01\",\r\n        \"2018-03-01\",\r\n        \"2018-02-01\",\r\n        \"2018-01-01\",\r\n        \"2017-11-01\",\r\n        \"2017-10-01\",\r\n        \"2017-09-01\",\r\n        \"2017-08-01\",\r\n        \"2017-06-01\",\r\n        \"2017-04-01\"\r\n      ]\r\n    },\r\n    {\r\n      \"resourceType\": \"locations/availableDelegations\",\r\n      \"locations\": [\r\n        \"West US\",\r\n        \"East US\",\r\n        \"North Europe\",\r\n        \"West Europe\",\r\n        \"East Asia\",\r\n        \"Southeast Asia\",\r\n        \"North Central US\",\r\n        \"South Central US\",\r\n        \"Central US\",\r\n        \"East US 2\",\r\n        \"Japan East\",\r\n        \"Japan West\",\r\n        \"Brazil South\",\r\n        \"Australia East\",\r\n        \"Australia Southeast\",\r\n        \"Central India\",\r\n        \"South India\",\r\n        \"West India\",\r\n        \"Canada Central\",\r\n        \"Canada East\",\r\n        \"West Central US\",\r\n        \"West US 2\",\r\n        \"UK West\",\r\n        \"UK South\",\r\n        \"Korea Central\",\r\n        \"Korea South\",\r\n        \"France Central\",\r\n        \"France South\",\r\n        \"Australia Central\",\r\n        \"Australia Central 2\"\r\n      ],\r\n      \"apiVersions\": [\r\n        \"2018-08-01\",\r\n        \"2018-07-01\",\r\n        \"2018-06-01\",\r\n        \"2018-05-01\",\r\n        \"2018-04-01\"\r\n      ]\r\n    },\r\n    {\r\n      \"resourceType\": \"locations/supportedVirtualMachineSizes\",\r\n      \"locations\": [\r\n        \"West US\",\r\n        \"East US\",\r\n        \"North Europe\",\r\n        \"West Europe\",\r\n        \"East Asia\",\r\n        \"Southeast Asia\",\r\n        \"North Central US\",\r\n        \"South Central US\",\r\n        \"Central US\",\r\n        \"East US 2\",\r\n        \"Japan East\",\r\n        \"Japan West\",\r\n        \"Brazil South\",\r\n        \"Australia East\",\r\n        \"Australia Southeast\",\r\n        \"Central India\",\r\n        \"South India\",\r\n        \"West India\",\r\n        \"Canada Central\",\r\n        \"Canada East\",\r\n        \"West Central US\",\r\n        \"West US 2\",\r\n        \"UK West\",\r\n        \"UK South\",\r\n        \"Korea Central\",\r\n        \"Korea South\",\r\n        \"France Central\",\r\n        \"France South\",\r\n        \"Australia Central\",\r\n        \"Australia Central 2\"\r\n      ],\r\n      \"apiVersions\": [\r\n        \"2018-08-01\",\r\n        \"2018-07-01\",\r\n        \"2018-06-01\",\r\n        \"2018-05-01\",\r\n        \"2018-04-01\"\r\n      ]\r\n    },\r\n    {\r\n      \"resourceType\": \"locations/checkAcceleratedNetworkingSupport\",\r\n      \"locations\": [\r\n        \"West US\",\r\n        \"East US\",\r\n        \"North Europe\",\r\n        \"West Europe\",\r\n        \"East Asia\",\r\n        \"Southeast Asia\",\r\n        \"North Central US\",\r\n        \"South Central US\",\r\n        \"Central US\",\r\n        \"East US 2\",\r\n        \"Japan East\",\r\n        \"Japan West\",\r\n        \"Brazil South\",\r\n        \"Australia East\",\r\n        \"Australia Southeast\",\r\n        \"Central India\",\r\n        \"South India\",\r\n        \"West India\",\r\n        \"Canada Central\",\r\n        \"Canada East\",\r\n        \"West Central US\",\r\n        \"West US 2\",\r\n        \"UK West\",\r\n        \"UK South\",\r\n        \"Korea Central\",\r\n        \"Korea South\",\r\n        \"France Central\",\r\n        \"France South\",\r\n        \"Australia Central\",\r\n        \"Australia Central 2\"\r\n      ],\r\n      \"apiVersions\": [\r\n        \"2018-08-01\",\r\n        \"2018-07-01\",\r\n        \"2018-06-01\",\r\n        \"2018-05-01\",\r\n        \"2018-04-01\"\r\n      ]\r\n    },\r\n    {\r\n      \"resourceType\": \"locations/validateResourceOwnership\",\r\n      \"locations\": [\r\n        \"West US\",\r\n        \"East US\",\r\n        \"North Europe\",\r\n        \"West Europe\",\r\n        \"East Asia\",\r\n        \"Southeast Asia\",\r\n        \"North Central US\",\r\n        \"South Central US\",\r\n        \"Central US\",\r\n        \"East US 2\",\r\n        \"Japan East\",\r\n        \"Japan West\",\r\n        \"Brazil South\",\r\n        \"Australia East\",\r\n        \"Australia Southeast\",\r\n        \"Central India\",\r\n        \"South India\",\r\n        \"West India\",\r\n        \"Canada Central\",\r\n        \"Canada East\",\r\n        \"West Central US\",\r\n        \"West US 2\",\r\n        \"UK West\",\r\n        \"UK South\",\r\n        \"Korea Central\",\r\n        \"Korea South\",\r\n        \"France Central\",\r\n        \"France South\",\r\n        \"Australia Central\",\r\n        \"Australia Central 2\"\r\n      ],\r\n      \"apiVersions\": [\r\n        \"2018-08-01\",\r\n        \"2018-07-01\",\r\n        \"2018-06-01\",\r\n        \"2018-05-01\",\r\n        \"2018-04-01\"\r\n      ]\r\n    },\r\n    {\r\n      \"resourceType\": \"locations/setResourceOwnership\",\r\n      \"locations\": [\r\n        \"West US\",\r\n        \"East US\",\r\n        \"North Europe\",\r\n        \"West Europe\",\r\n        \"East Asia\",\r\n        \"Southeast Asia\",\r\n        \"North Central US\",\r\n        \"South Central US\",\r\n        \"Central US\",\r\n        \"East US 2\",\r\n        \"Japan East\",\r\n        \"Japan West\",\r\n        \"Brazil South\",\r\n        \"Australia East\",\r\n        \"Australia Southeast\",\r\n        \"Central India\",\r\n        \"South India\",\r\n        \"West India\",\r\n        \"Canada Central\",\r\n        \"Canada East\",\r\n        \"West Central US\",\r\n        \"West US 2\",\r\n        \"UK West\",\r\n        \"UK South\",\r\n        \"Korea Central\",\r\n        \"Korea South\",\r\n        \"France Central\",\r\n        \"France South\",\r\n        \"Australia Central\",\r\n        \"Australia Central 2\"\r\n      ],\r\n      \"apiVersions\": [\r\n        \"2018-08-01\",\r\n        \"2018-07-01\",\r\n        \"2018-06-01\",\r\n        \"2018-05-01\",\r\n        \"2018-04-01\"\r\n      ]\r\n    },\r\n    {\r\n      \"resourceType\": \"locations/effectiveResourceOwnership\",\r\n      \"locations\": [\r\n        \"West US\",\r\n        \"East US\",\r\n        \"North Europe\",\r\n        \"West Europe\",\r\n        \"East Asia\",\r\n        \"Southeast Asia\",\r\n        \"North Central US\",\r\n        \"South Central US\",\r\n        \"Central US\",\r\n        \"East US 2\",\r\n        \"Japan East\",\r\n        \"Japan West\",\r\n        \"Brazil South\",\r\n        \"Australia East\",\r\n        \"Australia Southeast\",\r\n        \"Central India\",\r\n        \"South India\",\r\n        \"West India\",\r\n        \"Canada Central\",\r\n        \"Canada East\",\r\n        \"West Central US\",\r\n        \"West US 2\",\r\n        \"UK West\",\r\n        \"UK South\",\r\n        \"Korea Central\",\r\n        \"Korea South\",\r\n        \"France Central\",\r\n        \"France South\",\r\n        \"Australia Central\",\r\n        \"Australia Central 2\"\r\n      ],\r\n      \"apiVersions\": [\r\n        \"2018-08-01\",\r\n        \"2018-07-01\",\r\n        \"2018-06-01\",\r\n        \"2018-05-01\",\r\n        \"2018-04-01\"\r\n      ]\r\n    },\r\n    {\r\n      \"resourceType\": \"operations\",\r\n      \"locations\": [],\r\n      \"apiVersions\": [\r\n        \"2018-08-01\",\r\n        \"2018-07-01\",\r\n        \"2018-06-01\",\r\n        \"2018-05-01\",\r\n        \"2018-04-01\",\r\n        \"2018-03-01\",\r\n        \"2018-02-01\",\r\n        \"2018-01-01\",\r\n        \"2017-11-01\",\r\n        \"2017-10-01\",\r\n        \"2017-09-01\",\r\n        \"2017-08-01\",\r\n        \"2017-06-01\",\r\n        \"2017-04-01\",\r\n        \"2017-03-01\",\r\n        \"2016-12-01\",\r\n        \"2016-11-01\",\r\n        \"2016-10-01\",\r\n        \"2016-09-01\",\r\n        \"2016-08-01\",\r\n        \"2016-07-01\",\r\n        \"2016-06-01\",\r\n        \"2016-03-30\",\r\n        \"2015-06-15\",\r\n        \"2015-05-01-preview\",\r\n        \"2014-12-01-preview\"\r\n      ]\r\n    },\r\n    {\r\n      \"resourceType\": \"dnszones\",\r\n      \"locations\": [\r\n        \"global\"\r\n      ],\r\n      \"apiVersions\": [\r\n        \"2018-05-01\",\r\n        \"2018-03-01-preview\",\r\n        \"2017-10-01\",\r\n        \"2017-09-15-preview\",\r\n        \"2017-09-01\",\r\n        \"2016-04-01\",\r\n        \"2015-05-04-preview\"\r\n      ],\r\n      \"capabilities\": \"CrossResourceGroupResourceMove, CrossSubscriptionResourceMove\"\r\n    },\r\n    {\r\n      \"resourceType\": \"dnsOperationResults\",\r\n      \"locations\": [\r\n        \"global\"\r\n      ],\r\n      \"apiVersions\": [\r\n        \"2018-05-01\",\r\n        \"2018-03-01-preview\",\r\n        \"2017-10-01\",\r\n        \"2017-09-15-preview\",\r\n        \"2017-09-01\",\r\n        \"2016-04-01\"\r\n      ]\r\n    },\r\n    {\r\n      \"resourceType\": \"dnsOperationStatuses\",\r\n      \"locations\": [\r\n        \"global\"\r\n      ],\r\n      \"apiVersions\": [\r\n        \"2018-05-01\",\r\n        \"2018-03-01-preview\",\r\n        \"2017-10-01\",\r\n        \"2017-09-15-preview\",\r\n        \"2017-09-01\",\r\n        \"2016-04-01\"\r\n      ]\r\n    },\r\n    {\r\n      \"resourceType\": \"getDnsResourceReference\",\r\n      \"locations\": [\r\n        \"global\"\r\n      ],\r\n      \"apiVersions\": [\r\n        \"2018-05-01\"\r\n      ]\r\n    },\r\n    {\r\n      \"resourceType\": \"internalNotify\",\r\n      \"locations\": [\r\n        \"global\"\r\n      ],\r\n      \"apiVersions\": [\r\n        \"2018-05-01\"\r\n      ]\r\n    },\r\n    {\r\n      \"resourceType\": \"dnszones/A\",\r\n      \"locations\": [\r\n        \"global\"\r\n      ],\r\n      \"apiVersions\": [\r\n        \"2018-05-01\",\r\n        \"2018-03-01-preview\",\r\n        \"2017-10-01\",\r\n        \"2017-09-15-preview\",\r\n        \"2017-09-01\",\r\n        \"2016-04-01\",\r\n        \"2015-05-04-preview\"\r\n      ]\r\n    },\r\n    {\r\n      \"resourceType\": \"dnszones/AAAA\",\r\n      \"locations\": [\r\n        \"global\"\r\n      ],\r\n      \"apiVersions\": [\r\n        \"2018-05-01\",\r\n        \"2018-03-01-preview\",\r\n        \"2017-10-01\",\r\n        \"2017-09-15-preview\",\r\n        \"2017-09-01\",\r\n        \"2016-04-01\",\r\n        \"2015-05-04-preview\"\r\n      ]\r\n    },\r\n    {\r\n      \"resourceType\": \"dnszones/CNAME\",\r\n      \"locations\": [\r\n        \"global\"\r\n      ],\r\n      \"apiVersions\": [\r\n        \"2018-05-01\",\r\n        \"2018-03-01-preview\",\r\n        \"2017-10-01\",\r\n        \"2017-09-15-preview\",\r\n        \"2017-09-01\",\r\n        \"2016-04-01\",\r\n        \"2015-05-04-preview\"\r\n      ]\r\n    },\r\n    {\r\n      \"resourceType\": \"dnszones/PTR\",\r\n      \"locations\": [\r\n        \"global\"\r\n      ],\r\n      \"apiVersions\": [\r\n        \"2018-05-01\",\r\n        \"2018-03-01-preview\",\r\n        \"2017-10-01\",\r\n        \"2017-09-15-preview\",\r\n        \"2017-09-01\",\r\n        \"2016-04-01\",\r\n        \"2015-05-04-preview\"\r\n      ]\r\n    },\r\n    {\r\n      \"resourceType\": \"dnszones/MX\",\r\n      \"locations\": [\r\n        \"global\"\r\n      ],\r\n      \"apiVersions\": [\r\n        \"2018-05-01\",\r\n        \"2018-03-01-preview\",\r\n        \"2017-10-01\",\r\n        \"2017-09-15-preview\",\r\n        \"2017-09-01\",\r\n        \"2016-04-01\",\r\n        \"2015-05-04-preview\"\r\n      ]\r\n    },\r\n    {\r\n      \"resourceType\": \"dnszones/TXT\",\r\n      \"locations\": [\r\n        \"global\"\r\n      ],\r\n      \"apiVersions\": [\r\n        \"2018-05-01\",\r\n        \"2018-03-01-preview\",\r\n        \"2017-10-01\",\r\n        \"2017-09-15-preview\",\r\n        \"2017-09-01\",\r\n        \"2016-04-01\",\r\n        \"2015-05-04-preview\"\r\n      ]\r\n    },\r\n    {\r\n      \"resourceType\": \"dnszones/SRV\",\r\n      \"locations\": [\r\n        \"global\"\r\n      ],\r\n      \"apiVersions\": [\r\n        \"2018-05-01\",\r\n        \"2018-03-01-preview\",\r\n        \"2017-10-01\",\r\n        \"2017-09-15-preview\",\r\n        \"2017-09-01\",\r\n        \"2016-04-01\",\r\n        \"2015-05-04-preview\"\r\n      ]\r\n    },\r\n    {\r\n      \"resourceType\": \"dnszones/SOA\",\r\n      \"locations\": [\r\n        \"global\"\r\n      ],\r\n      \"apiVersions\": [\r\n        \"2018-05-01\",\r\n        \"2018-03-01-preview\",\r\n        \"2017-10-01\",\r\n        \"2017-09-15-preview\",\r\n        \"2017-09-01\",\r\n        \"2016-04-01\",\r\n        \"2015-05-04-preview\"\r\n      ]\r\n    },\r\n    {\r\n      \"resourceType\": \"dnszones/NS\",\r\n      \"locations\": [\r\n        \"global\"\r\n      ],\r\n      \"apiVersions\": [\r\n        \"2018-05-01\",\r\n        \"2018-03-01-preview\",\r\n        \"2017-10-01\",\r\n        \"2017-09-15-preview\",\r\n        \"2017-09-01\",\r\n        \"2016-04-01\",\r\n        \"2015-05-04-preview\"\r\n      ]\r\n    },\r\n    {\r\n      \"resourceType\": \"dnszones/CAA\",\r\n      \"locations\": [\r\n        \"global\"\r\n      ],\r\n      \"apiVersions\": [\r\n        \"2018-05-01\",\r\n        \"2018-03-01-preview\",\r\n        \"2017-10-01\",\r\n        \"2017-09-15-preview\",\r\n        \"2017-09-01\"\r\n      ]\r\n    },\r\n    {\r\n      \"resourceType\": \"dnszones/recordsets\",\r\n      \"locations\": [\r\n        \"global\"\r\n      ],\r\n      \"apiVersions\": [\r\n        \"2018-05-01\",\r\n        \"2018-03-01-preview\",\r\n        \"2017-10-01\",\r\n        \"2017-09-15-preview\",\r\n        \"2017-09-01\",\r\n        \"2016-04-01\",\r\n        \"2015-05-04-preview\"\r\n      ]\r\n    },\r\n    {\r\n      \"resourceType\": \"dnszones/all\",\r\n      \"locations\": [\r\n        \"global\"\r\n      ],\r\n      \"apiVersions\": [\r\n        \"2018-05-01\",\r\n        \"2018-03-01-preview\",\r\n        \"2017-10-01\",\r\n        \"2017-09-15-preview\",\r\n        \"2017-09-01\",\r\n        \"2016-04-01\",\r\n        \"2015-05-04-preview\"\r\n      ]\r\n    },\r\n    {\r\n      \"resourceType\": \"trafficmanagerprofiles\",\r\n      \"locations\": [\r\n        \"global\"\r\n      ],\r\n      \"apiVersions\": [\r\n        \"2018-04-01\",\r\n        \"2018-03-01\",\r\n        \"2018-02-01\",\r\n        \"2017-05-01\",\r\n        \"2017-03-01\",\r\n        \"2015-11-01\",\r\n        \"2015-04-28-preview\"\r\n      ],\r\n      \"capabilities\": \"CrossResourceGroupResourceMove, CrossSubscriptionResourceMove\"\r\n    },\r\n    {\r\n      \"resourceType\": \"trafficmanagerprofiles/heatMaps\",\r\n      \"locations\": [\r\n        \"global\"\r\n      ],\r\n      \"apiVersions\": [\r\n        \"2018-04-01\",\r\n        \"2018-03-01\",\r\n        \"2018-02-01\",\r\n        \"2017-09-01-preview\"\r\n      ]\r\n    },\r\n    {\r\n      \"resourceType\": \"checkTrafficManagerNameAvailability\",\r\n      \"locations\": [\r\n        \"global\"\r\n      ],\r\n      \"apiVersions\": [\r\n        \"2018-04-01\",\r\n        \"2018-03-01\",\r\n        \"2018-02-01\",\r\n        \"2017-05-01\",\r\n        \"2017-03-01\",\r\n        \"2015-11-01\",\r\n        \"2015-04-28-preview\"\r\n      ]\r\n    },\r\n    {\r\n      \"resourceType\": \"trafficManagerUserMetricsKeys\",\r\n      \"locations\": [\r\n        \"global\"\r\n      ],\r\n      \"apiVersions\": [\r\n        \"2018-04-01\",\r\n        \"2017-09-01-preview\"\r\n      ]\r\n    },\r\n    {\r\n      \"resourceType\": \"trafficManagerGeographicHierarchies\",\r\n      \"locations\": [\r\n        \"global\"\r\n      ],\r\n      \"apiVersions\": [\r\n        \"2018-04-01\",\r\n        \"2018-03-01\",\r\n        \"2018-02-01\",\r\n        \"2017-05-01\",\r\n        \"2017-03-01\"\r\n      ]\r\n    },\r\n    {\r\n      \"resourceType\": \"expressRouteCircuits\",\r\n      \"locations\": [\r\n        \"West US\",\r\n        \"East US\",\r\n        \"North Europe\",\r\n        \"West Europe\",\r\n        \"East Asia\",\r\n        \"Southeast Asia\",\r\n        \"North Central US\",\r\n        \"South Central US\",\r\n        \"Central US\",\r\n        \"East US 2\",\r\n        \"Japan East\",\r\n        \"Japan West\",\r\n        \"Brazil South\",\r\n        \"Australia East\",\r\n        \"Australia Southeast\",\r\n        \"Central India\",\r\n        \"South India\",\r\n        \"West India\",\r\n        \"Canada Central\",\r\n        \"Canada East\",\r\n        \"West Central US\",\r\n        \"West US 2\",\r\n        \"UK West\",\r\n        \"UK South\",\r\n        \"Korea Central\",\r\n        \"Korea South\",\r\n        \"France Central\",\r\n        \"France South\",\r\n        \"Australia Central\",\r\n        \"Australia Central 2\"\r\n      ],\r\n      \"apiVersions\": [\r\n        \"2018-08-01\",\r\n        \"2018-07-01\",\r\n        \"2018-06-01\",\r\n        \"2018-05-01\",\r\n        \"2018-04-01\",\r\n        \"2018-03-01\",\r\n        \"2018-02-01\",\r\n        \"2018-01-01\",\r\n        \"2017-11-01\",\r\n        \"2017-10-01\",\r\n        \"2017-09-01\",\r\n        \"2017-08-01\",\r\n        \"2017-06-01\",\r\n        \"2017-04-01\",\r\n        \"2017-03-01\",\r\n        \"2016-12-01\",\r\n        \"2016-11-01\",\r\n        \"2016-10-01\",\r\n        \"2016-09-01\",\r\n        \"2016-08-01\",\r\n        \"2016-07-01\",\r\n        \"2016-06-01\",\r\n        \"2016-03-30\",\r\n        \"2015-06-15\",\r\n        \"2015-05-01-preview\",\r\n        \"2014-12-01-preview\"\r\n      ],\r\n      \"capabilities\": \"None\"\r\n    },\r\n    {\r\n      \"resourceType\": \"expressRouteServiceProviders\",\r\n      \"locations\": [],\r\n      \"apiVersions\": [\r\n        \"2018-08-01\",\r\n        \"2018-07-01\",\r\n        \"2018-06-01\",\r\n        \"2018-05-01\",\r\n        \"2018-04-01\",\r\n        \"2018-03-01\",\r\n        \"2018-02-01\",\r\n        \"2018-01-01\",\r\n        \"2017-11-01\",\r\n        \"2017-10-01\",\r\n        \"2017-09-01\",\r\n        \"2017-08-01\",\r\n        \"2017-06-01\",\r\n        \"2017-04-01\",\r\n        \"2017-03-01\",\r\n        \"2016-12-01\",\r\n        \"2016-11-01\",\r\n        \"2016-10-01\",\r\n        \"2016-09-01\",\r\n        \"2016-08-01\",\r\n        \"2016-07-01\",\r\n        \"2016-06-01\",\r\n        \"2016-03-30\",\r\n        \"2015-06-15\",\r\n        \"2015-05-01-preview\",\r\n        \"2014-12-01-preview\"\r\n      ]\r\n    },\r\n    {\r\n      \"resourceType\": \"applicationGatewayAvailableWafRuleSets\",\r\n      \"locations\": [],\r\n      \"apiVersions\": [\r\n        \"2018-08-01\",\r\n        \"2018-07-01\",\r\n        \"2018-06-01\",\r\n        \"2018-05-01\",\r\n        \"2018-04-01\",\r\n        \"2018-03-01\",\r\n        \"2018-02-01\",\r\n        \"2018-01-01\",\r\n        \"2017-11-01\",\r\n        \"2017-10-01\",\r\n        \"2017-09-01\",\r\n        \"2017-08-01\",\r\n        \"2017-06-01\",\r\n        \"2017-04-01\",\r\n        \"2017-03-01\"\r\n      ]\r\n    },\r\n    {\r\n      \"resourceType\": \"applicationGatewayAvailableSslOptions\",\r\n      \"locations\": [],\r\n      \"apiVersions\": [\r\n        \"2018-08-01\",\r\n        \"2018-07-01\",\r\n        \"2018-06-01\",\r\n        \"2018-05-01\",\r\n        \"2018-04-01\",\r\n        \"2018-03-01\",\r\n        \"2018-02-01\",\r\n        \"2018-01-01\",\r\n        \"2017-11-01\",\r\n        \"2017-10-01\",\r\n        \"2017-09-01\",\r\n        \"2017-08-01\",\r\n        \"2017-06-01\"\r\n      ]\r\n    },\r\n    {\r\n      \"resourceType\": \"routeFilters\",\r\n      \"locations\": [\r\n        \"West US\",\r\n        \"East US\",\r\n        \"North Europe\",\r\n        \"West Europe\",\r\n        \"East Asia\",\r\n        \"Southeast Asia\",\r\n        \"North Central US\",\r\n        \"South Central US\",\r\n        \"Central US\",\r\n        \"East US 2\",\r\n        \"Japan East\",\r\n        \"Japan West\",\r\n        \"Brazil South\",\r\n        \"Australia East\",\r\n        \"Australia Southeast\",\r\n        \"Central India\",\r\n        \"South India\",\r\n        \"West India\",\r\n        \"Canada Central\",\r\n        \"Canada East\",\r\n        \"West Central US\",\r\n        \"West US 2\",\r\n        \"UK West\",\r\n        \"UK South\",\r\n        \"Korea Central\",\r\n        \"Korea South\",\r\n        \"France Central\",\r\n        \"France South\",\r\n        \"Australia Central\",\r\n        \"Australia Central 2\"\r\n      ],\r\n      \"apiVersions\": [\r\n        \"2018-08-01\",\r\n        \"2018-07-01\",\r\n        \"2018-06-01\",\r\n        \"2018-05-01\",\r\n        \"2018-04-01\",\r\n        \"2018-03-01\",\r\n        \"2018-02-01\",\r\n        \"2018-01-01\",\r\n        \"2017-11-01\",\r\n        \"2017-10-01\",\r\n        \"2017-09-01\",\r\n        \"2017-08-01\",\r\n        \"2017-06-01\",\r\n        \"2017-04-01\",\r\n        \"2017-03-01\",\r\n        \"2016-12-01\"\r\n      ],\r\n      \"capabilities\": \"None\"\r\n    },\r\n    {\r\n      \"resourceType\": \"bgpServiceCommunities\",\r\n      \"locations\": [],\r\n      \"apiVersions\": [\r\n        \"2018-08-01\",\r\n        \"2018-07-01\",\r\n        \"2018-06-01\",\r\n        \"2018-05-01\",\r\n        \"2018-04-01\",\r\n        \"2018-03-01\",\r\n        \"2018-02-01\",\r\n        \"2018-01-01\",\r\n        \"2017-11-01\",\r\n        \"2017-10-01\",\r\n        \"2017-09-01\",\r\n        \"2017-08-01\",\r\n        \"2017-06-01\",\r\n        \"2017-04-01\",\r\n        \"2017-03-01\",\r\n        \"2016-12-01\"\r\n      ]\r\n    },\r\n    {\r\n      \"resourceType\": \"expressRoutePortsLocations\",\r\n      \"locations\": [],\r\n      \"apiVersions\": [\r\n        \"2018-08-01\"\r\n      ]\r\n    },\r\n    {\r\n      \"resourceType\": \"expressRoutePorts\",\r\n      \"locations\": [\r\n        \"West US\",\r\n        \"East US\",\r\n        \"North Europe\",\r\n        \"West Europe\",\r\n        \"East Asia\",\r\n        \"Southeast Asia\",\r\n        \"North Central US\",\r\n        \"South Central US\",\r\n        \"Central US\",\r\n        \"East US 2\",\r\n        \"Japan East\",\r\n        \"Japan West\",\r\n        \"Brazil South\",\r\n        \"Australia East\",\r\n        \"Australia Southeast\",\r\n        \"Central India\",\r\n        \"South India\",\r\n        \"West India\",\r\n        \"Canada Central\",\r\n        \"Canada East\",\r\n        \"West Central US\",\r\n        \"West US 2\",\r\n        \"UK West\",\r\n        \"UK South\",\r\n        \"Korea Central\",\r\n        \"Korea South\",\r\n        \"France Central\",\r\n        \"France South\",\r\n        \"Australia Central\",\r\n        \"Australia Central 2\"\r\n      ],\r\n      \"apiVersions\": [\r\n        \"2018-08-01\",\r\n        \"2018-07-01\"\r\n      ],\r\n      \"capabilities\": \"None\"\r\n    },\r\n    {\r\n      \"resourceType\": \"azureFirewalls\",\r\n      \"locations\": [\r\n        \"West US\",\r\n        \"East US\",\r\n        \"North Europe\",\r\n        \"West Europe\",\r\n        \"East Asia\",\r\n        \"Southeast Asia\",\r\n        \"North Central US\",\r\n        \"South Central US\",\r\n        \"Central US\",\r\n        \"East US 2\",\r\n        \"Brazil South\",\r\n        \"Australia East\",\r\n        \"Australia Southeast\",\r\n        \"Central India\",\r\n        \"South India\",\r\n        \"West India\",\r\n        \"Canada Central\",\r\n        \"Canada East\",\r\n        \"West Central US\",\r\n        \"West US 2\",\r\n        \"UK West\",\r\n        \"UK South\",\r\n        \"France Central\",\r\n        \"France South\",\r\n        \"Australia Central\",\r\n        \"Australia Central 2\"\r\n      ],\r\n      \"apiVersions\": [\r\n        \"2018-08-01\",\r\n        \"2018-07-01\",\r\n        \"2018-06-01\",\r\n        \"2018-05-01\",\r\n        \"2018-04-01\"\r\n      ],\r\n      \"capabilities\": \"CrossResourceGroupResourceMove, CrossSubscriptionResourceMove\"\r\n    },\r\n    {\r\n      \"resourceType\": \"azureFirewallFqdnTags\",\r\n      \"locations\": [],\r\n      \"apiVersions\": [\r\n        \"2018-08-01\"\r\n      ]\r\n    },\r\n    {\r\n      \"resourceType\": \"virtualNetworkTaps\",\r\n      \"locations\": [\r\n        \"West US\",\r\n        \"East US\",\r\n        \"North Europe\",\r\n        \"West Europe\",\r\n        \"East Asia\",\r\n        \"Southeast Asia\",\r\n        \"North Central US\",\r\n        \"South Central US\",\r\n        \"Central US\",\r\n        \"East US 2\",\r\n        \"Japan East\",\r\n        \"Japan West\",\r\n        \"Brazil South\",\r\n        \"Australia East\",\r\n        \"Australia Southeast\",\r\n        \"Central India\",\r\n        \"South India\",\r\n        \"West India\",\r\n        \"Canada Central\",\r\n        \"Canada East\",\r\n        \"West Central US\",\r\n        \"West US 2\",\r\n        \"UK West\",\r\n        \"UK South\",\r\n        \"Korea Central\",\r\n        \"Korea South\",\r\n        \"France Central\",\r\n        \"France South\",\r\n        \"Australia Central\",\r\n        \"Australia Central 2\"\r\n      ],\r\n      \"apiVersions\": [\r\n        \"2018-08-01\"\r\n      ],\r\n      \"capabilities\": \"None\"\r\n    },\r\n    {\r\n      \"resourceType\": \"ddosProtectionPlans\",\r\n      \"locations\": [\r\n        \"West US\",\r\n        \"East US\",\r\n        \"North Europe\",\r\n        \"West Europe\",\r\n        \"East Asia\",\r\n        \"Southeast Asia\",\r\n        \"North Central US\",\r\n        \"South Central US\",\r\n        \"Central US\",\r\n        \"East US 2\",\r\n        \"Japan East\",\r\n        \"Japan West\",\r\n        \"Brazil South\",\r\n        \"Australia East\",\r\n        \"Australia Southeast\",\r\n        \"Central India\",\r\n        \"South India\",\r\n        \"West India\",\r\n        \"Canada Central\",\r\n        \"Canada East\",\r\n        \"West Central US\",\r\n        \"West US 2\",\r\n        \"UK West\",\r\n        \"UK South\",\r\n        \"Korea Central\",\r\n        \"Korea South\",\r\n        \"France Central\",\r\n        \"France South\",\r\n        \"Australia Central\",\r\n        \"Australia Central 2\"\r\n      ],\r\n      \"apiVersions\": [\r\n        \"2018-08-01\",\r\n        \"2018-07-01\",\r\n        \"2018-06-01\",\r\n        \"2018-05-01\",\r\n        \"2018-04-01\",\r\n        \"2018-03-01\",\r\n        \"2018-02-01\"\r\n      ],\r\n      \"capabilities\": \"None\"\r\n    },\r\n    {\r\n      \"resourceType\": \"networkProfiles\",\r\n      \"locations\": [\r\n        \"West US\",\r\n        \"East US\",\r\n        \"North Europe\",\r\n        \"West Europe\",\r\n        \"East Asia\",\r\n        \"Southeast Asia\",\r\n        \"North Central US\",\r\n        \"South Central US\",\r\n        \"Central US\",\r\n        \"East US 2\",\r\n        \"Japan East\",\r\n        \"Japan West\",\r\n        \"Brazil South\",\r\n        \"Australia East\",\r\n        \"Australia Southeast\",\r\n        \"Central India\",\r\n        \"South India\",\r\n        \"West India\",\r\n        \"Canada Central\",\r\n        \"Canada East\",\r\n        \"West Central US\",\r\n        \"West US 2\",\r\n        \"UK West\",\r\n        \"UK South\",\r\n        \"Korea Central\",\r\n        \"Korea South\",\r\n        \"France Central\",\r\n        \"France South\",\r\n        \"Australia Central\",\r\n        \"Australia Central 2\"\r\n      ],\r\n      \"apiVersions\": [\r\n        \"2018-08-01\",\r\n        \"2018-07-01\",\r\n        \"2018-06-01\",\r\n        \"2018-05-01\"\r\n      ],\r\n      \"capabilities\": \"None\"\r\n    },\r\n    {\r\n      \"resourceType\": \"checkFrontdoorNameAvailability\",\r\n      \"locations\": [\r\n        \"global\",\r\n        \"Central US\",\r\n        \"East US\",\r\n        \"East US 2\",\r\n        \"North Central US\",\r\n        \"South Central US\",\r\n        \"West US\",\r\n        \"North Europe\",\r\n        \"West Europe\",\r\n        \"East Asia\",\r\n        \"Southeast Asia\",\r\n        \"Japan East\",\r\n        \"Japan West\",\r\n        \"Brazil South\",\r\n        \"Australia East\",\r\n        \"Australia Southeast\"\r\n      ],\r\n      \"apiVersions\": [\r\n        \"2018-08-01\"\r\n      ]\r\n    },\r\n    {\r\n      \"resourceType\": \"locations/bareMetalTenants\",\r\n      \"locations\": [\r\n        \"West Central US\"\r\n      ],\r\n      \"apiVersions\": [\r\n        \"2018-08-01\",\r\n        \"2018-07-01\"\r\n      ]\r\n    },\r\n    {\r\n      \"resourceType\": \"secureGateways\",\r\n      \"locations\": [\r\n        \"West US\",\r\n        \"East US\",\r\n        \"North Europe\",\r\n        \"West Europe\",\r\n        \"North Central US\",\r\n        \"South Central US\",\r\n        \"Central US\",\r\n        \"East US 2\",\r\n        \"West Central US\",\r\n        \"West US 2\",\r\n        \"UK West\",\r\n        \"UK South\",\r\n        \"Central US EUAP\",\r\n        \"East US 2 EUAP\"\r\n      ],\r\n      \"apiVersions\": [\r\n        \"2018-08-01\",\r\n        \"2018-07-01\",\r\n        \"2018-06-01\",\r\n        \"2018-05-01\",\r\n        \"2018-04-01\",\r\n        \"2018-03-01\",\r\n        \"2018-02-01\",\r\n        \"2018-01-01\"\r\n      ],\r\n      \"capabilities\": \"CrossResourceGroupResourceMove, CrossSubscriptionResourceMove\"\r\n    }\r\n  ],\r\n  \"registrationState\": \"Registered\"\r\n}",
-      "ResponseHeaders": {
-        "Content-Length": [
-          "35728"
-        ],
-        "Content-Type": [
-          "application/json; charset=utf-8"
-        ],
-        "Expires": [
-          "-1"
-        ],
-        "Pragma": [
-          "no-cache"
-        ],
-        "x-ms-ratelimit-remaining-subscription-reads": [
-          "11947"
-        ],
-        "x-ms-request-id": [
-          "91d587f0-0f31-4c24-9eb1-ee54eb53dcb5"
-        ],
-        "x-ms-correlation-request-id": [
-          "91d587f0-0f31-4c24-9eb1-ee54eb53dcb5"
-        ],
-        "x-ms-routing-request-id": [
-          "BRAZILUS:20180908T172301Z:91d587f0-0f31-4c24-9eb1-ee54eb53dcb5"
-        ],
-        "Strict-Transport-Security": [
-          "max-age=31536000; includeSubDomains"
-        ],
-        "X-Content-Type-Options": [
-          "nosniff"
-        ],
-        "Cache-Control": [
-          "no-cache"
-        ],
-        "Date": [
-          "Sat, 08 Sep 2018 17:23:01 GMT"
-        ]
-      },
-      "StatusCode": 200
-    },
-    {
-      "RequestUri": "/subscriptions/d2ad5196-2292-4080-b209-ce4399b0a807/resourcegroups/ps4525?api-version=2016-09-01",
-      "EncodedRequestUri": "L3N1YnNjcmlwdGlvbnMvZDJhZDUxOTYtMjI5Mi00MDgwLWIyMDktY2U0Mzk5YjBhODA3L3Jlc291cmNlZ3JvdXBzL3BzNDUyNT9hcGktdmVyc2lvbj0yMDE2LTA5LTAx",
-=======
-      "RequestUri": "/subscriptions/b1f1deed-af60-4bab-9223-65d340462e24/resourcegroups/ps8059?api-version=2016-09-01",
-      "EncodedRequestUri": "L3N1YnNjcmlwdGlvbnMvYjFmMWRlZWQtYWY2MC00YmFiLTkyMjMtNjVkMzQwNDYyZTI0L3Jlc291cmNlZ3JvdXBzL3BzODA1OT9hcGktdmVyc2lvbj0yMDE2LTA5LTAx",
->>>>>>> f160aee6
-      "RequestMethod": "PUT",
-      "RequestBody": "{\r\n  \"location\": \"westcentralus\"\r\n}",
-      "RequestHeaders": {
-        "Content-Type": [
-          "application/json; charset=utf-8"
-        ],
-        "Content-Length": [
-          "35"
-        ],
+      "ResponseBody": "{\r\n  \"id\": \"/subscriptions/b1f1deed-af60-4bab-9223-65d340462e24/resourceGroups/ps8059\",\r\n  \"name\": \"ps8059\",\r\n  \"location\": \"westcentralus\",\r\n  \"properties\": {\r\n    \"provisioningState\": \"Succeeded\"\r\n  }\r\n}",
+      "ResponseHeaders": {
+        "Content-Length": [
+          "172"
+        ],
+        "Content-Type": [
+          "application/json; charset=utf-8"
+        ],
+        "Expires": [
+          "-1"
+        ],
+        "Pragma": [
+          "no-cache"
+        ],
+        "x-ms-ratelimit-remaining-subscription-writes": [
+          "1199"
+        ],
+        "x-ms-request-id": [
+          "2db35389-04d9-4716-b5f0-63d56232946a"
+        ],
+        "x-ms-correlation-request-id": [
+          "2db35389-04d9-4716-b5f0-63d56232946a"
+        ],
+        "x-ms-routing-request-id": [
+          "BRAZILUS:20180908T222142Z:2db35389-04d9-4716-b5f0-63d56232946a"
+        ],
+        "Strict-Transport-Security": [
+          "max-age=31536000; includeSubDomains"
+        ],
+        "X-Content-Type-Options": [
+          "nosniff"
+        ],
+        "Cache-Control": [
+          "no-cache"
+        ],
+        "Date": [
+          "Sat, 08 Sep 2018 22:21:41 GMT"
+        ]
+      },
+      "StatusCode": 201
+    },
+    {
+      "RequestUri": "/subscriptions/b1f1deed-af60-4bab-9223-65d340462e24/resourceGroups/ps8059/providers/Microsoft.Network/localNetworkGateways/ps7412?api-version=2018-08-01",
+      "EncodedRequestUri": "L3N1YnNjcmlwdGlvbnMvYjFmMWRlZWQtYWY2MC00YmFiLTkyMjMtNjVkMzQwNDYyZTI0L3Jlc291cmNlR3JvdXBzL3BzODA1OS9wcm92aWRlcnMvTWljcm9zb2Z0Lk5ldHdvcmsvbG9jYWxOZXR3b3JrR2F0ZXdheXMvcHM3NDEyP2FwaS12ZXJzaW9uPTIwMTgtMDgtMDE=",
+      "RequestMethod": "GET",
+      "RequestBody": "",
+      "RequestHeaders": {
         "x-ms-client-request-id": [
-<<<<<<< HEAD
-          "c3ad6cdd-1160-434b-80d8-c1e3a9f37b65"
-=======
-          "d781b4ba-31b7-4ded-a23c-4de94832af6b"
->>>>>>> f160aee6
+          "fdd94972-a59c-4f5b-af95-49afd82d0aa9"
         ],
         "accept-language": [
           "en-US"
         ],
         "User-Agent": [
-          "FxVersion/4.7.3132.0",
-          "OSName/Windows10Enterprise",
-          "OSVersion/6.3.17134",
-          "Microsoft.Azure.Management.Internal.Resources.ResourceManagementClient/4.1.0"
-        ]
-      },
-<<<<<<< HEAD
-      "ResponseBody": "{\r\n  \"id\": \"/subscriptions/d2ad5196-2292-4080-b209-ce4399b0a807/resourceGroups/ps4525\",\r\n  \"name\": \"ps4525\",\r\n  \"location\": \"westus\",\r\n  \"properties\": {\r\n    \"provisioningState\": \"Succeeded\"\r\n  }\r\n}",
-=======
-      "ResponseBody": "{\r\n  \"id\": \"/subscriptions/b1f1deed-af60-4bab-9223-65d340462e24/resourceGroups/ps8059\",\r\n  \"name\": \"ps8059\",\r\n  \"location\": \"westcentralus\",\r\n  \"properties\": {\r\n    \"provisioningState\": \"Succeeded\"\r\n  }\r\n}",
->>>>>>> f160aee6
-      "ResponseHeaders": {
-        "Content-Length": [
-          "172"
-        ],
-        "Content-Type": [
-          "application/json; charset=utf-8"
-        ],
-        "Expires": [
-          "-1"
-        ],
-        "Pragma": [
-          "no-cache"
+          "FxVersion/4.7.2563.0",
+          "OSName/Windows10Enterprise",
+          "OSVersion/6.3.14393",
+          "Microsoft.Azure.Management.Network.NetworkManagementClient/20.0.0.0"
+        ]
+      },
+      "ResponseBody": "{\r\n  \"error\": {\r\n    \"code\": \"ResourceNotFound\",\r\n    \"message\": \"The Resource 'Microsoft.Network/localNetworkGateways/ps7412' under resource group 'ps8059' was not found.\"\r\n  }\r\n}",
+      "ResponseHeaders": {
+        "Content-Length": [
+          "155"
+        ],
+        "Content-Type": [
+          "application/json; charset=utf-8"
+        ],
+        "Expires": [
+          "-1"
+        ],
+        "Pragma": [
+          "no-cache"
+        ],
+        "x-ms-failure-cause": [
+          "gateway"
+        ],
+        "x-ms-request-id": [
+          "2d915ca0-717d-4b34-b559-2da0eaaea8e9"
+        ],
+        "x-ms-correlation-request-id": [
+          "2d915ca0-717d-4b34-b559-2da0eaaea8e9"
+        ],
+        "x-ms-routing-request-id": [
+          "BRAZILUS:20180908T222143Z:2d915ca0-717d-4b34-b559-2da0eaaea8e9"
+        ],
+        "Strict-Transport-Security": [
+          "max-age=31536000; includeSubDomains"
+        ],
+        "X-Content-Type-Options": [
+          "nosniff"
+        ],
+        "Cache-Control": [
+          "no-cache"
+        ],
+        "Date": [
+          "Sat, 08 Sep 2018 22:21:42 GMT"
+        ]
+      },
+      "StatusCode": 404
+    },
+    {
+      "RequestUri": "/subscriptions/b1f1deed-af60-4bab-9223-65d340462e24/resourceGroups/ps8059/providers/Microsoft.Network/localNetworkGateways/ps7412?api-version=2018-08-01",
+      "EncodedRequestUri": "L3N1YnNjcmlwdGlvbnMvYjFmMWRlZWQtYWY2MC00YmFiLTkyMjMtNjVkMzQwNDYyZTI0L3Jlc291cmNlR3JvdXBzL3BzODA1OS9wcm92aWRlcnMvTWljcm9zb2Z0Lk5ldHdvcmsvbG9jYWxOZXR3b3JrR2F0ZXdheXMvcHM3NDEyP2FwaS12ZXJzaW9uPTIwMTgtMDgtMDE=",
+      "RequestMethod": "GET",
+      "RequestBody": "",
+      "RequestHeaders": {
+        "User-Agent": [
+          "FxVersion/4.7.2563.0",
+          "OSName/Windows10Enterprise",
+          "OSVersion/6.3.14393",
+          "Microsoft.Azure.Management.Network.NetworkManagementClient/20.0.0.0"
+        ]
+      },
+      "ResponseBody": "{\r\n  \"name\": \"ps7412\",\r\n  \"id\": \"/subscriptions/b1f1deed-af60-4bab-9223-65d340462e24/resourceGroups/ps8059/providers/Microsoft.Network/localNetworkGateways/ps7412\",\r\n  \"etag\": \"W/\\\"89817d2e-ffee-458b-a880-5aae57cdd2b9\\\"\",\r\n  \"type\": \"Microsoft.Network/localNetworkGateways\",\r\n  \"location\": \"westcentralus\",\r\n  \"properties\": {\r\n    \"provisioningState\": \"Succeeded\",\r\n    \"resourceGuid\": \"0a51c4b8-24a6-4ed5-8358-e68904938fbe\",\r\n    \"localNetworkAddressSpace\": {\r\n      \"addressPrefixes\": [\r\n        \"192.168.0.0/16\"\r\n      ]\r\n    },\r\n    \"gatewayIpAddress\": \"192.168.3.4\"\r\n  }\r\n}",
+      "ResponseHeaders": {
+        "Content-Length": [
+          "578"
+        ],
+        "Content-Type": [
+          "application/json; charset=utf-8"
+        ],
+        "Expires": [
+          "-1"
+        ],
+        "Pragma": [
+          "no-cache"
+        ],
+        "x-ms-request-id": [
+          "ca6864ea-7ae2-4472-8b91-d064be28ecc5"
+        ],
+        "x-ms-correlation-request-id": [
+          "cfcb7104-5e78-4c14-869f-8eeb22a2d55b"
+        ],
+        "Strict-Transport-Security": [
+          "max-age=31536000; includeSubDomains"
+        ],
+        "Cache-Control": [
+          "no-cache"
+        ],
+        "ETag": [
+          "W/\"89817d2e-ffee-458b-a880-5aae57cdd2b9\""
+        ],
+        "Server": [
+          "Microsoft-HTTPAPI/2.0",
+          "Microsoft-HTTPAPI/2.0"
+        ],
+        "x-ms-ratelimit-remaining-subscription-reads": [
+          "11997"
+        ],
+        "x-ms-routing-request-id": [
+          "BRAZILUS:20180908T222157Z:cfcb7104-5e78-4c14-869f-8eeb22a2d55b"
+        ],
+        "X-Content-Type-Options": [
+          "nosniff"
+        ],
+        "Date": [
+          "Sat, 08 Sep 2018 22:21:56 GMT"
+        ]
+      },
+      "StatusCode": 200
+    },
+    {
+      "RequestUri": "/subscriptions/b1f1deed-af60-4bab-9223-65d340462e24/resourceGroups/ps8059/providers/Microsoft.Network/localNetworkGateways/ps7412?api-version=2018-08-01",
+      "EncodedRequestUri": "L3N1YnNjcmlwdGlvbnMvYjFmMWRlZWQtYWY2MC00YmFiLTkyMjMtNjVkMzQwNDYyZTI0L3Jlc291cmNlR3JvdXBzL3BzODA1OS9wcm92aWRlcnMvTWljcm9zb2Z0Lk5ldHdvcmsvbG9jYWxOZXR3b3JrR2F0ZXdheXMvcHM3NDEyP2FwaS12ZXJzaW9uPTIwMTgtMDgtMDE=",
+      "RequestMethod": "GET",
+      "RequestBody": "",
+      "RequestHeaders": {
+        "x-ms-client-request-id": [
+          "703bf068-f642-4cf8-b2f9-0578746cde0a"
+        ],
+        "accept-language": [
+          "en-US"
+        ],
+        "User-Agent": [
+          "FxVersion/4.7.2563.0",
+          "OSName/Windows10Enterprise",
+          "OSVersion/6.3.14393",
+          "Microsoft.Azure.Management.Network.NetworkManagementClient/20.0.0.0"
+        ]
+      },
+      "ResponseBody": "{\r\n  \"name\": \"ps7412\",\r\n  \"id\": \"/subscriptions/b1f1deed-af60-4bab-9223-65d340462e24/resourceGroups/ps8059/providers/Microsoft.Network/localNetworkGateways/ps7412\",\r\n  \"etag\": \"W/\\\"89817d2e-ffee-458b-a880-5aae57cdd2b9\\\"\",\r\n  \"type\": \"Microsoft.Network/localNetworkGateways\",\r\n  \"location\": \"westcentralus\",\r\n  \"properties\": {\r\n    \"provisioningState\": \"Succeeded\",\r\n    \"resourceGuid\": \"0a51c4b8-24a6-4ed5-8358-e68904938fbe\",\r\n    \"localNetworkAddressSpace\": {\r\n      \"addressPrefixes\": [\r\n        \"192.168.0.0/16\"\r\n      ]\r\n    },\r\n    \"gatewayIpAddress\": \"192.168.3.4\"\r\n  }\r\n}",
+      "ResponseHeaders": {
+        "Content-Length": [
+          "578"
+        ],
+        "Content-Type": [
+          "application/json; charset=utf-8"
+        ],
+        "Expires": [
+          "-1"
+        ],
+        "Pragma": [
+          "no-cache"
+        ],
+        "x-ms-request-id": [
+          "0caa56cb-09a0-4c9c-8f79-318a96db4165"
+        ],
+        "x-ms-correlation-request-id": [
+          "39974c2a-788e-4b8b-a2bd-5e18a28f7983"
+        ],
+        "Strict-Transport-Security": [
+          "max-age=31536000; includeSubDomains"
+        ],
+        "Cache-Control": [
+          "no-cache"
+        ],
+        "ETag": [
+          "W/\"89817d2e-ffee-458b-a880-5aae57cdd2b9\""
+        ],
+        "Server": [
+          "Microsoft-HTTPAPI/2.0",
+          "Microsoft-HTTPAPI/2.0"
+        ],
+        "x-ms-ratelimit-remaining-subscription-reads": [
+          "11996"
+        ],
+        "x-ms-routing-request-id": [
+          "BRAZILUS:20180908T222157Z:39974c2a-788e-4b8b-a2bd-5e18a28f7983"
+        ],
+        "X-Content-Type-Options": [
+          "nosniff"
+        ],
+        "Date": [
+          "Sat, 08 Sep 2018 22:21:56 GMT"
+        ]
+      },
+      "StatusCode": 200
+    },
+    {
+      "RequestUri": "/subscriptions/b1f1deed-af60-4bab-9223-65d340462e24/resourceGroups/ps8059/providers/Microsoft.Network/localNetworkGateways/ps7412?api-version=2018-08-01",
+      "EncodedRequestUri": "L3N1YnNjcmlwdGlvbnMvYjFmMWRlZWQtYWY2MC00YmFiLTkyMjMtNjVkMzQwNDYyZTI0L3Jlc291cmNlR3JvdXBzL3BzODA1OS9wcm92aWRlcnMvTWljcm9zb2Z0Lk5ldHdvcmsvbG9jYWxOZXR3b3JrR2F0ZXdheXMvcHM3NDEyP2FwaS12ZXJzaW9uPTIwMTgtMDgtMDE=",
+      "RequestMethod": "GET",
+      "RequestBody": "",
+      "RequestHeaders": {
+        "x-ms-client-request-id": [
+          "28e574a6-0ec5-479c-9340-fe774e5318da"
+        ],
+        "accept-language": [
+          "en-US"
+        ],
+        "User-Agent": [
+          "FxVersion/4.7.2563.0",
+          "OSName/Windows10Enterprise",
+          "OSVersion/6.3.14393",
+          "Microsoft.Azure.Management.Network.NetworkManagementClient/20.0.0.0"
+        ]
+      },
+      "ResponseBody": "{\r\n  \"name\": \"ps7412\",\r\n  \"id\": \"/subscriptions/b1f1deed-af60-4bab-9223-65d340462e24/resourceGroups/ps8059/providers/Microsoft.Network/localNetworkGateways/ps7412\",\r\n  \"etag\": \"W/\\\"89817d2e-ffee-458b-a880-5aae57cdd2b9\\\"\",\r\n  \"type\": \"Microsoft.Network/localNetworkGateways\",\r\n  \"location\": \"westcentralus\",\r\n  \"properties\": {\r\n    \"provisioningState\": \"Succeeded\",\r\n    \"resourceGuid\": \"0a51c4b8-24a6-4ed5-8358-e68904938fbe\",\r\n    \"localNetworkAddressSpace\": {\r\n      \"addressPrefixes\": [\r\n        \"192.168.0.0/16\"\r\n      ]\r\n    },\r\n    \"gatewayIpAddress\": \"192.168.3.4\"\r\n  }\r\n}",
+      "ResponseHeaders": {
+        "Content-Length": [
+          "578"
+        ],
+        "Content-Type": [
+          "application/json; charset=utf-8"
+        ],
+        "Expires": [
+          "-1"
+        ],
+        "Pragma": [
+          "no-cache"
+        ],
+        "x-ms-request-id": [
+          "a38656b0-721f-4a68-b4d4-d147df01546a"
+        ],
+        "x-ms-correlation-request-id": [
+          "2d0e0611-8828-4b4a-8c28-a0bdc3520c58"
+        ],
+        "Strict-Transport-Security": [
+          "max-age=31536000; includeSubDomains"
+        ],
+        "Cache-Control": [
+          "no-cache"
+        ],
+        "ETag": [
+          "W/\"89817d2e-ffee-458b-a880-5aae57cdd2b9\""
+        ],
+        "Server": [
+          "Microsoft-HTTPAPI/2.0",
+          "Microsoft-HTTPAPI/2.0"
+        ],
+        "x-ms-ratelimit-remaining-subscription-reads": [
+          "11995"
+        ],
+        "x-ms-routing-request-id": [
+          "BRAZILUS:20180908T222157Z:2d0e0611-8828-4b4a-8c28-a0bdc3520c58"
+        ],
+        "X-Content-Type-Options": [
+          "nosniff"
+        ],
+        "Date": [
+          "Sat, 08 Sep 2018 22:21:56 GMT"
+        ]
+      },
+      "StatusCode": 200
+    },
+    {
+      "RequestUri": "/subscriptions/b1f1deed-af60-4bab-9223-65d340462e24/resourceGroups/ps8059/providers/Microsoft.Network/localNetworkGateways/ps7412?api-version=2018-08-01",
+      "EncodedRequestUri": "L3N1YnNjcmlwdGlvbnMvYjFmMWRlZWQtYWY2MC00YmFiLTkyMjMtNjVkMzQwNDYyZTI0L3Jlc291cmNlR3JvdXBzL3BzODA1OS9wcm92aWRlcnMvTWljcm9zb2Z0Lk5ldHdvcmsvbG9jYWxOZXR3b3JrR2F0ZXdheXMvcHM3NDEyP2FwaS12ZXJzaW9uPTIwMTgtMDgtMDE=",
+      "RequestMethod": "GET",
+      "RequestBody": "",
+      "RequestHeaders": {
+        "x-ms-client-request-id": [
+          "8534465f-bef3-45fa-b1bd-b42b8938e002"
+        ],
+        "accept-language": [
+          "en-US"
+        ],
+        "User-Agent": [
+          "FxVersion/4.7.2563.0",
+          "OSName/Windows10Enterprise",
+          "OSVersion/6.3.14393",
+          "Microsoft.Azure.Management.Network.NetworkManagementClient/20.0.0.0"
+        ]
+      },
+      "ResponseBody": "{\r\n  \"name\": \"ps7412\",\r\n  \"id\": \"/subscriptions/b1f1deed-af60-4bab-9223-65d340462e24/resourceGroups/ps8059/providers/Microsoft.Network/localNetworkGateways/ps7412\",\r\n  \"etag\": \"W/\\\"89817d2e-ffee-458b-a880-5aae57cdd2b9\\\"\",\r\n  \"type\": \"Microsoft.Network/localNetworkGateways\",\r\n  \"location\": \"westcentralus\",\r\n  \"properties\": {\r\n    \"provisioningState\": \"Succeeded\",\r\n    \"resourceGuid\": \"0a51c4b8-24a6-4ed5-8358-e68904938fbe\",\r\n    \"localNetworkAddressSpace\": {\r\n      \"addressPrefixes\": [\r\n        \"192.168.0.0/16\"\r\n      ]\r\n    },\r\n    \"gatewayIpAddress\": \"192.168.3.4\"\r\n  }\r\n}",
+      "ResponseHeaders": {
+        "Content-Length": [
+          "578"
+        ],
+        "Content-Type": [
+          "application/json; charset=utf-8"
+        ],
+        "Expires": [
+          "-1"
+        ],
+        "Pragma": [
+          "no-cache"
+        ],
+        "x-ms-request-id": [
+          "0da64155-f313-4ab0-bc0d-7e5751b0d7b5"
+        ],
+        "x-ms-correlation-request-id": [
+          "db5fc56e-0462-41fa-83e2-c79d7ff98596"
+        ],
+        "Strict-Transport-Security": [
+          "max-age=31536000; includeSubDomains"
+        ],
+        "Cache-Control": [
+          "no-cache"
+        ],
+        "ETag": [
+          "W/\"89817d2e-ffee-458b-a880-5aae57cdd2b9\""
+        ],
+        "Server": [
+          "Microsoft-HTTPAPI/2.0",
+          "Microsoft-HTTPAPI/2.0"
+        ],
+        "x-ms-ratelimit-remaining-subscription-reads": [
+          "11993"
+        ],
+        "x-ms-routing-request-id": [
+          "BRAZILUS:20180908T222157Z:db5fc56e-0462-41fa-83e2-c79d7ff98596"
+        ],
+        "X-Content-Type-Options": [
+          "nosniff"
+        ],
+        "Date": [
+          "Sat, 08 Sep 2018 22:21:57 GMT"
+        ]
+      },
+      "StatusCode": 200
+    },
+    {
+      "RequestUri": "/subscriptions/b1f1deed-af60-4bab-9223-65d340462e24/resourceGroups/ps8059/providers/Microsoft.Network/localNetworkGateways/ps7412?api-version=2018-08-01",
+      "EncodedRequestUri": "L3N1YnNjcmlwdGlvbnMvYjFmMWRlZWQtYWY2MC00YmFiLTkyMjMtNjVkMzQwNDYyZTI0L3Jlc291cmNlR3JvdXBzL3BzODA1OS9wcm92aWRlcnMvTWljcm9zb2Z0Lk5ldHdvcmsvbG9jYWxOZXR3b3JrR2F0ZXdheXMvcHM3NDEyP2FwaS12ZXJzaW9uPTIwMTgtMDgtMDE=",
+      "RequestMethod": "GET",
+      "RequestBody": "",
+      "RequestHeaders": {
+        "User-Agent": [
+          "FxVersion/4.7.2563.0",
+          "OSName/Windows10Enterprise",
+          "OSVersion/6.3.14393",
+          "Microsoft.Azure.Management.Network.NetworkManagementClient/20.0.0.0"
+        ]
+      },
+      "ResponseBody": "{\r\n  \"name\": \"ps7412\",\r\n  \"id\": \"/subscriptions/b1f1deed-af60-4bab-9223-65d340462e24/resourceGroups/ps8059/providers/Microsoft.Network/localNetworkGateways/ps7412\",\r\n  \"etag\": \"W/\\\"596af467-9bf8-40ae-9c9f-93bb63d54bff\\\"\",\r\n  \"type\": \"Microsoft.Network/localNetworkGateways\",\r\n  \"location\": \"westcentralus\",\r\n  \"properties\": {\r\n    \"provisioningState\": \"Succeeded\",\r\n    \"resourceGuid\": \"0a51c4b8-24a6-4ed5-8358-e68904938fbe\",\r\n    \"localNetworkAddressSpace\": {\r\n      \"addressPrefixes\": [\r\n        \"200.168.0.0/16\"\r\n      ]\r\n    },\r\n    \"gatewayIpAddress\": \"192.168.3.4\"\r\n  }\r\n}",
+      "ResponseHeaders": {
+        "Content-Length": [
+          "578"
+        ],
+        "Content-Type": [
+          "application/json; charset=utf-8"
+        ],
+        "Expires": [
+          "-1"
+        ],
+        "Pragma": [
+          "no-cache"
+        ],
+        "x-ms-request-id": [
+          "369ff829-f4d1-417c-9783-7cd2c6ded481"
+        ],
+        "x-ms-correlation-request-id": [
+          "ceb1533b-a085-4513-b9fe-b3442d5e5bd6"
+        ],
+        "Strict-Transport-Security": [
+          "max-age=31536000; includeSubDomains"
+        ],
+        "Cache-Control": [
+          "no-cache"
+        ],
+        "ETag": [
+          "W/\"596af467-9bf8-40ae-9c9f-93bb63d54bff\""
+        ],
+        "Server": [
+          "Microsoft-HTTPAPI/2.0",
+          "Microsoft-HTTPAPI/2.0"
+        ],
+        "x-ms-ratelimit-remaining-subscription-reads": [
+          "11991"
+        ],
+        "x-ms-routing-request-id": [
+          "BRAZILUS:20180908T222208Z:ceb1533b-a085-4513-b9fe-b3442d5e5bd6"
+        ],
+        "X-Content-Type-Options": [
+          "nosniff"
+        ],
+        "Date": [
+          "Sat, 08 Sep 2018 22:22:07 GMT"
+        ]
+      },
+      "StatusCode": 200
+    },
+    {
+      "RequestUri": "/subscriptions/b1f1deed-af60-4bab-9223-65d340462e24/resourceGroups/ps8059/providers/Microsoft.Network/localNetworkGateways/ps7412?api-version=2018-08-01",
+      "EncodedRequestUri": "L3N1YnNjcmlwdGlvbnMvYjFmMWRlZWQtYWY2MC00YmFiLTkyMjMtNjVkMzQwNDYyZTI0L3Jlc291cmNlR3JvdXBzL3BzODA1OS9wcm92aWRlcnMvTWljcm9zb2Z0Lk5ldHdvcmsvbG9jYWxOZXR3b3JrR2F0ZXdheXMvcHM3NDEyP2FwaS12ZXJzaW9uPTIwMTgtMDgtMDE=",
+      "RequestMethod": "GET",
+      "RequestBody": "",
+      "RequestHeaders": {
+        "x-ms-client-request-id": [
+          "c1718a3b-a89d-4878-9518-d11826b7329a"
+        ],
+        "accept-language": [
+          "en-US"
+        ],
+        "User-Agent": [
+          "FxVersion/4.7.2563.0",
+          "OSName/Windows10Enterprise",
+          "OSVersion/6.3.14393",
+          "Microsoft.Azure.Management.Network.NetworkManagementClient/20.0.0.0"
+        ]
+      },
+      "ResponseBody": "{\r\n  \"name\": \"ps7412\",\r\n  \"id\": \"/subscriptions/b1f1deed-af60-4bab-9223-65d340462e24/resourceGroups/ps8059/providers/Microsoft.Network/localNetworkGateways/ps7412\",\r\n  \"etag\": \"W/\\\"596af467-9bf8-40ae-9c9f-93bb63d54bff\\\"\",\r\n  \"type\": \"Microsoft.Network/localNetworkGateways\",\r\n  \"location\": \"westcentralus\",\r\n  \"properties\": {\r\n    \"provisioningState\": \"Succeeded\",\r\n    \"resourceGuid\": \"0a51c4b8-24a6-4ed5-8358-e68904938fbe\",\r\n    \"localNetworkAddressSpace\": {\r\n      \"addressPrefixes\": [\r\n        \"200.168.0.0/16\"\r\n      ]\r\n    },\r\n    \"gatewayIpAddress\": \"192.168.3.4\"\r\n  }\r\n}",
+      "ResponseHeaders": {
+        "Content-Length": [
+          "578"
+        ],
+        "Content-Type": [
+          "application/json; charset=utf-8"
+        ],
+        "Expires": [
+          "-1"
+        ],
+        "Pragma": [
+          "no-cache"
+        ],
+        "x-ms-request-id": [
+          "b93e0995-4ac7-4d6b-bcf1-e883ac925399"
+        ],
+        "x-ms-correlation-request-id": [
+          "f7e85042-9d5d-4f8d-9124-0b6223b8844b"
+        ],
+        "Strict-Transport-Security": [
+          "max-age=31536000; includeSubDomains"
+        ],
+        "Cache-Control": [
+          "no-cache"
+        ],
+        "ETag": [
+          "W/\"596af467-9bf8-40ae-9c9f-93bb63d54bff\""
+        ],
+        "Server": [
+          "Microsoft-HTTPAPI/2.0",
+          "Microsoft-HTTPAPI/2.0"
+        ],
+        "x-ms-ratelimit-remaining-subscription-reads": [
+          "11990"
+        ],
+        "x-ms-routing-request-id": [
+          "BRAZILUS:20180908T222208Z:f7e85042-9d5d-4f8d-9124-0b6223b8844b"
+        ],
+        "X-Content-Type-Options": [
+          "nosniff"
+        ],
+        "Date": [
+          "Sat, 08 Sep 2018 22:22:07 GMT"
+        ]
+      },
+      "StatusCode": 200
+    },
+    {
+      "RequestUri": "/subscriptions/b1f1deed-af60-4bab-9223-65d340462e24/resourceGroups/ps8059/providers/Microsoft.Network/localNetworkGateways/ps7412?api-version=2018-08-01",
+      "EncodedRequestUri": "L3N1YnNjcmlwdGlvbnMvYjFmMWRlZWQtYWY2MC00YmFiLTkyMjMtNjVkMzQwNDYyZTI0L3Jlc291cmNlR3JvdXBzL3BzODA1OS9wcm92aWRlcnMvTWljcm9zb2Z0Lk5ldHdvcmsvbG9jYWxOZXR3b3JrR2F0ZXdheXMvcHM3NDEyP2FwaS12ZXJzaW9uPTIwMTgtMDgtMDE=",
+      "RequestMethod": "GET",
+      "RequestBody": "",
+      "RequestHeaders": {
+        "x-ms-client-request-id": [
+          "3713be27-44ae-4221-bfae-8e5b57088b3e"
+        ],
+        "accept-language": [
+          "en-US"
+        ],
+        "User-Agent": [
+          "FxVersion/4.7.2563.0",
+          "OSName/Windows10Enterprise",
+          "OSVersion/6.3.14393",
+          "Microsoft.Azure.Management.Network.NetworkManagementClient/20.0.0.0"
+        ]
+      },
+      "ResponseBody": "{\r\n  \"name\": \"ps7412\",\r\n  \"id\": \"/subscriptions/b1f1deed-af60-4bab-9223-65d340462e24/resourceGroups/ps8059/providers/Microsoft.Network/localNetworkGateways/ps7412\",\r\n  \"etag\": \"W/\\\"596af467-9bf8-40ae-9c9f-93bb63d54bff\\\"\",\r\n  \"type\": \"Microsoft.Network/localNetworkGateways\",\r\n  \"location\": \"westcentralus\",\r\n  \"properties\": {\r\n    \"provisioningState\": \"Succeeded\",\r\n    \"resourceGuid\": \"0a51c4b8-24a6-4ed5-8358-e68904938fbe\",\r\n    \"localNetworkAddressSpace\": {\r\n      \"addressPrefixes\": [\r\n        \"200.168.0.0/16\"\r\n      ]\r\n    },\r\n    \"gatewayIpAddress\": \"192.168.3.4\"\r\n  }\r\n}",
+      "ResponseHeaders": {
+        "Content-Length": [
+          "578"
+        ],
+        "Content-Type": [
+          "application/json; charset=utf-8"
+        ],
+        "Expires": [
+          "-1"
+        ],
+        "Pragma": [
+          "no-cache"
+        ],
+        "x-ms-request-id": [
+          "808c0631-e6b2-4257-bc04-09464472cb6e"
+        ],
+        "x-ms-correlation-request-id": [
+          "503cc0c1-0006-4f90-93e3-d5f9391ee89f"
+        ],
+        "Strict-Transport-Security": [
+          "max-age=31536000; includeSubDomains"
+        ],
+        "Cache-Control": [
+          "no-cache"
+        ],
+        "ETag": [
+          "W/\"596af467-9bf8-40ae-9c9f-93bb63d54bff\""
+        ],
+        "Server": [
+          "Microsoft-HTTPAPI/2.0",
+          "Microsoft-HTTPAPI/2.0"
+        ],
+        "x-ms-ratelimit-remaining-subscription-reads": [
+          "11989"
+        ],
+        "x-ms-routing-request-id": [
+          "BRAZILUS:20180908T222208Z:503cc0c1-0006-4f90-93e3-d5f9391ee89f"
+        ],
+        "X-Content-Type-Options": [
+          "nosniff"
+        ],
+        "Date": [
+          "Sat, 08 Sep 2018 22:22:07 GMT"
+        ]
+      },
+      "StatusCode": 200
+    },
+    {
+      "RequestUri": "/subscriptions/b1f1deed-af60-4bab-9223-65d340462e24/resourceGroups/ps8059/providers/Microsoft.Network/localNetworkGateways/ps7412?api-version=2018-08-01",
+      "EncodedRequestUri": "L3N1YnNjcmlwdGlvbnMvYjFmMWRlZWQtYWY2MC00YmFiLTkyMjMtNjVkMzQwNDYyZTI0L3Jlc291cmNlR3JvdXBzL3BzODA1OS9wcm92aWRlcnMvTWljcm9zb2Z0Lk5ldHdvcmsvbG9jYWxOZXR3b3JrR2F0ZXdheXMvcHM3NDEyP2FwaS12ZXJzaW9uPTIwMTgtMDgtMDE=",
+      "RequestMethod": "GET",
+      "RequestBody": "",
+      "RequestHeaders": {
+        "x-ms-client-request-id": [
+          "aee54c7a-1b7a-45eb-ac8f-de03f85b1459"
+        ],
+        "accept-language": [
+          "en-US"
+        ],
+        "User-Agent": [
+          "FxVersion/4.7.2563.0",
+          "OSName/Windows10Enterprise",
+          "OSVersion/6.3.14393",
+          "Microsoft.Azure.Management.Network.NetworkManagementClient/20.0.0.0"
+        ]
+      },
+      "ResponseBody": "{\r\n  \"name\": \"ps7412\",\r\n  \"id\": \"/subscriptions/b1f1deed-af60-4bab-9223-65d340462e24/resourceGroups/ps8059/providers/Microsoft.Network/localNetworkGateways/ps7412\",\r\n  \"etag\": \"W/\\\"596af467-9bf8-40ae-9c9f-93bb63d54bff\\\"\",\r\n  \"type\": \"Microsoft.Network/localNetworkGateways\",\r\n  \"location\": \"westcentralus\",\r\n  \"properties\": {\r\n    \"provisioningState\": \"Succeeded\",\r\n    \"resourceGuid\": \"0a51c4b8-24a6-4ed5-8358-e68904938fbe\",\r\n    \"localNetworkAddressSpace\": {\r\n      \"addressPrefixes\": [\r\n        \"200.168.0.0/16\"\r\n      ]\r\n    },\r\n    \"gatewayIpAddress\": \"192.168.3.4\"\r\n  }\r\n}",
+      "ResponseHeaders": {
+        "Content-Length": [
+          "578"
+        ],
+        "Content-Type": [
+          "application/json; charset=utf-8"
+        ],
+        "Expires": [
+          "-1"
+        ],
+        "Pragma": [
+          "no-cache"
+        ],
+        "x-ms-request-id": [
+          "45e90c0a-0eca-424f-b3f6-0b10971839f7"
+        ],
+        "x-ms-correlation-request-id": [
+          "dbe1a24f-f040-4cfe-8c84-683f919fbd9d"
+        ],
+        "Strict-Transport-Security": [
+          "max-age=31536000; includeSubDomains"
+        ],
+        "Cache-Control": [
+          "no-cache"
+        ],
+        "ETag": [
+          "W/\"596af467-9bf8-40ae-9c9f-93bb63d54bff\""
+        ],
+        "Server": [
+          "Microsoft-HTTPAPI/2.0",
+          "Microsoft-HTTPAPI/2.0"
+        ],
+        "x-ms-ratelimit-remaining-subscription-reads": [
+          "11988"
+        ],
+        "x-ms-routing-request-id": [
+          "BRAZILUS:20180908T222208Z:dbe1a24f-f040-4cfe-8c84-683f919fbd9d"
+        ],
+        "X-Content-Type-Options": [
+          "nosniff"
+        ],
+        "Date": [
+          "Sat, 08 Sep 2018 22:22:07 GMT"
+        ]
+      },
+      "StatusCode": 200
+    },
+    {
+      "RequestUri": "/subscriptions/b1f1deed-af60-4bab-9223-65d340462e24/resourceGroups/ps8059/providers/Microsoft.Network/localNetworkGateways/ps7412?api-version=2018-08-01",
+      "EncodedRequestUri": "L3N1YnNjcmlwdGlvbnMvYjFmMWRlZWQtYWY2MC00YmFiLTkyMjMtNjVkMzQwNDYyZTI0L3Jlc291cmNlR3JvdXBzL3BzODA1OS9wcm92aWRlcnMvTWljcm9zb2Z0Lk5ldHdvcmsvbG9jYWxOZXR3b3JrR2F0ZXdheXMvcHM3NDEyP2FwaS12ZXJzaW9uPTIwMTgtMDgtMDE=",
+      "RequestMethod": "GET",
+      "RequestBody": "",
+      "RequestHeaders": {
+        "User-Agent": [
+          "FxVersion/4.7.2563.0",
+          "OSName/Windows10Enterprise",
+          "OSVersion/6.3.14393",
+          "Microsoft.Azure.Management.Network.NetworkManagementClient/20.0.0.0"
+        ]
+      },
+      "ResponseBody": "{\r\n  \"name\": \"ps7412\",\r\n  \"id\": \"/subscriptions/b1f1deed-af60-4bab-9223-65d340462e24/resourceGroups/ps8059/providers/Microsoft.Network/localNetworkGateways/ps7412\",\r\n  \"etag\": \"W/\\\"3bb3102a-f9b4-4ba7-8fc1-b271c66ffc3f\\\"\",\r\n  \"type\": \"Microsoft.Network/localNetworkGateways\",\r\n  \"location\": \"westcentralus\",\r\n  \"properties\": {\r\n    \"provisioningState\": \"Succeeded\",\r\n    \"resourceGuid\": \"0a51c4b8-24a6-4ed5-8358-e68904938fbe\",\r\n    \"localNetworkAddressSpace\": {\r\n      \"addressPrefixes\": [\r\n        \"200.168.0.0/16\"\r\n      ]\r\n    },\r\n    \"gatewayIpAddress\": \"192.168.3.4\",\r\n    \"bgpSettings\": {\r\n      \"asn\": 1234,\r\n      \"bgpPeeringAddress\": \"1.2.3.4\",\r\n      \"peerWeight\": 15\r\n    }\r\n  }\r\n}",
+      "ResponseHeaders": {
+        "Content-Length": [
+          "691"
+        ],
+        "Content-Type": [
+          "application/json; charset=utf-8"
+        ],
+        "Expires": [
+          "-1"
+        ],
+        "Pragma": [
+          "no-cache"
+        ],
+        "x-ms-request-id": [
+          "9532f20b-e01f-43a6-aefc-175169592d30"
+        ],
+        "x-ms-correlation-request-id": [
+          "7a5d12cc-4143-48b7-a4c1-b965157ca12b"
+        ],
+        "Strict-Transport-Security": [
+          "max-age=31536000; includeSubDomains"
+        ],
+        "Cache-Control": [
+          "no-cache"
+        ],
+        "ETag": [
+          "W/\"3bb3102a-f9b4-4ba7-8fc1-b271c66ffc3f\""
+        ],
+        "Server": [
+          "Microsoft-HTTPAPI/2.0",
+          "Microsoft-HTTPAPI/2.0"
+        ],
+        "x-ms-ratelimit-remaining-subscription-reads": [
+          "11986"
+        ],
+        "x-ms-routing-request-id": [
+          "BRAZILUS:20180908T222218Z:7a5d12cc-4143-48b7-a4c1-b965157ca12b"
+        ],
+        "X-Content-Type-Options": [
+          "nosniff"
+        ],
+        "Date": [
+          "Sat, 08 Sep 2018 22:22:17 GMT"
+        ]
+      },
+      "StatusCode": 200
+    },
+    {
+      "RequestUri": "/subscriptions/b1f1deed-af60-4bab-9223-65d340462e24/resourceGroups/ps8059/providers/Microsoft.Network/localNetworkGateways/ps7412?api-version=2018-08-01",
+      "EncodedRequestUri": "L3N1YnNjcmlwdGlvbnMvYjFmMWRlZWQtYWY2MC00YmFiLTkyMjMtNjVkMzQwNDYyZTI0L3Jlc291cmNlR3JvdXBzL3BzODA1OS9wcm92aWRlcnMvTWljcm9zb2Z0Lk5ldHdvcmsvbG9jYWxOZXR3b3JrR2F0ZXdheXMvcHM3NDEyP2FwaS12ZXJzaW9uPTIwMTgtMDgtMDE=",
+      "RequestMethod": "GET",
+      "RequestBody": "",
+      "RequestHeaders": {
+        "x-ms-client-request-id": [
+          "50bd45a4-cf9f-41c0-90a0-9121388b8b62"
+        ],
+        "accept-language": [
+          "en-US"
+        ],
+        "User-Agent": [
+          "FxVersion/4.7.2563.0",
+          "OSName/Windows10Enterprise",
+          "OSVersion/6.3.14393",
+          "Microsoft.Azure.Management.Network.NetworkManagementClient/20.0.0.0"
+        ]
+      },
+      "ResponseBody": "{\r\n  \"name\": \"ps7412\",\r\n  \"id\": \"/subscriptions/b1f1deed-af60-4bab-9223-65d340462e24/resourceGroups/ps8059/providers/Microsoft.Network/localNetworkGateways/ps7412\",\r\n  \"etag\": \"W/\\\"3bb3102a-f9b4-4ba7-8fc1-b271c66ffc3f\\\"\",\r\n  \"type\": \"Microsoft.Network/localNetworkGateways\",\r\n  \"location\": \"westcentralus\",\r\n  \"properties\": {\r\n    \"provisioningState\": \"Succeeded\",\r\n    \"resourceGuid\": \"0a51c4b8-24a6-4ed5-8358-e68904938fbe\",\r\n    \"localNetworkAddressSpace\": {\r\n      \"addressPrefixes\": [\r\n        \"200.168.0.0/16\"\r\n      ]\r\n    },\r\n    \"gatewayIpAddress\": \"192.168.3.4\",\r\n    \"bgpSettings\": {\r\n      \"asn\": 1234,\r\n      \"bgpPeeringAddress\": \"1.2.3.4\",\r\n      \"peerWeight\": 15\r\n    }\r\n  }\r\n}",
+      "ResponseHeaders": {
+        "Content-Length": [
+          "691"
+        ],
+        "Content-Type": [
+          "application/json; charset=utf-8"
+        ],
+        "Expires": [
+          "-1"
+        ],
+        "Pragma": [
+          "no-cache"
+        ],
+        "x-ms-request-id": [
+          "5849f001-74b0-484c-b4fe-5b00641f4f23"
+        ],
+        "x-ms-correlation-request-id": [
+          "64ea2597-ea2f-4e0d-a0e7-b4717cc5cb3a"
+        ],
+        "Strict-Transport-Security": [
+          "max-age=31536000; includeSubDomains"
+        ],
+        "Cache-Control": [
+          "no-cache"
+        ],
+        "ETag": [
+          "W/\"3bb3102a-f9b4-4ba7-8fc1-b271c66ffc3f\""
+        ],
+        "Server": [
+          "Microsoft-HTTPAPI/2.0",
+          "Microsoft-HTTPAPI/2.0"
+        ],
+        "x-ms-ratelimit-remaining-subscription-reads": [
+          "11985"
+        ],
+        "x-ms-routing-request-id": [
+          "BRAZILUS:20180908T222218Z:64ea2597-ea2f-4e0d-a0e7-b4717cc5cb3a"
+        ],
+        "X-Content-Type-Options": [
+          "nosniff"
+        ],
+        "Date": [
+          "Sat, 08 Sep 2018 22:22:17 GMT"
+        ]
+      },
+      "StatusCode": 200
+    },
+    {
+      "RequestUri": "/subscriptions/b1f1deed-af60-4bab-9223-65d340462e24/resourceGroups/ps8059/providers/Microsoft.Network/localNetworkGateways/ps7412?api-version=2018-08-01",
+      "EncodedRequestUri": "L3N1YnNjcmlwdGlvbnMvYjFmMWRlZWQtYWY2MC00YmFiLTkyMjMtNjVkMzQwNDYyZTI0L3Jlc291cmNlR3JvdXBzL3BzODA1OS9wcm92aWRlcnMvTWljcm9zb2Z0Lk5ldHdvcmsvbG9jYWxOZXR3b3JrR2F0ZXdheXMvcHM3NDEyP2FwaS12ZXJzaW9uPTIwMTgtMDgtMDE=",
+      "RequestMethod": "GET",
+      "RequestBody": "",
+      "RequestHeaders": {
+        "x-ms-client-request-id": [
+          "52f7a2be-d523-416d-a9dd-df18275525cc"
+        ],
+        "accept-language": [
+          "en-US"
+        ],
+        "User-Agent": [
+          "FxVersion/4.7.2563.0",
+          "OSName/Windows10Enterprise",
+          "OSVersion/6.3.14393",
+          "Microsoft.Azure.Management.Network.NetworkManagementClient/20.0.0.0"
+        ]
+      },
+      "ResponseBody": "{\r\n  \"name\": \"ps7412\",\r\n  \"id\": \"/subscriptions/b1f1deed-af60-4bab-9223-65d340462e24/resourceGroups/ps8059/providers/Microsoft.Network/localNetworkGateways/ps7412\",\r\n  \"etag\": \"W/\\\"3bb3102a-f9b4-4ba7-8fc1-b271c66ffc3f\\\"\",\r\n  \"type\": \"Microsoft.Network/localNetworkGateways\",\r\n  \"location\": \"westcentralus\",\r\n  \"properties\": {\r\n    \"provisioningState\": \"Succeeded\",\r\n    \"resourceGuid\": \"0a51c4b8-24a6-4ed5-8358-e68904938fbe\",\r\n    \"localNetworkAddressSpace\": {\r\n      \"addressPrefixes\": [\r\n        \"200.168.0.0/16\"\r\n      ]\r\n    },\r\n    \"gatewayIpAddress\": \"192.168.3.4\",\r\n    \"bgpSettings\": {\r\n      \"asn\": 1234,\r\n      \"bgpPeeringAddress\": \"1.2.3.4\",\r\n      \"peerWeight\": 15\r\n    }\r\n  }\r\n}",
+      "ResponseHeaders": {
+        "Content-Length": [
+          "691"
+        ],
+        "Content-Type": [
+          "application/json; charset=utf-8"
+        ],
+        "Expires": [
+          "-1"
+        ],
+        "Pragma": [
+          "no-cache"
+        ],
+        "x-ms-request-id": [
+          "5a16c1a1-e279-41fd-80be-f7c9bbf85041"
+        ],
+        "x-ms-correlation-request-id": [
+          "6ad5ea49-d336-4259-9245-33b4367a188c"
+        ],
+        "Strict-Transport-Security": [
+          "max-age=31536000; includeSubDomains"
+        ],
+        "Cache-Control": [
+          "no-cache"
+        ],
+        "ETag": [
+          "W/\"3bb3102a-f9b4-4ba7-8fc1-b271c66ffc3f\""
+        ],
+        "Server": [
+          "Microsoft-HTTPAPI/2.0",
+          "Microsoft-HTTPAPI/2.0"
+        ],
+        "x-ms-ratelimit-remaining-subscription-reads": [
+          "11984"
+        ],
+        "x-ms-routing-request-id": [
+          "BRAZILUS:20180908T222218Z:6ad5ea49-d336-4259-9245-33b4367a188c"
+        ],
+        "X-Content-Type-Options": [
+          "nosniff"
+        ],
+        "Date": [
+          "Sat, 08 Sep 2018 22:22:17 GMT"
+        ]
+      },
+      "StatusCode": 200
+    },
+    {
+      "RequestUri": "/subscriptions/b1f1deed-af60-4bab-9223-65d340462e24/resourceGroups/ps8059/providers/Microsoft.Network/localNetworkGateways/ps7412?api-version=2018-08-01",
+      "EncodedRequestUri": "L3N1YnNjcmlwdGlvbnMvYjFmMWRlZWQtYWY2MC00YmFiLTkyMjMtNjVkMzQwNDYyZTI0L3Jlc291cmNlR3JvdXBzL3BzODA1OS9wcm92aWRlcnMvTWljcm9zb2Z0Lk5ldHdvcmsvbG9jYWxOZXR3b3JrR2F0ZXdheXMvcHM3NDEyP2FwaS12ZXJzaW9uPTIwMTgtMDgtMDE=",
+      "RequestMethod": "GET",
+      "RequestBody": "",
+      "RequestHeaders": {
+        "x-ms-client-request-id": [
+          "4acc7032-4263-460d-82c1-3a5ec7f4418d"
+        ],
+        "accept-language": [
+          "en-US"
+        ],
+        "User-Agent": [
+          "FxVersion/4.7.2563.0",
+          "OSName/Windows10Enterprise",
+          "OSVersion/6.3.14393",
+          "Microsoft.Azure.Management.Network.NetworkManagementClient/20.0.0.0"
+        ]
+      },
+      "ResponseBody": "{\r\n  \"name\": \"ps7412\",\r\n  \"id\": \"/subscriptions/b1f1deed-af60-4bab-9223-65d340462e24/resourceGroups/ps8059/providers/Microsoft.Network/localNetworkGateways/ps7412\",\r\n  \"etag\": \"W/\\\"3bb3102a-f9b4-4ba7-8fc1-b271c66ffc3f\\\"\",\r\n  \"type\": \"Microsoft.Network/localNetworkGateways\",\r\n  \"location\": \"westcentralus\",\r\n  \"properties\": {\r\n    \"provisioningState\": \"Succeeded\",\r\n    \"resourceGuid\": \"0a51c4b8-24a6-4ed5-8358-e68904938fbe\",\r\n    \"localNetworkAddressSpace\": {\r\n      \"addressPrefixes\": [\r\n        \"200.168.0.0/16\"\r\n      ]\r\n    },\r\n    \"gatewayIpAddress\": \"192.168.3.4\",\r\n    \"bgpSettings\": {\r\n      \"asn\": 1234,\r\n      \"bgpPeeringAddress\": \"1.2.3.4\",\r\n      \"peerWeight\": 15\r\n    }\r\n  }\r\n}",
+      "ResponseHeaders": {
+        "Content-Length": [
+          "691"
+        ],
+        "Content-Type": [
+          "application/json; charset=utf-8"
+        ],
+        "Expires": [
+          "-1"
+        ],
+        "Pragma": [
+          "no-cache"
+        ],
+        "x-ms-request-id": [
+          "1005bb79-ab0a-4024-827c-cc0407143edb"
+        ],
+        "x-ms-correlation-request-id": [
+          "1bac579d-8ff5-4f32-8f5c-efdd7bd1d679"
+        ],
+        "Strict-Transport-Security": [
+          "max-age=31536000; includeSubDomains"
+        ],
+        "Cache-Control": [
+          "no-cache"
+        ],
+        "ETag": [
+          "W/\"3bb3102a-f9b4-4ba7-8fc1-b271c66ffc3f\""
+        ],
+        "Server": [
+          "Microsoft-HTTPAPI/2.0",
+          "Microsoft-HTTPAPI/2.0"
+        ],
+        "x-ms-ratelimit-remaining-subscription-reads": [
+          "11983"
+        ],
+        "x-ms-routing-request-id": [
+          "BRAZILUS:20180908T222219Z:1bac579d-8ff5-4f32-8f5c-efdd7bd1d679"
+        ],
+        "X-Content-Type-Options": [
+          "nosniff"
+        ],
+        "Date": [
+          "Sat, 08 Sep 2018 22:22:19 GMT"
+        ]
+      },
+      "StatusCode": 200
+    },
+    {
+      "RequestUri": "/subscriptions/b1f1deed-af60-4bab-9223-65d340462e24/resourceGroups/ps8059/providers/Microsoft.Network/localNetworkGateways/ps7412?api-version=2018-08-01",
+      "EncodedRequestUri": "L3N1YnNjcmlwdGlvbnMvYjFmMWRlZWQtYWY2MC00YmFiLTkyMjMtNjVkMzQwNDYyZTI0L3Jlc291cmNlR3JvdXBzL3BzODA1OS9wcm92aWRlcnMvTWljcm9zb2Z0Lk5ldHdvcmsvbG9jYWxOZXR3b3JrR2F0ZXdheXMvcHM3NDEyP2FwaS12ZXJzaW9uPTIwMTgtMDgtMDE=",
+      "RequestMethod": "GET",
+      "RequestBody": "",
+      "RequestHeaders": {
+        "User-Agent": [
+          "FxVersion/4.7.2563.0",
+          "OSName/Windows10Enterprise",
+          "OSVersion/6.3.14393",
+          "Microsoft.Azure.Management.Network.NetworkManagementClient/20.0.0.0"
+        ]
+      },
+      "ResponseBody": "{\r\n  \"name\": \"ps7412\",\r\n  \"id\": \"/subscriptions/b1f1deed-af60-4bab-9223-65d340462e24/resourceGroups/ps8059/providers/Microsoft.Network/localNetworkGateways/ps7412\",\r\n  \"etag\": \"W/\\\"2a8a393a-7cbe-4a9b-8a46-190bda02dcf1\\\"\",\r\n  \"type\": \"Microsoft.Network/localNetworkGateways\",\r\n  \"location\": \"westcentralus\",\r\n  \"properties\": {\r\n    \"provisioningState\": \"Succeeded\",\r\n    \"resourceGuid\": \"0a51c4b8-24a6-4ed5-8358-e68904938fbe\",\r\n    \"localNetworkAddressSpace\": {\r\n      \"addressPrefixes\": [\r\n        \"200.168.0.0/16\"\r\n      ]\r\n    },\r\n    \"gatewayIpAddress\": \"192.168.3.4\",\r\n    \"bgpSettings\": {\r\n      \"asn\": 1337,\r\n      \"bgpPeeringAddress\": \"1.2.3.4\",\r\n      \"peerWeight\": 15\r\n    }\r\n  }\r\n}",
+      "ResponseHeaders": {
+        "Content-Length": [
+          "691"
+        ],
+        "Content-Type": [
+          "application/json; charset=utf-8"
+        ],
+        "Expires": [
+          "-1"
+        ],
+        "Pragma": [
+          "no-cache"
+        ],
+        "x-ms-request-id": [
+          "b5389255-d088-4ebd-859f-34bfbc6dbb52"
+        ],
+        "x-ms-correlation-request-id": [
+          "b04727a7-bacb-401b-a36a-6238466ffd96"
+        ],
+        "Strict-Transport-Security": [
+          "max-age=31536000; includeSubDomains"
+        ],
+        "Cache-Control": [
+          "no-cache"
+        ],
+        "ETag": [
+          "W/\"2a8a393a-7cbe-4a9b-8a46-190bda02dcf1\""
+        ],
+        "Server": [
+          "Microsoft-HTTPAPI/2.0",
+          "Microsoft-HTTPAPI/2.0"
+        ],
+        "x-ms-ratelimit-remaining-subscription-reads": [
+          "11981"
+        ],
+        "x-ms-routing-request-id": [
+          "BRAZILUS:20180908T222229Z:b04727a7-bacb-401b-a36a-6238466ffd96"
+        ],
+        "X-Content-Type-Options": [
+          "nosniff"
+        ],
+        "Date": [
+          "Sat, 08 Sep 2018 22:22:29 GMT"
+        ]
+      },
+      "StatusCode": 200
+    },
+    {
+      "RequestUri": "/subscriptions/b1f1deed-af60-4bab-9223-65d340462e24/resourceGroups/ps8059/providers/Microsoft.Network/localNetworkGateways/ps7412?api-version=2018-08-01",
+      "EncodedRequestUri": "L3N1YnNjcmlwdGlvbnMvYjFmMWRlZWQtYWY2MC00YmFiLTkyMjMtNjVkMzQwNDYyZTI0L3Jlc291cmNlR3JvdXBzL3BzODA1OS9wcm92aWRlcnMvTWljcm9zb2Z0Lk5ldHdvcmsvbG9jYWxOZXR3b3JrR2F0ZXdheXMvcHM3NDEyP2FwaS12ZXJzaW9uPTIwMTgtMDgtMDE=",
+      "RequestMethod": "GET",
+      "RequestBody": "",
+      "RequestHeaders": {
+        "x-ms-client-request-id": [
+          "e17b5765-9b41-4b84-a43c-ea7f4eaeabd5"
+        ],
+        "accept-language": [
+          "en-US"
+        ],
+        "User-Agent": [
+          "FxVersion/4.7.2563.0",
+          "OSName/Windows10Enterprise",
+          "OSVersion/6.3.14393",
+          "Microsoft.Azure.Management.Network.NetworkManagementClient/20.0.0.0"
+        ]
+      },
+      "ResponseBody": "{\r\n  \"name\": \"ps7412\",\r\n  \"id\": \"/subscriptions/b1f1deed-af60-4bab-9223-65d340462e24/resourceGroups/ps8059/providers/Microsoft.Network/localNetworkGateways/ps7412\",\r\n  \"etag\": \"W/\\\"2a8a393a-7cbe-4a9b-8a46-190bda02dcf1\\\"\",\r\n  \"type\": \"Microsoft.Network/localNetworkGateways\",\r\n  \"location\": \"westcentralus\",\r\n  \"properties\": {\r\n    \"provisioningState\": \"Succeeded\",\r\n    \"resourceGuid\": \"0a51c4b8-24a6-4ed5-8358-e68904938fbe\",\r\n    \"localNetworkAddressSpace\": {\r\n      \"addressPrefixes\": [\r\n        \"200.168.0.0/16\"\r\n      ]\r\n    },\r\n    \"gatewayIpAddress\": \"192.168.3.4\",\r\n    \"bgpSettings\": {\r\n      \"asn\": 1337,\r\n      \"bgpPeeringAddress\": \"1.2.3.4\",\r\n      \"peerWeight\": 15\r\n    }\r\n  }\r\n}",
+      "ResponseHeaders": {
+        "Content-Length": [
+          "691"
+        ],
+        "Content-Type": [
+          "application/json; charset=utf-8"
+        ],
+        "Expires": [
+          "-1"
+        ],
+        "Pragma": [
+          "no-cache"
+        ],
+        "x-ms-request-id": [
+          "40f4c60c-6a21-476e-a694-b010ec677b34"
+        ],
+        "x-ms-correlation-request-id": [
+          "d3e30afb-a52c-4e42-baed-bcd0d136ce9a"
+        ],
+        "Strict-Transport-Security": [
+          "max-age=31536000; includeSubDomains"
+        ],
+        "Cache-Control": [
+          "no-cache"
+        ],
+        "ETag": [
+          "W/\"2a8a393a-7cbe-4a9b-8a46-190bda02dcf1\""
+        ],
+        "Server": [
+          "Microsoft-HTTPAPI/2.0",
+          "Microsoft-HTTPAPI/2.0"
+        ],
+        "x-ms-ratelimit-remaining-subscription-reads": [
+          "11980"
+        ],
+        "x-ms-routing-request-id": [
+          "BRAZILUS:20180908T222229Z:d3e30afb-a52c-4e42-baed-bcd0d136ce9a"
+        ],
+        "X-Content-Type-Options": [
+          "nosniff"
+        ],
+        "Date": [
+          "Sat, 08 Sep 2018 22:22:29 GMT"
+        ]
+      },
+      "StatusCode": 200
+    },
+    {
+      "RequestUri": "/subscriptions/b1f1deed-af60-4bab-9223-65d340462e24/resourceGroups/ps8059/providers/Microsoft.Network/localNetworkGateways/ps7412?api-version=2018-08-01",
+      "EncodedRequestUri": "L3N1YnNjcmlwdGlvbnMvYjFmMWRlZWQtYWY2MC00YmFiLTkyMjMtNjVkMzQwNDYyZTI0L3Jlc291cmNlR3JvdXBzL3BzODA1OS9wcm92aWRlcnMvTWljcm9zb2Z0Lk5ldHdvcmsvbG9jYWxOZXR3b3JrR2F0ZXdheXMvcHM3NDEyP2FwaS12ZXJzaW9uPTIwMTgtMDgtMDE=",
+      "RequestMethod": "GET",
+      "RequestBody": "",
+      "RequestHeaders": {
+        "x-ms-client-request-id": [
+          "9af2b23f-cb80-4b81-bc64-a9328f148e0b"
+        ],
+        "accept-language": [
+          "en-US"
+        ],
+        "User-Agent": [
+          "FxVersion/4.7.2563.0",
+          "OSName/Windows10Enterprise",
+          "OSVersion/6.3.14393",
+          "Microsoft.Azure.Management.Network.NetworkManagementClient/20.0.0.0"
+        ]
+      },
+      "ResponseBody": "{\r\n  \"name\": \"ps7412\",\r\n  \"id\": \"/subscriptions/b1f1deed-af60-4bab-9223-65d340462e24/resourceGroups/ps8059/providers/Microsoft.Network/localNetworkGateways/ps7412\",\r\n  \"etag\": \"W/\\\"2a8a393a-7cbe-4a9b-8a46-190bda02dcf1\\\"\",\r\n  \"type\": \"Microsoft.Network/localNetworkGateways\",\r\n  \"location\": \"westcentralus\",\r\n  \"properties\": {\r\n    \"provisioningState\": \"Succeeded\",\r\n    \"resourceGuid\": \"0a51c4b8-24a6-4ed5-8358-e68904938fbe\",\r\n    \"localNetworkAddressSpace\": {\r\n      \"addressPrefixes\": [\r\n        \"200.168.0.0/16\"\r\n      ]\r\n    },\r\n    \"gatewayIpAddress\": \"192.168.3.4\",\r\n    \"bgpSettings\": {\r\n      \"asn\": 1337,\r\n      \"bgpPeeringAddress\": \"1.2.3.4\",\r\n      \"peerWeight\": 15\r\n    }\r\n  }\r\n}",
+      "ResponseHeaders": {
+        "Content-Length": [
+          "691"
+        ],
+        "Content-Type": [
+          "application/json; charset=utf-8"
+        ],
+        "Expires": [
+          "-1"
+        ],
+        "Pragma": [
+          "no-cache"
+        ],
+        "x-ms-request-id": [
+          "21cac517-aa82-4205-9e57-bf6a708ae357"
+        ],
+        "x-ms-correlation-request-id": [
+          "4133849a-d676-43f1-b66f-b47e09c16aac"
+        ],
+        "Strict-Transport-Security": [
+          "max-age=31536000; includeSubDomains"
+        ],
+        "Cache-Control": [
+          "no-cache"
+        ],
+        "ETag": [
+          "W/\"2a8a393a-7cbe-4a9b-8a46-190bda02dcf1\""
+        ],
+        "Server": [
+          "Microsoft-HTTPAPI/2.0",
+          "Microsoft-HTTPAPI/2.0"
+        ],
+        "x-ms-ratelimit-remaining-subscription-reads": [
+          "11979"
+        ],
+        "x-ms-routing-request-id": [
+          "BRAZILUS:20180908T222229Z:4133849a-d676-43f1-b66f-b47e09c16aac"
+        ],
+        "X-Content-Type-Options": [
+          "nosniff"
+        ],
+        "Date": [
+          "Sat, 08 Sep 2018 22:22:29 GMT"
+        ]
+      },
+      "StatusCode": 200
+    },
+    {
+      "RequestUri": "/subscriptions/b1f1deed-af60-4bab-9223-65d340462e24/resourceGroups/ps8059/providers/Microsoft.Network/localNetworkGateways/ps7412?api-version=2018-08-01",
+      "EncodedRequestUri": "L3N1YnNjcmlwdGlvbnMvYjFmMWRlZWQtYWY2MC00YmFiLTkyMjMtNjVkMzQwNDYyZTI0L3Jlc291cmNlR3JvdXBzL3BzODA1OS9wcm92aWRlcnMvTWljcm9zb2Z0Lk5ldHdvcmsvbG9jYWxOZXR3b3JrR2F0ZXdheXMvcHM3NDEyP2FwaS12ZXJzaW9uPTIwMTgtMDgtMDE=",
+      "RequestMethod": "PUT",
+      "RequestBody": "{\r\n  \"properties\": {\r\n    \"localNetworkAddressSpace\": {\r\n      \"addressPrefixes\": [\r\n        \"192.168.0.0/16\"\r\n      ]\r\n    },\r\n    \"gatewayIpAddress\": \"192.168.3.4\"\r\n  },\r\n  \"location\": \"westcentralus\"\r\n}",
+      "RequestHeaders": {
+        "Content-Type": [
+          "application/json; charset=utf-8"
+        ],
+        "Content-Length": [
+          "205"
+        ],
+        "x-ms-client-request-id": [
+          "1741efe3-8dec-4fcb-8e0c-0f0cd8fff552"
+        ],
+        "accept-language": [
+          "en-US"
+        ],
+        "User-Agent": [
+          "FxVersion/4.7.2563.0",
+          "OSName/Windows10Enterprise",
+          "OSVersion/6.3.14393",
+          "Microsoft.Azure.Management.Network.NetworkManagementClient/20.0.0.0"
+        ]
+      },
+      "ResponseBody": "{\r\n  \"name\": \"ps7412\",\r\n  \"id\": \"/subscriptions/b1f1deed-af60-4bab-9223-65d340462e24/resourceGroups/ps8059/providers/Microsoft.Network/localNetworkGateways/ps7412\",\r\n  \"etag\": \"W/\\\"81eb8eb4-0160-45d1-bcf7-08d7957a3e10\\\"\",\r\n  \"type\": \"Microsoft.Network/localNetworkGateways\",\r\n  \"location\": \"westcentralus\",\r\n  \"properties\": {\r\n    \"provisioningState\": \"Updating\",\r\n    \"resourceGuid\": \"0a51c4b8-24a6-4ed5-8358-e68904938fbe\",\r\n    \"localNetworkAddressSpace\": {\r\n      \"addressPrefixes\": [\r\n        \"192.168.0.0/16\"\r\n      ]\r\n    },\r\n    \"gatewayIpAddress\": \"192.168.3.4\"\r\n  }\r\n}",
+      "ResponseHeaders": {
+        "Content-Length": [
+          "577"
+        ],
+        "Content-Type": [
+          "application/json; charset=utf-8"
+        ],
+        "Expires": [
+          "-1"
+        ],
+        "Pragma": [
+          "no-cache"
+        ],
+        "Retry-After": [
+          "10"
+        ],
+        "x-ms-request-id": [
+          "b76b2d3b-c9ba-41ab-b434-0bff7d140300"
+        ],
+        "Azure-AsyncOperation": [
+          "https://brazilus.management.azure.com/subscriptions/b1f1deed-af60-4bab-9223-65d340462e24/providers/Microsoft.Network/locations/westcentralus/operations/b76b2d3b-c9ba-41ab-b434-0bff7d140300?api-version=2018-08-01"
+        ],
+        "x-ms-correlation-request-id": [
+          "142f2a7e-fca8-491c-96b6-dfa5890ea11f"
+        ],
+        "Strict-Transport-Security": [
+          "max-age=31536000; includeSubDomains"
+        ],
+        "Cache-Control": [
+          "no-cache"
+        ],
+        "Server": [
+          "Microsoft-HTTPAPI/2.0",
+          "Microsoft-HTTPAPI/2.0"
         ],
         "x-ms-ratelimit-remaining-subscription-writes": [
           "1199"
         ],
-        "x-ms-request-id": [
-<<<<<<< HEAD
-          "9b46b0e2-1057-44e2-a047-5937e3542232"
-        ],
-        "x-ms-correlation-request-id": [
-          "9b46b0e2-1057-44e2-a047-5937e3542232"
-        ],
-        "x-ms-routing-request-id": [
-          "BRAZILUS:20180908T172302Z:9b46b0e2-1057-44e2-a047-5937e3542232"
-=======
-          "2db35389-04d9-4716-b5f0-63d56232946a"
-        ],
-        "x-ms-correlation-request-id": [
-          "2db35389-04d9-4716-b5f0-63d56232946a"
-        ],
-        "x-ms-routing-request-id": [
-          "BRAZILUS:20180908T222142Z:2db35389-04d9-4716-b5f0-63d56232946a"
->>>>>>> f160aee6
-        ],
-        "Strict-Transport-Security": [
-          "max-age=31536000; includeSubDomains"
-        ],
-        "X-Content-Type-Options": [
-          "nosniff"
-        ],
-        "Cache-Control": [
-          "no-cache"
-        ],
-        "Date": [
-<<<<<<< HEAD
-          "Sat, 08 Sep 2018 17:23:01 GMT"
-=======
-          "Sat, 08 Sep 2018 22:21:41 GMT"
->>>>>>> f160aee6
+        "x-ms-routing-request-id": [
+          "BRAZILUS:20180908T222146Z:142f2a7e-fca8-491c-96b6-dfa5890ea11f"
+        ],
+        "X-Content-Type-Options": [
+          "nosniff"
+        ],
+        "Date": [
+          "Sat, 08 Sep 2018 22:21:46 GMT"
         ]
       },
       "StatusCode": 201
     },
     {
-<<<<<<< HEAD
-      "RequestUri": "/subscriptions/d2ad5196-2292-4080-b209-ce4399b0a807/resourceGroups/ps4525/providers/Microsoft.Network/localNetworkGateways/ps457?api-version=2018-08-01",
-      "EncodedRequestUri": "L3N1YnNjcmlwdGlvbnMvZDJhZDUxOTYtMjI5Mi00MDgwLWIyMDktY2U0Mzk5YjBhODA3L3Jlc291cmNlR3JvdXBzL3BzNDUyNS9wcm92aWRlcnMvTWljcm9zb2Z0Lk5ldHdvcmsvbG9jYWxOZXR3b3JrR2F0ZXdheXMvcHM0NTc/YXBpLXZlcnNpb249MjAxOC0wOC0wMQ==",
-=======
-      "RequestUri": "/subscriptions/b1f1deed-af60-4bab-9223-65d340462e24/resourceGroups/ps8059/providers/Microsoft.Network/localNetworkGateways/ps7412?api-version=2018-08-01",
-      "EncodedRequestUri": "L3N1YnNjcmlwdGlvbnMvYjFmMWRlZWQtYWY2MC00YmFiLTkyMjMtNjVkMzQwNDYyZTI0L3Jlc291cmNlR3JvdXBzL3BzODA1OS9wcm92aWRlcnMvTWljcm9zb2Z0Lk5ldHdvcmsvbG9jYWxOZXR3b3JrR2F0ZXdheXMvcHM3NDEyP2FwaS12ZXJzaW9uPTIwMTgtMDgtMDE=",
->>>>>>> f160aee6
-      "RequestMethod": "GET",
-      "RequestBody": "",
-      "RequestHeaders": {
-        "x-ms-client-request-id": [
-<<<<<<< HEAD
-          "fd61220b-ca83-408e-8faa-4d791a373ad1"
-=======
-          "fdd94972-a59c-4f5b-af95-49afd82d0aa9"
->>>>>>> f160aee6
-        ],
-        "accept-language": [
-          "en-US"
-        ],
-        "User-Agent": [
-          "FxVersion/4.7.3132.0",
-          "OSName/Windows10Enterprise",
-          "OSVersion/6.3.17134",
-          "Microsoft.Azure.Management.Network.NetworkManagementClient/19.3.0.0"
-        ]
-      },
-<<<<<<< HEAD
-      "ResponseBody": "{\r\n  \"error\": {\r\n    \"code\": \"ResourceNotFound\",\r\n    \"message\": \"The Resource 'Microsoft.Network/localNetworkGateways/ps457' under resource group 'ps4525' was not found.\"\r\n  }\r\n}",
-=======
-      "ResponseBody": "{\r\n  \"error\": {\r\n    \"code\": \"ResourceNotFound\",\r\n    \"message\": \"The Resource 'Microsoft.Network/localNetworkGateways/ps7412' under resource group 'ps8059' was not found.\"\r\n  }\r\n}",
->>>>>>> f160aee6
-      "ResponseHeaders": {
-        "Content-Length": [
-          "154"
-        ],
-        "Content-Type": [
-          "application/json; charset=utf-8"
-        ],
-        "Expires": [
-          "-1"
-        ],
-        "Pragma": [
-          "no-cache"
-        ],
-        "x-ms-failure-cause": [
-          "gateway"
-        ],
-        "x-ms-request-id": [
-<<<<<<< HEAD
-          "a5f1accc-3f54-4b60-95e0-f464760a87db"
-        ],
-        "x-ms-correlation-request-id": [
-          "a5f1accc-3f54-4b60-95e0-f464760a87db"
-        ],
-        "x-ms-routing-request-id": [
-          "BRAZILUS:20180908T172302Z:a5f1accc-3f54-4b60-95e0-f464760a87db"
-=======
-          "2d915ca0-717d-4b34-b559-2da0eaaea8e9"
-        ],
-        "x-ms-correlation-request-id": [
-          "2d915ca0-717d-4b34-b559-2da0eaaea8e9"
-        ],
-        "x-ms-routing-request-id": [
-          "BRAZILUS:20180908T222143Z:2d915ca0-717d-4b34-b559-2da0eaaea8e9"
->>>>>>> f160aee6
-        ],
-        "Strict-Transport-Security": [
-          "max-age=31536000; includeSubDomains"
-        ],
-        "X-Content-Type-Options": [
-          "nosniff"
-        ],
-        "Cache-Control": [
-          "no-cache"
-        ],
-        "Date": [
-<<<<<<< HEAD
-          "Sat, 08 Sep 2018 17:23:02 GMT"
-=======
-          "Sat, 08 Sep 2018 22:21:42 GMT"
->>>>>>> f160aee6
-        ]
-      },
-      "StatusCode": 404
-    },
-    {
-<<<<<<< HEAD
-      "RequestUri": "/subscriptions/d2ad5196-2292-4080-b209-ce4399b0a807/resourceGroups/ps4525/providers/Microsoft.Network/localNetworkGateways/ps457?api-version=2018-08-01",
-      "EncodedRequestUri": "L3N1YnNjcmlwdGlvbnMvZDJhZDUxOTYtMjI5Mi00MDgwLWIyMDktY2U0Mzk5YjBhODA3L3Jlc291cmNlR3JvdXBzL3BzNDUyNS9wcm92aWRlcnMvTWljcm9zb2Z0Lk5ldHdvcmsvbG9jYWxOZXR3b3JrR2F0ZXdheXMvcHM0NTc/YXBpLXZlcnNpb249MjAxOC0wOC0wMQ==",
-=======
-      "RequestUri": "/subscriptions/b1f1deed-af60-4bab-9223-65d340462e24/resourceGroups/ps8059/providers/Microsoft.Network/localNetworkGateways/ps7412?api-version=2018-08-01",
-      "EncodedRequestUri": "L3N1YnNjcmlwdGlvbnMvYjFmMWRlZWQtYWY2MC00YmFiLTkyMjMtNjVkMzQwNDYyZTI0L3Jlc291cmNlR3JvdXBzL3BzODA1OS9wcm92aWRlcnMvTWljcm9zb2Z0Lk5ldHdvcmsvbG9jYWxOZXR3b3JrR2F0ZXdheXMvcHM3NDEyP2FwaS12ZXJzaW9uPTIwMTgtMDgtMDE=",
->>>>>>> f160aee6
-      "RequestMethod": "GET",
-      "RequestBody": "",
-      "RequestHeaders": {
-        "User-Agent": [
-          "FxVersion/4.7.3132.0",
-          "OSName/Windows10Enterprise",
-          "OSVersion/6.3.17134",
-          "Microsoft.Azure.Management.Network.NetworkManagementClient/19.3.0.0"
-        ]
-      },
-<<<<<<< HEAD
-      "ResponseBody": "{\r\n  \"name\": \"ps457\",\r\n  \"id\": \"/subscriptions/d2ad5196-2292-4080-b209-ce4399b0a807/resourceGroups/ps4525/providers/Microsoft.Network/localNetworkGateways/ps457\",\r\n  \"etag\": \"W/\\\"8d2184aa-29a4-4a7d-a0ad-0eda1d31b5f9\\\"\",\r\n  \"type\": \"Microsoft.Network/localNetworkGateways\",\r\n  \"location\": \"westus\",\r\n  \"properties\": {\r\n    \"provisioningState\": \"Succeeded\",\r\n    \"resourceGuid\": \"26c3240c-9bb8-42f1-8a49-d28aa42188a3\",\r\n    \"localNetworkAddressSpace\": {\r\n      \"addressPrefixes\": [\r\n        \"192.168.0.0/16\"\r\n      ]\r\n    },\r\n    \"gatewayIpAddress\": \"192.168.3.4\"\r\n  }\r\n}",
-      "ResponseHeaders": {
-        "Content-Length": [
-          "569"
-=======
-      "ResponseBody": "{\r\n  \"name\": \"ps7412\",\r\n  \"id\": \"/subscriptions/b1f1deed-af60-4bab-9223-65d340462e24/resourceGroups/ps8059/providers/Microsoft.Network/localNetworkGateways/ps7412\",\r\n  \"etag\": \"W/\\\"89817d2e-ffee-458b-a880-5aae57cdd2b9\\\"\",\r\n  \"type\": \"Microsoft.Network/localNetworkGateways\",\r\n  \"location\": \"westcentralus\",\r\n  \"properties\": {\r\n    \"provisioningState\": \"Succeeded\",\r\n    \"resourceGuid\": \"0a51c4b8-24a6-4ed5-8358-e68904938fbe\",\r\n    \"localNetworkAddressSpace\": {\r\n      \"addressPrefixes\": [\r\n        \"192.168.0.0/16\"\r\n      ]\r\n    },\r\n    \"gatewayIpAddress\": \"192.168.3.4\"\r\n  }\r\n}",
-      "ResponseHeaders": {
-        "Content-Length": [
-          "578"
->>>>>>> f160aee6
-        ],
-        "Content-Type": [
-          "application/json; charset=utf-8"
-        ],
-        "Expires": [
-          "-1"
-        ],
-        "Pragma": [
-          "no-cache"
-        ],
-        "x-ms-request-id": [
-<<<<<<< HEAD
-          "76a12ded-c912-49b5-a099-9d289d81bb0b"
-        ],
-        "x-ms-correlation-request-id": [
-          "398ec95d-2000-4e44-9164-1877372eff7a"
-=======
-          "ca6864ea-7ae2-4472-8b91-d064be28ecc5"
-        ],
-        "x-ms-correlation-request-id": [
-          "cfcb7104-5e78-4c14-869f-8eeb22a2d55b"
->>>>>>> f160aee6
-        ],
-        "Strict-Transport-Security": [
-          "max-age=31536000; includeSubDomains"
-        ],
-        "Cache-Control": [
-          "no-cache"
-        ],
-        "ETag": [
-<<<<<<< HEAD
-          "W/\"8d2184aa-29a4-4a7d-a0ad-0eda1d31b5f9\""
-=======
-          "W/\"89817d2e-ffee-458b-a880-5aae57cdd2b9\""
->>>>>>> f160aee6
-        ],
-        "Server": [
-          "Microsoft-HTTPAPI/2.0",
-          "Microsoft-HTTPAPI/2.0"
-        ],
-        "x-ms-ratelimit-remaining-subscription-reads": [
-          "11887"
-        ],
-        "x-ms-routing-request-id": [
-<<<<<<< HEAD
-          "BRAZILUS:20180908T172313Z:398ec95d-2000-4e44-9164-1877372eff7a"
-=======
-          "BRAZILUS:20180908T222157Z:cfcb7104-5e78-4c14-869f-8eeb22a2d55b"
->>>>>>> f160aee6
-        ],
-        "X-Content-Type-Options": [
-          "nosniff"
-        ],
-        "Date": [
-<<<<<<< HEAD
-          "Sat, 08 Sep 2018 17:23:13 GMT"
-=======
-          "Sat, 08 Sep 2018 22:21:56 GMT"
->>>>>>> f160aee6
-        ]
-      },
-      "StatusCode": 200
-    },
-    {
-<<<<<<< HEAD
-      "RequestUri": "/subscriptions/d2ad5196-2292-4080-b209-ce4399b0a807/resourceGroups/ps4525/providers/Microsoft.Network/localNetworkGateways/ps457?api-version=2018-08-01",
-      "EncodedRequestUri": "L3N1YnNjcmlwdGlvbnMvZDJhZDUxOTYtMjI5Mi00MDgwLWIyMDktY2U0Mzk5YjBhODA3L3Jlc291cmNlR3JvdXBzL3BzNDUyNS9wcm92aWRlcnMvTWljcm9zb2Z0Lk5ldHdvcmsvbG9jYWxOZXR3b3JrR2F0ZXdheXMvcHM0NTc/YXBpLXZlcnNpb249MjAxOC0wOC0wMQ==",
-=======
-      "RequestUri": "/subscriptions/b1f1deed-af60-4bab-9223-65d340462e24/resourceGroups/ps8059/providers/Microsoft.Network/localNetworkGateways/ps7412?api-version=2018-08-01",
-      "EncodedRequestUri": "L3N1YnNjcmlwdGlvbnMvYjFmMWRlZWQtYWY2MC00YmFiLTkyMjMtNjVkMzQwNDYyZTI0L3Jlc291cmNlR3JvdXBzL3BzODA1OS9wcm92aWRlcnMvTWljcm9zb2Z0Lk5ldHdvcmsvbG9jYWxOZXR3b3JrR2F0ZXdheXMvcHM3NDEyP2FwaS12ZXJzaW9uPTIwMTgtMDgtMDE=",
->>>>>>> f160aee6
-      "RequestMethod": "GET",
-      "RequestBody": "",
-      "RequestHeaders": {
-        "x-ms-client-request-id": [
-<<<<<<< HEAD
-          "0be51d32-808e-42ef-929a-c543cacda47f"
-=======
-          "703bf068-f642-4cf8-b2f9-0578746cde0a"
->>>>>>> f160aee6
-        ],
-        "accept-language": [
-          "en-US"
-        ],
-        "User-Agent": [
-          "FxVersion/4.7.3132.0",
-          "OSName/Windows10Enterprise",
-          "OSVersion/6.3.17134",
-          "Microsoft.Azure.Management.Network.NetworkManagementClient/19.3.0.0"
-        ]
-      },
-<<<<<<< HEAD
-      "ResponseBody": "{\r\n  \"name\": \"ps457\",\r\n  \"id\": \"/subscriptions/d2ad5196-2292-4080-b209-ce4399b0a807/resourceGroups/ps4525/providers/Microsoft.Network/localNetworkGateways/ps457\",\r\n  \"etag\": \"W/\\\"8d2184aa-29a4-4a7d-a0ad-0eda1d31b5f9\\\"\",\r\n  \"type\": \"Microsoft.Network/localNetworkGateways\",\r\n  \"location\": \"westus\",\r\n  \"properties\": {\r\n    \"provisioningState\": \"Succeeded\",\r\n    \"resourceGuid\": \"26c3240c-9bb8-42f1-8a49-d28aa42188a3\",\r\n    \"localNetworkAddressSpace\": {\r\n      \"addressPrefixes\": [\r\n        \"192.168.0.0/16\"\r\n      ]\r\n    },\r\n    \"gatewayIpAddress\": \"192.168.3.4\"\r\n  }\r\n}",
-      "ResponseHeaders": {
-        "Content-Length": [
-          "569"
-=======
-      "ResponseBody": "{\r\n  \"name\": \"ps7412\",\r\n  \"id\": \"/subscriptions/b1f1deed-af60-4bab-9223-65d340462e24/resourceGroups/ps8059/providers/Microsoft.Network/localNetworkGateways/ps7412\",\r\n  \"etag\": \"W/\\\"89817d2e-ffee-458b-a880-5aae57cdd2b9\\\"\",\r\n  \"type\": \"Microsoft.Network/localNetworkGateways\",\r\n  \"location\": \"westcentralus\",\r\n  \"properties\": {\r\n    \"provisioningState\": \"Succeeded\",\r\n    \"resourceGuid\": \"0a51c4b8-24a6-4ed5-8358-e68904938fbe\",\r\n    \"localNetworkAddressSpace\": {\r\n      \"addressPrefixes\": [\r\n        \"192.168.0.0/16\"\r\n      ]\r\n    },\r\n    \"gatewayIpAddress\": \"192.168.3.4\"\r\n  }\r\n}",
-      "ResponseHeaders": {
-        "Content-Length": [
-          "578"
->>>>>>> f160aee6
-        ],
-        "Content-Type": [
-          "application/json; charset=utf-8"
-        ],
-        "Expires": [
-          "-1"
-        ],
-        "Pragma": [
-          "no-cache"
-        ],
-        "x-ms-request-id": [
-<<<<<<< HEAD
-          "f9118c5a-8d36-476d-8f31-1089d3ca4407"
-        ],
-        "x-ms-correlation-request-id": [
-          "6c35fc5a-074c-465d-8336-c3e528b9d824"
-=======
-          "0caa56cb-09a0-4c9c-8f79-318a96db4165"
-        ],
-        "x-ms-correlation-request-id": [
-          "39974c2a-788e-4b8b-a2bd-5e18a28f7983"
->>>>>>> f160aee6
-        ],
-        "Strict-Transport-Security": [
-          "max-age=31536000; includeSubDomains"
-        ],
-        "Cache-Control": [
-          "no-cache"
-        ],
-        "ETag": [
-<<<<<<< HEAD
-          "W/\"8d2184aa-29a4-4a7d-a0ad-0eda1d31b5f9\""
-=======
-          "W/\"89817d2e-ffee-458b-a880-5aae57cdd2b9\""
->>>>>>> f160aee6
-        ],
-        "Server": [
-          "Microsoft-HTTPAPI/2.0",
-          "Microsoft-HTTPAPI/2.0"
-        ],
-        "x-ms-ratelimit-remaining-subscription-reads": [
-          "11886"
-        ],
-        "x-ms-routing-request-id": [
-<<<<<<< HEAD
-          "BRAZILUS:20180908T172313Z:6c35fc5a-074c-465d-8336-c3e528b9d824"
-=======
-          "BRAZILUS:20180908T222157Z:39974c2a-788e-4b8b-a2bd-5e18a28f7983"
->>>>>>> f160aee6
-        ],
-        "X-Content-Type-Options": [
-          "nosniff"
-        ],
-        "Date": [
-<<<<<<< HEAD
-          "Sat, 08 Sep 2018 17:23:13 GMT"
-=======
-          "Sat, 08 Sep 2018 22:21:56 GMT"
->>>>>>> f160aee6
-        ]
-      },
-      "StatusCode": 200
-    },
-    {
-<<<<<<< HEAD
-      "RequestUri": "/subscriptions/d2ad5196-2292-4080-b209-ce4399b0a807/resourceGroups/ps4525/providers/Microsoft.Network/localNetworkGateways/ps457?api-version=2018-08-01",
-      "EncodedRequestUri": "L3N1YnNjcmlwdGlvbnMvZDJhZDUxOTYtMjI5Mi00MDgwLWIyMDktY2U0Mzk5YjBhODA3L3Jlc291cmNlR3JvdXBzL3BzNDUyNS9wcm92aWRlcnMvTWljcm9zb2Z0Lk5ldHdvcmsvbG9jYWxOZXR3b3JrR2F0ZXdheXMvcHM0NTc/YXBpLXZlcnNpb249MjAxOC0wOC0wMQ==",
-=======
-      "RequestUri": "/subscriptions/b1f1deed-af60-4bab-9223-65d340462e24/resourceGroups/ps8059/providers/Microsoft.Network/localNetworkGateways/ps7412?api-version=2018-08-01",
-      "EncodedRequestUri": "L3N1YnNjcmlwdGlvbnMvYjFmMWRlZWQtYWY2MC00YmFiLTkyMjMtNjVkMzQwNDYyZTI0L3Jlc291cmNlR3JvdXBzL3BzODA1OS9wcm92aWRlcnMvTWljcm9zb2Z0Lk5ldHdvcmsvbG9jYWxOZXR3b3JrR2F0ZXdheXMvcHM3NDEyP2FwaS12ZXJzaW9uPTIwMTgtMDgtMDE=",
->>>>>>> f160aee6
-      "RequestMethod": "GET",
-      "RequestBody": "",
-      "RequestHeaders": {
-        "x-ms-client-request-id": [
-<<<<<<< HEAD
-          "ab91a676-5d9e-4254-a93a-07c779068a6a"
-=======
-          "28e574a6-0ec5-479c-9340-fe774e5318da"
->>>>>>> f160aee6
-        ],
-        "accept-language": [
-          "en-US"
-        ],
-        "User-Agent": [
-          "FxVersion/4.7.3132.0",
-          "OSName/Windows10Enterprise",
-          "OSVersion/6.3.17134",
-          "Microsoft.Azure.Management.Network.NetworkManagementClient/19.3.0.0"
-        ]
-      },
-<<<<<<< HEAD
-      "ResponseBody": "{\r\n  \"name\": \"ps457\",\r\n  \"id\": \"/subscriptions/d2ad5196-2292-4080-b209-ce4399b0a807/resourceGroups/ps4525/providers/Microsoft.Network/localNetworkGateways/ps457\",\r\n  \"etag\": \"W/\\\"8d2184aa-29a4-4a7d-a0ad-0eda1d31b5f9\\\"\",\r\n  \"type\": \"Microsoft.Network/localNetworkGateways\",\r\n  \"location\": \"westus\",\r\n  \"properties\": {\r\n    \"provisioningState\": \"Succeeded\",\r\n    \"resourceGuid\": \"26c3240c-9bb8-42f1-8a49-d28aa42188a3\",\r\n    \"localNetworkAddressSpace\": {\r\n      \"addressPrefixes\": [\r\n        \"192.168.0.0/16\"\r\n      ]\r\n    },\r\n    \"gatewayIpAddress\": \"192.168.3.4\"\r\n  }\r\n}",
-      "ResponseHeaders": {
-        "Content-Length": [
-          "569"
-=======
-      "ResponseBody": "{\r\n  \"name\": \"ps7412\",\r\n  \"id\": \"/subscriptions/b1f1deed-af60-4bab-9223-65d340462e24/resourceGroups/ps8059/providers/Microsoft.Network/localNetworkGateways/ps7412\",\r\n  \"etag\": \"W/\\\"89817d2e-ffee-458b-a880-5aae57cdd2b9\\\"\",\r\n  \"type\": \"Microsoft.Network/localNetworkGateways\",\r\n  \"location\": \"westcentralus\",\r\n  \"properties\": {\r\n    \"provisioningState\": \"Succeeded\",\r\n    \"resourceGuid\": \"0a51c4b8-24a6-4ed5-8358-e68904938fbe\",\r\n    \"localNetworkAddressSpace\": {\r\n      \"addressPrefixes\": [\r\n        \"192.168.0.0/16\"\r\n      ]\r\n    },\r\n    \"gatewayIpAddress\": \"192.168.3.4\"\r\n  }\r\n}",
-      "ResponseHeaders": {
-        "Content-Length": [
-          "578"
->>>>>>> f160aee6
-        ],
-        "Content-Type": [
-          "application/json; charset=utf-8"
-        ],
-        "Expires": [
-          "-1"
-        ],
-        "Pragma": [
-          "no-cache"
-        ],
-        "x-ms-request-id": [
-<<<<<<< HEAD
-          "9278d4fd-73b2-4fb2-b257-20f0967a23f7"
-        ],
-        "x-ms-correlation-request-id": [
-          "f4ea1599-7327-46ba-a302-71ed95e6070c"
-=======
-          "a38656b0-721f-4a68-b4d4-d147df01546a"
-        ],
-        "x-ms-correlation-request-id": [
-          "2d0e0611-8828-4b4a-8c28-a0bdc3520c58"
->>>>>>> f160aee6
-        ],
-        "Strict-Transport-Security": [
-          "max-age=31536000; includeSubDomains"
-        ],
-        "Cache-Control": [
-          "no-cache"
-        ],
-        "ETag": [
-<<<<<<< HEAD
-          "W/\"8d2184aa-29a4-4a7d-a0ad-0eda1d31b5f9\""
-=======
-          "W/\"89817d2e-ffee-458b-a880-5aae57cdd2b9\""
->>>>>>> f160aee6
-        ],
-        "Server": [
-          "Microsoft-HTTPAPI/2.0",
-          "Microsoft-HTTPAPI/2.0"
-        ],
-        "x-ms-ratelimit-remaining-subscription-reads": [
-          "11885"
-        ],
-        "x-ms-routing-request-id": [
-<<<<<<< HEAD
-          "BRAZILUS:20180908T172314Z:f4ea1599-7327-46ba-a302-71ed95e6070c"
-=======
-          "BRAZILUS:20180908T222157Z:2d0e0611-8828-4b4a-8c28-a0bdc3520c58"
->>>>>>> f160aee6
-        ],
-        "X-Content-Type-Options": [
-          "nosniff"
-        ],
-        "Date": [
-<<<<<<< HEAD
-          "Sat, 08 Sep 2018 17:23:13 GMT"
-=======
-          "Sat, 08 Sep 2018 22:21:56 GMT"
->>>>>>> f160aee6
-        ]
-      },
-      "StatusCode": 200
-    },
-    {
-<<<<<<< HEAD
-      "RequestUri": "/subscriptions/d2ad5196-2292-4080-b209-ce4399b0a807/resourceGroups/ps4525/providers/Microsoft.Network/localNetworkGateways/ps457?api-version=2018-08-01",
-      "EncodedRequestUri": "L3N1YnNjcmlwdGlvbnMvZDJhZDUxOTYtMjI5Mi00MDgwLWIyMDktY2U0Mzk5YjBhODA3L3Jlc291cmNlR3JvdXBzL3BzNDUyNS9wcm92aWRlcnMvTWljcm9zb2Z0Lk5ldHdvcmsvbG9jYWxOZXR3b3JrR2F0ZXdheXMvcHM0NTc/YXBpLXZlcnNpb249MjAxOC0wOC0wMQ==",
-=======
-      "RequestUri": "/subscriptions/b1f1deed-af60-4bab-9223-65d340462e24/resourceGroups/ps8059/providers/Microsoft.Network/localNetworkGateways/ps7412?api-version=2018-08-01",
-      "EncodedRequestUri": "L3N1YnNjcmlwdGlvbnMvYjFmMWRlZWQtYWY2MC00YmFiLTkyMjMtNjVkMzQwNDYyZTI0L3Jlc291cmNlR3JvdXBzL3BzODA1OS9wcm92aWRlcnMvTWljcm9zb2Z0Lk5ldHdvcmsvbG9jYWxOZXR3b3JrR2F0ZXdheXMvcHM3NDEyP2FwaS12ZXJzaW9uPTIwMTgtMDgtMDE=",
->>>>>>> f160aee6
-      "RequestMethod": "GET",
-      "RequestBody": "",
-      "RequestHeaders": {
-        "x-ms-client-request-id": [
-<<<<<<< HEAD
-          "538e3d41-a41b-4001-9858-51dd9d38c2e6"
-=======
-          "8534465f-bef3-45fa-b1bd-b42b8938e002"
->>>>>>> f160aee6
-        ],
-        "accept-language": [
-          "en-US"
-        ],
-        "User-Agent": [
-          "FxVersion/4.7.3132.0",
-          "OSName/Windows10Enterprise",
-          "OSVersion/6.3.17134",
-          "Microsoft.Azure.Management.Network.NetworkManagementClient/19.3.0.0"
-        ]
-      },
-<<<<<<< HEAD
-      "ResponseBody": "{\r\n  \"name\": \"ps457\",\r\n  \"id\": \"/subscriptions/d2ad5196-2292-4080-b209-ce4399b0a807/resourceGroups/ps4525/providers/Microsoft.Network/localNetworkGateways/ps457\",\r\n  \"etag\": \"W/\\\"8d2184aa-29a4-4a7d-a0ad-0eda1d31b5f9\\\"\",\r\n  \"type\": \"Microsoft.Network/localNetworkGateways\",\r\n  \"location\": \"westus\",\r\n  \"properties\": {\r\n    \"provisioningState\": \"Succeeded\",\r\n    \"resourceGuid\": \"26c3240c-9bb8-42f1-8a49-d28aa42188a3\",\r\n    \"localNetworkAddressSpace\": {\r\n      \"addressPrefixes\": [\r\n        \"192.168.0.0/16\"\r\n      ]\r\n    },\r\n    \"gatewayIpAddress\": \"192.168.3.4\"\r\n  }\r\n}",
-      "ResponseHeaders": {
-        "Content-Length": [
-          "569"
-=======
-      "ResponseBody": "{\r\n  \"name\": \"ps7412\",\r\n  \"id\": \"/subscriptions/b1f1deed-af60-4bab-9223-65d340462e24/resourceGroups/ps8059/providers/Microsoft.Network/localNetworkGateways/ps7412\",\r\n  \"etag\": \"W/\\\"89817d2e-ffee-458b-a880-5aae57cdd2b9\\\"\",\r\n  \"type\": \"Microsoft.Network/localNetworkGateways\",\r\n  \"location\": \"westcentralus\",\r\n  \"properties\": {\r\n    \"provisioningState\": \"Succeeded\",\r\n    \"resourceGuid\": \"0a51c4b8-24a6-4ed5-8358-e68904938fbe\",\r\n    \"localNetworkAddressSpace\": {\r\n      \"addressPrefixes\": [\r\n        \"192.168.0.0/16\"\r\n      ]\r\n    },\r\n    \"gatewayIpAddress\": \"192.168.3.4\"\r\n  }\r\n}",
-      "ResponseHeaders": {
-        "Content-Length": [
-          "578"
->>>>>>> f160aee6
-        ],
-        "Content-Type": [
-          "application/json; charset=utf-8"
-        ],
-        "Expires": [
-          "-1"
-        ],
-        "Pragma": [
-          "no-cache"
-        ],
-        "x-ms-request-id": [
-<<<<<<< HEAD
-          "f4ddcb81-f1c9-4bc2-ab2f-5e8e8d8af616"
-        ],
-        "x-ms-correlation-request-id": [
-          "beda4ca2-fc70-49e0-9b61-8a01d871320e"
-=======
-          "0da64155-f313-4ab0-bc0d-7e5751b0d7b5"
-        ],
-        "x-ms-correlation-request-id": [
-          "db5fc56e-0462-41fa-83e2-c79d7ff98596"
->>>>>>> f160aee6
-        ],
-        "Strict-Transport-Security": [
-          "max-age=31536000; includeSubDomains"
-        ],
-        "Cache-Control": [
-          "no-cache"
-        ],
-        "ETag": [
-<<<<<<< HEAD
-          "W/\"8d2184aa-29a4-4a7d-a0ad-0eda1d31b5f9\""
-=======
-          "W/\"89817d2e-ffee-458b-a880-5aae57cdd2b9\""
->>>>>>> f160aee6
-        ],
-        "Server": [
-          "Microsoft-HTTPAPI/2.0",
-          "Microsoft-HTTPAPI/2.0"
-        ],
-        "x-ms-ratelimit-remaining-subscription-reads": [
-          "11883"
-        ],
-        "x-ms-routing-request-id": [
-<<<<<<< HEAD
-          "BRAZILUS:20180908T172314Z:beda4ca2-fc70-49e0-9b61-8a01d871320e"
-=======
-          "BRAZILUS:20180908T222157Z:db5fc56e-0462-41fa-83e2-c79d7ff98596"
->>>>>>> f160aee6
-        ],
-        "X-Content-Type-Options": [
-          "nosniff"
-        ],
-        "Date": [
-<<<<<<< HEAD
-          "Sat, 08 Sep 2018 17:23:13 GMT"
-=======
-          "Sat, 08 Sep 2018 22:21:57 GMT"
->>>>>>> f160aee6
-        ]
-      },
-      "StatusCode": 200
-    },
-    {
-<<<<<<< HEAD
-      "RequestUri": "/subscriptions/d2ad5196-2292-4080-b209-ce4399b0a807/resourceGroups/ps4525/providers/Microsoft.Network/localNetworkGateways/ps457?api-version=2018-08-01",
-      "EncodedRequestUri": "L3N1YnNjcmlwdGlvbnMvZDJhZDUxOTYtMjI5Mi00MDgwLWIyMDktY2U0Mzk5YjBhODA3L3Jlc291cmNlR3JvdXBzL3BzNDUyNS9wcm92aWRlcnMvTWljcm9zb2Z0Lk5ldHdvcmsvbG9jYWxOZXR3b3JrR2F0ZXdheXMvcHM0NTc/YXBpLXZlcnNpb249MjAxOC0wOC0wMQ==",
-=======
-      "RequestUri": "/subscriptions/b1f1deed-af60-4bab-9223-65d340462e24/resourceGroups/ps8059/providers/Microsoft.Network/localNetworkGateways/ps7412?api-version=2018-08-01",
-      "EncodedRequestUri": "L3N1YnNjcmlwdGlvbnMvYjFmMWRlZWQtYWY2MC00YmFiLTkyMjMtNjVkMzQwNDYyZTI0L3Jlc291cmNlR3JvdXBzL3BzODA1OS9wcm92aWRlcnMvTWljcm9zb2Z0Lk5ldHdvcmsvbG9jYWxOZXR3b3JrR2F0ZXdheXMvcHM3NDEyP2FwaS12ZXJzaW9uPTIwMTgtMDgtMDE=",
->>>>>>> f160aee6
-      "RequestMethod": "GET",
-      "RequestBody": "",
-      "RequestHeaders": {
-        "User-Agent": [
-          "FxVersion/4.7.3132.0",
-          "OSName/Windows10Enterprise",
-          "OSVersion/6.3.17134",
-          "Microsoft.Azure.Management.Network.NetworkManagementClient/19.3.0.0"
-        ]
-      },
-<<<<<<< HEAD
-      "ResponseBody": "{\r\n  \"name\": \"ps457\",\r\n  \"id\": \"/subscriptions/d2ad5196-2292-4080-b209-ce4399b0a807/resourceGroups/ps4525/providers/Microsoft.Network/localNetworkGateways/ps457\",\r\n  \"etag\": \"W/\\\"72edf73b-a3f5-4a5d-941a-f522e8304c86\\\"\",\r\n  \"type\": \"Microsoft.Network/localNetworkGateways\",\r\n  \"location\": \"westus\",\r\n  \"properties\": {\r\n    \"provisioningState\": \"Succeeded\",\r\n    \"resourceGuid\": \"26c3240c-9bb8-42f1-8a49-d28aa42188a3\",\r\n    \"localNetworkAddressSpace\": {\r\n      \"addressPrefixes\": [\r\n        \"200.168.0.0/16\"\r\n      ]\r\n    },\r\n    \"gatewayIpAddress\": \"192.168.3.4\"\r\n  }\r\n}",
-      "ResponseHeaders": {
-        "Content-Length": [
-          "569"
-=======
-      "ResponseBody": "{\r\n  \"name\": \"ps7412\",\r\n  \"id\": \"/subscriptions/b1f1deed-af60-4bab-9223-65d340462e24/resourceGroups/ps8059/providers/Microsoft.Network/localNetworkGateways/ps7412\",\r\n  \"etag\": \"W/\\\"596af467-9bf8-40ae-9c9f-93bb63d54bff\\\"\",\r\n  \"type\": \"Microsoft.Network/localNetworkGateways\",\r\n  \"location\": \"westcentralus\",\r\n  \"properties\": {\r\n    \"provisioningState\": \"Succeeded\",\r\n    \"resourceGuid\": \"0a51c4b8-24a6-4ed5-8358-e68904938fbe\",\r\n    \"localNetworkAddressSpace\": {\r\n      \"addressPrefixes\": [\r\n        \"200.168.0.0/16\"\r\n      ]\r\n    },\r\n    \"gatewayIpAddress\": \"192.168.3.4\"\r\n  }\r\n}",
-      "ResponseHeaders": {
-        "Content-Length": [
-          "578"
->>>>>>> f160aee6
-        ],
-        "Content-Type": [
-          "application/json; charset=utf-8"
-        ],
-        "Expires": [
-          "-1"
-        ],
-        "Pragma": [
-          "no-cache"
-        ],
-        "x-ms-request-id": [
-<<<<<<< HEAD
-          "c7ea6ae1-8986-4b11-b021-4f01b748a119"
-        ],
-        "x-ms-correlation-request-id": [
-          "c19bee84-b575-4b09-b302-e3855d22e29f"
-=======
-          "369ff829-f4d1-417c-9783-7cd2c6ded481"
-        ],
-        "x-ms-correlation-request-id": [
-          "ceb1533b-a085-4513-b9fe-b3442d5e5bd6"
->>>>>>> f160aee6
-        ],
-        "Strict-Transport-Security": [
-          "max-age=31536000; includeSubDomains"
-        ],
-        "Cache-Control": [
-          "no-cache"
-        ],
-        "ETag": [
-<<<<<<< HEAD
-          "W/\"72edf73b-a3f5-4a5d-941a-f522e8304c86\""
-=======
-          "W/\"596af467-9bf8-40ae-9c9f-93bb63d54bff\""
->>>>>>> f160aee6
-        ],
-        "Server": [
-          "Microsoft-HTTPAPI/2.0",
-          "Microsoft-HTTPAPI/2.0"
-        ],
-        "x-ms-ratelimit-remaining-subscription-reads": [
-          "11881"
-        ],
-        "x-ms-routing-request-id": [
-<<<<<<< HEAD
-          "BRAZILUS:20180908T172324Z:c19bee84-b575-4b09-b302-e3855d22e29f"
-=======
-          "BRAZILUS:20180908T222208Z:ceb1533b-a085-4513-b9fe-b3442d5e5bd6"
->>>>>>> f160aee6
-        ],
-        "X-Content-Type-Options": [
-          "nosniff"
-        ],
-        "Date": [
-<<<<<<< HEAD
-          "Sat, 08 Sep 2018 17:23:24 GMT"
-=======
-          "Sat, 08 Sep 2018 22:22:07 GMT"
->>>>>>> f160aee6
-        ]
-      },
-      "StatusCode": 200
-    },
-    {
-<<<<<<< HEAD
-      "RequestUri": "/subscriptions/d2ad5196-2292-4080-b209-ce4399b0a807/resourceGroups/ps4525/providers/Microsoft.Network/localNetworkGateways/ps457?api-version=2018-08-01",
-      "EncodedRequestUri": "L3N1YnNjcmlwdGlvbnMvZDJhZDUxOTYtMjI5Mi00MDgwLWIyMDktY2U0Mzk5YjBhODA3L3Jlc291cmNlR3JvdXBzL3BzNDUyNS9wcm92aWRlcnMvTWljcm9zb2Z0Lk5ldHdvcmsvbG9jYWxOZXR3b3JrR2F0ZXdheXMvcHM0NTc/YXBpLXZlcnNpb249MjAxOC0wOC0wMQ==",
-=======
-      "RequestUri": "/subscriptions/b1f1deed-af60-4bab-9223-65d340462e24/resourceGroups/ps8059/providers/Microsoft.Network/localNetworkGateways/ps7412?api-version=2018-08-01",
-      "EncodedRequestUri": "L3N1YnNjcmlwdGlvbnMvYjFmMWRlZWQtYWY2MC00YmFiLTkyMjMtNjVkMzQwNDYyZTI0L3Jlc291cmNlR3JvdXBzL3BzODA1OS9wcm92aWRlcnMvTWljcm9zb2Z0Lk5ldHdvcmsvbG9jYWxOZXR3b3JrR2F0ZXdheXMvcHM3NDEyP2FwaS12ZXJzaW9uPTIwMTgtMDgtMDE=",
->>>>>>> f160aee6
-      "RequestMethod": "GET",
-      "RequestBody": "",
-      "RequestHeaders": {
-        "x-ms-client-request-id": [
-<<<<<<< HEAD
-          "c296a56d-2618-4323-a9a6-1bbf6ab6974a"
-=======
-          "c1718a3b-a89d-4878-9518-d11826b7329a"
->>>>>>> f160aee6
-        ],
-        "accept-language": [
-          "en-US"
-        ],
-        "User-Agent": [
-          "FxVersion/4.7.3132.0",
-          "OSName/Windows10Enterprise",
-          "OSVersion/6.3.17134",
-          "Microsoft.Azure.Management.Network.NetworkManagementClient/19.3.0.0"
-        ]
-      },
-<<<<<<< HEAD
-      "ResponseBody": "{\r\n  \"name\": \"ps457\",\r\n  \"id\": \"/subscriptions/d2ad5196-2292-4080-b209-ce4399b0a807/resourceGroups/ps4525/providers/Microsoft.Network/localNetworkGateways/ps457\",\r\n  \"etag\": \"W/\\\"72edf73b-a3f5-4a5d-941a-f522e8304c86\\\"\",\r\n  \"type\": \"Microsoft.Network/localNetworkGateways\",\r\n  \"location\": \"westus\",\r\n  \"properties\": {\r\n    \"provisioningState\": \"Succeeded\",\r\n    \"resourceGuid\": \"26c3240c-9bb8-42f1-8a49-d28aa42188a3\",\r\n    \"localNetworkAddressSpace\": {\r\n      \"addressPrefixes\": [\r\n        \"200.168.0.0/16\"\r\n      ]\r\n    },\r\n    \"gatewayIpAddress\": \"192.168.3.4\"\r\n  }\r\n}",
-      "ResponseHeaders": {
-        "Content-Length": [
-          "569"
-=======
-      "ResponseBody": "{\r\n  \"name\": \"ps7412\",\r\n  \"id\": \"/subscriptions/b1f1deed-af60-4bab-9223-65d340462e24/resourceGroups/ps8059/providers/Microsoft.Network/localNetworkGateways/ps7412\",\r\n  \"etag\": \"W/\\\"596af467-9bf8-40ae-9c9f-93bb63d54bff\\\"\",\r\n  \"type\": \"Microsoft.Network/localNetworkGateways\",\r\n  \"location\": \"westcentralus\",\r\n  \"properties\": {\r\n    \"provisioningState\": \"Succeeded\",\r\n    \"resourceGuid\": \"0a51c4b8-24a6-4ed5-8358-e68904938fbe\",\r\n    \"localNetworkAddressSpace\": {\r\n      \"addressPrefixes\": [\r\n        \"200.168.0.0/16\"\r\n      ]\r\n    },\r\n    \"gatewayIpAddress\": \"192.168.3.4\"\r\n  }\r\n}",
-      "ResponseHeaders": {
-        "Content-Length": [
-          "578"
->>>>>>> f160aee6
-        ],
-        "Content-Type": [
-          "application/json; charset=utf-8"
-        ],
-        "Expires": [
-          "-1"
-        ],
-        "Pragma": [
-          "no-cache"
-        ],
-        "x-ms-request-id": [
-<<<<<<< HEAD
-          "fef1a705-ce03-4ec5-b9fd-e6d90d3a8b23"
-        ],
-        "x-ms-correlation-request-id": [
-          "9dc13eb1-50c6-4074-a8a4-a926cb04142d"
-=======
-          "b93e0995-4ac7-4d6b-bcf1-e883ac925399"
-        ],
-        "x-ms-correlation-request-id": [
-          "f7e85042-9d5d-4f8d-9124-0b6223b8844b"
->>>>>>> f160aee6
-        ],
-        "Strict-Transport-Security": [
-          "max-age=31536000; includeSubDomains"
-        ],
-        "Cache-Control": [
-          "no-cache"
-        ],
-        "ETag": [
-<<<<<<< HEAD
-          "W/\"72edf73b-a3f5-4a5d-941a-f522e8304c86\""
-=======
-          "W/\"596af467-9bf8-40ae-9c9f-93bb63d54bff\""
->>>>>>> f160aee6
-        ],
-        "Server": [
-          "Microsoft-HTTPAPI/2.0",
-          "Microsoft-HTTPAPI/2.0"
-        ],
-        "x-ms-ratelimit-remaining-subscription-reads": [
-          "11880"
-        ],
-        "x-ms-routing-request-id": [
-<<<<<<< HEAD
-          "BRAZILUS:20180908T172324Z:9dc13eb1-50c6-4074-a8a4-a926cb04142d"
-=======
-          "BRAZILUS:20180908T222208Z:f7e85042-9d5d-4f8d-9124-0b6223b8844b"
->>>>>>> f160aee6
-        ],
-        "X-Content-Type-Options": [
-          "nosniff"
-        ],
-        "Date": [
-<<<<<<< HEAD
-          "Sat, 08 Sep 2018 17:23:24 GMT"
-=======
-          "Sat, 08 Sep 2018 22:22:07 GMT"
->>>>>>> f160aee6
-        ]
-      },
-      "StatusCode": 200
-    },
-    {
-<<<<<<< HEAD
-      "RequestUri": "/subscriptions/d2ad5196-2292-4080-b209-ce4399b0a807/resourceGroups/ps4525/providers/Microsoft.Network/localNetworkGateways/ps457?api-version=2018-08-01",
-      "EncodedRequestUri": "L3N1YnNjcmlwdGlvbnMvZDJhZDUxOTYtMjI5Mi00MDgwLWIyMDktY2U0Mzk5YjBhODA3L3Jlc291cmNlR3JvdXBzL3BzNDUyNS9wcm92aWRlcnMvTWljcm9zb2Z0Lk5ldHdvcmsvbG9jYWxOZXR3b3JrR2F0ZXdheXMvcHM0NTc/YXBpLXZlcnNpb249MjAxOC0wOC0wMQ==",
-=======
-      "RequestUri": "/subscriptions/b1f1deed-af60-4bab-9223-65d340462e24/resourceGroups/ps8059/providers/Microsoft.Network/localNetworkGateways/ps7412?api-version=2018-08-01",
-      "EncodedRequestUri": "L3N1YnNjcmlwdGlvbnMvYjFmMWRlZWQtYWY2MC00YmFiLTkyMjMtNjVkMzQwNDYyZTI0L3Jlc291cmNlR3JvdXBzL3BzODA1OS9wcm92aWRlcnMvTWljcm9zb2Z0Lk5ldHdvcmsvbG9jYWxOZXR3b3JrR2F0ZXdheXMvcHM3NDEyP2FwaS12ZXJzaW9uPTIwMTgtMDgtMDE=",
->>>>>>> f160aee6
-      "RequestMethod": "GET",
-      "RequestBody": "",
-      "RequestHeaders": {
-        "x-ms-client-request-id": [
-<<<<<<< HEAD
-          "07ffb81f-8447-48ab-8624-98b93c592871"
-=======
-          "3713be27-44ae-4221-bfae-8e5b57088b3e"
->>>>>>> f160aee6
-        ],
-        "accept-language": [
-          "en-US"
-        ],
-        "User-Agent": [
-          "FxVersion/4.7.3132.0",
-          "OSName/Windows10Enterprise",
-          "OSVersion/6.3.17134",
-          "Microsoft.Azure.Management.Network.NetworkManagementClient/19.3.0.0"
-        ]
-      },
-<<<<<<< HEAD
-      "ResponseBody": "{\r\n  \"name\": \"ps457\",\r\n  \"id\": \"/subscriptions/d2ad5196-2292-4080-b209-ce4399b0a807/resourceGroups/ps4525/providers/Microsoft.Network/localNetworkGateways/ps457\",\r\n  \"etag\": \"W/\\\"72edf73b-a3f5-4a5d-941a-f522e8304c86\\\"\",\r\n  \"type\": \"Microsoft.Network/localNetworkGateways\",\r\n  \"location\": \"westus\",\r\n  \"properties\": {\r\n    \"provisioningState\": \"Succeeded\",\r\n    \"resourceGuid\": \"26c3240c-9bb8-42f1-8a49-d28aa42188a3\",\r\n    \"localNetworkAddressSpace\": {\r\n      \"addressPrefixes\": [\r\n        \"200.168.0.0/16\"\r\n      ]\r\n    },\r\n    \"gatewayIpAddress\": \"192.168.3.4\"\r\n  }\r\n}",
-      "ResponseHeaders": {
-        "Content-Length": [
-          "569"
-=======
-      "ResponseBody": "{\r\n  \"name\": \"ps7412\",\r\n  \"id\": \"/subscriptions/b1f1deed-af60-4bab-9223-65d340462e24/resourceGroups/ps8059/providers/Microsoft.Network/localNetworkGateways/ps7412\",\r\n  \"etag\": \"W/\\\"596af467-9bf8-40ae-9c9f-93bb63d54bff\\\"\",\r\n  \"type\": \"Microsoft.Network/localNetworkGateways\",\r\n  \"location\": \"westcentralus\",\r\n  \"properties\": {\r\n    \"provisioningState\": \"Succeeded\",\r\n    \"resourceGuid\": \"0a51c4b8-24a6-4ed5-8358-e68904938fbe\",\r\n    \"localNetworkAddressSpace\": {\r\n      \"addressPrefixes\": [\r\n        \"200.168.0.0/16\"\r\n      ]\r\n    },\r\n    \"gatewayIpAddress\": \"192.168.3.4\"\r\n  }\r\n}",
-      "ResponseHeaders": {
-        "Content-Length": [
-          "578"
->>>>>>> f160aee6
-        ],
-        "Content-Type": [
-          "application/json; charset=utf-8"
-        ],
-        "Expires": [
-          "-1"
-        ],
-        "Pragma": [
-          "no-cache"
-        ],
-        "x-ms-request-id": [
-<<<<<<< HEAD
-          "4b9eee2a-f73d-479c-bb9b-95c3980d463b"
-        ],
-        "x-ms-correlation-request-id": [
-          "ec0b0d24-bf37-45de-b937-15a1cfc04413"
-=======
-          "808c0631-e6b2-4257-bc04-09464472cb6e"
-        ],
-        "x-ms-correlation-request-id": [
-          "503cc0c1-0006-4f90-93e3-d5f9391ee89f"
->>>>>>> f160aee6
-        ],
-        "Strict-Transport-Security": [
-          "max-age=31536000; includeSubDomains"
-        ],
-        "Cache-Control": [
-          "no-cache"
-        ],
-        "ETag": [
-<<<<<<< HEAD
-          "W/\"72edf73b-a3f5-4a5d-941a-f522e8304c86\""
-=======
-          "W/\"596af467-9bf8-40ae-9c9f-93bb63d54bff\""
->>>>>>> f160aee6
-        ],
-        "Server": [
-          "Microsoft-HTTPAPI/2.0",
-          "Microsoft-HTTPAPI/2.0"
-        ],
-        "x-ms-ratelimit-remaining-subscription-reads": [
-          "11879"
-        ],
-        "x-ms-routing-request-id": [
-<<<<<<< HEAD
-          "BRAZILUS:20180908T172324Z:ec0b0d24-bf37-45de-b937-15a1cfc04413"
-=======
-          "BRAZILUS:20180908T222208Z:503cc0c1-0006-4f90-93e3-d5f9391ee89f"
->>>>>>> f160aee6
-        ],
-        "X-Content-Type-Options": [
-          "nosniff"
-        ],
-        "Date": [
-<<<<<<< HEAD
-          "Sat, 08 Sep 2018 17:23:24 GMT"
-=======
-          "Sat, 08 Sep 2018 22:22:07 GMT"
->>>>>>> f160aee6
-        ]
-      },
-      "StatusCode": 200
-    },
-    {
-<<<<<<< HEAD
-      "RequestUri": "/subscriptions/d2ad5196-2292-4080-b209-ce4399b0a807/resourceGroups/ps4525/providers/Microsoft.Network/localNetworkGateways/ps457?api-version=2018-08-01",
-      "EncodedRequestUri": "L3N1YnNjcmlwdGlvbnMvZDJhZDUxOTYtMjI5Mi00MDgwLWIyMDktY2U0Mzk5YjBhODA3L3Jlc291cmNlR3JvdXBzL3BzNDUyNS9wcm92aWRlcnMvTWljcm9zb2Z0Lk5ldHdvcmsvbG9jYWxOZXR3b3JrR2F0ZXdheXMvcHM0NTc/YXBpLXZlcnNpb249MjAxOC0wOC0wMQ==",
-=======
-      "RequestUri": "/subscriptions/b1f1deed-af60-4bab-9223-65d340462e24/resourceGroups/ps8059/providers/Microsoft.Network/localNetworkGateways/ps7412?api-version=2018-08-01",
-      "EncodedRequestUri": "L3N1YnNjcmlwdGlvbnMvYjFmMWRlZWQtYWY2MC00YmFiLTkyMjMtNjVkMzQwNDYyZTI0L3Jlc291cmNlR3JvdXBzL3BzODA1OS9wcm92aWRlcnMvTWljcm9zb2Z0Lk5ldHdvcmsvbG9jYWxOZXR3b3JrR2F0ZXdheXMvcHM3NDEyP2FwaS12ZXJzaW9uPTIwMTgtMDgtMDE=",
->>>>>>> f160aee6
-      "RequestMethod": "GET",
-      "RequestBody": "",
-      "RequestHeaders": {
-        "x-ms-client-request-id": [
-<<<<<<< HEAD
-          "beb23175-c9ca-438b-9a2e-1e7c11b1fa63"
-=======
-          "aee54c7a-1b7a-45eb-ac8f-de03f85b1459"
->>>>>>> f160aee6
-        ],
-        "accept-language": [
-          "en-US"
-        ],
-        "User-Agent": [
-          "FxVersion/4.7.3132.0",
-          "OSName/Windows10Enterprise",
-          "OSVersion/6.3.17134",
-          "Microsoft.Azure.Management.Network.NetworkManagementClient/19.3.0.0"
-        ]
-      },
-<<<<<<< HEAD
-      "ResponseBody": "{\r\n  \"name\": \"ps457\",\r\n  \"id\": \"/subscriptions/d2ad5196-2292-4080-b209-ce4399b0a807/resourceGroups/ps4525/providers/Microsoft.Network/localNetworkGateways/ps457\",\r\n  \"etag\": \"W/\\\"72edf73b-a3f5-4a5d-941a-f522e8304c86\\\"\",\r\n  \"type\": \"Microsoft.Network/localNetworkGateways\",\r\n  \"location\": \"westus\",\r\n  \"properties\": {\r\n    \"provisioningState\": \"Succeeded\",\r\n    \"resourceGuid\": \"26c3240c-9bb8-42f1-8a49-d28aa42188a3\",\r\n    \"localNetworkAddressSpace\": {\r\n      \"addressPrefixes\": [\r\n        \"200.168.0.0/16\"\r\n      ]\r\n    },\r\n    \"gatewayIpAddress\": \"192.168.3.4\"\r\n  }\r\n}",
-      "ResponseHeaders": {
-        "Content-Length": [
-          "569"
-=======
-      "ResponseBody": "{\r\n  \"name\": \"ps7412\",\r\n  \"id\": \"/subscriptions/b1f1deed-af60-4bab-9223-65d340462e24/resourceGroups/ps8059/providers/Microsoft.Network/localNetworkGateways/ps7412\",\r\n  \"etag\": \"W/\\\"596af467-9bf8-40ae-9c9f-93bb63d54bff\\\"\",\r\n  \"type\": \"Microsoft.Network/localNetworkGateways\",\r\n  \"location\": \"westcentralus\",\r\n  \"properties\": {\r\n    \"provisioningState\": \"Succeeded\",\r\n    \"resourceGuid\": \"0a51c4b8-24a6-4ed5-8358-e68904938fbe\",\r\n    \"localNetworkAddressSpace\": {\r\n      \"addressPrefixes\": [\r\n        \"200.168.0.0/16\"\r\n      ]\r\n    },\r\n    \"gatewayIpAddress\": \"192.168.3.4\"\r\n  }\r\n}",
-      "ResponseHeaders": {
-        "Content-Length": [
-          "578"
->>>>>>> f160aee6
-        ],
-        "Content-Type": [
-          "application/json; charset=utf-8"
-        ],
-        "Expires": [
-          "-1"
-        ],
-        "Pragma": [
-          "no-cache"
-        ],
-        "x-ms-request-id": [
-<<<<<<< HEAD
-          "8f5438dd-466f-4868-aefb-3a7cb95db5d4"
-        ],
-        "x-ms-correlation-request-id": [
-          "a5d7ed79-5684-49e4-80f1-ba3df80efcbf"
-=======
-          "45e90c0a-0eca-424f-b3f6-0b10971839f7"
-        ],
-        "x-ms-correlation-request-id": [
-          "dbe1a24f-f040-4cfe-8c84-683f919fbd9d"
->>>>>>> f160aee6
-        ],
-        "Strict-Transport-Security": [
-          "max-age=31536000; includeSubDomains"
-        ],
-        "Cache-Control": [
-          "no-cache"
-        ],
-        "ETag": [
-<<<<<<< HEAD
-          "W/\"72edf73b-a3f5-4a5d-941a-f522e8304c86\""
-=======
-          "W/\"596af467-9bf8-40ae-9c9f-93bb63d54bff\""
->>>>>>> f160aee6
-        ],
-        "Server": [
-          "Microsoft-HTTPAPI/2.0",
-          "Microsoft-HTTPAPI/2.0"
-        ],
-        "x-ms-ratelimit-remaining-subscription-reads": [
-          "11878"
-        ],
-        "x-ms-routing-request-id": [
-<<<<<<< HEAD
-          "BRAZILUS:20180908T172324Z:a5d7ed79-5684-49e4-80f1-ba3df80efcbf"
-=======
-          "BRAZILUS:20180908T222208Z:dbe1a24f-f040-4cfe-8c84-683f919fbd9d"
->>>>>>> f160aee6
-        ],
-        "X-Content-Type-Options": [
-          "nosniff"
-        ],
-        "Date": [
-<<<<<<< HEAD
-          "Sat, 08 Sep 2018 17:23:24 GMT"
-=======
-          "Sat, 08 Sep 2018 22:22:07 GMT"
->>>>>>> f160aee6
-        ]
-      },
-      "StatusCode": 200
-    },
-    {
-<<<<<<< HEAD
-      "RequestUri": "/subscriptions/d2ad5196-2292-4080-b209-ce4399b0a807/resourceGroups/ps4525/providers/Microsoft.Network/localNetworkGateways/ps457?api-version=2018-08-01",
-      "EncodedRequestUri": "L3N1YnNjcmlwdGlvbnMvZDJhZDUxOTYtMjI5Mi00MDgwLWIyMDktY2U0Mzk5YjBhODA3L3Jlc291cmNlR3JvdXBzL3BzNDUyNS9wcm92aWRlcnMvTWljcm9zb2Z0Lk5ldHdvcmsvbG9jYWxOZXR3b3JrR2F0ZXdheXMvcHM0NTc/YXBpLXZlcnNpb249MjAxOC0wOC0wMQ==",
-=======
-      "RequestUri": "/subscriptions/b1f1deed-af60-4bab-9223-65d340462e24/resourceGroups/ps8059/providers/Microsoft.Network/localNetworkGateways/ps7412?api-version=2018-08-01",
-      "EncodedRequestUri": "L3N1YnNjcmlwdGlvbnMvYjFmMWRlZWQtYWY2MC00YmFiLTkyMjMtNjVkMzQwNDYyZTI0L3Jlc291cmNlR3JvdXBzL3BzODA1OS9wcm92aWRlcnMvTWljcm9zb2Z0Lk5ldHdvcmsvbG9jYWxOZXR3b3JrR2F0ZXdheXMvcHM3NDEyP2FwaS12ZXJzaW9uPTIwMTgtMDgtMDE=",
->>>>>>> f160aee6
-      "RequestMethod": "GET",
-      "RequestBody": "",
-      "RequestHeaders": {
-        "User-Agent": [
-          "FxVersion/4.7.3132.0",
-          "OSName/Windows10Enterprise",
-          "OSVersion/6.3.17134",
-          "Microsoft.Azure.Management.Network.NetworkManagementClient/19.3.0.0"
-        ]
-      },
-<<<<<<< HEAD
-      "ResponseBody": "{\r\n  \"name\": \"ps457\",\r\n  \"id\": \"/subscriptions/d2ad5196-2292-4080-b209-ce4399b0a807/resourceGroups/ps4525/providers/Microsoft.Network/localNetworkGateways/ps457\",\r\n  \"etag\": \"W/\\\"7330a305-9a5b-4576-ab3e-b597d6ced0d5\\\"\",\r\n  \"type\": \"Microsoft.Network/localNetworkGateways\",\r\n  \"location\": \"westus\",\r\n  \"properties\": {\r\n    \"provisioningState\": \"Succeeded\",\r\n    \"resourceGuid\": \"26c3240c-9bb8-42f1-8a49-d28aa42188a3\",\r\n    \"localNetworkAddressSpace\": {\r\n      \"addressPrefixes\": [\r\n        \"200.168.0.0/16\"\r\n      ]\r\n    },\r\n    \"gatewayIpAddress\": \"192.168.3.4\",\r\n    \"bgpSettings\": {\r\n      \"asn\": 1234,\r\n      \"bgpPeeringAddress\": \"1.2.3.4\",\r\n      \"peerWeight\": 15\r\n    }\r\n  }\r\n}",
-      "ResponseHeaders": {
-        "Content-Length": [
-          "682"
-=======
-      "ResponseBody": "{\r\n  \"name\": \"ps7412\",\r\n  \"id\": \"/subscriptions/b1f1deed-af60-4bab-9223-65d340462e24/resourceGroups/ps8059/providers/Microsoft.Network/localNetworkGateways/ps7412\",\r\n  \"etag\": \"W/\\\"3bb3102a-f9b4-4ba7-8fc1-b271c66ffc3f\\\"\",\r\n  \"type\": \"Microsoft.Network/localNetworkGateways\",\r\n  \"location\": \"westcentralus\",\r\n  \"properties\": {\r\n    \"provisioningState\": \"Succeeded\",\r\n    \"resourceGuid\": \"0a51c4b8-24a6-4ed5-8358-e68904938fbe\",\r\n    \"localNetworkAddressSpace\": {\r\n      \"addressPrefixes\": [\r\n        \"200.168.0.0/16\"\r\n      ]\r\n    },\r\n    \"gatewayIpAddress\": \"192.168.3.4\",\r\n    \"bgpSettings\": {\r\n      \"asn\": 1234,\r\n      \"bgpPeeringAddress\": \"1.2.3.4\",\r\n      \"peerWeight\": 15\r\n    }\r\n  }\r\n}",
-      "ResponseHeaders": {
-        "Content-Length": [
-          "691"
->>>>>>> f160aee6
-        ],
-        "Content-Type": [
-          "application/json; charset=utf-8"
-        ],
-        "Expires": [
-          "-1"
-        ],
-        "Pragma": [
-          "no-cache"
-        ],
-        "x-ms-request-id": [
-<<<<<<< HEAD
-          "b15cd246-7026-4ed0-b9ab-049b25e57c1d"
-        ],
-        "x-ms-correlation-request-id": [
-          "095edaf6-1c1c-472e-89a1-21542a4a0405"
-=======
-          "9532f20b-e01f-43a6-aefc-175169592d30"
-        ],
-        "x-ms-correlation-request-id": [
-          "7a5d12cc-4143-48b7-a4c1-b965157ca12b"
->>>>>>> f160aee6
-        ],
-        "Strict-Transport-Security": [
-          "max-age=31536000; includeSubDomains"
-        ],
-        "Cache-Control": [
-          "no-cache"
-        ],
-        "ETag": [
-<<<<<<< HEAD
-          "W/\"7330a305-9a5b-4576-ab3e-b597d6ced0d5\""
-=======
-          "W/\"3bb3102a-f9b4-4ba7-8fc1-b271c66ffc3f\""
->>>>>>> f160aee6
-        ],
-        "Server": [
-          "Microsoft-HTTPAPI/2.0",
-          "Microsoft-HTTPAPI/2.0"
-        ],
-        "x-ms-ratelimit-remaining-subscription-reads": [
-          "11876"
-        ],
-        "x-ms-routing-request-id": [
-<<<<<<< HEAD
-          "BRAZILUS:20180908T172335Z:095edaf6-1c1c-472e-89a1-21542a4a0405"
-=======
-          "BRAZILUS:20180908T222218Z:7a5d12cc-4143-48b7-a4c1-b965157ca12b"
->>>>>>> f160aee6
-        ],
-        "X-Content-Type-Options": [
-          "nosniff"
-        ],
-        "Date": [
-<<<<<<< HEAD
-          "Sat, 08 Sep 2018 17:23:34 GMT"
-=======
-          "Sat, 08 Sep 2018 22:22:17 GMT"
->>>>>>> f160aee6
-        ]
-      },
-      "StatusCode": 200
-    },
-    {
-<<<<<<< HEAD
-      "RequestUri": "/subscriptions/d2ad5196-2292-4080-b209-ce4399b0a807/resourceGroups/ps4525/providers/Microsoft.Network/localNetworkGateways/ps457?api-version=2018-08-01",
-      "EncodedRequestUri": "L3N1YnNjcmlwdGlvbnMvZDJhZDUxOTYtMjI5Mi00MDgwLWIyMDktY2U0Mzk5YjBhODA3L3Jlc291cmNlR3JvdXBzL3BzNDUyNS9wcm92aWRlcnMvTWljcm9zb2Z0Lk5ldHdvcmsvbG9jYWxOZXR3b3JrR2F0ZXdheXMvcHM0NTc/YXBpLXZlcnNpb249MjAxOC0wOC0wMQ==",
-=======
-      "RequestUri": "/subscriptions/b1f1deed-af60-4bab-9223-65d340462e24/resourceGroups/ps8059/providers/Microsoft.Network/localNetworkGateways/ps7412?api-version=2018-08-01",
-      "EncodedRequestUri": "L3N1YnNjcmlwdGlvbnMvYjFmMWRlZWQtYWY2MC00YmFiLTkyMjMtNjVkMzQwNDYyZTI0L3Jlc291cmNlR3JvdXBzL3BzODA1OS9wcm92aWRlcnMvTWljcm9zb2Z0Lk5ldHdvcmsvbG9jYWxOZXR3b3JrR2F0ZXdheXMvcHM3NDEyP2FwaS12ZXJzaW9uPTIwMTgtMDgtMDE=",
->>>>>>> f160aee6
-      "RequestMethod": "GET",
-      "RequestBody": "",
-      "RequestHeaders": {
-        "x-ms-client-request-id": [
-<<<<<<< HEAD
-          "a79fd679-d8e2-4454-ac92-603d55e9f04e"
-=======
-          "50bd45a4-cf9f-41c0-90a0-9121388b8b62"
->>>>>>> f160aee6
-        ],
-        "accept-language": [
-          "en-US"
-        ],
-        "User-Agent": [
-          "FxVersion/4.7.3132.0",
-          "OSName/Windows10Enterprise",
-          "OSVersion/6.3.17134",
-          "Microsoft.Azure.Management.Network.NetworkManagementClient/19.3.0.0"
-        ]
-      },
-<<<<<<< HEAD
-      "ResponseBody": "{\r\n  \"name\": \"ps457\",\r\n  \"id\": \"/subscriptions/d2ad5196-2292-4080-b209-ce4399b0a807/resourceGroups/ps4525/providers/Microsoft.Network/localNetworkGateways/ps457\",\r\n  \"etag\": \"W/\\\"7330a305-9a5b-4576-ab3e-b597d6ced0d5\\\"\",\r\n  \"type\": \"Microsoft.Network/localNetworkGateways\",\r\n  \"location\": \"westus\",\r\n  \"properties\": {\r\n    \"provisioningState\": \"Succeeded\",\r\n    \"resourceGuid\": \"26c3240c-9bb8-42f1-8a49-d28aa42188a3\",\r\n    \"localNetworkAddressSpace\": {\r\n      \"addressPrefixes\": [\r\n        \"200.168.0.0/16\"\r\n      ]\r\n    },\r\n    \"gatewayIpAddress\": \"192.168.3.4\",\r\n    \"bgpSettings\": {\r\n      \"asn\": 1234,\r\n      \"bgpPeeringAddress\": \"1.2.3.4\",\r\n      \"peerWeight\": 15\r\n    }\r\n  }\r\n}",
-      "ResponseHeaders": {
-        "Content-Length": [
-          "682"
-=======
-      "ResponseBody": "{\r\n  \"name\": \"ps7412\",\r\n  \"id\": \"/subscriptions/b1f1deed-af60-4bab-9223-65d340462e24/resourceGroups/ps8059/providers/Microsoft.Network/localNetworkGateways/ps7412\",\r\n  \"etag\": \"W/\\\"3bb3102a-f9b4-4ba7-8fc1-b271c66ffc3f\\\"\",\r\n  \"type\": \"Microsoft.Network/localNetworkGateways\",\r\n  \"location\": \"westcentralus\",\r\n  \"properties\": {\r\n    \"provisioningState\": \"Succeeded\",\r\n    \"resourceGuid\": \"0a51c4b8-24a6-4ed5-8358-e68904938fbe\",\r\n    \"localNetworkAddressSpace\": {\r\n      \"addressPrefixes\": [\r\n        \"200.168.0.0/16\"\r\n      ]\r\n    },\r\n    \"gatewayIpAddress\": \"192.168.3.4\",\r\n    \"bgpSettings\": {\r\n      \"asn\": 1234,\r\n      \"bgpPeeringAddress\": \"1.2.3.4\",\r\n      \"peerWeight\": 15\r\n    }\r\n  }\r\n}",
-      "ResponseHeaders": {
-        "Content-Length": [
-          "691"
->>>>>>> f160aee6
-        ],
-        "Content-Type": [
-          "application/json; charset=utf-8"
-        ],
-        "Expires": [
-          "-1"
-        ],
-        "Pragma": [
-          "no-cache"
-        ],
-        "x-ms-request-id": [
-<<<<<<< HEAD
-          "d0a51006-9ca1-4d71-8d58-6400c59590e4"
-        ],
-        "x-ms-correlation-request-id": [
-          "5d4e80c3-2063-4e40-b2ba-039c36cd8f23"
-=======
-          "5849f001-74b0-484c-b4fe-5b00641f4f23"
-        ],
-        "x-ms-correlation-request-id": [
-          "64ea2597-ea2f-4e0d-a0e7-b4717cc5cb3a"
->>>>>>> f160aee6
-        ],
-        "Strict-Transport-Security": [
-          "max-age=31536000; includeSubDomains"
-        ],
-        "Cache-Control": [
-          "no-cache"
-        ],
-        "ETag": [
-<<<<<<< HEAD
-          "W/\"7330a305-9a5b-4576-ab3e-b597d6ced0d5\""
-=======
-          "W/\"3bb3102a-f9b4-4ba7-8fc1-b271c66ffc3f\""
->>>>>>> f160aee6
-        ],
-        "Server": [
-          "Microsoft-HTTPAPI/2.0",
-          "Microsoft-HTTPAPI/2.0"
-        ],
-        "x-ms-ratelimit-remaining-subscription-reads": [
-          "11875"
-        ],
-        "x-ms-routing-request-id": [
-<<<<<<< HEAD
-          "BRAZILUS:20180908T172335Z:5d4e80c3-2063-4e40-b2ba-039c36cd8f23"
-=======
-          "BRAZILUS:20180908T222218Z:64ea2597-ea2f-4e0d-a0e7-b4717cc5cb3a"
->>>>>>> f160aee6
-        ],
-        "X-Content-Type-Options": [
-          "nosniff"
-        ],
-        "Date": [
-<<<<<<< HEAD
-          "Sat, 08 Sep 2018 17:23:34 GMT"
-=======
-          "Sat, 08 Sep 2018 22:22:17 GMT"
->>>>>>> f160aee6
-        ]
-      },
-      "StatusCode": 200
-    },
-    {
-<<<<<<< HEAD
-      "RequestUri": "/subscriptions/d2ad5196-2292-4080-b209-ce4399b0a807/resourceGroups/ps4525/providers/Microsoft.Network/localNetworkGateways/ps457?api-version=2018-08-01",
-      "EncodedRequestUri": "L3N1YnNjcmlwdGlvbnMvZDJhZDUxOTYtMjI5Mi00MDgwLWIyMDktY2U0Mzk5YjBhODA3L3Jlc291cmNlR3JvdXBzL3BzNDUyNS9wcm92aWRlcnMvTWljcm9zb2Z0Lk5ldHdvcmsvbG9jYWxOZXR3b3JrR2F0ZXdheXMvcHM0NTc/YXBpLXZlcnNpb249MjAxOC0wOC0wMQ==",
-=======
-      "RequestUri": "/subscriptions/b1f1deed-af60-4bab-9223-65d340462e24/resourceGroups/ps8059/providers/Microsoft.Network/localNetworkGateways/ps7412?api-version=2018-08-01",
-      "EncodedRequestUri": "L3N1YnNjcmlwdGlvbnMvYjFmMWRlZWQtYWY2MC00YmFiLTkyMjMtNjVkMzQwNDYyZTI0L3Jlc291cmNlR3JvdXBzL3BzODA1OS9wcm92aWRlcnMvTWljcm9zb2Z0Lk5ldHdvcmsvbG9jYWxOZXR3b3JrR2F0ZXdheXMvcHM3NDEyP2FwaS12ZXJzaW9uPTIwMTgtMDgtMDE=",
->>>>>>> f160aee6
-      "RequestMethod": "GET",
-      "RequestBody": "",
-      "RequestHeaders": {
-        "x-ms-client-request-id": [
-<<<<<<< HEAD
-          "dfbbc5e2-1ec7-482c-87ea-3930d850651a"
-=======
-          "52f7a2be-d523-416d-a9dd-df18275525cc"
->>>>>>> f160aee6
-        ],
-        "accept-language": [
-          "en-US"
-        ],
-        "User-Agent": [
-          "FxVersion/4.7.3132.0",
-          "OSName/Windows10Enterprise",
-          "OSVersion/6.3.17134",
-          "Microsoft.Azure.Management.Network.NetworkManagementClient/19.3.0.0"
-        ]
-      },
-<<<<<<< HEAD
-      "ResponseBody": "{\r\n  \"name\": \"ps457\",\r\n  \"id\": \"/subscriptions/d2ad5196-2292-4080-b209-ce4399b0a807/resourceGroups/ps4525/providers/Microsoft.Network/localNetworkGateways/ps457\",\r\n  \"etag\": \"W/\\\"7330a305-9a5b-4576-ab3e-b597d6ced0d5\\\"\",\r\n  \"type\": \"Microsoft.Network/localNetworkGateways\",\r\n  \"location\": \"westus\",\r\n  \"properties\": {\r\n    \"provisioningState\": \"Succeeded\",\r\n    \"resourceGuid\": \"26c3240c-9bb8-42f1-8a49-d28aa42188a3\",\r\n    \"localNetworkAddressSpace\": {\r\n      \"addressPrefixes\": [\r\n        \"200.168.0.0/16\"\r\n      ]\r\n    },\r\n    \"gatewayIpAddress\": \"192.168.3.4\",\r\n    \"bgpSettings\": {\r\n      \"asn\": 1234,\r\n      \"bgpPeeringAddress\": \"1.2.3.4\",\r\n      \"peerWeight\": 15\r\n    }\r\n  }\r\n}",
-      "ResponseHeaders": {
-        "Content-Length": [
-          "682"
-=======
-      "ResponseBody": "{\r\n  \"name\": \"ps7412\",\r\n  \"id\": \"/subscriptions/b1f1deed-af60-4bab-9223-65d340462e24/resourceGroups/ps8059/providers/Microsoft.Network/localNetworkGateways/ps7412\",\r\n  \"etag\": \"W/\\\"3bb3102a-f9b4-4ba7-8fc1-b271c66ffc3f\\\"\",\r\n  \"type\": \"Microsoft.Network/localNetworkGateways\",\r\n  \"location\": \"westcentralus\",\r\n  \"properties\": {\r\n    \"provisioningState\": \"Succeeded\",\r\n    \"resourceGuid\": \"0a51c4b8-24a6-4ed5-8358-e68904938fbe\",\r\n    \"localNetworkAddressSpace\": {\r\n      \"addressPrefixes\": [\r\n        \"200.168.0.0/16\"\r\n      ]\r\n    },\r\n    \"gatewayIpAddress\": \"192.168.3.4\",\r\n    \"bgpSettings\": {\r\n      \"asn\": 1234,\r\n      \"bgpPeeringAddress\": \"1.2.3.4\",\r\n      \"peerWeight\": 15\r\n    }\r\n  }\r\n}",
-      "ResponseHeaders": {
-        "Content-Length": [
-          "691"
->>>>>>> f160aee6
-        ],
-        "Content-Type": [
-          "application/json; charset=utf-8"
-        ],
-        "Expires": [
-          "-1"
-        ],
-        "Pragma": [
-          "no-cache"
-        ],
-        "x-ms-request-id": [
-<<<<<<< HEAD
-          "593c0823-68c3-44a8-8f45-7413ddd64c29"
-        ],
-        "x-ms-correlation-request-id": [
-          "76863a71-d31e-48e6-b9cd-d90a2ec51333"
-=======
-          "5a16c1a1-e279-41fd-80be-f7c9bbf85041"
-        ],
-        "x-ms-correlation-request-id": [
-          "6ad5ea49-d336-4259-9245-33b4367a188c"
->>>>>>> f160aee6
-        ],
-        "Strict-Transport-Security": [
-          "max-age=31536000; includeSubDomains"
-        ],
-        "Cache-Control": [
-          "no-cache"
-        ],
-        "ETag": [
-<<<<<<< HEAD
-          "W/\"7330a305-9a5b-4576-ab3e-b597d6ced0d5\""
-=======
-          "W/\"3bb3102a-f9b4-4ba7-8fc1-b271c66ffc3f\""
->>>>>>> f160aee6
-        ],
-        "Server": [
-          "Microsoft-HTTPAPI/2.0",
-          "Microsoft-HTTPAPI/2.0"
-        ],
-        "x-ms-ratelimit-remaining-subscription-reads": [
-          "11874"
-        ],
-        "x-ms-routing-request-id": [
-<<<<<<< HEAD
-          "BRAZILUS:20180908T172335Z:76863a71-d31e-48e6-b9cd-d90a2ec51333"
-=======
-          "BRAZILUS:20180908T222218Z:6ad5ea49-d336-4259-9245-33b4367a188c"
->>>>>>> f160aee6
-        ],
-        "X-Content-Type-Options": [
-          "nosniff"
-        ],
-        "Date": [
-<<<<<<< HEAD
-          "Sat, 08 Sep 2018 17:23:35 GMT"
-=======
-          "Sat, 08 Sep 2018 22:22:17 GMT"
->>>>>>> f160aee6
-        ]
-      },
-      "StatusCode": 200
-    },
-    {
-<<<<<<< HEAD
-      "RequestUri": "/subscriptions/d2ad5196-2292-4080-b209-ce4399b0a807/resourceGroups/ps4525/providers/Microsoft.Network/localNetworkGateways/ps457?api-version=2018-08-01",
-      "EncodedRequestUri": "L3N1YnNjcmlwdGlvbnMvZDJhZDUxOTYtMjI5Mi00MDgwLWIyMDktY2U0Mzk5YjBhODA3L3Jlc291cmNlR3JvdXBzL3BzNDUyNS9wcm92aWRlcnMvTWljcm9zb2Z0Lk5ldHdvcmsvbG9jYWxOZXR3b3JrR2F0ZXdheXMvcHM0NTc/YXBpLXZlcnNpb249MjAxOC0wOC0wMQ==",
-=======
-      "RequestUri": "/subscriptions/b1f1deed-af60-4bab-9223-65d340462e24/resourceGroups/ps8059/providers/Microsoft.Network/localNetworkGateways/ps7412?api-version=2018-08-01",
-      "EncodedRequestUri": "L3N1YnNjcmlwdGlvbnMvYjFmMWRlZWQtYWY2MC00YmFiLTkyMjMtNjVkMzQwNDYyZTI0L3Jlc291cmNlR3JvdXBzL3BzODA1OS9wcm92aWRlcnMvTWljcm9zb2Z0Lk5ldHdvcmsvbG9jYWxOZXR3b3JrR2F0ZXdheXMvcHM3NDEyP2FwaS12ZXJzaW9uPTIwMTgtMDgtMDE=",
->>>>>>> f160aee6
-      "RequestMethod": "GET",
-      "RequestBody": "",
-      "RequestHeaders": {
-        "x-ms-client-request-id": [
-<<<<<<< HEAD
-          "041a0aeb-86aa-40a6-a7bf-3d920d64b956"
-=======
-          "4acc7032-4263-460d-82c1-3a5ec7f4418d"
->>>>>>> f160aee6
-        ],
-        "accept-language": [
-          "en-US"
-        ],
-        "User-Agent": [
-          "FxVersion/4.7.3132.0",
-          "OSName/Windows10Enterprise",
-          "OSVersion/6.3.17134",
-          "Microsoft.Azure.Management.Network.NetworkManagementClient/19.3.0.0"
-        ]
-      },
-<<<<<<< HEAD
-      "ResponseBody": "{\r\n  \"name\": \"ps457\",\r\n  \"id\": \"/subscriptions/d2ad5196-2292-4080-b209-ce4399b0a807/resourceGroups/ps4525/providers/Microsoft.Network/localNetworkGateways/ps457\",\r\n  \"etag\": \"W/\\\"7330a305-9a5b-4576-ab3e-b597d6ced0d5\\\"\",\r\n  \"type\": \"Microsoft.Network/localNetworkGateways\",\r\n  \"location\": \"westus\",\r\n  \"properties\": {\r\n    \"provisioningState\": \"Succeeded\",\r\n    \"resourceGuid\": \"26c3240c-9bb8-42f1-8a49-d28aa42188a3\",\r\n    \"localNetworkAddressSpace\": {\r\n      \"addressPrefixes\": [\r\n        \"200.168.0.0/16\"\r\n      ]\r\n    },\r\n    \"gatewayIpAddress\": \"192.168.3.4\",\r\n    \"bgpSettings\": {\r\n      \"asn\": 1234,\r\n      \"bgpPeeringAddress\": \"1.2.3.4\",\r\n      \"peerWeight\": 15\r\n    }\r\n  }\r\n}",
-      "ResponseHeaders": {
-        "Content-Length": [
-          "682"
-=======
-      "ResponseBody": "{\r\n  \"name\": \"ps7412\",\r\n  \"id\": \"/subscriptions/b1f1deed-af60-4bab-9223-65d340462e24/resourceGroups/ps8059/providers/Microsoft.Network/localNetworkGateways/ps7412\",\r\n  \"etag\": \"W/\\\"3bb3102a-f9b4-4ba7-8fc1-b271c66ffc3f\\\"\",\r\n  \"type\": \"Microsoft.Network/localNetworkGateways\",\r\n  \"location\": \"westcentralus\",\r\n  \"properties\": {\r\n    \"provisioningState\": \"Succeeded\",\r\n    \"resourceGuid\": \"0a51c4b8-24a6-4ed5-8358-e68904938fbe\",\r\n    \"localNetworkAddressSpace\": {\r\n      \"addressPrefixes\": [\r\n        \"200.168.0.0/16\"\r\n      ]\r\n    },\r\n    \"gatewayIpAddress\": \"192.168.3.4\",\r\n    \"bgpSettings\": {\r\n      \"asn\": 1234,\r\n      \"bgpPeeringAddress\": \"1.2.3.4\",\r\n      \"peerWeight\": 15\r\n    }\r\n  }\r\n}",
-      "ResponseHeaders": {
-        "Content-Length": [
-          "691"
->>>>>>> f160aee6
-        ],
-        "Content-Type": [
-          "application/json; charset=utf-8"
-        ],
-        "Expires": [
-          "-1"
-        ],
-        "Pragma": [
-          "no-cache"
-        ],
-        "x-ms-request-id": [
-<<<<<<< HEAD
-          "53a3c040-1838-435c-bb6c-0c1af6984026"
-        ],
-        "x-ms-correlation-request-id": [
-          "e13f11ac-81ae-4fc4-b445-50bab7a8d7c6"
-=======
-          "1005bb79-ab0a-4024-827c-cc0407143edb"
-        ],
-        "x-ms-correlation-request-id": [
-          "1bac579d-8ff5-4f32-8f5c-efdd7bd1d679"
->>>>>>> f160aee6
-        ],
-        "Strict-Transport-Security": [
-          "max-age=31536000; includeSubDomains"
-        ],
-        "Cache-Control": [
-          "no-cache"
-        ],
-        "ETag": [
-<<<<<<< HEAD
-          "W/\"7330a305-9a5b-4576-ab3e-b597d6ced0d5\""
-=======
-          "W/\"3bb3102a-f9b4-4ba7-8fc1-b271c66ffc3f\""
->>>>>>> f160aee6
-        ],
-        "Server": [
-          "Microsoft-HTTPAPI/2.0",
-          "Microsoft-HTTPAPI/2.0"
-        ],
-        "x-ms-ratelimit-remaining-subscription-reads": [
-          "11873"
-        ],
-        "x-ms-routing-request-id": [
-<<<<<<< HEAD
-          "BRAZILUS:20180908T172335Z:e13f11ac-81ae-4fc4-b445-50bab7a8d7c6"
-=======
-          "BRAZILUS:20180908T222219Z:1bac579d-8ff5-4f32-8f5c-efdd7bd1d679"
->>>>>>> f160aee6
-        ],
-        "X-Content-Type-Options": [
-          "nosniff"
-        ],
-        "Date": [
-<<<<<<< HEAD
-          "Sat, 08 Sep 2018 17:23:35 GMT"
-=======
-          "Sat, 08 Sep 2018 22:22:19 GMT"
->>>>>>> f160aee6
-        ]
-      },
-      "StatusCode": 200
-    },
-    {
-<<<<<<< HEAD
-      "RequestUri": "/subscriptions/d2ad5196-2292-4080-b209-ce4399b0a807/resourceGroups/ps4525/providers/Microsoft.Network/localNetworkGateways/ps457?api-version=2018-08-01",
-      "EncodedRequestUri": "L3N1YnNjcmlwdGlvbnMvZDJhZDUxOTYtMjI5Mi00MDgwLWIyMDktY2U0Mzk5YjBhODA3L3Jlc291cmNlR3JvdXBzL3BzNDUyNS9wcm92aWRlcnMvTWljcm9zb2Z0Lk5ldHdvcmsvbG9jYWxOZXR3b3JrR2F0ZXdheXMvcHM0NTc/YXBpLXZlcnNpb249MjAxOC0wOC0wMQ==",
-=======
-      "RequestUri": "/subscriptions/b1f1deed-af60-4bab-9223-65d340462e24/resourceGroups/ps8059/providers/Microsoft.Network/localNetworkGateways/ps7412?api-version=2018-08-01",
-      "EncodedRequestUri": "L3N1YnNjcmlwdGlvbnMvYjFmMWRlZWQtYWY2MC00YmFiLTkyMjMtNjVkMzQwNDYyZTI0L3Jlc291cmNlR3JvdXBzL3BzODA1OS9wcm92aWRlcnMvTWljcm9zb2Z0Lk5ldHdvcmsvbG9jYWxOZXR3b3JrR2F0ZXdheXMvcHM3NDEyP2FwaS12ZXJzaW9uPTIwMTgtMDgtMDE=",
->>>>>>> f160aee6
-      "RequestMethod": "GET",
-      "RequestBody": "",
-      "RequestHeaders": {
-        "User-Agent": [
-          "FxVersion/4.7.3132.0",
-          "OSName/Windows10Enterprise",
-          "OSVersion/6.3.17134",
-          "Microsoft.Azure.Management.Network.NetworkManagementClient/19.3.0.0"
-        ]
-      },
-<<<<<<< HEAD
-      "ResponseBody": "{\r\n  \"name\": \"ps457\",\r\n  \"id\": \"/subscriptions/d2ad5196-2292-4080-b209-ce4399b0a807/resourceGroups/ps4525/providers/Microsoft.Network/localNetworkGateways/ps457\",\r\n  \"etag\": \"W/\\\"60e8c95d-1699-4afc-a075-c498f175c103\\\"\",\r\n  \"type\": \"Microsoft.Network/localNetworkGateways\",\r\n  \"location\": \"westus\",\r\n  \"properties\": {\r\n    \"provisioningState\": \"Succeeded\",\r\n    \"resourceGuid\": \"26c3240c-9bb8-42f1-8a49-d28aa42188a3\",\r\n    \"localNetworkAddressSpace\": {\r\n      \"addressPrefixes\": [\r\n        \"200.168.0.0/16\"\r\n      ]\r\n    },\r\n    \"gatewayIpAddress\": \"192.168.3.4\",\r\n    \"bgpSettings\": {\r\n      \"asn\": 1337,\r\n      \"bgpPeeringAddress\": \"1.2.3.4\",\r\n      \"peerWeight\": 15\r\n    }\r\n  }\r\n}",
-      "ResponseHeaders": {
-        "Content-Length": [
-          "682"
-=======
-      "ResponseBody": "{\r\n  \"name\": \"ps7412\",\r\n  \"id\": \"/subscriptions/b1f1deed-af60-4bab-9223-65d340462e24/resourceGroups/ps8059/providers/Microsoft.Network/localNetworkGateways/ps7412\",\r\n  \"etag\": \"W/\\\"2a8a393a-7cbe-4a9b-8a46-190bda02dcf1\\\"\",\r\n  \"type\": \"Microsoft.Network/localNetworkGateways\",\r\n  \"location\": \"westcentralus\",\r\n  \"properties\": {\r\n    \"provisioningState\": \"Succeeded\",\r\n    \"resourceGuid\": \"0a51c4b8-24a6-4ed5-8358-e68904938fbe\",\r\n    \"localNetworkAddressSpace\": {\r\n      \"addressPrefixes\": [\r\n        \"200.168.0.0/16\"\r\n      ]\r\n    },\r\n    \"gatewayIpAddress\": \"192.168.3.4\",\r\n    \"bgpSettings\": {\r\n      \"asn\": 1337,\r\n      \"bgpPeeringAddress\": \"1.2.3.4\",\r\n      \"peerWeight\": 15\r\n    }\r\n  }\r\n}",
-      "ResponseHeaders": {
-        "Content-Length": [
-          "691"
->>>>>>> f160aee6
-        ],
-        "Content-Type": [
-          "application/json; charset=utf-8"
-        ],
-        "Expires": [
-          "-1"
-        ],
-        "Pragma": [
-          "no-cache"
-        ],
-        "x-ms-request-id": [
-<<<<<<< HEAD
-          "2c00988c-377e-4010-b78b-7660a1cfaa22"
-        ],
-        "x-ms-correlation-request-id": [
-          "3bd6761c-3740-4651-92da-7b5c0c0f4711"
-=======
-          "b5389255-d088-4ebd-859f-34bfbc6dbb52"
-        ],
-        "x-ms-correlation-request-id": [
-          "b04727a7-bacb-401b-a36a-6238466ffd96"
->>>>>>> f160aee6
-        ],
-        "Strict-Transport-Security": [
-          "max-age=31536000; includeSubDomains"
-        ],
-        "Cache-Control": [
-          "no-cache"
-        ],
-        "ETag": [
-<<<<<<< HEAD
-          "W/\"60e8c95d-1699-4afc-a075-c498f175c103\""
-=======
-          "W/\"2a8a393a-7cbe-4a9b-8a46-190bda02dcf1\""
->>>>>>> f160aee6
-        ],
-        "Server": [
-          "Microsoft-HTTPAPI/2.0",
-          "Microsoft-HTTPAPI/2.0"
-        ],
-        "x-ms-ratelimit-remaining-subscription-reads": [
-          "11871"
-        ],
-        "x-ms-routing-request-id": [
-<<<<<<< HEAD
-          "BRAZILUS:20180908T172346Z:3bd6761c-3740-4651-92da-7b5c0c0f4711"
-=======
-          "BRAZILUS:20180908T222229Z:b04727a7-bacb-401b-a36a-6238466ffd96"
->>>>>>> f160aee6
-        ],
-        "X-Content-Type-Options": [
-          "nosniff"
-        ],
-        "Date": [
-<<<<<<< HEAD
-          "Sat, 08 Sep 2018 17:23:46 GMT"
-=======
-          "Sat, 08 Sep 2018 22:22:29 GMT"
->>>>>>> f160aee6
-        ]
-      },
-      "StatusCode": 200
-    },
-    {
-<<<<<<< HEAD
-      "RequestUri": "/subscriptions/d2ad5196-2292-4080-b209-ce4399b0a807/resourceGroups/ps4525/providers/Microsoft.Network/localNetworkGateways/ps457?api-version=2018-08-01",
-      "EncodedRequestUri": "L3N1YnNjcmlwdGlvbnMvZDJhZDUxOTYtMjI5Mi00MDgwLWIyMDktY2U0Mzk5YjBhODA3L3Jlc291cmNlR3JvdXBzL3BzNDUyNS9wcm92aWRlcnMvTWljcm9zb2Z0Lk5ldHdvcmsvbG9jYWxOZXR3b3JrR2F0ZXdheXMvcHM0NTc/YXBpLXZlcnNpb249MjAxOC0wOC0wMQ==",
-=======
-      "RequestUri": "/subscriptions/b1f1deed-af60-4bab-9223-65d340462e24/resourceGroups/ps8059/providers/Microsoft.Network/localNetworkGateways/ps7412?api-version=2018-08-01",
-      "EncodedRequestUri": "L3N1YnNjcmlwdGlvbnMvYjFmMWRlZWQtYWY2MC00YmFiLTkyMjMtNjVkMzQwNDYyZTI0L3Jlc291cmNlR3JvdXBzL3BzODA1OS9wcm92aWRlcnMvTWljcm9zb2Z0Lk5ldHdvcmsvbG9jYWxOZXR3b3JrR2F0ZXdheXMvcHM3NDEyP2FwaS12ZXJzaW9uPTIwMTgtMDgtMDE=",
->>>>>>> f160aee6
-      "RequestMethod": "GET",
-      "RequestBody": "",
-      "RequestHeaders": {
-        "x-ms-client-request-id": [
-<<<<<<< HEAD
-          "6d92f93b-4bf5-4893-8815-74e9f7bf9c58"
-=======
-          "e17b5765-9b41-4b84-a43c-ea7f4eaeabd5"
->>>>>>> f160aee6
-        ],
-        "accept-language": [
-          "en-US"
-        ],
-        "User-Agent": [
-          "FxVersion/4.7.3132.0",
-          "OSName/Windows10Enterprise",
-          "OSVersion/6.3.17134",
-          "Microsoft.Azure.Management.Network.NetworkManagementClient/19.3.0.0"
-        ]
-      },
-<<<<<<< HEAD
-      "ResponseBody": "{\r\n  \"name\": \"ps457\",\r\n  \"id\": \"/subscriptions/d2ad5196-2292-4080-b209-ce4399b0a807/resourceGroups/ps4525/providers/Microsoft.Network/localNetworkGateways/ps457\",\r\n  \"etag\": \"W/\\\"60e8c95d-1699-4afc-a075-c498f175c103\\\"\",\r\n  \"type\": \"Microsoft.Network/localNetworkGateways\",\r\n  \"location\": \"westus\",\r\n  \"properties\": {\r\n    \"provisioningState\": \"Succeeded\",\r\n    \"resourceGuid\": \"26c3240c-9bb8-42f1-8a49-d28aa42188a3\",\r\n    \"localNetworkAddressSpace\": {\r\n      \"addressPrefixes\": [\r\n        \"200.168.0.0/16\"\r\n      ]\r\n    },\r\n    \"gatewayIpAddress\": \"192.168.3.4\",\r\n    \"bgpSettings\": {\r\n      \"asn\": 1337,\r\n      \"bgpPeeringAddress\": \"1.2.3.4\",\r\n      \"peerWeight\": 15\r\n    }\r\n  }\r\n}",
-      "ResponseHeaders": {
-        "Content-Length": [
-          "682"
-=======
-      "ResponseBody": "{\r\n  \"name\": \"ps7412\",\r\n  \"id\": \"/subscriptions/b1f1deed-af60-4bab-9223-65d340462e24/resourceGroups/ps8059/providers/Microsoft.Network/localNetworkGateways/ps7412\",\r\n  \"etag\": \"W/\\\"2a8a393a-7cbe-4a9b-8a46-190bda02dcf1\\\"\",\r\n  \"type\": \"Microsoft.Network/localNetworkGateways\",\r\n  \"location\": \"westcentralus\",\r\n  \"properties\": {\r\n    \"provisioningState\": \"Succeeded\",\r\n    \"resourceGuid\": \"0a51c4b8-24a6-4ed5-8358-e68904938fbe\",\r\n    \"localNetworkAddressSpace\": {\r\n      \"addressPrefixes\": [\r\n        \"200.168.0.0/16\"\r\n      ]\r\n    },\r\n    \"gatewayIpAddress\": \"192.168.3.4\",\r\n    \"bgpSettings\": {\r\n      \"asn\": 1337,\r\n      \"bgpPeeringAddress\": \"1.2.3.4\",\r\n      \"peerWeight\": 15\r\n    }\r\n  }\r\n}",
-      "ResponseHeaders": {
-        "Content-Length": [
-          "691"
->>>>>>> f160aee6
-        ],
-        "Content-Type": [
-          "application/json; charset=utf-8"
-        ],
-        "Expires": [
-          "-1"
-        ],
-        "Pragma": [
-          "no-cache"
-        ],
-        "x-ms-request-id": [
-<<<<<<< HEAD
-          "42727201-2f3b-4aee-9586-c265b0eb57bf"
-        ],
-        "x-ms-correlation-request-id": [
-          "20a7f018-c4f4-4cf7-a283-97061d548f83"
-=======
-          "40f4c60c-6a21-476e-a694-b010ec677b34"
-        ],
-        "x-ms-correlation-request-id": [
-          "d3e30afb-a52c-4e42-baed-bcd0d136ce9a"
->>>>>>> f160aee6
-        ],
-        "Strict-Transport-Security": [
-          "max-age=31536000; includeSubDomains"
-        ],
-        "Cache-Control": [
-          "no-cache"
-        ],
-        "ETag": [
-<<<<<<< HEAD
-          "W/\"60e8c95d-1699-4afc-a075-c498f175c103\""
-=======
-          "W/\"2a8a393a-7cbe-4a9b-8a46-190bda02dcf1\""
->>>>>>> f160aee6
-        ],
-        "Server": [
-          "Microsoft-HTTPAPI/2.0",
-          "Microsoft-HTTPAPI/2.0"
-        ],
-        "x-ms-ratelimit-remaining-subscription-reads": [
-          "11870"
-        ],
-        "x-ms-routing-request-id": [
-<<<<<<< HEAD
-          "BRAZILUS:20180908T172346Z:20a7f018-c4f4-4cf7-a283-97061d548f83"
-=======
-          "BRAZILUS:20180908T222229Z:d3e30afb-a52c-4e42-baed-bcd0d136ce9a"
->>>>>>> f160aee6
-        ],
-        "X-Content-Type-Options": [
-          "nosniff"
-        ],
-        "Date": [
-<<<<<<< HEAD
-          "Sat, 08 Sep 2018 17:23:46 GMT"
-=======
-          "Sat, 08 Sep 2018 22:22:29 GMT"
->>>>>>> f160aee6
-        ]
-      },
-      "StatusCode": 200
-    },
-    {
-<<<<<<< HEAD
-      "RequestUri": "/subscriptions/d2ad5196-2292-4080-b209-ce4399b0a807/resourceGroups/ps4525/providers/Microsoft.Network/localNetworkGateways/ps457?api-version=2018-08-01",
-      "EncodedRequestUri": "L3N1YnNjcmlwdGlvbnMvZDJhZDUxOTYtMjI5Mi00MDgwLWIyMDktY2U0Mzk5YjBhODA3L3Jlc291cmNlR3JvdXBzL3BzNDUyNS9wcm92aWRlcnMvTWljcm9zb2Z0Lk5ldHdvcmsvbG9jYWxOZXR3b3JrR2F0ZXdheXMvcHM0NTc/YXBpLXZlcnNpb249MjAxOC0wOC0wMQ==",
-=======
-      "RequestUri": "/subscriptions/b1f1deed-af60-4bab-9223-65d340462e24/resourceGroups/ps8059/providers/Microsoft.Network/localNetworkGateways/ps7412?api-version=2018-08-01",
-      "EncodedRequestUri": "L3N1YnNjcmlwdGlvbnMvYjFmMWRlZWQtYWY2MC00YmFiLTkyMjMtNjVkMzQwNDYyZTI0L3Jlc291cmNlR3JvdXBzL3BzODA1OS9wcm92aWRlcnMvTWljcm9zb2Z0Lk5ldHdvcmsvbG9jYWxOZXR3b3JrR2F0ZXdheXMvcHM3NDEyP2FwaS12ZXJzaW9uPTIwMTgtMDgtMDE=",
->>>>>>> f160aee6
-      "RequestMethod": "GET",
-      "RequestBody": "",
-      "RequestHeaders": {
-        "x-ms-client-request-id": [
-<<<<<<< HEAD
-          "f2758a98-8386-432e-8d59-0d048cc04c00"
-=======
-          "9af2b23f-cb80-4b81-bc64-a9328f148e0b"
->>>>>>> f160aee6
-        ],
-        "accept-language": [
-          "en-US"
-        ],
-        "User-Agent": [
-          "FxVersion/4.7.3132.0",
-          "OSName/Windows10Enterprise",
-          "OSVersion/6.3.17134",
-          "Microsoft.Azure.Management.Network.NetworkManagementClient/19.3.0.0"
-        ]
-      },
-<<<<<<< HEAD
-      "ResponseBody": "{\r\n  \"name\": \"ps457\",\r\n  \"id\": \"/subscriptions/d2ad5196-2292-4080-b209-ce4399b0a807/resourceGroups/ps4525/providers/Microsoft.Network/localNetworkGateways/ps457\",\r\n  \"etag\": \"W/\\\"60e8c95d-1699-4afc-a075-c498f175c103\\\"\",\r\n  \"type\": \"Microsoft.Network/localNetworkGateways\",\r\n  \"location\": \"westus\",\r\n  \"properties\": {\r\n    \"provisioningState\": \"Succeeded\",\r\n    \"resourceGuid\": \"26c3240c-9bb8-42f1-8a49-d28aa42188a3\",\r\n    \"localNetworkAddressSpace\": {\r\n      \"addressPrefixes\": [\r\n        \"200.168.0.0/16\"\r\n      ]\r\n    },\r\n    \"gatewayIpAddress\": \"192.168.3.4\",\r\n    \"bgpSettings\": {\r\n      \"asn\": 1337,\r\n      \"bgpPeeringAddress\": \"1.2.3.4\",\r\n      \"peerWeight\": 15\r\n    }\r\n  }\r\n}",
-      "ResponseHeaders": {
-        "Content-Length": [
-          "682"
-=======
-      "ResponseBody": "{\r\n  \"name\": \"ps7412\",\r\n  \"id\": \"/subscriptions/b1f1deed-af60-4bab-9223-65d340462e24/resourceGroups/ps8059/providers/Microsoft.Network/localNetworkGateways/ps7412\",\r\n  \"etag\": \"W/\\\"2a8a393a-7cbe-4a9b-8a46-190bda02dcf1\\\"\",\r\n  \"type\": \"Microsoft.Network/localNetworkGateways\",\r\n  \"location\": \"westcentralus\",\r\n  \"properties\": {\r\n    \"provisioningState\": \"Succeeded\",\r\n    \"resourceGuid\": \"0a51c4b8-24a6-4ed5-8358-e68904938fbe\",\r\n    \"localNetworkAddressSpace\": {\r\n      \"addressPrefixes\": [\r\n        \"200.168.0.0/16\"\r\n      ]\r\n    },\r\n    \"gatewayIpAddress\": \"192.168.3.4\",\r\n    \"bgpSettings\": {\r\n      \"asn\": 1337,\r\n      \"bgpPeeringAddress\": \"1.2.3.4\",\r\n      \"peerWeight\": 15\r\n    }\r\n  }\r\n}",
-      "ResponseHeaders": {
-        "Content-Length": [
-          "691"
->>>>>>> f160aee6
-        ],
-        "Content-Type": [
-          "application/json; charset=utf-8"
-        ],
-        "Expires": [
-          "-1"
-        ],
-        "Pragma": [
-          "no-cache"
-        ],
-        "x-ms-request-id": [
-<<<<<<< HEAD
-          "823692a4-8e77-48d5-8103-8678191491f2"
-        ],
-        "x-ms-correlation-request-id": [
-          "6a8a55aa-3555-4944-b586-50e01eca0bf2"
-=======
-          "21cac517-aa82-4205-9e57-bf6a708ae357"
-        ],
-        "x-ms-correlation-request-id": [
-          "4133849a-d676-43f1-b66f-b47e09c16aac"
->>>>>>> f160aee6
-        ],
-        "Strict-Transport-Security": [
-          "max-age=31536000; includeSubDomains"
-        ],
-        "Cache-Control": [
-          "no-cache"
-        ],
-        "ETag": [
-<<<<<<< HEAD
-          "W/\"60e8c95d-1699-4afc-a075-c498f175c103\""
-=======
-          "W/\"2a8a393a-7cbe-4a9b-8a46-190bda02dcf1\""
->>>>>>> f160aee6
-        ],
-        "Server": [
-          "Microsoft-HTTPAPI/2.0",
-          "Microsoft-HTTPAPI/2.0"
-        ],
-        "x-ms-ratelimit-remaining-subscription-reads": [
-          "11869"
-        ],
-        "x-ms-routing-request-id": [
-<<<<<<< HEAD
-          "BRAZILUS:20180908T172346Z:6a8a55aa-3555-4944-b586-50e01eca0bf2"
-=======
-          "BRAZILUS:20180908T222229Z:4133849a-d676-43f1-b66f-b47e09c16aac"
->>>>>>> f160aee6
-        ],
-        "X-Content-Type-Options": [
-          "nosniff"
-        ],
-        "Date": [
-<<<<<<< HEAD
-          "Sat, 08 Sep 2018 17:23:46 GMT"
-=======
-          "Sat, 08 Sep 2018 22:22:29 GMT"
->>>>>>> f160aee6
-        ]
-      },
-      "StatusCode": 200
-    },
-    {
-<<<<<<< HEAD
-      "RequestUri": "/subscriptions/d2ad5196-2292-4080-b209-ce4399b0a807/resourceGroups/ps4525/providers/Microsoft.Network/localNetworkGateways/ps457?api-version=2018-08-01",
-      "EncodedRequestUri": "L3N1YnNjcmlwdGlvbnMvZDJhZDUxOTYtMjI5Mi00MDgwLWIyMDktY2U0Mzk5YjBhODA3L3Jlc291cmNlR3JvdXBzL3BzNDUyNS9wcm92aWRlcnMvTWljcm9zb2Z0Lk5ldHdvcmsvbG9jYWxOZXR3b3JrR2F0ZXdheXMvcHM0NTc/YXBpLXZlcnNpb249MjAxOC0wOC0wMQ==",
-=======
-      "RequestUri": "/subscriptions/b1f1deed-af60-4bab-9223-65d340462e24/resourceGroups/ps8059/providers/Microsoft.Network/localNetworkGateways/ps7412?api-version=2018-08-01",
-      "EncodedRequestUri": "L3N1YnNjcmlwdGlvbnMvYjFmMWRlZWQtYWY2MC00YmFiLTkyMjMtNjVkMzQwNDYyZTI0L3Jlc291cmNlR3JvdXBzL3BzODA1OS9wcm92aWRlcnMvTWljcm9zb2Z0Lk5ldHdvcmsvbG9jYWxOZXR3b3JrR2F0ZXdheXMvcHM3NDEyP2FwaS12ZXJzaW9uPTIwMTgtMDgtMDE=",
->>>>>>> f160aee6
-      "RequestMethod": "PUT",
-      "RequestBody": "{\r\n  \"properties\": {\r\n    \"localNetworkAddressSpace\": {\r\n      \"addressPrefixes\": [\r\n        \"192.168.0.0/16\"\r\n      ]\r\n    },\r\n    \"gatewayIpAddress\": \"192.168.3.4\"\r\n  },\r\n  \"location\": \"westcentralus\"\r\n}",
-      "RequestHeaders": {
-        "Content-Type": [
-          "application/json; charset=utf-8"
-        ],
-        "Content-Length": [
-          "205"
-        ],
-        "x-ms-client-request-id": [
-<<<<<<< HEAD
-          "f66fb4ad-28e2-4417-9431-d32cd8437b02"
-=======
-          "1741efe3-8dec-4fcb-8e0c-0f0cd8fff552"
->>>>>>> f160aee6
-        ],
-        "accept-language": [
-          "en-US"
-        ],
-        "User-Agent": [
-          "FxVersion/4.7.3132.0",
-          "OSName/Windows10Enterprise",
-          "OSVersion/6.3.17134",
-          "Microsoft.Azure.Management.Network.NetworkManagementClient/19.3.0.0"
-        ]
-      },
-<<<<<<< HEAD
-      "ResponseBody": "{\r\n  \"name\": \"ps457\",\r\n  \"id\": \"/subscriptions/d2ad5196-2292-4080-b209-ce4399b0a807/resourceGroups/ps4525/providers/Microsoft.Network/localNetworkGateways/ps457\",\r\n  \"etag\": \"W/\\\"8dd436a3-7da9-4094-a687-355e9cd442bd\\\"\",\r\n  \"type\": \"Microsoft.Network/localNetworkGateways\",\r\n  \"location\": \"westus\",\r\n  \"properties\": {\r\n    \"provisioningState\": \"Updating\",\r\n    \"resourceGuid\": \"26c3240c-9bb8-42f1-8a49-d28aa42188a3\",\r\n    \"localNetworkAddressSpace\": {\r\n      \"addressPrefixes\": [\r\n        \"192.168.0.0/16\"\r\n      ]\r\n    },\r\n    \"gatewayIpAddress\": \"192.168.3.4\"\r\n  }\r\n}",
-      "ResponseHeaders": {
-        "Content-Length": [
-          "568"
-=======
-      "ResponseBody": "{\r\n  \"name\": \"ps7412\",\r\n  \"id\": \"/subscriptions/b1f1deed-af60-4bab-9223-65d340462e24/resourceGroups/ps8059/providers/Microsoft.Network/localNetworkGateways/ps7412\",\r\n  \"etag\": \"W/\\\"81eb8eb4-0160-45d1-bcf7-08d7957a3e10\\\"\",\r\n  \"type\": \"Microsoft.Network/localNetworkGateways\",\r\n  \"location\": \"westcentralus\",\r\n  \"properties\": {\r\n    \"provisioningState\": \"Updating\",\r\n    \"resourceGuid\": \"0a51c4b8-24a6-4ed5-8358-e68904938fbe\",\r\n    \"localNetworkAddressSpace\": {\r\n      \"addressPrefixes\": [\r\n        \"192.168.0.0/16\"\r\n      ]\r\n    },\r\n    \"gatewayIpAddress\": \"192.168.3.4\"\r\n  }\r\n}",
-      "ResponseHeaders": {
-        "Content-Length": [
-          "577"
->>>>>>> f160aee6
-        ],
-        "Content-Type": [
-          "application/json; charset=utf-8"
-        ],
-        "Expires": [
-          "-1"
-        ],
-        "Pragma": [
-          "no-cache"
-        ],
-        "Retry-After": [
-          "10"
-        ],
-        "x-ms-request-id": [
-<<<<<<< HEAD
-          "7d4daa4f-2e94-4668-bfa8-c0781c3bef3a"
-        ],
-        "Azure-AsyncOperation": [
-          "https://brazilus.management.azure.com/subscriptions/d2ad5196-2292-4080-b209-ce4399b0a807/providers/Microsoft.Network/locations/westus/operations/7d4daa4f-2e94-4668-bfa8-c0781c3bef3a?api-version=2018-08-01"
-        ],
-        "x-ms-correlation-request-id": [
-          "2485e25c-7006-4865-8e24-957223e2050e"
-=======
-          "b76b2d3b-c9ba-41ab-b434-0bff7d140300"
-        ],
-        "Azure-AsyncOperation": [
-          "https://brazilus.management.azure.com/subscriptions/b1f1deed-af60-4bab-9223-65d340462e24/providers/Microsoft.Network/locations/westcentralus/operations/b76b2d3b-c9ba-41ab-b434-0bff7d140300?api-version=2018-08-01"
-        ],
-        "x-ms-correlation-request-id": [
-          "142f2a7e-fca8-491c-96b6-dfa5890ea11f"
->>>>>>> f160aee6
-        ],
-        "Strict-Transport-Security": [
-          "max-age=31536000; includeSubDomains"
-        ],
-        "Cache-Control": [
-          "no-cache"
-        ],
-        "Server": [
-          "Microsoft-HTTPAPI/2.0",
-          "Microsoft-HTTPAPI/2.0"
-        ],
-        "x-ms-ratelimit-remaining-subscription-writes": [
-          "1194"
-        ],
-        "x-ms-routing-request-id": [
-<<<<<<< HEAD
-          "BRAZILUS:20180908T172303Z:2485e25c-7006-4865-8e24-957223e2050e"
-=======
-          "BRAZILUS:20180908T222146Z:142f2a7e-fca8-491c-96b6-dfa5890ea11f"
->>>>>>> f160aee6
-        ],
-        "X-Content-Type-Options": [
-          "nosniff"
-        ],
-        "Date": [
-<<<<<<< HEAD
-          "Sat, 08 Sep 2018 17:23:03 GMT"
-=======
-          "Sat, 08 Sep 2018 22:21:46 GMT"
->>>>>>> f160aee6
-        ]
-      },
-      "StatusCode": 201
-    },
-    {
-<<<<<<< HEAD
-      "RequestUri": "/subscriptions/d2ad5196-2292-4080-b209-ce4399b0a807/resourceGroups/ps4525/providers/Microsoft.Network/localNetworkGateways/ps457?api-version=2018-08-01",
-      "EncodedRequestUri": "L3N1YnNjcmlwdGlvbnMvZDJhZDUxOTYtMjI5Mi00MDgwLWIyMDktY2U0Mzk5YjBhODA3L3Jlc291cmNlR3JvdXBzL3BzNDUyNS9wcm92aWRlcnMvTWljcm9zb2Z0Lk5ldHdvcmsvbG9jYWxOZXR3b3JrR2F0ZXdheXMvcHM0NTc/YXBpLXZlcnNpb249MjAxOC0wOC0wMQ==",
-      "RequestMethod": "PUT",
-      "RequestBody": "{\r\n  \"properties\": {\r\n    \"localNetworkAddressSpace\": {\r\n      \"addressPrefixes\": [\r\n        \"200.168.0.0/16\"\r\n      ]\r\n    },\r\n    \"gatewayIpAddress\": \"192.168.3.4\",\r\n    \"resourceGuid\": \"26c3240c-9bb8-42f1-8a49-d28aa42188a3\"\r\n  },\r\n  \"etag\": \"W/\\\"8d2184aa-29a4-4a7d-a0ad-0eda1d31b5f9\\\"\",\r\n  \"id\": \"/subscriptions/d2ad5196-2292-4080-b209-ce4399b0a807/resourceGroups/ps4525/providers/Microsoft.Network/localNetworkGateways/ps457\",\r\n  \"location\": \"West US\"\r\n}",
-=======
       "RequestUri": "/subscriptions/b1f1deed-af60-4bab-9223-65d340462e24/resourceGroups/ps8059/providers/Microsoft.Network/localNetworkGateways/ps7412?api-version=2018-08-01",
       "EncodedRequestUri": "L3N1YnNjcmlwdGlvbnMvYjFmMWRlZWQtYWY2MC00YmFiLTkyMjMtNjVkMzQwNDYyZTI0L3Jlc291cmNlR3JvdXBzL3BzODA1OS9wcm92aWRlcnMvTWljcm9zb2Z0Lk5ldHdvcmsvbG9jYWxOZXR3b3JrR2F0ZXdheXMvcHM3NDEyP2FwaS12ZXJzaW9uPTIwMTgtMDgtMDE=",
       "RequestMethod": "PUT",
       "RequestBody": "{\r\n  \"properties\": {\r\n    \"localNetworkAddressSpace\": {\r\n      \"addressPrefixes\": [\r\n        \"200.168.0.0/16\"\r\n      ]\r\n    },\r\n    \"gatewayIpAddress\": \"192.168.3.4\",\r\n    \"resourceGuid\": \"0a51c4b8-24a6-4ed5-8358-e68904938fbe\"\r\n  },\r\n  \"etag\": \"W/\\\"89817d2e-ffee-458b-a880-5aae57cdd2b9\\\"\",\r\n  \"id\": \"/subscriptions/b1f1deed-af60-4bab-9223-65d340462e24/resourceGroups/ps8059/providers/Microsoft.Network/localNetworkGateways/ps7412\",\r\n  \"location\": \"westcentralus\"\r\n}",
->>>>>>> f160aee6
-      "RequestHeaders": {
-        "Content-Type": [
-          "application/json; charset=utf-8"
-        ],
-        "Content-Length": [
-<<<<<<< HEAD
-          "458"
-        ],
-        "x-ms-client-request-id": [
-          "55223e52-2449-4cf4-be9e-a37ffed4d9ae"
-=======
+      "RequestHeaders": {
+        "Content-Type": [
+          "application/json; charset=utf-8"
+        ],
+        "Content-Length": [
           "465"
         ],
         "x-ms-client-request-id": [
           "3f695c25-c1bb-477d-9ed3-b64f42d5e9b7"
->>>>>>> f160aee6
         ],
         "accept-language": [
           "en-US"
         ],
         "User-Agent": [
-          "FxVersion/4.7.3132.0",
-          "OSName/Windows10Enterprise",
-          "OSVersion/6.3.17134",
-          "Microsoft.Azure.Management.Network.NetworkManagementClient/19.3.0.0"
-        ]
-      },
-<<<<<<< HEAD
-      "ResponseBody": "{\r\n  \"name\": \"ps457\",\r\n  \"id\": \"/subscriptions/d2ad5196-2292-4080-b209-ce4399b0a807/resourceGroups/ps4525/providers/Microsoft.Network/localNetworkGateways/ps457\",\r\n  \"etag\": \"W/\\\"b602b620-38c3-44dd-a741-0c7edc0f2229\\\"\",\r\n  \"type\": \"Microsoft.Network/localNetworkGateways\",\r\n  \"location\": \"westus\",\r\n  \"properties\": {\r\n    \"provisioningState\": \"Updating\",\r\n    \"resourceGuid\": \"26c3240c-9bb8-42f1-8a49-d28aa42188a3\",\r\n    \"localNetworkAddressSpace\": {\r\n      \"addressPrefixes\": [\r\n        \"200.168.0.0/16\"\r\n      ]\r\n    },\r\n    \"gatewayIpAddress\": \"192.168.3.4\"\r\n  }\r\n}",
-      "ResponseHeaders": {
-        "Content-Length": [
-          "568"
-=======
+          "FxVersion/4.7.2563.0",
+          "OSName/Windows10Enterprise",
+          "OSVersion/6.3.14393",
+          "Microsoft.Azure.Management.Network.NetworkManagementClient/20.0.0.0"
+        ]
+      },
       "ResponseBody": "{\r\n  \"name\": \"ps7412\",\r\n  \"id\": \"/subscriptions/b1f1deed-af60-4bab-9223-65d340462e24/resourceGroups/ps8059/providers/Microsoft.Network/localNetworkGateways/ps7412\",\r\n  \"etag\": \"W/\\\"4cd746b2-0373-4252-aba7-a109f7af9138\\\"\",\r\n  \"type\": \"Microsoft.Network/localNetworkGateways\",\r\n  \"location\": \"westcentralus\",\r\n  \"properties\": {\r\n    \"provisioningState\": \"Updating\",\r\n    \"resourceGuid\": \"0a51c4b8-24a6-4ed5-8358-e68904938fbe\",\r\n    \"localNetworkAddressSpace\": {\r\n      \"addressPrefixes\": [\r\n        \"200.168.0.0/16\"\r\n      ]\r\n    },\r\n    \"gatewayIpAddress\": \"192.168.3.4\"\r\n  }\r\n}",
       "ResponseHeaders": {
         "Content-Length": [
           "577"
->>>>>>> f160aee6
         ],
         "Content-Type": [
           "application/json; charset=utf-8"
@@ -1904,15 +1226,6 @@
           "10"
         ],
         "x-ms-request-id": [
-<<<<<<< HEAD
-          "2098d16b-d239-4473-9e8d-1a8160eda8b9"
-        ],
-        "Azure-AsyncOperation": [
-          "https://brazilus.management.azure.com/subscriptions/d2ad5196-2292-4080-b209-ce4399b0a807/providers/Microsoft.Network/locations/westus/operations/2098d16b-d239-4473-9e8d-1a8160eda8b9?api-version=2018-08-01"
-        ],
-        "x-ms-correlation-request-id": [
-          "355f4b14-c2f4-4fa5-bf1f-b38b691c06a7"
-=======
           "07165ac0-9b92-4adc-ad04-7c4f7eeef533"
         ],
         "Azure-AsyncOperation": [
@@ -1920,7 +1233,6 @@
         ],
         "x-ms-correlation-request-id": [
           "977c3f81-4729-462b-8d5f-06d69207b479"
->>>>>>> f160aee6
         ],
         "Strict-Transport-Security": [
           "max-age=31536000; includeSubDomains"
@@ -1933,78 +1245,49 @@
           "Microsoft-HTTPAPI/2.0"
         ],
         "x-ms-ratelimit-remaining-subscription-writes": [
-          "1193"
-        ],
-        "x-ms-routing-request-id": [
-<<<<<<< HEAD
-          "BRAZILUS:20180908T172314Z:355f4b14-c2f4-4fa5-bf1f-b38b691c06a7"
-=======
+          "1198"
+        ],
+        "x-ms-routing-request-id": [
           "BRAZILUS:20180908T222157Z:977c3f81-4729-462b-8d5f-06d69207b479"
->>>>>>> f160aee6
-        ],
-        "X-Content-Type-Options": [
-          "nosniff"
-        ],
-        "Date": [
-<<<<<<< HEAD
-          "Sat, 08 Sep 2018 17:23:13 GMT"
-=======
+        ],
+        "X-Content-Type-Options": [
+          "nosniff"
+        ],
+        "Date": [
           "Sat, 08 Sep 2018 22:21:57 GMT"
->>>>>>> f160aee6
-        ]
-      },
-      "StatusCode": 200
-    },
-    {
-<<<<<<< HEAD
-      "RequestUri": "/subscriptions/d2ad5196-2292-4080-b209-ce4399b0a807/resourceGroups/ps4525/providers/Microsoft.Network/localNetworkGateways/ps457?api-version=2018-08-01",
-      "EncodedRequestUri": "L3N1YnNjcmlwdGlvbnMvZDJhZDUxOTYtMjI5Mi00MDgwLWIyMDktY2U0Mzk5YjBhODA3L3Jlc291cmNlR3JvdXBzL3BzNDUyNS9wcm92aWRlcnMvTWljcm9zb2Z0Lk5ldHdvcmsvbG9jYWxOZXR3b3JrR2F0ZXdheXMvcHM0NTc/YXBpLXZlcnNpb249MjAxOC0wOC0wMQ==",
-      "RequestMethod": "PUT",
-      "RequestBody": "{\r\n  \"properties\": {\r\n    \"localNetworkAddressSpace\": {\r\n      \"addressPrefixes\": [\r\n        \"200.168.0.0/16\"\r\n      ]\r\n    },\r\n    \"gatewayIpAddress\": \"192.168.3.4\",\r\n    \"bgpSettings\": {\r\n      \"asn\": 1234,\r\n      \"bgpPeeringAddress\": \"1.2.3.4\",\r\n      \"peerWeight\": 15\r\n    },\r\n    \"resourceGuid\": \"26c3240c-9bb8-42f1-8a49-d28aa42188a3\"\r\n  },\r\n  \"etag\": \"W/\\\"72edf73b-a3f5-4a5d-941a-f522e8304c86\\\"\",\r\n  \"id\": \"/subscriptions/d2ad5196-2292-4080-b209-ce4399b0a807/resourceGroups/ps4525/providers/Microsoft.Network/localNetworkGateways/ps457\",\r\n  \"location\": \"westus\"\r\n}",
-=======
+        ]
+      },
+      "StatusCode": 200
+    },
+    {
       "RequestUri": "/subscriptions/b1f1deed-af60-4bab-9223-65d340462e24/resourceGroups/ps8059/providers/Microsoft.Network/localNetworkGateways/ps7412?api-version=2018-08-01",
       "EncodedRequestUri": "L3N1YnNjcmlwdGlvbnMvYjFmMWRlZWQtYWY2MC00YmFiLTkyMjMtNjVkMzQwNDYyZTI0L3Jlc291cmNlR3JvdXBzL3BzODA1OS9wcm92aWRlcnMvTWljcm9zb2Z0Lk5ldHdvcmsvbG9jYWxOZXR3b3JrR2F0ZXdheXMvcHM3NDEyP2FwaS12ZXJzaW9uPTIwMTgtMDgtMDE=",
       "RequestMethod": "PUT",
       "RequestBody": "{\r\n  \"properties\": {\r\n    \"localNetworkAddressSpace\": {\r\n      \"addressPrefixes\": [\r\n        \"200.168.0.0/16\"\r\n      ]\r\n    },\r\n    \"gatewayIpAddress\": \"192.168.3.4\",\r\n    \"bgpSettings\": {\r\n      \"asn\": 1234,\r\n      \"bgpPeeringAddress\": \"1.2.3.4\",\r\n      \"peerWeight\": 15\r\n    },\r\n    \"resourceGuid\": \"0a51c4b8-24a6-4ed5-8358-e68904938fbe\"\r\n  },\r\n  \"etag\": \"W/\\\"596af467-9bf8-40ae-9c9f-93bb63d54bff\\\"\",\r\n  \"id\": \"/subscriptions/b1f1deed-af60-4bab-9223-65d340462e24/resourceGroups/ps8059/providers/Microsoft.Network/localNetworkGateways/ps7412\",\r\n  \"location\": \"westcentralus\"\r\n}",
->>>>>>> f160aee6
-      "RequestHeaders": {
-        "Content-Type": [
-          "application/json; charset=utf-8"
-        ],
-        "Content-Length": [
-<<<<<<< HEAD
-          "570"
-        ],
-        "x-ms-client-request-id": [
-          "4eefeffd-31af-4f62-a0d9-1762a58bf0cf"
-=======
+      "RequestHeaders": {
+        "Content-Type": [
+          "application/json; charset=utf-8"
+        ],
+        "Content-Length": [
           "578"
         ],
         "x-ms-client-request-id": [
           "5523cfbb-2a9d-4665-854a-89d1f16b62fd"
->>>>>>> f160aee6
         ],
         "accept-language": [
           "en-US"
         ],
         "User-Agent": [
-          "FxVersion/4.7.3132.0",
-          "OSName/Windows10Enterprise",
-          "OSVersion/6.3.17134",
-          "Microsoft.Azure.Management.Network.NetworkManagementClient/19.3.0.0"
-        ]
-      },
-<<<<<<< HEAD
-      "ResponseBody": "{\r\n  \"name\": \"ps457\",\r\n  \"id\": \"/subscriptions/d2ad5196-2292-4080-b209-ce4399b0a807/resourceGroups/ps4525/providers/Microsoft.Network/localNetworkGateways/ps457\",\r\n  \"etag\": \"W/\\\"aab49fb0-2540-48a6-bce4-a2333c464075\\\"\",\r\n  \"type\": \"Microsoft.Network/localNetworkGateways\",\r\n  \"location\": \"westus\",\r\n  \"properties\": {\r\n    \"provisioningState\": \"Updating\",\r\n    \"resourceGuid\": \"26c3240c-9bb8-42f1-8a49-d28aa42188a3\",\r\n    \"localNetworkAddressSpace\": {\r\n      \"addressPrefixes\": [\r\n        \"200.168.0.0/16\"\r\n      ]\r\n    },\r\n    \"gatewayIpAddress\": \"192.168.3.4\",\r\n    \"bgpSettings\": {\r\n      \"asn\": 1234,\r\n      \"bgpPeeringAddress\": \"1.2.3.4\",\r\n      \"peerWeight\": 15\r\n    }\r\n  }\r\n}",
-      "ResponseHeaders": {
-        "Content-Length": [
-          "681"
-=======
+          "FxVersion/4.7.2563.0",
+          "OSName/Windows10Enterprise",
+          "OSVersion/6.3.14393",
+          "Microsoft.Azure.Management.Network.NetworkManagementClient/20.0.0.0"
+        ]
+      },
       "ResponseBody": "{\r\n  \"name\": \"ps7412\",\r\n  \"id\": \"/subscriptions/b1f1deed-af60-4bab-9223-65d340462e24/resourceGroups/ps8059/providers/Microsoft.Network/localNetworkGateways/ps7412\",\r\n  \"etag\": \"W/\\\"9310b641-a489-4afd-86cd-cafeacf5aa2a\\\"\",\r\n  \"type\": \"Microsoft.Network/localNetworkGateways\",\r\n  \"location\": \"westcentralus\",\r\n  \"properties\": {\r\n    \"provisioningState\": \"Updating\",\r\n    \"resourceGuid\": \"0a51c4b8-24a6-4ed5-8358-e68904938fbe\",\r\n    \"localNetworkAddressSpace\": {\r\n      \"addressPrefixes\": [\r\n        \"200.168.0.0/16\"\r\n      ]\r\n    },\r\n    \"gatewayIpAddress\": \"192.168.3.4\",\r\n    \"bgpSettings\": {\r\n      \"asn\": 1234,\r\n      \"bgpPeeringAddress\": \"1.2.3.4\",\r\n      \"peerWeight\": 15\r\n    }\r\n  }\r\n}",
       "ResponseHeaders": {
         "Content-Length": [
           "690"
->>>>>>> f160aee6
         ],
         "Content-Type": [
           "application/json; charset=utf-8"
@@ -2019,15 +1302,6 @@
           "10"
         ],
         "x-ms-request-id": [
-<<<<<<< HEAD
-          "b7219727-ddc1-4cc9-81d7-9b12e87ed4a0"
-        ],
-        "Azure-AsyncOperation": [
-          "https://brazilus.management.azure.com/subscriptions/d2ad5196-2292-4080-b209-ce4399b0a807/providers/Microsoft.Network/locations/westus/operations/b7219727-ddc1-4cc9-81d7-9b12e87ed4a0?api-version=2018-08-01"
-        ],
-        "x-ms-correlation-request-id": [
-          "201af30f-c62d-437c-881e-54ffd79ecbca"
-=======
           "0444d02a-8132-4296-90c4-4b6a23837b78"
         ],
         "Azure-AsyncOperation": [
@@ -2035,7 +1309,6 @@
         ],
         "x-ms-correlation-request-id": [
           "8f690a41-6a55-48d3-b550-768f01e66710"
->>>>>>> f160aee6
         ],
         "Strict-Transport-Security": [
           "max-age=31536000; includeSubDomains"
@@ -2048,78 +1321,49 @@
           "Microsoft-HTTPAPI/2.0"
         ],
         "x-ms-ratelimit-remaining-subscription-writes": [
-          "1192"
-        ],
-        "x-ms-routing-request-id": [
-<<<<<<< HEAD
-          "BRAZILUS:20180908T172325Z:201af30f-c62d-437c-881e-54ffd79ecbca"
-=======
+          "1197"
+        ],
+        "x-ms-routing-request-id": [
           "BRAZILUS:20180908T222208Z:8f690a41-6a55-48d3-b550-768f01e66710"
->>>>>>> f160aee6
-        ],
-        "X-Content-Type-Options": [
-          "nosniff"
-        ],
-        "Date": [
-<<<<<<< HEAD
-          "Sat, 08 Sep 2018 17:23:24 GMT"
-=======
+        ],
+        "X-Content-Type-Options": [
+          "nosniff"
+        ],
+        "Date": [
           "Sat, 08 Sep 2018 22:22:08 GMT"
->>>>>>> f160aee6
-        ]
-      },
-      "StatusCode": 200
-    },
-    {
-<<<<<<< HEAD
-      "RequestUri": "/subscriptions/d2ad5196-2292-4080-b209-ce4399b0a807/resourceGroups/ps4525/providers/Microsoft.Network/localNetworkGateways/ps457?api-version=2018-08-01",
-      "EncodedRequestUri": "L3N1YnNjcmlwdGlvbnMvZDJhZDUxOTYtMjI5Mi00MDgwLWIyMDktY2U0Mzk5YjBhODA3L3Jlc291cmNlR3JvdXBzL3BzNDUyNS9wcm92aWRlcnMvTWljcm9zb2Z0Lk5ldHdvcmsvbG9jYWxOZXR3b3JrR2F0ZXdheXMvcHM0NTc/YXBpLXZlcnNpb249MjAxOC0wOC0wMQ==",
-      "RequestMethod": "PUT",
-      "RequestBody": "{\r\n  \"properties\": {\r\n    \"localNetworkAddressSpace\": {\r\n      \"addressPrefixes\": [\r\n        \"200.168.0.0/16\"\r\n      ]\r\n    },\r\n    \"gatewayIpAddress\": \"192.168.3.4\",\r\n    \"bgpSettings\": {\r\n      \"asn\": 1337,\r\n      \"bgpPeeringAddress\": \"1.2.3.4\",\r\n      \"peerWeight\": 15\r\n    },\r\n    \"resourceGuid\": \"26c3240c-9bb8-42f1-8a49-d28aa42188a3\"\r\n  },\r\n  \"etag\": \"W/\\\"7330a305-9a5b-4576-ab3e-b597d6ced0d5\\\"\",\r\n  \"id\": \"/subscriptions/d2ad5196-2292-4080-b209-ce4399b0a807/resourceGroups/ps4525/providers/Microsoft.Network/localNetworkGateways/ps457\",\r\n  \"location\": \"westus\"\r\n}",
-=======
+        ]
+      },
+      "StatusCode": 200
+    },
+    {
       "RequestUri": "/subscriptions/b1f1deed-af60-4bab-9223-65d340462e24/resourceGroups/ps8059/providers/Microsoft.Network/localNetworkGateways/ps7412?api-version=2018-08-01",
       "EncodedRequestUri": "L3N1YnNjcmlwdGlvbnMvYjFmMWRlZWQtYWY2MC00YmFiLTkyMjMtNjVkMzQwNDYyZTI0L3Jlc291cmNlR3JvdXBzL3BzODA1OS9wcm92aWRlcnMvTWljcm9zb2Z0Lk5ldHdvcmsvbG9jYWxOZXR3b3JrR2F0ZXdheXMvcHM3NDEyP2FwaS12ZXJzaW9uPTIwMTgtMDgtMDE=",
       "RequestMethod": "PUT",
       "RequestBody": "{\r\n  \"properties\": {\r\n    \"localNetworkAddressSpace\": {\r\n      \"addressPrefixes\": [\r\n        \"200.168.0.0/16\"\r\n      ]\r\n    },\r\n    \"gatewayIpAddress\": \"192.168.3.4\",\r\n    \"bgpSettings\": {\r\n      \"asn\": 1337,\r\n      \"bgpPeeringAddress\": \"1.2.3.4\",\r\n      \"peerWeight\": 15\r\n    },\r\n    \"resourceGuid\": \"0a51c4b8-24a6-4ed5-8358-e68904938fbe\"\r\n  },\r\n  \"etag\": \"W/\\\"3bb3102a-f9b4-4ba7-8fc1-b271c66ffc3f\\\"\",\r\n  \"id\": \"/subscriptions/b1f1deed-af60-4bab-9223-65d340462e24/resourceGroups/ps8059/providers/Microsoft.Network/localNetworkGateways/ps7412\",\r\n  \"location\": \"westcentralus\"\r\n}",
->>>>>>> f160aee6
-      "RequestHeaders": {
-        "Content-Type": [
-          "application/json; charset=utf-8"
-        ],
-        "Content-Length": [
-<<<<<<< HEAD
-          "570"
-        ],
-        "x-ms-client-request-id": [
-          "895bdb24-edf0-48a0-9cdf-5b3a2f3da88e"
-=======
+      "RequestHeaders": {
+        "Content-Type": [
+          "application/json; charset=utf-8"
+        ],
+        "Content-Length": [
           "578"
         ],
         "x-ms-client-request-id": [
           "73a92dd7-dd47-4561-9b2f-17b28511dcdb"
->>>>>>> f160aee6
         ],
         "accept-language": [
           "en-US"
         ],
         "User-Agent": [
-          "FxVersion/4.7.3132.0",
-          "OSName/Windows10Enterprise",
-          "OSVersion/6.3.17134",
-          "Microsoft.Azure.Management.Network.NetworkManagementClient/19.3.0.0"
-        ]
-      },
-<<<<<<< HEAD
-      "ResponseBody": "{\r\n  \"name\": \"ps457\",\r\n  \"id\": \"/subscriptions/d2ad5196-2292-4080-b209-ce4399b0a807/resourceGroups/ps4525/providers/Microsoft.Network/localNetworkGateways/ps457\",\r\n  \"etag\": \"W/\\\"eca9df3e-e210-4be0-86ee-f79a40390748\\\"\",\r\n  \"type\": \"Microsoft.Network/localNetworkGateways\",\r\n  \"location\": \"westus\",\r\n  \"properties\": {\r\n    \"provisioningState\": \"Updating\",\r\n    \"resourceGuid\": \"26c3240c-9bb8-42f1-8a49-d28aa42188a3\",\r\n    \"localNetworkAddressSpace\": {\r\n      \"addressPrefixes\": [\r\n        \"200.168.0.0/16\"\r\n      ]\r\n    },\r\n    \"gatewayIpAddress\": \"192.168.3.4\",\r\n    \"bgpSettings\": {\r\n      \"asn\": 1337,\r\n      \"bgpPeeringAddress\": \"1.2.3.4\",\r\n      \"peerWeight\": 15\r\n    }\r\n  }\r\n}",
-      "ResponseHeaders": {
-        "Content-Length": [
-          "681"
-=======
+          "FxVersion/4.7.2563.0",
+          "OSName/Windows10Enterprise",
+          "OSVersion/6.3.14393",
+          "Microsoft.Azure.Management.Network.NetworkManagementClient/20.0.0.0"
+        ]
+      },
       "ResponseBody": "{\r\n  \"name\": \"ps7412\",\r\n  \"id\": \"/subscriptions/b1f1deed-af60-4bab-9223-65d340462e24/resourceGroups/ps8059/providers/Microsoft.Network/localNetworkGateways/ps7412\",\r\n  \"etag\": \"W/\\\"0e2ea957-c20c-46b6-bed8-ec279e363634\\\"\",\r\n  \"type\": \"Microsoft.Network/localNetworkGateways\",\r\n  \"location\": \"westcentralus\",\r\n  \"properties\": {\r\n    \"provisioningState\": \"Updating\",\r\n    \"resourceGuid\": \"0a51c4b8-24a6-4ed5-8358-e68904938fbe\",\r\n    \"localNetworkAddressSpace\": {\r\n      \"addressPrefixes\": [\r\n        \"200.168.0.0/16\"\r\n      ]\r\n    },\r\n    \"gatewayIpAddress\": \"192.168.3.4\",\r\n    \"bgpSettings\": {\r\n      \"asn\": 1337,\r\n      \"bgpPeeringAddress\": \"1.2.3.4\",\r\n      \"peerWeight\": 15\r\n    }\r\n  }\r\n}",
       "ResponseHeaders": {
         "Content-Length": [
           "690"
->>>>>>> f160aee6
         ],
         "Content-Type": [
           "application/json; charset=utf-8"
@@ -2134,15 +1378,6 @@
           "10"
         ],
         "x-ms-request-id": [
-<<<<<<< HEAD
-          "3c7c6d10-6938-4128-a3cb-c336ed6cfd92"
-        ],
-        "Azure-AsyncOperation": [
-          "https://brazilus.management.azure.com/subscriptions/d2ad5196-2292-4080-b209-ce4399b0a807/providers/Microsoft.Network/locations/westus/operations/3c7c6d10-6938-4128-a3cb-c336ed6cfd92?api-version=2018-08-01"
-        ],
-        "x-ms-correlation-request-id": [
-          "6ab3ebb5-77ed-4bcb-89e8-944ec784a69f"
-=======
           "8ceaf226-33c9-42d7-b6b5-772022959c10"
         ],
         "Azure-AsyncOperation": [
@@ -2150,7 +1385,6 @@
         ],
         "x-ms-correlation-request-id": [
           "0d18b19d-defb-4347-aef9-aea70877ade5"
->>>>>>> f160aee6
         ],
         "Strict-Transport-Security": [
           "max-age=31536000; includeSubDomains"
@@ -2163,44 +1397,31 @@
           "Microsoft-HTTPAPI/2.0"
         ],
         "x-ms-ratelimit-remaining-subscription-writes": [
-          "1191"
-        ],
-        "x-ms-routing-request-id": [
-<<<<<<< HEAD
-          "BRAZILUS:20180908T172335Z:6ab3ebb5-77ed-4bcb-89e8-944ec784a69f"
-=======
+          "1196"
+        ],
+        "x-ms-routing-request-id": [
           "BRAZILUS:20180908T222219Z:0d18b19d-defb-4347-aef9-aea70877ade5"
->>>>>>> f160aee6
-        ],
-        "X-Content-Type-Options": [
-          "nosniff"
-        ],
-        "Date": [
-<<<<<<< HEAD
-          "Sat, 08 Sep 2018 17:23:35 GMT"
-=======
+        ],
+        "X-Content-Type-Options": [
+          "nosniff"
+        ],
+        "Date": [
           "Sat, 08 Sep 2018 22:22:19 GMT"
->>>>>>> f160aee6
-        ]
-      },
-      "StatusCode": 200
-    },
-    {
-<<<<<<< HEAD
-      "RequestUri": "/subscriptions/d2ad5196-2292-4080-b209-ce4399b0a807/providers/Microsoft.Network/locations/westus/operations/7d4daa4f-2e94-4668-bfa8-c0781c3bef3a?api-version=2018-08-01",
-      "EncodedRequestUri": "L3N1YnNjcmlwdGlvbnMvZDJhZDUxOTYtMjI5Mi00MDgwLWIyMDktY2U0Mzk5YjBhODA3L3Byb3ZpZGVycy9NaWNyb3NvZnQuTmV0d29yay9sb2NhdGlvbnMvd2VzdHVzL29wZXJhdGlvbnMvN2Q0ZGFhNGYtMmU5NC00NjY4LWJmYTgtYzA3ODFjM2JlZjNhP2FwaS12ZXJzaW9uPTIwMTgtMDgtMDE=",
-=======
+        ]
+      },
+      "StatusCode": 200
+    },
+    {
       "RequestUri": "/subscriptions/b1f1deed-af60-4bab-9223-65d340462e24/providers/Microsoft.Network/locations/westcentralus/operations/b76b2d3b-c9ba-41ab-b434-0bff7d140300?api-version=2018-08-01",
       "EncodedRequestUri": "L3N1YnNjcmlwdGlvbnMvYjFmMWRlZWQtYWY2MC00YmFiLTkyMjMtNjVkMzQwNDYyZTI0L3Byb3ZpZGVycy9NaWNyb3NvZnQuTmV0d29yay9sb2NhdGlvbnMvd2VzdGNlbnRyYWx1cy9vcGVyYXRpb25zL2I3NmIyZDNiLWM5YmEtNDFhYi1iNDM0LTBiZmY3ZDE0MDMwMD9hcGktdmVyc2lvbj0yMDE4LTA4LTAx",
->>>>>>> f160aee6
-      "RequestMethod": "GET",
-      "RequestBody": "",
-      "RequestHeaders": {
-        "User-Agent": [
-          "FxVersion/4.7.3132.0",
-          "OSName/Windows10Enterprise",
-          "OSVersion/6.3.17134",
-          "Microsoft.Azure.Management.Network.NetworkManagementClient/19.3.0.0"
+      "RequestMethod": "GET",
+      "RequestBody": "",
+      "RequestHeaders": {
+        "User-Agent": [
+          "FxVersion/4.7.2563.0",
+          "OSName/Windows10Enterprise",
+          "OSVersion/6.3.14393",
+          "Microsoft.Azure.Management.Network.NetworkManagementClient/20.0.0.0"
         ]
       },
       "ResponseBody": "{\r\n  \"status\": \"Succeeded\"\r\n}",
@@ -2218,172 +1439,117 @@
           "no-cache"
         ],
         "x-ms-request-id": [
-<<<<<<< HEAD
-          "c3fcdd54-e2dd-460a-bb48-a9da686247e9"
-        ],
-        "x-ms-correlation-request-id": [
-          "15acb02c-3b42-4b05-b85a-dfb66de31bfe"
-=======
           "873be43e-db9b-41e8-b955-dbc272aa7729"
         ],
         "x-ms-correlation-request-id": [
           "12c16656-983c-4b21-97fe-b7dd070417a9"
->>>>>>> f160aee6
-        ],
-        "Strict-Transport-Security": [
-          "max-age=31536000; includeSubDomains"
-        ],
-        "Cache-Control": [
-          "no-cache"
-        ],
-        "Server": [
-          "Microsoft-HTTPAPI/2.0",
-          "Microsoft-HTTPAPI/2.0"
-        ],
-        "x-ms-ratelimit-remaining-subscription-reads": [
-          "11888"
-        ],
-        "x-ms-routing-request-id": [
-<<<<<<< HEAD
-          "BRAZILUS:20180908T172313Z:15acb02c-3b42-4b05-b85a-dfb66de31bfe"
-=======
+        ],
+        "Strict-Transport-Security": [
+          "max-age=31536000; includeSubDomains"
+        ],
+        "Cache-Control": [
+          "no-cache"
+        ],
+        "Server": [
+          "Microsoft-HTTPAPI/2.0",
+          "Microsoft-HTTPAPI/2.0"
+        ],
+        "x-ms-ratelimit-remaining-subscription-reads": [
+          "11998"
+        ],
+        "x-ms-routing-request-id": [
           "BRAZILUS:20180908T222157Z:12c16656-983c-4b21-97fe-b7dd070417a9"
->>>>>>> f160aee6
-        ],
-        "X-Content-Type-Options": [
-          "nosniff"
-        ],
-        "Date": [
-<<<<<<< HEAD
-          "Sat, 08 Sep 2018 17:23:13 GMT"
-=======
+        ],
+        "X-Content-Type-Options": [
+          "nosniff"
+        ],
+        "Date": [
           "Sat, 08 Sep 2018 22:21:56 GMT"
->>>>>>> f160aee6
-        ]
-      },
-      "StatusCode": 200
-    },
-    {
-<<<<<<< HEAD
-      "RequestUri": "/subscriptions/d2ad5196-2292-4080-b209-ce4399b0a807/resourceGroups/ps4525/providers/Microsoft.Network/localNetworkGateways?api-version=2018-08-01",
-      "EncodedRequestUri": "L3N1YnNjcmlwdGlvbnMvZDJhZDUxOTYtMjI5Mi00MDgwLWIyMDktY2U0Mzk5YjBhODA3L3Jlc291cmNlR3JvdXBzL3BzNDUyNS9wcm92aWRlcnMvTWljcm9zb2Z0Lk5ldHdvcmsvbG9jYWxOZXR3b3JrR2F0ZXdheXM/YXBpLXZlcnNpb249MjAxOC0wOC0wMQ==",
-=======
+        ]
+      },
+      "StatusCode": 200
+    },
+    {
       "RequestUri": "/subscriptions/b1f1deed-af60-4bab-9223-65d340462e24/resourceGroups/ps8059/providers/Microsoft.Network/localNetworkGateways?api-version=2018-08-01",
       "EncodedRequestUri": "L3N1YnNjcmlwdGlvbnMvYjFmMWRlZWQtYWY2MC00YmFiLTkyMjMtNjVkMzQwNDYyZTI0L3Jlc291cmNlR3JvdXBzL3BzODA1OS9wcm92aWRlcnMvTWljcm9zb2Z0Lk5ldHdvcmsvbG9jYWxOZXR3b3JrR2F0ZXdheXM/YXBpLXZlcnNpb249MjAxOC0wOC0wMQ==",
->>>>>>> f160aee6
       "RequestMethod": "GET",
       "RequestBody": "",
       "RequestHeaders": {
         "x-ms-client-request-id": [
-<<<<<<< HEAD
-          "00ab7502-a462-4fb9-91c7-85ad9157a66a"
-=======
           "c8b2c3a3-519c-40c7-a60c-0ccbc06ea882"
->>>>>>> f160aee6
         ],
         "accept-language": [
           "en-US"
         ],
         "User-Agent": [
-          "FxVersion/4.7.3132.0",
-          "OSName/Windows10Enterprise",
-          "OSVersion/6.3.17134",
-          "Microsoft.Azure.Management.Network.NetworkManagementClient/19.3.0.0"
-        ]
-      },
-<<<<<<< HEAD
-      "ResponseBody": "{\r\n  \"value\": [\r\n    {\r\n      \"name\": \"ps457\",\r\n      \"id\": \"/subscriptions/d2ad5196-2292-4080-b209-ce4399b0a807/resourceGroups/ps4525/providers/Microsoft.Network/localNetworkGateways/ps457\",\r\n      \"etag\": \"W/\\\"8d2184aa-29a4-4a7d-a0ad-0eda1d31b5f9\\\"\",\r\n      \"type\": \"Microsoft.Network/localNetworkGateways\",\r\n      \"location\": \"westus\",\r\n      \"properties\": {\r\n        \"provisioningState\": \"Succeeded\",\r\n        \"resourceGuid\": \"26c3240c-9bb8-42f1-8a49-d28aa42188a3\",\r\n        \"localNetworkAddressSpace\": {\r\n          \"addressPrefixes\": [\r\n            \"192.168.0.0/16\"\r\n          ]\r\n        },\r\n        \"gatewayIpAddress\": \"192.168.3.4\"\r\n      }\r\n    }\r\n  ]\r\n}",
-      "ResponseHeaders": {
-        "Content-Length": [
-          "662"
-=======
+          "FxVersion/4.7.2563.0",
+          "OSName/Windows10Enterprise",
+          "OSVersion/6.3.14393",
+          "Microsoft.Azure.Management.Network.NetworkManagementClient/20.0.0.0"
+        ]
+      },
       "ResponseBody": "{\r\n  \"value\": [\r\n    {\r\n      \"name\": \"ps7412\",\r\n      \"id\": \"/subscriptions/b1f1deed-af60-4bab-9223-65d340462e24/resourceGroups/ps8059/providers/Microsoft.Network/localNetworkGateways/ps7412\",\r\n      \"etag\": \"W/\\\"89817d2e-ffee-458b-a880-5aae57cdd2b9\\\"\",\r\n      \"type\": \"Microsoft.Network/localNetworkGateways\",\r\n      \"location\": \"westcentralus\",\r\n      \"properties\": {\r\n        \"provisioningState\": \"Succeeded\",\r\n        \"resourceGuid\": \"0a51c4b8-24a6-4ed5-8358-e68904938fbe\",\r\n        \"localNetworkAddressSpace\": {\r\n          \"addressPrefixes\": [\r\n            \"192.168.0.0/16\"\r\n          ]\r\n        },\r\n        \"gatewayIpAddress\": \"192.168.3.4\"\r\n      }\r\n    }\r\n  ]\r\n}",
       "ResponseHeaders": {
         "Content-Length": [
           "671"
->>>>>>> f160aee6
-        ],
-        "Content-Type": [
-          "application/json; charset=utf-8"
-        ],
-        "Expires": [
-          "-1"
-        ],
-        "Pragma": [
-          "no-cache"
-        ],
-        "x-ms-request-id": [
-<<<<<<< HEAD
-          "9484a25e-236e-42e4-a868-17ac1af0fa7c"
-        ],
-        "x-ms-correlation-request-id": [
-          "be33d607-d210-46d5-8152-722e9acfceb3"
-=======
+        ],
+        "Content-Type": [
+          "application/json; charset=utf-8"
+        ],
+        "Expires": [
+          "-1"
+        ],
+        "Pragma": [
+          "no-cache"
+        ],
+        "x-ms-request-id": [
           "52261e8e-c739-4d3e-9c9a-2373d93c2db5"
         ],
         "x-ms-correlation-request-id": [
           "4e42956d-bbc8-474d-a34d-8e9c5a19328e"
->>>>>>> f160aee6
-        ],
-        "Strict-Transport-Security": [
-          "max-age=31536000; includeSubDomains"
-        ],
-        "Cache-Control": [
-          "no-cache"
-        ],
-        "Server": [
-          "Microsoft-HTTPAPI/2.0",
-          "Microsoft-HTTPAPI/2.0"
-        ],
-        "x-ms-ratelimit-remaining-subscription-reads": [
-          "11884"
-        ],
-        "x-ms-routing-request-id": [
-<<<<<<< HEAD
-          "BRAZILUS:20180908T172314Z:be33d607-d210-46d5-8152-722e9acfceb3"
-=======
+        ],
+        "Strict-Transport-Security": [
+          "max-age=31536000; includeSubDomains"
+        ],
+        "Cache-Control": [
+          "no-cache"
+        ],
+        "Server": [
+          "Microsoft-HTTPAPI/2.0",
+          "Microsoft-HTTPAPI/2.0"
+        ],
+        "x-ms-ratelimit-remaining-subscription-reads": [
+          "11994"
+        ],
+        "x-ms-routing-request-id": [
           "BRAZILUS:20180908T222157Z:4e42956d-bbc8-474d-a34d-8e9c5a19328e"
->>>>>>> f160aee6
-        ],
-        "X-Content-Type-Options": [
-          "nosniff"
-        ],
-        "Date": [
-<<<<<<< HEAD
-          "Sat, 08 Sep 2018 17:23:13 GMT"
-=======
+        ],
+        "X-Content-Type-Options": [
+          "nosniff"
+        ],
+        "Date": [
           "Sat, 08 Sep 2018 22:21:57 GMT"
->>>>>>> f160aee6
-        ]
-      },
-      "StatusCode": 200
-    },
-    {
-<<<<<<< HEAD
-      "RequestUri": "/subscriptions/d2ad5196-2292-4080-b209-ce4399b0a807/resourceGroups/ps4525/providers/Microsoft.Network/localNetworkGateways?api-version=2018-08-01",
-      "EncodedRequestUri": "L3N1YnNjcmlwdGlvbnMvZDJhZDUxOTYtMjI5Mi00MDgwLWIyMDktY2U0Mzk5YjBhODA3L3Jlc291cmNlR3JvdXBzL3BzNDUyNS9wcm92aWRlcnMvTWljcm9zb2Z0Lk5ldHdvcmsvbG9jYWxOZXR3b3JrR2F0ZXdheXM/YXBpLXZlcnNpb249MjAxOC0wOC0wMQ==",
-=======
+        ]
+      },
+      "StatusCode": 200
+    },
+    {
       "RequestUri": "/subscriptions/b1f1deed-af60-4bab-9223-65d340462e24/resourceGroups/ps8059/providers/Microsoft.Network/localNetworkGateways?api-version=2018-08-01",
       "EncodedRequestUri": "L3N1YnNjcmlwdGlvbnMvYjFmMWRlZWQtYWY2MC00YmFiLTkyMjMtNjVkMzQwNDYyZTI0L3Jlc291cmNlR3JvdXBzL3BzODA1OS9wcm92aWRlcnMvTWljcm9zb2Z0Lk5ldHdvcmsvbG9jYWxOZXR3b3JrR2F0ZXdheXM/YXBpLXZlcnNpb249MjAxOC0wOC0wMQ==",
->>>>>>> f160aee6
       "RequestMethod": "GET",
       "RequestBody": "",
       "RequestHeaders": {
         "x-ms-client-request-id": [
-<<<<<<< HEAD
-          "3e8cf692-59b3-4280-add7-a49ed0b6da9a"
-=======
           "a6fc2045-6e6f-425a-b6c2-fdf8ee71554e"
->>>>>>> f160aee6
         ],
         "accept-language": [
           "en-US"
         ],
         "User-Agent": [
-          "FxVersion/4.7.3132.0",
-          "OSName/Windows10Enterprise",
-          "OSVersion/6.3.17134",
-          "Microsoft.Azure.Management.Network.NetworkManagementClient/19.3.0.0"
+          "FxVersion/4.7.2563.0",
+          "OSName/Windows10Enterprise",
+          "OSVersion/6.3.14393",
+          "Microsoft.Azure.Management.Network.NetworkManagementClient/20.0.0.0"
         ]
       },
       "ResponseBody": "{\r\n  \"value\": []\r\n}",
@@ -2401,67 +1567,47 @@
           "no-cache"
         ],
         "x-ms-request-id": [
-<<<<<<< HEAD
-          "44f37988-b6c8-4770-87bb-e98ba33a2bec"
-        ],
-        "x-ms-correlation-request-id": [
-          "71e373bb-a815-4e0a-b179-9e8b6bf5ccb8"
-=======
           "54067f78-4932-42b7-b1d2-b520ddb039e4"
         ],
         "x-ms-correlation-request-id": [
           "b53c6636-c218-4005-bf97-37cc6620a4e7"
->>>>>>> f160aee6
-        ],
-        "Strict-Transport-Security": [
-          "max-age=31536000; includeSubDomains"
-        ],
-        "x-ms-ratelimit-remaining-subscription-reads": [
-          "11866"
-        ],
-        "Cache-Control": [
-          "no-cache"
-        ],
-        "Server": [
-          "Microsoft-HTTPAPI/2.0",
-          "Microsoft-HTTPAPI/2.0"
-        ],
-        "x-ms-routing-request-id": [
-<<<<<<< HEAD
-          "BRAZILUS:20180908T172357Z:71e373bb-a815-4e0a-b179-9e8b6bf5ccb8"
-=======
+        ],
+        "Strict-Transport-Security": [
+          "max-age=31536000; includeSubDomains"
+        ],
+        "Cache-Control": [
+          "no-cache"
+        ],
+        "Server": [
+          "Microsoft-HTTPAPI/2.0",
+          "Microsoft-HTTPAPI/2.0"
+        ],
+        "x-ms-ratelimit-remaining-subscription-reads": [
+          "11976"
+        ],
+        "x-ms-routing-request-id": [
           "BRAZILUS:20180908T222240Z:b53c6636-c218-4005-bf97-37cc6620a4e7"
->>>>>>> f160aee6
-        ],
-        "X-Content-Type-Options": [
-          "nosniff"
-        ],
-        "Date": [
-<<<<<<< HEAD
-          "Sat, 08 Sep 2018 17:23:57 GMT"
-=======
+        ],
+        "X-Content-Type-Options": [
+          "nosniff"
+        ],
+        "Date": [
           "Sat, 08 Sep 2018 22:22:40 GMT"
->>>>>>> f160aee6
-        ]
-      },
-      "StatusCode": 200
-    },
-    {
-<<<<<<< HEAD
-      "RequestUri": "/subscriptions/d2ad5196-2292-4080-b209-ce4399b0a807/providers/Microsoft.Network/locations/westus/operations/2098d16b-d239-4473-9e8d-1a8160eda8b9?api-version=2018-08-01",
-      "EncodedRequestUri": "L3N1YnNjcmlwdGlvbnMvZDJhZDUxOTYtMjI5Mi00MDgwLWIyMDktY2U0Mzk5YjBhODA3L3Byb3ZpZGVycy9NaWNyb3NvZnQuTmV0d29yay9sb2NhdGlvbnMvd2VzdHVzL29wZXJhdGlvbnMvMjA5OGQxNmItZDIzOS00NDczLTllOGQtMWE4MTYwZWRhOGI5P2FwaS12ZXJzaW9uPTIwMTgtMDgtMDE=",
-=======
+        ]
+      },
+      "StatusCode": 200
+    },
+    {
       "RequestUri": "/subscriptions/b1f1deed-af60-4bab-9223-65d340462e24/providers/Microsoft.Network/locations/westcentralus/operations/07165ac0-9b92-4adc-ad04-7c4f7eeef533?api-version=2018-08-01",
       "EncodedRequestUri": "L3N1YnNjcmlwdGlvbnMvYjFmMWRlZWQtYWY2MC00YmFiLTkyMjMtNjVkMzQwNDYyZTI0L3Byb3ZpZGVycy9NaWNyb3NvZnQuTmV0d29yay9sb2NhdGlvbnMvd2VzdGNlbnRyYWx1cy9vcGVyYXRpb25zLzA3MTY1YWMwLTliOTItNGFkYy1hZDA0LTdjNGY3ZWVlZjUzMz9hcGktdmVyc2lvbj0yMDE4LTA4LTAx",
->>>>>>> f160aee6
-      "RequestMethod": "GET",
-      "RequestBody": "",
-      "RequestHeaders": {
-        "User-Agent": [
-          "FxVersion/4.7.3132.0",
-          "OSName/Windows10Enterprise",
-          "OSVersion/6.3.17134",
-          "Microsoft.Azure.Management.Network.NetworkManagementClient/19.3.0.0"
+      "RequestMethod": "GET",
+      "RequestBody": "",
+      "RequestHeaders": {
+        "User-Agent": [
+          "FxVersion/4.7.2563.0",
+          "OSName/Windows10Enterprise",
+          "OSVersion/6.3.14393",
+          "Microsoft.Azure.Management.Network.NetworkManagementClient/20.0.0.0"
         ]
       },
       "ResponseBody": "{\r\n  \"status\": \"Succeeded\"\r\n}",
@@ -2479,67 +1625,47 @@
           "no-cache"
         ],
         "x-ms-request-id": [
-<<<<<<< HEAD
-          "2e8e436a-388c-492c-aa8e-23fa8a9a5895"
-        ],
-        "x-ms-correlation-request-id": [
-          "37fd9cb6-a34c-4ed1-ac1a-3a5f8348eaea"
-=======
           "e5299990-0d94-49c9-abb1-4e39217a533f"
         ],
         "x-ms-correlation-request-id": [
           "f1d6aafe-d0f6-440d-a1c2-f3ae25f3349b"
->>>>>>> f160aee6
-        ],
-        "Strict-Transport-Security": [
-          "max-age=31536000; includeSubDomains"
-        ],
-        "Cache-Control": [
-          "no-cache"
-        ],
-        "Server": [
-          "Microsoft-HTTPAPI/2.0",
-          "Microsoft-HTTPAPI/2.0"
-        ],
-        "x-ms-ratelimit-remaining-subscription-reads": [
-          "11882"
-        ],
-        "x-ms-routing-request-id": [
-<<<<<<< HEAD
-          "BRAZILUS:20180908T172324Z:37fd9cb6-a34c-4ed1-ac1a-3a5f8348eaea"
-=======
+        ],
+        "Strict-Transport-Security": [
+          "max-age=31536000; includeSubDomains"
+        ],
+        "Cache-Control": [
+          "no-cache"
+        ],
+        "Server": [
+          "Microsoft-HTTPAPI/2.0",
+          "Microsoft-HTTPAPI/2.0"
+        ],
+        "x-ms-ratelimit-remaining-subscription-reads": [
+          "11992"
+        ],
+        "x-ms-routing-request-id": [
           "BRAZILUS:20180908T222207Z:f1d6aafe-d0f6-440d-a1c2-f3ae25f3349b"
->>>>>>> f160aee6
-        ],
-        "X-Content-Type-Options": [
-          "nosniff"
-        ],
-        "Date": [
-<<<<<<< HEAD
-          "Sat, 08 Sep 2018 17:23:24 GMT"
-=======
+        ],
+        "X-Content-Type-Options": [
+          "nosniff"
+        ],
+        "Date": [
           "Sat, 08 Sep 2018 22:22:07 GMT"
->>>>>>> f160aee6
-        ]
-      },
-      "StatusCode": 200
-    },
-    {
-<<<<<<< HEAD
-      "RequestUri": "/subscriptions/d2ad5196-2292-4080-b209-ce4399b0a807/providers/Microsoft.Network/locations/westus/operations/b7219727-ddc1-4cc9-81d7-9b12e87ed4a0?api-version=2018-08-01",
-      "EncodedRequestUri": "L3N1YnNjcmlwdGlvbnMvZDJhZDUxOTYtMjI5Mi00MDgwLWIyMDktY2U0Mzk5YjBhODA3L3Byb3ZpZGVycy9NaWNyb3NvZnQuTmV0d29yay9sb2NhdGlvbnMvd2VzdHVzL29wZXJhdGlvbnMvYjcyMTk3MjctZGRjMS00Y2M5LTgxZDctOWIxMmU4N2VkNGEwP2FwaS12ZXJzaW9uPTIwMTgtMDgtMDE=",
-=======
+        ]
+      },
+      "StatusCode": 200
+    },
+    {
       "RequestUri": "/subscriptions/b1f1deed-af60-4bab-9223-65d340462e24/providers/Microsoft.Network/locations/westcentralus/operations/0444d02a-8132-4296-90c4-4b6a23837b78?api-version=2018-08-01",
       "EncodedRequestUri": "L3N1YnNjcmlwdGlvbnMvYjFmMWRlZWQtYWY2MC00YmFiLTkyMjMtNjVkMzQwNDYyZTI0L3Byb3ZpZGVycy9NaWNyb3NvZnQuTmV0d29yay9sb2NhdGlvbnMvd2VzdGNlbnRyYWx1cy9vcGVyYXRpb25zLzA0NDRkMDJhLTgxMzItNDI5Ni05MGM0LTRiNmEyMzgzN2I3OD9hcGktdmVyc2lvbj0yMDE4LTA4LTAx",
->>>>>>> f160aee6
-      "RequestMethod": "GET",
-      "RequestBody": "",
-      "RequestHeaders": {
-        "User-Agent": [
-          "FxVersion/4.7.3132.0",
-          "OSName/Windows10Enterprise",
-          "OSVersion/6.3.17134",
-          "Microsoft.Azure.Management.Network.NetworkManagementClient/19.3.0.0"
+      "RequestMethod": "GET",
+      "RequestBody": "",
+      "RequestHeaders": {
+        "User-Agent": [
+          "FxVersion/4.7.2563.0",
+          "OSName/Windows10Enterprise",
+          "OSVersion/6.3.14393",
+          "Microsoft.Azure.Management.Network.NetworkManagementClient/20.0.0.0"
         ]
       },
       "ResponseBody": "{\r\n  \"status\": \"Succeeded\"\r\n}",
@@ -2557,67 +1683,47 @@
           "no-cache"
         ],
         "x-ms-request-id": [
-<<<<<<< HEAD
-          "390913ab-7a81-44ee-b7eb-e99d34ef4769"
-        ],
-        "x-ms-correlation-request-id": [
-          "19288605-b9d8-4b07-b08d-0cadc7fce12c"
-=======
           "07ee64f1-dd92-423b-9b5b-328cd0c289c0"
         ],
         "x-ms-correlation-request-id": [
           "8c2f29f6-a72f-4852-a81c-bc6ac9c633e7"
->>>>>>> f160aee6
-        ],
-        "Strict-Transport-Security": [
-          "max-age=31536000; includeSubDomains"
-        ],
-        "Cache-Control": [
-          "no-cache"
-        ],
-        "Server": [
-          "Microsoft-HTTPAPI/2.0",
-          "Microsoft-HTTPAPI/2.0"
-        ],
-        "x-ms-ratelimit-remaining-subscription-reads": [
-          "11877"
-        ],
-        "x-ms-routing-request-id": [
-<<<<<<< HEAD
-          "BRAZILUS:20180908T172335Z:19288605-b9d8-4b07-b08d-0cadc7fce12c"
-=======
+        ],
+        "Strict-Transport-Security": [
+          "max-age=31536000; includeSubDomains"
+        ],
+        "Cache-Control": [
+          "no-cache"
+        ],
+        "Server": [
+          "Microsoft-HTTPAPI/2.0",
+          "Microsoft-HTTPAPI/2.0"
+        ],
+        "x-ms-ratelimit-remaining-subscription-reads": [
+          "11987"
+        ],
+        "x-ms-routing-request-id": [
           "BRAZILUS:20180908T222218Z:8c2f29f6-a72f-4852-a81c-bc6ac9c633e7"
->>>>>>> f160aee6
-        ],
-        "X-Content-Type-Options": [
-          "nosniff"
-        ],
-        "Date": [
-<<<<<<< HEAD
-          "Sat, 08 Sep 2018 17:23:34 GMT"
-=======
+        ],
+        "X-Content-Type-Options": [
+          "nosniff"
+        ],
+        "Date": [
           "Sat, 08 Sep 2018 22:22:17 GMT"
->>>>>>> f160aee6
-        ]
-      },
-      "StatusCode": 200
-    },
-    {
-<<<<<<< HEAD
-      "RequestUri": "/subscriptions/d2ad5196-2292-4080-b209-ce4399b0a807/providers/Microsoft.Network/locations/westus/operations/3c7c6d10-6938-4128-a3cb-c336ed6cfd92?api-version=2018-08-01",
-      "EncodedRequestUri": "L3N1YnNjcmlwdGlvbnMvZDJhZDUxOTYtMjI5Mi00MDgwLWIyMDktY2U0Mzk5YjBhODA3L3Byb3ZpZGVycy9NaWNyb3NvZnQuTmV0d29yay9sb2NhdGlvbnMvd2VzdHVzL29wZXJhdGlvbnMvM2M3YzZkMTAtNjkzOC00MTI4LWEzY2ItYzMzNmVkNmNmZDkyP2FwaS12ZXJzaW9uPTIwMTgtMDgtMDE=",
-=======
+        ]
+      },
+      "StatusCode": 200
+    },
+    {
       "RequestUri": "/subscriptions/b1f1deed-af60-4bab-9223-65d340462e24/providers/Microsoft.Network/locations/westcentralus/operations/8ceaf226-33c9-42d7-b6b5-772022959c10?api-version=2018-08-01",
       "EncodedRequestUri": "L3N1YnNjcmlwdGlvbnMvYjFmMWRlZWQtYWY2MC00YmFiLTkyMjMtNjVkMzQwNDYyZTI0L3Byb3ZpZGVycy9NaWNyb3NvZnQuTmV0d29yay9sb2NhdGlvbnMvd2VzdGNlbnRyYWx1cy9vcGVyYXRpb25zLzhjZWFmMjI2LTMzYzktNDJkNy1iNmI1LTc3MjAyMjk1OWMxMD9hcGktdmVyc2lvbj0yMDE4LTA4LTAx",
->>>>>>> f160aee6
-      "RequestMethod": "GET",
-      "RequestBody": "",
-      "RequestHeaders": {
-        "User-Agent": [
-          "FxVersion/4.7.3132.0",
-          "OSName/Windows10Enterprise",
-          "OSVersion/6.3.17134",
-          "Microsoft.Azure.Management.Network.NetworkManagementClient/19.3.0.0"
+      "RequestMethod": "GET",
+      "RequestBody": "",
+      "RequestHeaders": {
+        "User-Agent": [
+          "FxVersion/4.7.2563.0",
+          "OSName/Windows10Enterprise",
+          "OSVersion/6.3.14393",
+          "Microsoft.Azure.Management.Network.NetworkManagementClient/20.0.0.0"
         ]
       },
       "ResponseBody": "{\r\n  \"status\": \"Succeeded\"\r\n}",
@@ -2635,77 +1741,53 @@
           "no-cache"
         ],
         "x-ms-request-id": [
-<<<<<<< HEAD
-          "f949c46d-f151-4d92-a21a-fea699e72357"
-        ],
-        "x-ms-correlation-request-id": [
-          "a115c5cd-bcb5-4c32-a57e-1ccb17c82cb6"
-=======
           "2f48ec7a-3cff-4e70-b783-7fa73a62ada8"
         ],
         "x-ms-correlation-request-id": [
           "ba821bbf-4344-46de-a14b-d258b32f4fff"
->>>>>>> f160aee6
-        ],
-        "Strict-Transport-Security": [
-          "max-age=31536000; includeSubDomains"
-        ],
-        "Cache-Control": [
-          "no-cache"
-        ],
-        "Server": [
-          "Microsoft-HTTPAPI/2.0",
-          "Microsoft-HTTPAPI/2.0"
-        ],
-        "x-ms-ratelimit-remaining-subscription-reads": [
-          "11872"
-        ],
-        "x-ms-routing-request-id": [
-<<<<<<< HEAD
-          "BRAZILUS:20180908T172346Z:a115c5cd-bcb5-4c32-a57e-1ccb17c82cb6"
-=======
+        ],
+        "Strict-Transport-Security": [
+          "max-age=31536000; includeSubDomains"
+        ],
+        "Cache-Control": [
+          "no-cache"
+        ],
+        "Server": [
+          "Microsoft-HTTPAPI/2.0",
+          "Microsoft-HTTPAPI/2.0"
+        ],
+        "x-ms-ratelimit-remaining-subscription-reads": [
+          "11982"
+        ],
+        "x-ms-routing-request-id": [
           "BRAZILUS:20180908T222229Z:ba821bbf-4344-46de-a14b-d258b32f4fff"
->>>>>>> f160aee6
-        ],
-        "X-Content-Type-Options": [
-          "nosniff"
-        ],
-        "Date": [
-<<<<<<< HEAD
-          "Sat, 08 Sep 2018 17:23:46 GMT"
-=======
+        ],
+        "X-Content-Type-Options": [
+          "nosniff"
+        ],
+        "Date": [
           "Sat, 08 Sep 2018 22:22:29 GMT"
->>>>>>> f160aee6
-        ]
-      },
-      "StatusCode": 200
-    },
-    {
-<<<<<<< HEAD
-      "RequestUri": "/subscriptions/d2ad5196-2292-4080-b209-ce4399b0a807/resourceGroups/ps4525/providers/Microsoft.Network/localNetworkGateways/ps457?api-version=2018-08-01",
-      "EncodedRequestUri": "L3N1YnNjcmlwdGlvbnMvZDJhZDUxOTYtMjI5Mi00MDgwLWIyMDktY2U0Mzk5YjBhODA3L3Jlc291cmNlR3JvdXBzL3BzNDUyNS9wcm92aWRlcnMvTWljcm9zb2Z0Lk5ldHdvcmsvbG9jYWxOZXR3b3JrR2F0ZXdheXMvcHM0NTc/YXBpLXZlcnNpb249MjAxOC0wOC0wMQ==",
-=======
+        ]
+      },
+      "StatusCode": 200
+    },
+    {
       "RequestUri": "/subscriptions/b1f1deed-af60-4bab-9223-65d340462e24/resourceGroups/ps8059/providers/Microsoft.Network/localNetworkGateways/ps7412?api-version=2018-08-01",
       "EncodedRequestUri": "L3N1YnNjcmlwdGlvbnMvYjFmMWRlZWQtYWY2MC00YmFiLTkyMjMtNjVkMzQwNDYyZTI0L3Jlc291cmNlR3JvdXBzL3BzODA1OS9wcm92aWRlcnMvTWljcm9zb2Z0Lk5ldHdvcmsvbG9jYWxOZXR3b3JrR2F0ZXdheXMvcHM3NDEyP2FwaS12ZXJzaW9uPTIwMTgtMDgtMDE=",
->>>>>>> f160aee6
       "RequestMethod": "DELETE",
       "RequestBody": "",
       "RequestHeaders": {
         "x-ms-client-request-id": [
-<<<<<<< HEAD
-          "7e029611-a0e1-4a5c-82bb-c14bbb7a86d7"
-=======
           "ee50c172-2f14-497e-b823-02e7d452a10d"
->>>>>>> f160aee6
         ],
         "accept-language": [
           "en-US"
         ],
         "User-Agent": [
-          "FxVersion/4.7.3132.0",
-          "OSName/Windows10Enterprise",
-          "OSVersion/6.3.17134",
-          "Microsoft.Azure.Management.Network.NetworkManagementClient/19.3.0.0"
+          "FxVersion/4.7.2563.0",
+          "OSName/Windows10Enterprise",
+          "OSVersion/6.3.14393",
+          "Microsoft.Azure.Management.Network.NetworkManagementClient/20.0.0.0"
         ]
       },
       "ResponseBody": "",
@@ -2723,15 +1805,6 @@
           "10"
         ],
         "x-ms-request-id": [
-<<<<<<< HEAD
-          "23eb6773-ad12-4ac8-aaee-3368c085693a"
-        ],
-        "Azure-AsyncOperation": [
-          "https://brazilus.management.azure.com/subscriptions/d2ad5196-2292-4080-b209-ce4399b0a807/providers/Microsoft.Network/locations/westus/operations/23eb6773-ad12-4ac8-aaee-3368c085693a?api-version=2018-08-01"
-        ],
-        "x-ms-correlation-request-id": [
-          "dcb66313-151c-4ffb-8f6a-f81b711e00e0"
-=======
           "61382a26-7a51-4ce9-9a88-1ef86bad5b9e"
         ],
         "Azure-AsyncOperation": [
@@ -2739,7 +1812,6 @@
         ],
         "x-ms-correlation-request-id": [
           "e56756c3-286c-4228-84a5-eca8b58a175f"
->>>>>>> f160aee6
         ],
         "Strict-Transport-Security": [
           "max-age=31536000; includeSubDomains"
@@ -2748,55 +1820,38 @@
           "no-cache"
         ],
         "Location": [
-<<<<<<< HEAD
-          "https://brazilus.management.azure.com/subscriptions/d2ad5196-2292-4080-b209-ce4399b0a807/providers/Microsoft.Network/locations/westus/operationResults/23eb6773-ad12-4ac8-aaee-3368c085693a?api-version=2018-08-01"
-=======
           "https://brazilus.management.azure.com/subscriptions/b1f1deed-af60-4bab-9223-65d340462e24/providers/Microsoft.Network/locations/westcentralus/operationResults/61382a26-7a51-4ce9-9a88-1ef86bad5b9e?api-version=2018-08-01"
->>>>>>> f160aee6
         ],
         "Server": [
           "Microsoft-HTTPAPI/2.0",
           "Microsoft-HTTPAPI/2.0"
         ],
         "x-ms-ratelimit-remaining-subscription-deletes": [
-          "14995"
-        ],
-        "x-ms-routing-request-id": [
-<<<<<<< HEAD
-          "BRAZILUS:20180908T172346Z:dcb66313-151c-4ffb-8f6a-f81b711e00e0"
-=======
+          "14999"
+        ],
+        "x-ms-routing-request-id": [
           "BRAZILUS:20180908T222230Z:e56756c3-286c-4228-84a5-eca8b58a175f"
->>>>>>> f160aee6
-        ],
-        "X-Content-Type-Options": [
-          "nosniff"
-        ],
-        "Date": [
-<<<<<<< HEAD
-          "Sat, 08 Sep 2018 17:23:46 GMT"
-=======
+        ],
+        "X-Content-Type-Options": [
+          "nosniff"
+        ],
+        "Date": [
           "Sat, 08 Sep 2018 22:22:30 GMT"
->>>>>>> f160aee6
         ]
       },
       "StatusCode": 202
     },
     {
-<<<<<<< HEAD
-      "RequestUri": "/subscriptions/d2ad5196-2292-4080-b209-ce4399b0a807/providers/Microsoft.Network/locations/westus/operations/23eb6773-ad12-4ac8-aaee-3368c085693a?api-version=2018-08-01",
-      "EncodedRequestUri": "L3N1YnNjcmlwdGlvbnMvZDJhZDUxOTYtMjI5Mi00MDgwLWIyMDktY2U0Mzk5YjBhODA3L3Byb3ZpZGVycy9NaWNyb3NvZnQuTmV0d29yay9sb2NhdGlvbnMvd2VzdHVzL29wZXJhdGlvbnMvMjNlYjY3NzMtYWQxMi00YWM4LWFhZWUtMzM2OGMwODU2OTNhP2FwaS12ZXJzaW9uPTIwMTgtMDgtMDE=",
-=======
       "RequestUri": "/subscriptions/b1f1deed-af60-4bab-9223-65d340462e24/providers/Microsoft.Network/locations/westcentralus/operations/61382a26-7a51-4ce9-9a88-1ef86bad5b9e?api-version=2018-08-01",
       "EncodedRequestUri": "L3N1YnNjcmlwdGlvbnMvYjFmMWRlZWQtYWY2MC00YmFiLTkyMjMtNjVkMzQwNDYyZTI0L3Byb3ZpZGVycy9NaWNyb3NvZnQuTmV0d29yay9sb2NhdGlvbnMvd2VzdGNlbnRyYWx1cy9vcGVyYXRpb25zLzYxMzgyYTI2LTdhNTEtNGNlOS05YTg4LTFlZjg2YmFkNWI5ZT9hcGktdmVyc2lvbj0yMDE4LTA4LTAx",
->>>>>>> f160aee6
-      "RequestMethod": "GET",
-      "RequestBody": "",
-      "RequestHeaders": {
-        "User-Agent": [
-          "FxVersion/4.7.3132.0",
-          "OSName/Windows10Enterprise",
-          "OSVersion/6.3.17134",
-          "Microsoft.Azure.Management.Network.NetworkManagementClient/19.3.0.0"
+      "RequestMethod": "GET",
+      "RequestBody": "",
+      "RequestHeaders": {
+        "User-Agent": [
+          "FxVersion/4.7.2563.0",
+          "OSName/Windows10Enterprise",
+          "OSVersion/6.3.14393",
+          "Microsoft.Azure.Management.Network.NetworkManagementClient/20.0.0.0"
         ]
       },
       "ResponseBody": "{\r\n  \"status\": \"Succeeded\"\r\n}",
@@ -2814,67 +1869,47 @@
           "no-cache"
         ],
         "x-ms-request-id": [
-<<<<<<< HEAD
-          "a0e030fc-018c-4ab6-9219-63a3c63ac34d"
-        ],
-        "x-ms-correlation-request-id": [
-          "19375f25-6cde-4122-9b81-866b713f6461"
-=======
           "d26c9bc5-a4b5-434b-aa45-e3d63c09ca86"
         ],
         "x-ms-correlation-request-id": [
           "05b49de2-7bcb-454a-973d-75a09042815b"
->>>>>>> f160aee6
-        ],
-        "Strict-Transport-Security": [
-          "max-age=31536000; includeSubDomains"
-        ],
-        "Cache-Control": [
-          "no-cache"
-        ],
-        "Server": [
-          "Microsoft-HTTPAPI/2.0",
-          "Microsoft-HTTPAPI/2.0"
-        ],
-        "x-ms-ratelimit-remaining-subscription-reads": [
-          "11868"
-        ],
-        "x-ms-routing-request-id": [
-<<<<<<< HEAD
-          "BRAZILUS:20180908T172356Z:19375f25-6cde-4122-9b81-866b713f6461"
-=======
+        ],
+        "Strict-Transport-Security": [
+          "max-age=31536000; includeSubDomains"
+        ],
+        "Cache-Control": [
+          "no-cache"
+        ],
+        "Server": [
+          "Microsoft-HTTPAPI/2.0",
+          "Microsoft-HTTPAPI/2.0"
+        ],
+        "x-ms-ratelimit-remaining-subscription-reads": [
+          "11978"
+        ],
+        "x-ms-routing-request-id": [
           "BRAZILUS:20180908T222240Z:05b49de2-7bcb-454a-973d-75a09042815b"
->>>>>>> f160aee6
-        ],
-        "X-Content-Type-Options": [
-          "nosniff"
-        ],
-        "Date": [
-<<<<<<< HEAD
-          "Sat, 08 Sep 2018 17:23:56 GMT"
-=======
+        ],
+        "X-Content-Type-Options": [
+          "nosniff"
+        ],
+        "Date": [
           "Sat, 08 Sep 2018 22:22:40 GMT"
->>>>>>> f160aee6
-        ]
-      },
-      "StatusCode": 200
-    },
-    {
-<<<<<<< HEAD
-      "RequestUri": "/subscriptions/d2ad5196-2292-4080-b209-ce4399b0a807/providers/Microsoft.Network/locations/westus/operationResults/23eb6773-ad12-4ac8-aaee-3368c085693a?api-version=2018-08-01",
-      "EncodedRequestUri": "L3N1YnNjcmlwdGlvbnMvZDJhZDUxOTYtMjI5Mi00MDgwLWIyMDktY2U0Mzk5YjBhODA3L3Byb3ZpZGVycy9NaWNyb3NvZnQuTmV0d29yay9sb2NhdGlvbnMvd2VzdHVzL29wZXJhdGlvblJlc3VsdHMvMjNlYjY3NzMtYWQxMi00YWM4LWFhZWUtMzM2OGMwODU2OTNhP2FwaS12ZXJzaW9uPTIwMTgtMDgtMDE=",
-=======
+        ]
+      },
+      "StatusCode": 200
+    },
+    {
       "RequestUri": "/subscriptions/b1f1deed-af60-4bab-9223-65d340462e24/providers/Microsoft.Network/locations/westcentralus/operationResults/61382a26-7a51-4ce9-9a88-1ef86bad5b9e?api-version=2018-08-01",
       "EncodedRequestUri": "L3N1YnNjcmlwdGlvbnMvYjFmMWRlZWQtYWY2MC00YmFiLTkyMjMtNjVkMzQwNDYyZTI0L3Byb3ZpZGVycy9NaWNyb3NvZnQuTmV0d29yay9sb2NhdGlvbnMvd2VzdGNlbnRyYWx1cy9vcGVyYXRpb25SZXN1bHRzLzYxMzgyYTI2LTdhNTEtNGNlOS05YTg4LTFlZjg2YmFkNWI5ZT9hcGktdmVyc2lvbj0yMDE4LTA4LTAx",
->>>>>>> f160aee6
-      "RequestMethod": "GET",
-      "RequestBody": "",
-      "RequestHeaders": {
-        "User-Agent": [
-          "FxVersion/4.7.3132.0",
-          "OSName/Windows10Enterprise",
-          "OSVersion/6.3.17134",
-          "Microsoft.Azure.Management.Network.NetworkManagementClient/19.3.0.0"
+      "RequestMethod": "GET",
+      "RequestBody": "",
+      "RequestHeaders": {
+        "User-Agent": [
+          "FxVersion/4.7.2563.0",
+          "OSName/Windows10Enterprise",
+          "OSVersion/6.3.14393",
+          "Microsoft.Azure.Management.Network.NetworkManagementClient/20.0.0.0"
         ]
       },
       "ResponseBody": "",
@@ -2889,15 +1924,6 @@
           "no-cache"
         ],
         "x-ms-request-id": [
-<<<<<<< HEAD
-          "23eb6773-ad12-4ac8-aaee-3368c085693a"
-        ],
-        "Azure-AsyncOperation": [
-          "https://brazilus.management.azure.com/subscriptions/d2ad5196-2292-4080-b209-ce4399b0a807/providers/Microsoft.Network/locations/westus/operations/23eb6773-ad12-4ac8-aaee-3368c085693a?api-version=2018-08-01"
-        ],
-        "x-ms-correlation-request-id": [
-          "dcb66313-151c-4ffb-8f6a-f81b711e00e0"
-=======
           "61382a26-7a51-4ce9-9a88-1ef86bad5b9e"
         ],
         "Azure-AsyncOperation": [
@@ -2905,7 +1931,6 @@
         ],
         "x-ms-correlation-request-id": [
           "e56756c3-286c-4228-84a5-eca8b58a175f"
->>>>>>> f160aee6
         ],
         "Strict-Transport-Security": [
           "max-age=31536000; includeSubDomains"
@@ -2914,64 +1939,43 @@
           "no-cache"
         ],
         "Location": [
-<<<<<<< HEAD
-          "https://brazilus.management.azure.com/subscriptions/d2ad5196-2292-4080-b209-ce4399b0a807/providers/Microsoft.Network/locations/westus/operationResults/23eb6773-ad12-4ac8-aaee-3368c085693a?api-version=2018-08-01"
-=======
           "https://brazilus.management.azure.com/subscriptions/b1f1deed-af60-4bab-9223-65d340462e24/providers/Microsoft.Network/locations/westcentralus/operationResults/61382a26-7a51-4ce9-9a88-1ef86bad5b9e?api-version=2018-08-01"
->>>>>>> f160aee6
-        ],
-        "Server": [
-          "Microsoft-HTTPAPI/2.0",
-          "Microsoft-HTTPAPI/2.0"
-        ],
-        "x-ms-ratelimit-remaining-subscription-reads": [
-          "11867"
-        ],
-        "x-ms-routing-request-id": [
-<<<<<<< HEAD
-          "BRAZILUS:20180908T172357Z:d5c6392c-490c-4661-80a4-33afc7437edf"
-=======
+        ],
+        "Server": [
+          "Microsoft-HTTPAPI/2.0",
+          "Microsoft-HTTPAPI/2.0"
+        ],
+        "x-ms-ratelimit-remaining-subscription-reads": [
+          "11977"
+        ],
+        "x-ms-routing-request-id": [
           "BRAZILUS:20180908T222240Z:2ad48ac6-3eac-40a6-8ba9-646634989061"
->>>>>>> f160aee6
-        ],
-        "X-Content-Type-Options": [
-          "nosniff"
-        ],
-        "Date": [
-<<<<<<< HEAD
-          "Sat, 08 Sep 2018 17:23:56 GMT"
-=======
+        ],
+        "X-Content-Type-Options": [
+          "nosniff"
+        ],
+        "Date": [
           "Sat, 08 Sep 2018 22:22:40 GMT"
->>>>>>> f160aee6
         ]
       },
       "StatusCode": 204
     },
     {
-<<<<<<< HEAD
-      "RequestUri": "/subscriptions/d2ad5196-2292-4080-b209-ce4399b0a807/resourcegroups/ps4525?api-version=2016-09-01",
-      "EncodedRequestUri": "L3N1YnNjcmlwdGlvbnMvZDJhZDUxOTYtMjI5Mi00MDgwLWIyMDktY2U0Mzk5YjBhODA3L3Jlc291cmNlZ3JvdXBzL3BzNDUyNT9hcGktdmVyc2lvbj0yMDE2LTA5LTAx",
-=======
       "RequestUri": "/subscriptions/b1f1deed-af60-4bab-9223-65d340462e24/resourcegroups/ps8059?api-version=2016-09-01",
       "EncodedRequestUri": "L3N1YnNjcmlwdGlvbnMvYjFmMWRlZWQtYWY2MC00YmFiLTkyMjMtNjVkMzQwNDYyZTI0L3Jlc291cmNlZ3JvdXBzL3BzODA1OT9hcGktdmVyc2lvbj0yMDE2LTA5LTAx",
->>>>>>> f160aee6
       "RequestMethod": "DELETE",
       "RequestBody": "",
       "RequestHeaders": {
         "x-ms-client-request-id": [
-<<<<<<< HEAD
-          "91406dca-9cfc-405e-849c-1a16c40df465"
-=======
           "077d64c3-b770-480e-883f-c3c95e9021bc"
->>>>>>> f160aee6
         ],
         "accept-language": [
           "en-US"
         ],
         "User-Agent": [
-          "FxVersion/4.7.3132.0",
-          "OSName/Windows10Enterprise",
-          "OSVersion/6.3.17134",
+          "FxVersion/4.7.2563.0",
+          "OSName/Windows10Enterprise",
+          "OSVersion/6.3.14393",
           "Microsoft.Azure.Management.Internal.Resources.ResourceManagementClient/4.1.0"
         ]
       },
@@ -2990,18 +1994,9 @@
           "15"
         ],
         "x-ms-ratelimit-remaining-subscription-deletes": [
-          "14997"
-        ],
-        "x-ms-request-id": [
-<<<<<<< HEAD
-          "6b1fd70f-98bf-4666-9eb7-2e87a08c5a04"
-        ],
-        "x-ms-correlation-request-id": [
-          "6b1fd70f-98bf-4666-9eb7-2e87a08c5a04"
-        ],
-        "x-ms-routing-request-id": [
-          "BRAZILUS:20180908T172357Z:6b1fd70f-98bf-4666-9eb7-2e87a08c5a04"
-=======
+          "14999"
+        ],
+        "x-ms-request-id": [
           "ba8fe6ec-e834-465b-ad69-7052f40707e3"
         ],
         "x-ms-correlation-request-id": [
@@ -3009,48 +2004,35 @@
         ],
         "x-ms-routing-request-id": [
           "BRAZILUS:20180908T222241Z:ba8fe6ec-e834-465b-ad69-7052f40707e3"
->>>>>>> f160aee6
-        ],
-        "Strict-Transport-Security": [
-          "max-age=31536000; includeSubDomains"
-        ],
-        "X-Content-Type-Options": [
-          "nosniff"
-        ],
-        "Cache-Control": [
-          "no-cache"
-        ],
-        "Date": [
-<<<<<<< HEAD
-          "Sat, 08 Sep 2018 17:23:57 GMT"
-        ],
-        "Location": [
-          "https://brazilus.management.azure.com/subscriptions/d2ad5196-2292-4080-b209-ce4399b0a807/operationresults/eyJqb2JJZCI6IlJFU09VUkNFR1JPVVBERUxFVElPTkpPQi1QUzQ1MjUtV0VTVFVTIiwiam9iTG9jYXRpb24iOiJ3ZXN0dXMifQ?api-version=2016-09-01"
-=======
+        ],
+        "Strict-Transport-Security": [
+          "max-age=31536000; includeSubDomains"
+        ],
+        "X-Content-Type-Options": [
+          "nosniff"
+        ],
+        "Cache-Control": [
+          "no-cache"
+        ],
+        "Date": [
           "Sat, 08 Sep 2018 22:22:41 GMT"
         ],
         "Location": [
           "https://brazilus.management.azure.com/subscriptions/b1f1deed-af60-4bab-9223-65d340462e24/operationresults/eyJqb2JJZCI6IlJFU09VUkNFR1JPVVBERUxFVElPTkpPQi1QUzgwNTktV0VTVENFTlRSQUxVUyIsImpvYkxvY2F0aW9uIjoid2VzdGNlbnRyYWx1cyJ9?api-version=2016-09-01"
->>>>>>> f160aee6
         ]
       },
       "StatusCode": 202
     },
     {
-<<<<<<< HEAD
-      "RequestUri": "/subscriptions/d2ad5196-2292-4080-b209-ce4399b0a807/operationresults/eyJqb2JJZCI6IlJFU09VUkNFR1JPVVBERUxFVElPTkpPQi1QUzQ1MjUtV0VTVFVTIiwiam9iTG9jYXRpb24iOiJ3ZXN0dXMifQ?api-version=2016-09-01",
-      "EncodedRequestUri": "L3N1YnNjcmlwdGlvbnMvZDJhZDUxOTYtMjI5Mi00MDgwLWIyMDktY2U0Mzk5YjBhODA3L29wZXJhdGlvbnJlc3VsdHMvZXlKcWIySkpaQ0k2SWxKRlUwOVZVa05GUjFKUFZWQkVSVXhGVkVsUFRrcFBRaTFRVXpRMU1qVXRWMFZUVkZWVElpd2lhbTlpVEc5allYUnBiMjRpT2lKM1pYTjBkWE1pZlE/YXBpLXZlcnNpb249MjAxNi0wOS0wMQ==",
-=======
       "RequestUri": "/subscriptions/b1f1deed-af60-4bab-9223-65d340462e24/operationresults/eyJqb2JJZCI6IlJFU09VUkNFR1JPVVBERUxFVElPTkpPQi1QUzgwNTktV0VTVENFTlRSQUxVUyIsImpvYkxvY2F0aW9uIjoid2VzdGNlbnRyYWx1cyJ9?api-version=2016-09-01",
       "EncodedRequestUri": "L3N1YnNjcmlwdGlvbnMvYjFmMWRlZWQtYWY2MC00YmFiLTkyMjMtNjVkMzQwNDYyZTI0L29wZXJhdGlvbnJlc3VsdHMvZXlKcWIySkpaQ0k2SWxKRlUwOVZVa05GUjFKUFZWQkVSVXhGVkVsUFRrcFBRaTFRVXpnd05Ua3RWMFZUVkVORlRsUlNRVXhWVXlJc0ltcHZZa3h2WTJGMGFXOXVJam9pZDJWemRHTmxiblJ5WVd4MWN5Sjk/YXBpLXZlcnNpb249MjAxNi0wOS0wMQ==",
->>>>>>> f160aee6
-      "RequestMethod": "GET",
-      "RequestBody": "",
-      "RequestHeaders": {
-        "User-Agent": [
-          "FxVersion/4.7.3132.0",
-          "OSName/Windows10Enterprise",
-          "OSVersion/6.3.17134",
+      "RequestMethod": "GET",
+      "RequestBody": "",
+      "RequestHeaders": {
+        "User-Agent": [
+          "FxVersion/4.7.2563.0",
+          "OSName/Windows10Enterprise",
+          "OSVersion/6.3.14393",
           "Microsoft.Azure.Management.Internal.Resources.ResourceManagementClient/4.1.0"
         ]
       },
@@ -3069,18 +2051,6 @@
           "15"
         ],
         "x-ms-ratelimit-remaining-subscription-reads": [
-<<<<<<< HEAD
-          "11946"
-        ],
-        "x-ms-request-id": [
-          "4844fb32-6501-496c-81b0-944083e0b74a"
-        ],
-        "x-ms-correlation-request-id": [
-          "4844fb32-6501-496c-81b0-944083e0b74a"
-        ],
-        "x-ms-routing-request-id": [
-          "BRAZILUS:20180908T172412Z:4844fb32-6501-496c-81b0-944083e0b74a"
-=======
           "11999"
         ],
         "x-ms-request-id": [
@@ -3091,48 +2061,35 @@
         ],
         "x-ms-routing-request-id": [
           "BRAZILUS:20180908T222256Z:61071b9b-e553-403d-8a09-af71ace820d0"
->>>>>>> f160aee6
-        ],
-        "Strict-Transport-Security": [
-          "max-age=31536000; includeSubDomains"
-        ],
-        "X-Content-Type-Options": [
-          "nosniff"
-        ],
-        "Cache-Control": [
-          "no-cache"
-        ],
-        "Date": [
-<<<<<<< HEAD
-          "Sat, 08 Sep 2018 17:24:12 GMT"
-        ],
-        "Location": [
-          "https://brazilus.management.azure.com/subscriptions/d2ad5196-2292-4080-b209-ce4399b0a807/operationresults/eyJqb2JJZCI6IlJFU09VUkNFR1JPVVBERUxFVElPTkpPQi1QUzQ1MjUtV0VTVFVTIiwiam9iTG9jYXRpb24iOiJ3ZXN0dXMifQ?api-version=2016-09-01"
-=======
+        ],
+        "Strict-Transport-Security": [
+          "max-age=31536000; includeSubDomains"
+        ],
+        "X-Content-Type-Options": [
+          "nosniff"
+        ],
+        "Cache-Control": [
+          "no-cache"
+        ],
+        "Date": [
           "Sat, 08 Sep 2018 22:22:56 GMT"
         ],
         "Location": [
           "https://brazilus.management.azure.com/subscriptions/b1f1deed-af60-4bab-9223-65d340462e24/operationresults/eyJqb2JJZCI6IlJFU09VUkNFR1JPVVBERUxFVElPTkpPQi1QUzgwNTktV0VTVENFTlRSQUxVUyIsImpvYkxvY2F0aW9uIjoid2VzdGNlbnRyYWx1cyJ9?api-version=2016-09-01"
->>>>>>> f160aee6
         ]
       },
       "StatusCode": 202
     },
     {
-<<<<<<< HEAD
-      "RequestUri": "/subscriptions/d2ad5196-2292-4080-b209-ce4399b0a807/operationresults/eyJqb2JJZCI6IlJFU09VUkNFR1JPVVBERUxFVElPTkpPQi1QUzQ1MjUtV0VTVFVTIiwiam9iTG9jYXRpb24iOiJ3ZXN0dXMifQ?api-version=2016-09-01",
-      "EncodedRequestUri": "L3N1YnNjcmlwdGlvbnMvZDJhZDUxOTYtMjI5Mi00MDgwLWIyMDktY2U0Mzk5YjBhODA3L29wZXJhdGlvbnJlc3VsdHMvZXlKcWIySkpaQ0k2SWxKRlUwOVZVa05GUjFKUFZWQkVSVXhGVkVsUFRrcFBRaTFRVXpRMU1qVXRWMFZUVkZWVElpd2lhbTlpVEc5allYUnBiMjRpT2lKM1pYTjBkWE1pZlE/YXBpLXZlcnNpb249MjAxNi0wOS0wMQ==",
-=======
       "RequestUri": "/subscriptions/b1f1deed-af60-4bab-9223-65d340462e24/operationresults/eyJqb2JJZCI6IlJFU09VUkNFR1JPVVBERUxFVElPTkpPQi1QUzgwNTktV0VTVENFTlRSQUxVUyIsImpvYkxvY2F0aW9uIjoid2VzdGNlbnRyYWx1cyJ9?api-version=2016-09-01",
       "EncodedRequestUri": "L3N1YnNjcmlwdGlvbnMvYjFmMWRlZWQtYWY2MC00YmFiLTkyMjMtNjVkMzQwNDYyZTI0L29wZXJhdGlvbnJlc3VsdHMvZXlKcWIySkpaQ0k2SWxKRlUwOVZVa05GUjFKUFZWQkVSVXhGVkVsUFRrcFBRaTFRVXpnd05Ua3RWMFZUVkVORlRsUlNRVXhWVXlJc0ltcHZZa3h2WTJGMGFXOXVJam9pZDJWemRHTmxiblJ5WVd4MWN5Sjk/YXBpLXZlcnNpb249MjAxNi0wOS0wMQ==",
->>>>>>> f160aee6
-      "RequestMethod": "GET",
-      "RequestBody": "",
-      "RequestHeaders": {
-        "User-Agent": [
-          "FxVersion/4.7.3132.0",
-          "OSName/Windows10Enterprise",
-          "OSVersion/6.3.17134",
+      "RequestMethod": "GET",
+      "RequestBody": "",
+      "RequestHeaders": {
+        "User-Agent": [
+          "FxVersion/4.7.2563.0",
+          "OSName/Windows10Enterprise",
+          "OSVersion/6.3.14393",
           "Microsoft.Azure.Management.Internal.Resources.ResourceManagementClient/4.1.0"
         ]
       },
@@ -3151,18 +2108,6 @@
           "15"
         ],
         "x-ms-ratelimit-remaining-subscription-reads": [
-<<<<<<< HEAD
-          "11945"
-        ],
-        "x-ms-request-id": [
-          "2b258899-97d0-44be-ac80-a0c9295066f7"
-        ],
-        "x-ms-correlation-request-id": [
-          "2b258899-97d0-44be-ac80-a0c9295066f7"
-        ],
-        "x-ms-routing-request-id": [
-          "BRAZILUS:20180908T172428Z:2b258899-97d0-44be-ac80-a0c9295066f7"
-=======
           "11998"
         ],
         "x-ms-request-id": [
@@ -3173,48 +2118,35 @@
         ],
         "x-ms-routing-request-id": [
           "BRAZILUS:20180908T222311Z:44318714-a98c-4d30-90a2-9cc9754e2b18"
->>>>>>> f160aee6
-        ],
-        "Strict-Transport-Security": [
-          "max-age=31536000; includeSubDomains"
-        ],
-        "X-Content-Type-Options": [
-          "nosniff"
-        ],
-        "Cache-Control": [
-          "no-cache"
-        ],
-        "Date": [
-<<<<<<< HEAD
-          "Sat, 08 Sep 2018 17:24:27 GMT"
-        ],
-        "Location": [
-          "https://brazilus.management.azure.com/subscriptions/d2ad5196-2292-4080-b209-ce4399b0a807/operationresults/eyJqb2JJZCI6IlJFU09VUkNFR1JPVVBERUxFVElPTkpPQi1QUzQ1MjUtV0VTVFVTIiwiam9iTG9jYXRpb24iOiJ3ZXN0dXMifQ?api-version=2016-09-01"
-=======
+        ],
+        "Strict-Transport-Security": [
+          "max-age=31536000; includeSubDomains"
+        ],
+        "X-Content-Type-Options": [
+          "nosniff"
+        ],
+        "Cache-Control": [
+          "no-cache"
+        ],
+        "Date": [
           "Sat, 08 Sep 2018 22:23:11 GMT"
         ],
         "Location": [
           "https://brazilus.management.azure.com/subscriptions/b1f1deed-af60-4bab-9223-65d340462e24/operationresults/eyJqb2JJZCI6IlJFU09VUkNFR1JPVVBERUxFVElPTkpPQi1QUzgwNTktV0VTVENFTlRSQUxVUyIsImpvYkxvY2F0aW9uIjoid2VzdGNlbnRyYWx1cyJ9?api-version=2016-09-01"
->>>>>>> f160aee6
         ]
       },
       "StatusCode": 202
     },
     {
-<<<<<<< HEAD
-      "RequestUri": "/subscriptions/d2ad5196-2292-4080-b209-ce4399b0a807/operationresults/eyJqb2JJZCI6IlJFU09VUkNFR1JPVVBERUxFVElPTkpPQi1QUzQ1MjUtV0VTVFVTIiwiam9iTG9jYXRpb24iOiJ3ZXN0dXMifQ?api-version=2016-09-01",
-      "EncodedRequestUri": "L3N1YnNjcmlwdGlvbnMvZDJhZDUxOTYtMjI5Mi00MDgwLWIyMDktY2U0Mzk5YjBhODA3L29wZXJhdGlvbnJlc3VsdHMvZXlKcWIySkpaQ0k2SWxKRlUwOVZVa05GUjFKUFZWQkVSVXhGVkVsUFRrcFBRaTFRVXpRMU1qVXRWMFZUVkZWVElpd2lhbTlpVEc5allYUnBiMjRpT2lKM1pYTjBkWE1pZlE/YXBpLXZlcnNpb249MjAxNi0wOS0wMQ==",
-=======
       "RequestUri": "/subscriptions/b1f1deed-af60-4bab-9223-65d340462e24/operationresults/eyJqb2JJZCI6IlJFU09VUkNFR1JPVVBERUxFVElPTkpPQi1QUzgwNTktV0VTVENFTlRSQUxVUyIsImpvYkxvY2F0aW9uIjoid2VzdGNlbnRyYWx1cyJ9?api-version=2016-09-01",
       "EncodedRequestUri": "L3N1YnNjcmlwdGlvbnMvYjFmMWRlZWQtYWY2MC00YmFiLTkyMjMtNjVkMzQwNDYyZTI0L29wZXJhdGlvbnJlc3VsdHMvZXlKcWIySkpaQ0k2SWxKRlUwOVZVa05GUjFKUFZWQkVSVXhGVkVsUFRrcFBRaTFRVXpnd05Ua3RWMFZUVkVORlRsUlNRVXhWVXlJc0ltcHZZa3h2WTJGMGFXOXVJam9pZDJWemRHTmxiblJ5WVd4MWN5Sjk/YXBpLXZlcnNpb249MjAxNi0wOS0wMQ==",
->>>>>>> f160aee6
-      "RequestMethod": "GET",
-      "RequestBody": "",
-      "RequestHeaders": {
-        "User-Agent": [
-          "FxVersion/4.7.3132.0",
-          "OSName/Windows10Enterprise",
-          "OSVersion/6.3.17134",
+      "RequestMethod": "GET",
+      "RequestBody": "",
+      "RequestHeaders": {
+        "User-Agent": [
+          "FxVersion/4.7.2563.0",
+          "OSName/Windows10Enterprise",
+          "OSVersion/6.3.14393",
           "Microsoft.Azure.Management.Internal.Resources.ResourceManagementClient/4.1.0"
         ]
       },
@@ -3230,18 +2162,6 @@
           "no-cache"
         ],
         "x-ms-ratelimit-remaining-subscription-reads": [
-<<<<<<< HEAD
-          "11944"
-        ],
-        "x-ms-request-id": [
-          "bf964867-cd6a-4388-886a-c0d67afcdabf"
-        ],
-        "x-ms-correlation-request-id": [
-          "bf964867-cd6a-4388-886a-c0d67afcdabf"
-        ],
-        "x-ms-routing-request-id": [
-          "BRAZILUS:20180908T172443Z:bf964867-cd6a-4388-886a-c0d67afcdabf"
-=======
           "11997"
         ],
         "x-ms-request-id": [
@@ -3252,42 +2172,32 @@
         ],
         "x-ms-routing-request-id": [
           "BRAZILUS:20180908T222326Z:eca2f9da-f7ff-42d2-9578-54deb1ba5de8"
->>>>>>> f160aee6
-        ],
-        "Strict-Transport-Security": [
-          "max-age=31536000; includeSubDomains"
-        ],
-        "X-Content-Type-Options": [
-          "nosniff"
-        ],
-        "Cache-Control": [
-          "no-cache"
-        ],
-        "Date": [
-<<<<<<< HEAD
-          "Sat, 08 Sep 2018 17:24:43 GMT"
-=======
+        ],
+        "Strict-Transport-Security": [
+          "max-age=31536000; includeSubDomains"
+        ],
+        "X-Content-Type-Options": [
+          "nosniff"
+        ],
+        "Cache-Control": [
+          "no-cache"
+        ],
+        "Date": [
           "Sat, 08 Sep 2018 22:23:25 GMT"
->>>>>>> f160aee6
-        ]
-      },
-      "StatusCode": 200
-    },
-    {
-<<<<<<< HEAD
-      "RequestUri": "/subscriptions/d2ad5196-2292-4080-b209-ce4399b0a807/operationresults/eyJqb2JJZCI6IlJFU09VUkNFR1JPVVBERUxFVElPTkpPQi1QUzQ1MjUtV0VTVFVTIiwiam9iTG9jYXRpb24iOiJ3ZXN0dXMifQ?api-version=2016-09-01",
-      "EncodedRequestUri": "L3N1YnNjcmlwdGlvbnMvZDJhZDUxOTYtMjI5Mi00MDgwLWIyMDktY2U0Mzk5YjBhODA3L29wZXJhdGlvbnJlc3VsdHMvZXlKcWIySkpaQ0k2SWxKRlUwOVZVa05GUjFKUFZWQkVSVXhGVkVsUFRrcFBRaTFRVXpRMU1qVXRWMFZUVkZWVElpd2lhbTlpVEc5allYUnBiMjRpT2lKM1pYTjBkWE1pZlE/YXBpLXZlcnNpb249MjAxNi0wOS0wMQ==",
-=======
+        ]
+      },
+      "StatusCode": 200
+    },
+    {
       "RequestUri": "/subscriptions/b1f1deed-af60-4bab-9223-65d340462e24/operationresults/eyJqb2JJZCI6IlJFU09VUkNFR1JPVVBERUxFVElPTkpPQi1QUzgwNTktV0VTVENFTlRSQUxVUyIsImpvYkxvY2F0aW9uIjoid2VzdGNlbnRyYWx1cyJ9?api-version=2016-09-01",
       "EncodedRequestUri": "L3N1YnNjcmlwdGlvbnMvYjFmMWRlZWQtYWY2MC00YmFiLTkyMjMtNjVkMzQwNDYyZTI0L29wZXJhdGlvbnJlc3VsdHMvZXlKcWIySkpaQ0k2SWxKRlUwOVZVa05GUjFKUFZWQkVSVXhGVkVsUFRrcFBRaTFRVXpnd05Ua3RWMFZUVkVORlRsUlNRVXhWVXlJc0ltcHZZa3h2WTJGMGFXOXVJam9pZDJWemRHTmxiblJ5WVd4MWN5Sjk/YXBpLXZlcnNpb249MjAxNi0wOS0wMQ==",
->>>>>>> f160aee6
-      "RequestMethod": "GET",
-      "RequestBody": "",
-      "RequestHeaders": {
-        "User-Agent": [
-          "FxVersion/4.7.3132.0",
-          "OSName/Windows10Enterprise",
-          "OSVersion/6.3.17134",
+      "RequestMethod": "GET",
+      "RequestBody": "",
+      "RequestHeaders": {
+        "User-Agent": [
+          "FxVersion/4.7.2563.0",
+          "OSName/Windows10Enterprise",
+          "OSVersion/6.3.14393",
           "Microsoft.Azure.Management.Internal.Resources.ResourceManagementClient/4.1.0"
         ]
       },
@@ -3303,18 +2213,6 @@
           "no-cache"
         ],
         "x-ms-ratelimit-remaining-subscription-reads": [
-<<<<<<< HEAD
-          "11943"
-        ],
-        "x-ms-request-id": [
-          "7ba0a48a-27f8-41f6-9555-837553b30fed"
-        ],
-        "x-ms-correlation-request-id": [
-          "7ba0a48a-27f8-41f6-9555-837553b30fed"
-        ],
-        "x-ms-routing-request-id": [
-          "BRAZILUS:20180908T172443Z:7ba0a48a-27f8-41f6-9555-837553b30fed"
-=======
           "11996"
         ],
         "x-ms-request-id": [
@@ -3325,23 +2223,18 @@
         ],
         "x-ms-routing-request-id": [
           "BRAZILUS:20180908T222326Z:9435200b-34e2-4636-b017-7b4a67128a4c"
->>>>>>> f160aee6
-        ],
-        "Strict-Transport-Security": [
-          "max-age=31536000; includeSubDomains"
-        ],
-        "X-Content-Type-Options": [
-          "nosniff"
-        ],
-        "Cache-Control": [
-          "no-cache"
-        ],
-        "Date": [
-<<<<<<< HEAD
-          "Sat, 08 Sep 2018 17:24:43 GMT"
-=======
+        ],
+        "Strict-Transport-Security": [
+          "max-age=31536000; includeSubDomains"
+        ],
+        "X-Content-Type-Options": [
+          "nosniff"
+        ],
+        "Cache-Control": [
+          "no-cache"
+        ],
+        "Date": [
           "Sat, 08 Sep 2018 22:23:26 GMT"
->>>>>>> f160aee6
         ]
       },
       "StatusCode": 200
@@ -3349,16 +2242,11 @@
   ],
   "Names": {
     "Test-LocalNetworkGatewayCRUD": [
-<<<<<<< HEAD
-      "ps4525",
-      "ps457"
-=======
       "ps8059",
       "ps7412"
->>>>>>> f160aee6
     ]
   },
   "Variables": {
-    "SubscriptionId": "d2ad5196-2292-4080-b209-ce4399b0a807"
+    "SubscriptionId": "b1f1deed-af60-4bab-9223-65d340462e24"
   }
 }