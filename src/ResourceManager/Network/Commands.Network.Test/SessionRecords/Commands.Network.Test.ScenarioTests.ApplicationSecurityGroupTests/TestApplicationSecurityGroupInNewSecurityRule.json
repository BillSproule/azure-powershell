--- conflicted
+++ resolved
@@ -1,14 +1,19 @@
 {
   "Entries": [
     {
-<<<<<<< HEAD
-      "RequestUri": "/subscriptions/d2ad5196-2292-4080-b209-ce4399b0a807/providers/Microsoft.Network?api-version=2016-09-01",
-      "EncodedRequestUri": "L3N1YnNjcmlwdGlvbnMvZDJhZDUxOTYtMjI5Mi00MDgwLWIyMDktY2U0Mzk5YjBhODA3L3Byb3ZpZGVycy9NaWNyb3NvZnQuTmV0d29yaz9hcGktdmVyc2lvbj0yMDE2LTA5LTAx",
-      "RequestMethod": "GET",
-      "RequestBody": "",
-      "RequestHeaders": {
+      "RequestUri": "/subscriptions/947d47b4-7883-4bb9-9d85-c5e8e2f572ce/resourcegroups/ps6631?api-version=2016-09-01",
+      "EncodedRequestUri": "L3N1YnNjcmlwdGlvbnMvOTQ3ZDQ3YjQtNzg4My00YmI5LTlkODUtYzVlOGUyZjU3MmNlL3Jlc291cmNlZ3JvdXBzL3BzNjYzMT9hcGktdmVyc2lvbj0yMDE2LTA5LTAx",
+      "RequestMethod": "PUT",
+      "RequestBody": "{\r\n  \"location\": \"westcentralus\"\r\n}",
+      "RequestHeaders": {
+        "Content-Type": [
+          "application/json; charset=utf-8"
+        ],
+        "Content-Length": [
+          "35"
+        ],
         "x-ms-client-request-id": [
-          "3470a00c-e7ce-45cb-bba7-a6386892a01c"
+          "28ff0ae3-ff9c-4b01-8f3f-b57792ddf403"
         ],
         "accept-language": [
           "en-US"
@@ -20,10 +25,10 @@
           "Microsoft.Azure.Management.Internal.Resources.ResourceManagementClient/4.1.0"
         ]
       },
-      "ResponseBody": "{\r\n  \"id\": \"/subscriptions/d2ad5196-2292-4080-b209-ce4399b0a807/providers/Microsoft.Network\",\r\n  \"namespace\": \"Microsoft.Network\",\r\n  \"authorizations\": [\r\n    {\r\n      \"applicationId\": \"2cf9eb86-36b5-49dc-86ae-9a63135dfa8c\",\r\n      \"roleDefinitionId\": \"13ba9ab4-19f0-4804-adc4-14ece36cc7a1\"\r\n    },\r\n    {\r\n      \"applicationId\": \"7c33bfcb-8d33-48d6-8e60-dc6404003489\",\r\n      \"roleDefinitionId\": \"ad6261e4-fa9a-4642-aa5f-104f1b67e9e3\"\r\n    },\r\n    {\r\n      \"applicationId\": \"1e3e4475-288f-4018-a376-df66fd7fac5f\",\r\n      \"roleDefinitionId\": \"1d538b69-3d87-4e56-8ff8-25786fd48261\"\r\n    },\r\n    {\r\n      \"applicationId\": \"a0be0c72-870e-46f0-9c49-c98333a996f7\",\r\n      \"roleDefinitionId\": \"7ce22727-ffce-45a9-930c-ddb2e56fa131\"\r\n    },\r\n    {\r\n      \"applicationId\": \"486c78bf-a0f7-45f1-92fd-37215929e116\",\r\n      \"roleDefinitionId\": \"98a9e526-0a60-4c1f-a33a-ae46e1f8dc0d\"\r\n    },\r\n    {\r\n      \"applicationId\": \"19947cfd-0303-466c-ac3c-fcc19a7a1570\",\r\n      \"roleDefinitionId\": \"d813ab6c-bfb7-413e-9462-005b21f0ce09\"\r\n    },\r\n    {\r\n      \"applicationId\": \"341b7f3d-69b3-47f9-9ce7-5b7f4945fdbd\",\r\n      \"roleDefinitionId\": \"8141843c-c51c-4c1e-a5bf-0d351594b86c\"\r\n    }\r\n  ],\r\n  \"resourceTypes\": [\r\n    {\r\n      \"resourceType\": \"virtualNetworks\",\r\n      \"locations\": [\r\n        \"West US\",\r\n        \"East US\",\r\n        \"North Europe\",\r\n        \"West Europe\",\r\n        \"East Asia\",\r\n        \"Southeast Asia\",\r\n        \"North Central US\",\r\n        \"South Central US\",\r\n        \"Central US\",\r\n        \"East US 2\",\r\n        \"Japan East\",\r\n        \"Japan West\",\r\n        \"Brazil South\",\r\n        \"Australia East\",\r\n        \"Australia Southeast\",\r\n        \"Central India\",\r\n        \"South India\",\r\n        \"West India\",\r\n        \"Canada Central\",\r\n        \"Canada East\",\r\n        \"West Central US\",\r\n        \"West US 2\",\r\n        \"UK West\",\r\n        \"UK South\",\r\n        \"Korea Central\",\r\n        \"Korea South\",\r\n        \"France Central\",\r\n        \"France South\",\r\n        \"Australia Central\",\r\n        \"Australia Central 2\"\r\n      ],\r\n      \"apiVersions\": [\r\n        \"2018-08-01\",\r\n        \"2018-07-01\",\r\n        \"2018-06-01\",\r\n        \"2018-05-01\",\r\n        \"2018-04-01\",\r\n        \"2018-03-01\",\r\n        \"2018-02-01\",\r\n        \"2018-01-01\",\r\n        \"2017-11-01\",\r\n        \"2017-10-01\",\r\n        \"2017-09-01\",\r\n        \"2017-08-01\",\r\n        \"2017-06-01\",\r\n        \"2017-04-01\",\r\n        \"2017-03-01\",\r\n        \"2016-12-01\",\r\n        \"2016-11-01\",\r\n        \"2016-10-01\",\r\n        \"2016-09-01\",\r\n        \"2016-08-01\",\r\n        \"2016-07-01\",\r\n        \"2016-06-01\",\r\n        \"2016-03-30\",\r\n        \"2015-06-15\",\r\n        \"2015-05-01-preview\",\r\n        \"2014-12-01-preview\"\r\n      ],\r\n      \"capabilities\": \"CrossResourceGroupResourceMove, CrossSubscriptionResourceMove\"\r\n    },\r\n    {\r\n      \"resourceType\": \"publicIPAddresses\",\r\n      \"locations\": [\r\n        \"West US\",\r\n        \"East US\",\r\n        \"North Europe\",\r\n        \"West Europe\",\r\n        \"East Asia\",\r\n        \"Southeast Asia\",\r\n        \"North Central US\",\r\n        \"South Central US\",\r\n        \"Central US\",\r\n        \"East US 2\",\r\n        \"Japan East\",\r\n        \"Japan West\",\r\n        \"Brazil South\",\r\n        \"Australia East\",\r\n        \"Australia Southeast\",\r\n        \"Central India\",\r\n        \"South India\",\r\n        \"West India\",\r\n        \"Canada Central\",\r\n        \"Canada East\",\r\n        \"West Central US\",\r\n        \"West US 2\",\r\n        \"UK West\",\r\n        \"UK South\",\r\n        \"Korea Central\",\r\n        \"Korea South\",\r\n        \"France Central\",\r\n        \"France South\",\r\n        \"Australia Central\",\r\n        \"Australia Central 2\"\r\n      ],\r\n      \"apiVersions\": [\r\n        \"2018-08-01\",\r\n        \"2018-07-01\",\r\n        \"2018-06-01\",\r\n        \"2018-05-01\",\r\n        \"2018-04-01\",\r\n        \"2018-03-01\",\r\n        \"2018-02-01\",\r\n        \"2018-01-01\",\r\n        \"2017-11-01\",\r\n        \"2017-10-01\",\r\n        \"2017-09-01\",\r\n        \"2017-08-01\",\r\n        \"2017-06-01\",\r\n        \"2017-04-01\",\r\n        \"2017-03-01\",\r\n        \"2016-12-01\",\r\n        \"2016-11-01\",\r\n        \"2016-10-01\",\r\n        \"2016-09-01\",\r\n        \"2016-08-01\",\r\n        \"2016-07-01\",\r\n        \"2016-06-01\",\r\n        \"2016-03-30\",\r\n        \"2015-06-15\",\r\n        \"2015-05-01-preview\",\r\n        \"2014-12-01-preview\"\r\n      ],\r\n      \"zoneMappings\": [\r\n        {\r\n          \"location\": \"East US 2\",\r\n          \"zones\": [\r\n            \"1\",\r\n            \"2\",\r\n            \"3\"\r\n          ]\r\n        },\r\n        {\r\n          \"location\": \"Central US\",\r\n          \"zones\": [\r\n            \"1\",\r\n            \"2\",\r\n            \"3\"\r\n          ]\r\n        },\r\n        {\r\n          \"location\": \"West Europe\",\r\n          \"zones\": [\r\n            \"1\",\r\n            \"2\",\r\n            \"3\"\r\n          ]\r\n        },\r\n        {\r\n          \"location\": \"France Central\",\r\n          \"zones\": [\r\n            \"1\",\r\n            \"2\",\r\n            \"3\"\r\n          ]\r\n        },\r\n        {\r\n          \"location\": \"Southeast Asia\",\r\n          \"zones\": [\r\n            \"1\",\r\n            \"2\",\r\n            \"3\"\r\n          ]\r\n        },\r\n        {\r\n          \"location\": \"West US 2\",\r\n          \"zones\": [\r\n            \"1\",\r\n            \"2\",\r\n            \"3\"\r\n          ]\r\n        },\r\n        {\r\n          \"location\": \"North Europe\",\r\n          \"zones\": [\r\n            \"1\",\r\n            \"2\",\r\n            \"3\"\r\n          ]\r\n        }\r\n      ],\r\n      \"capabilities\": \"CrossResourceGroupResourceMove, CrossSubscriptionResourceMove\"\r\n    },\r\n    {\r\n      \"resourceType\": \"networkInterfaces\",\r\n      \"locations\": [\r\n        \"West US\",\r\n        \"East US\",\r\n        \"North Europe\",\r\n        \"West Europe\",\r\n        \"East Asia\",\r\n        \"Southeast Asia\",\r\n        \"North Central US\",\r\n        \"South Central US\",\r\n        \"Central US\",\r\n        \"East US 2\",\r\n        \"Japan East\",\r\n        \"Japan West\",\r\n        \"Brazil South\",\r\n        \"Australia East\",\r\n        \"Australia Southeast\",\r\n        \"Central India\",\r\n        \"South India\",\r\n        \"West India\",\r\n        \"Canada Central\",\r\n        \"Canada East\",\r\n        \"West Central US\",\r\n        \"West US 2\",\r\n        \"UK West\",\r\n        \"UK South\",\r\n        \"Korea Central\",\r\n        \"Korea South\",\r\n        \"France Central\",\r\n        \"France South\",\r\n        \"Australia Central\",\r\n        \"Australia Central 2\"\r\n      ],\r\n      \"apiVersions\": [\r\n        \"2018-08-01\",\r\n        \"2018-07-01\",\r\n        \"2018-06-01\",\r\n        \"2018-05-01\",\r\n        \"2018-04-01\",\r\n        \"2018-03-01\",\r\n        \"2018-02-01\",\r\n        \"2018-01-01\",\r\n        \"2017-11-01\",\r\n        \"2017-10-01\",\r\n        \"2017-09-01\",\r\n        \"2017-08-01\",\r\n        \"2017-06-01\",\r\n        \"2017-04-01\",\r\n        \"2017-03-01\",\r\n        \"2016-12-01\",\r\n        \"2016-11-01\",\r\n        \"2016-10-01\",\r\n        \"2016-09-01\",\r\n        \"2016-08-01\",\r\n        \"2016-07-01\",\r\n        \"2016-06-01\",\r\n        \"2016-03-30\",\r\n        \"2015-06-15\",\r\n        \"2015-05-01-preview\",\r\n        \"2014-12-01-preview\"\r\n      ],\r\n      \"capabilities\": \"CrossResourceGroupResourceMove, CrossSubscriptionResourceMove\"\r\n    },\r\n    {\r\n      \"resourceType\": \"interfaceEndpoints\",\r\n      \"locations\": [\r\n        \"West US\",\r\n        \"East US\",\r\n        \"North Europe\",\r\n        \"West Europe\",\r\n        \"East Asia\",\r\n        \"Southeast Asia\",\r\n        \"North Central US\",\r\n        \"South Central US\",\r\n        \"Central US\",\r\n        \"East US 2\",\r\n        \"Japan East\",\r\n        \"Japan West\",\r\n        \"Brazil South\",\r\n        \"Australia East\",\r\n        \"Australia Southeast\",\r\n        \"Central India\",\r\n        \"South India\",\r\n        \"West India\",\r\n        \"Canada Central\",\r\n        \"Canada East\",\r\n        \"West Central US\",\r\n        \"West US 2\",\r\n        \"UK West\",\r\n        \"UK South\",\r\n        \"Korea Central\",\r\n        \"Korea South\",\r\n        \"France Central\",\r\n        \"France South\",\r\n        \"Australia Central\",\r\n        \"Australia Central 2\"\r\n      ],\r\n      \"apiVersions\": [\r\n        \"2018-08-01\"\r\n      ],\r\n      \"capabilities\": \"None\"\r\n    },\r\n    {\r\n      \"resourceType\": \"loadBalancers\",\r\n      \"locations\": [\r\n        \"West US\",\r\n        \"East US\",\r\n        \"North Europe\",\r\n        \"West Europe\",\r\n        \"East Asia\",\r\n        \"Southeast Asia\",\r\n        \"North Central US\",\r\n        \"South Central US\",\r\n        \"Central US\",\r\n        \"East US 2\",\r\n        \"Japan East\",\r\n        \"Japan West\",\r\n        \"Brazil South\",\r\n        \"Australia East\",\r\n        \"Australia Southeast\",\r\n        \"Central India\",\r\n        \"South India\",\r\n        \"West India\",\r\n        \"Canada Central\",\r\n        \"Canada East\",\r\n        \"West Central US\",\r\n        \"West US 2\",\r\n        \"UK West\",\r\n        \"UK South\",\r\n        \"Korea Central\",\r\n        \"Korea South\",\r\n        \"France Central\",\r\n        \"France South\",\r\n        \"Australia Central\",\r\n        \"Australia Central 2\"\r\n      ],\r\n      \"apiVersions\": [\r\n        \"2018-08-01\",\r\n        \"2018-07-01\",\r\n        \"2018-06-01\",\r\n        \"2018-05-01\",\r\n        \"2018-04-01\",\r\n        \"2018-03-01\",\r\n        \"2018-02-01\",\r\n        \"2018-01-01\",\r\n        \"2017-11-01\",\r\n        \"2017-10-01\",\r\n        \"2017-09-01\",\r\n        \"2017-08-01\",\r\n        \"2017-06-01\",\r\n        \"2017-04-01\",\r\n        \"2017-03-01\",\r\n        \"2016-12-01\",\r\n        \"2016-11-01\",\r\n        \"2016-10-01\",\r\n        \"2016-09-01\",\r\n        \"2016-08-01\",\r\n        \"2016-07-01\",\r\n        \"2016-06-01\",\r\n        \"2016-03-30\",\r\n        \"2015-06-15\",\r\n        \"2015-05-01-preview\",\r\n        \"2014-12-01-preview\"\r\n      ],\r\n      \"capabilities\": \"CrossResourceGroupResourceMove, CrossSubscriptionResourceMove\"\r\n    },\r\n    {\r\n      \"resourceType\": \"networkSecurityGroups\",\r\n      \"locations\": [\r\n        \"West US\",\r\n        \"East US\",\r\n        \"North Europe\",\r\n        \"West Europe\",\r\n        \"East Asia\",\r\n        \"Southeast Asia\",\r\n        \"North Central US\",\r\n        \"South Central US\",\r\n        \"Central US\",\r\n        \"East US 2\",\r\n        \"Japan East\",\r\n        \"Japan West\",\r\n        \"Brazil South\",\r\n        \"Australia East\",\r\n        \"Australia Southeast\",\r\n        \"Central India\",\r\n        \"South India\",\r\n        \"West India\",\r\n        \"Canada Central\",\r\n        \"Canada East\",\r\n        \"West Central US\",\r\n        \"West US 2\",\r\n        \"UK West\",\r\n        \"UK South\",\r\n        \"Korea Central\",\r\n        \"Korea South\",\r\n        \"France Central\",\r\n        \"France South\",\r\n        \"Australia Central\",\r\n        \"Australia Central 2\"\r\n      ],\r\n      \"apiVersions\": [\r\n        \"2018-08-01\",\r\n        \"2018-07-01\",\r\n        \"2018-06-01\",\r\n        \"2018-05-01\",\r\n        \"2018-04-01\",\r\n        \"2018-03-01\",\r\n        \"2018-02-01\",\r\n        \"2018-01-01\",\r\n        \"2017-11-01\",\r\n        \"2017-10-01\",\r\n        \"2017-09-01\",\r\n        \"2017-08-01\",\r\n        \"2017-06-01\",\r\n        \"2017-04-01\",\r\n        \"2017-03-01\",\r\n        \"2016-12-01\",\r\n        \"2016-11-01\",\r\n        \"2016-10-01\",\r\n        \"2016-09-01\",\r\n        \"2016-08-01\",\r\n        \"2016-07-01\",\r\n        \"2016-06-01\",\r\n        \"2016-03-30\",\r\n        \"2015-06-15\",\r\n        \"2015-05-01-preview\",\r\n        \"2014-12-01-preview\"\r\n      ],\r\n      \"capabilities\": \"CrossResourceGroupResourceMove, CrossSubscriptionResourceMove\"\r\n    },\r\n    {\r\n      \"resourceType\": \"applicationSecurityGroups\",\r\n      \"locations\": [\r\n        \"West US\",\r\n        \"East US\",\r\n        \"North Europe\",\r\n        \"West Europe\",\r\n        \"East Asia\",\r\n        \"Southeast Asia\",\r\n        \"North Central US\",\r\n        \"South Central US\",\r\n        \"Central US\",\r\n        \"East US 2\",\r\n        \"Japan East\",\r\n        \"Japan West\",\r\n        \"Brazil South\",\r\n        \"Australia East\",\r\n        \"Australia Southeast\",\r\n        \"Central India\",\r\n        \"South India\",\r\n        \"West India\",\r\n        \"Canada Central\",\r\n        \"Canada East\",\r\n        \"West Central US\",\r\n        \"West US 2\",\r\n        \"UK West\",\r\n        \"UK South\",\r\n        \"Korea Central\",\r\n        \"Korea South\",\r\n        \"France Central\",\r\n        \"France South\",\r\n        \"Australia Central\",\r\n        \"Australia Central 2\"\r\n      ],\r\n      \"apiVersions\": [\r\n        \"2018-08-01\",\r\n        \"2018-07-01\",\r\n        \"2018-06-01\",\r\n        \"2018-05-01\",\r\n        \"2018-04-01\",\r\n        \"2018-03-01\",\r\n        \"2018-02-01\",\r\n        \"2018-01-01\",\r\n        \"2017-11-01\",\r\n        \"2017-10-01\",\r\n        \"2017-09-01\"\r\n      ],\r\n      \"capabilities\": \"CrossResourceGroupResourceMove, CrossSubscriptionResourceMove\"\r\n    },\r\n    {\r\n      \"resourceType\": \"networkIntentPolicies\",\r\n      \"locations\": [\r\n        \"West US\",\r\n        \"East US\",\r\n        \"North Europe\",\r\n        \"West Europe\",\r\n        \"East Asia\",\r\n        \"Southeast Asia\",\r\n        \"North Central US\",\r\n        \"South Central US\",\r\n        \"Central US\",\r\n        \"East US 2\",\r\n        \"Japan East\",\r\n        \"Japan West\",\r\n        \"Brazil South\",\r\n        \"Australia East\",\r\n        \"Australia Southeast\",\r\n        \"Central India\",\r\n        \"South India\",\r\n        \"West India\",\r\n        \"Canada Central\",\r\n        \"Canada East\",\r\n        \"West Central US\",\r\n        \"West US 2\",\r\n        \"UK West\",\r\n        \"UK South\",\r\n        \"Korea Central\",\r\n        \"Korea South\",\r\n        \"France Central\",\r\n        \"France South\",\r\n        \"Australia Central\",\r\n        \"Australia Central 2\"\r\n      ],\r\n      \"apiVersions\": [\r\n        \"2018-08-01\",\r\n        \"2018-07-01\",\r\n        \"2018-06-01\",\r\n        \"2018-05-01\",\r\n        \"2018-04-01\"\r\n      ],\r\n      \"capabilities\": \"CrossResourceGroupResourceMove, CrossSubscriptionResourceMove\"\r\n    },\r\n    {\r\n      \"resourceType\": \"routeTables\",\r\n      \"locations\": [\r\n        \"West US\",\r\n        \"East US\",\r\n        \"North Europe\",\r\n        \"West Europe\",\r\n        \"East Asia\",\r\n        \"Southeast Asia\",\r\n        \"North Central US\",\r\n        \"South Central US\",\r\n        \"Central US\",\r\n        \"East US 2\",\r\n        \"Japan East\",\r\n        \"Japan West\",\r\n        \"Brazil South\",\r\n        \"Australia East\",\r\n        \"Australia Southeast\",\r\n        \"Central India\",\r\n        \"South India\",\r\n        \"West India\",\r\n        \"Canada Central\",\r\n        \"Canada East\",\r\n        \"West Central US\",\r\n        \"West US 2\",\r\n        \"UK West\",\r\n        \"UK South\",\r\n        \"Korea Central\",\r\n        \"Korea South\",\r\n        \"France Central\",\r\n        \"France South\",\r\n        \"Australia Central\",\r\n        \"Australia Central 2\"\r\n      ],\r\n      \"apiVersions\": [\r\n        \"2018-08-01\",\r\n        \"2018-07-01\",\r\n        \"2018-06-01\",\r\n        \"2018-05-01\",\r\n        \"2018-04-01\",\r\n        \"2018-03-01\",\r\n        \"2018-02-01\",\r\n        \"2018-01-01\",\r\n        \"2017-11-01\",\r\n        \"2017-10-01\",\r\n        \"2017-09-01\",\r\n        \"2017-08-01\",\r\n        \"2017-06-01\",\r\n        \"2017-04-01\",\r\n        \"2017-03-01\",\r\n        \"2016-12-01\",\r\n        \"2016-11-01\",\r\n        \"2016-10-01\",\r\n        \"2016-09-01\",\r\n        \"2016-08-01\",\r\n        \"2016-07-01\",\r\n        \"2016-06-01\",\r\n        \"2016-03-30\",\r\n        \"2015-06-15\",\r\n        \"2015-05-01-preview\",\r\n        \"2014-12-01-preview\"\r\n      ],\r\n      \"capabilities\": \"CrossResourceGroupResourceMove, CrossSubscriptionResourceMove\"\r\n    },\r\n    {\r\n      \"resourceType\": \"publicIPPrefixes\",\r\n      \"locations\": [\r\n        \"West US\",\r\n        \"East US\",\r\n        \"North Europe\",\r\n        \"West Europe\",\r\n        \"East Asia\",\r\n        \"Southeast Asia\",\r\n        \"North Central US\",\r\n        \"South Central US\",\r\n        \"Central US\",\r\n        \"East US 2\",\r\n        \"Japan East\",\r\n        \"Japan West\",\r\n        \"Brazil South\",\r\n        \"Australia East\",\r\n        \"Australia Southeast\",\r\n        \"Central India\",\r\n        \"South India\",\r\n        \"West India\",\r\n        \"Canada Central\",\r\n        \"Canada East\",\r\n        \"West Central US\",\r\n        \"West US 2\",\r\n        \"UK West\",\r\n        \"UK South\",\r\n        \"Korea Central\",\r\n        \"Korea South\",\r\n        \"France Central\",\r\n        \"France South\",\r\n        \"Australia Central\",\r\n        \"Australia Central 2\"\r\n      ],\r\n      \"apiVersions\": [\r\n        \"2018-08-01\",\r\n        \"2018-07-01\"\r\n      ],\r\n      \"zoneMappings\": [\r\n        {\r\n          \"location\": \"East US 2\",\r\n          \"zones\": [\r\n            \"1\",\r\n            \"2\",\r\n            \"3\"\r\n          ]\r\n        },\r\n        {\r\n          \"location\": \"Central US\",\r\n          \"zones\": [\r\n            \"1\",\r\n            \"2\",\r\n            \"3\"\r\n          ]\r\n        },\r\n        {\r\n          \"location\": \"West Europe\",\r\n          \"zones\": [\r\n            \"1\",\r\n            \"2\",\r\n            \"3\"\r\n          ]\r\n        },\r\n        {\r\n          \"location\": \"France Central\",\r\n          \"zones\": [\r\n            \"1\",\r\n            \"2\",\r\n            \"3\"\r\n          ]\r\n        },\r\n        {\r\n          \"location\": \"Southeast Asia\",\r\n          \"zones\": [\r\n            \"1\",\r\n            \"2\",\r\n            \"3\"\r\n          ]\r\n        },\r\n        {\r\n          \"location\": \"West US 2\",\r\n          \"zones\": [\r\n            \"1\",\r\n            \"2\",\r\n            \"3\"\r\n          ]\r\n        },\r\n        {\r\n          \"location\": \"North Europe\",\r\n          \"zones\": [\r\n            \"1\",\r\n            \"2\",\r\n            \"3\"\r\n          ]\r\n        }\r\n      ],\r\n      \"capabilities\": \"CrossResourceGroupResourceMove, CrossSubscriptionResourceMove\"\r\n    },\r\n    {\r\n      \"resourceType\": \"networkWatchers\",\r\n      \"locations\": [\r\n        \"West US\",\r\n        \"East US\",\r\n        \"North Europe\",\r\n        \"West Europe\",\r\n        \"East Asia\",\r\n        \"Southeast Asia\",\r\n        \"North Central US\",\r\n        \"South Central US\",\r\n        \"Central US\",\r\n        \"East US 2\",\r\n        \"Japan East\",\r\n        \"Japan West\",\r\n        \"Brazil South\",\r\n        \"Australia East\",\r\n        \"Australia Southeast\",\r\n        \"Central India\",\r\n        \"South India\",\r\n        \"West India\",\r\n        \"Canada Central\",\r\n        \"Canada East\",\r\n        \"West Central US\",\r\n        \"West US 2\",\r\n        \"UK West\",\r\n        \"UK South\",\r\n        \"Korea Central\",\r\n        \"Korea South\",\r\n        \"France Central\",\r\n        \"France South\",\r\n        \"Australia Central\",\r\n        \"Australia Central 2\"\r\n      ],\r\n      \"apiVersions\": [\r\n        \"2018-08-01\",\r\n        \"2018-07-01\",\r\n        \"2018-06-01\",\r\n        \"2018-05-01\",\r\n        \"2018-04-01\",\r\n        \"2018-03-01\",\r\n        \"2018-02-01\",\r\n        \"2018-01-01\",\r\n        \"2017-11-01\",\r\n        \"2017-10-01\",\r\n        \"2017-09-01\",\r\n        \"2017-08-01\",\r\n        \"2017-06-01\",\r\n        \"2017-04-01\",\r\n        \"2017-03-01\",\r\n        \"2016-12-01\",\r\n        \"2016-11-01\",\r\n        \"2016-10-01\",\r\n        \"2016-09-01\",\r\n        \"2016-08-01\",\r\n        \"2016-07-01\",\r\n        \"2016-06-01\",\r\n        \"2016-03-30\"\r\n      ],\r\n      \"capabilities\": \"CrossResourceGroupResourceMove, CrossSubscriptionResourceMove\"\r\n    },\r\n    {\r\n      \"resourceType\": \"networkWatchers/connectionMonitors\",\r\n      \"locations\": [\r\n        \"West US\",\r\n        \"East US\",\r\n        \"North Europe\",\r\n        \"West Europe\",\r\n        \"East Asia\",\r\n        \"Southeast Asia\",\r\n        \"North Central US\",\r\n        \"South Central US\",\r\n        \"Central US\",\r\n        \"East US 2\",\r\n        \"Japan East\",\r\n        \"Japan West\",\r\n        \"Brazil South\",\r\n        \"Australia East\",\r\n        \"Australia Southeast\",\r\n        \"Central India\",\r\n        \"South India\",\r\n        \"West India\",\r\n        \"Canada Central\",\r\n        \"Canada East\",\r\n        \"West Central US\",\r\n        \"West US 2\",\r\n        \"UK West\",\r\n        \"UK South\",\r\n        \"Korea Central\",\r\n        \"Korea South\",\r\n        \"France Central\",\r\n        \"France South\",\r\n        \"Australia Central\",\r\n        \"Australia Central 2\"\r\n      ],\r\n      \"apiVersions\": [\r\n        \"2018-08-01\",\r\n        \"2018-07-01\",\r\n        \"2018-06-01\",\r\n        \"2018-05-01\",\r\n        \"2018-04-01\",\r\n        \"2018-03-01\",\r\n        \"2018-02-01\",\r\n        \"2018-01-01\",\r\n        \"2017-11-01\",\r\n        \"2017-10-01\",\r\n        \"2017-09-01\"\r\n      ],\r\n      \"capabilities\": \"CrossResourceGroupResourceMove, CrossSubscriptionResourceMove\"\r\n    },\r\n    {\r\n      \"resourceType\": \"networkWatchers/lenses\",\r\n      \"locations\": [\r\n        \"West US\",\r\n        \"East US\",\r\n        \"North Europe\",\r\n        \"West Europe\",\r\n        \"East Asia\",\r\n        \"Southeast Asia\",\r\n        \"North Central US\",\r\n        \"South Central US\",\r\n        \"Central US\",\r\n        \"East US 2\",\r\n        \"Japan East\",\r\n        \"Japan West\",\r\n        \"Brazil South\",\r\n        \"Australia East\",\r\n        \"Australia Southeast\",\r\n        \"Central India\",\r\n        \"South India\",\r\n        \"West India\",\r\n        \"Canada Central\",\r\n        \"Canada East\",\r\n        \"West Central US\",\r\n        \"West US 2\",\r\n        \"UK West\",\r\n        \"UK South\",\r\n        \"Korea Central\",\r\n        \"Korea South\",\r\n        \"France Central\",\r\n        \"France South\",\r\n        \"Australia Central\",\r\n        \"Australia Central 2\"\r\n      ],\r\n      \"apiVersions\": [\r\n        \"2018-08-01\",\r\n        \"2018-07-01\",\r\n        \"2018-06-01\",\r\n        \"2018-01-01\",\r\n        \"2017-11-01\",\r\n        \"2017-10-01\",\r\n        \"2017-09-01\"\r\n      ],\r\n      \"capabilities\": \"CrossResourceGroupResourceMove, CrossSubscriptionResourceMove\"\r\n    },\r\n    {\r\n      \"resourceType\": \"networkWatchers/pingMeshes\",\r\n      \"locations\": [\r\n        \"West US\",\r\n        \"East US\",\r\n        \"North Europe\",\r\n        \"West Europe\",\r\n        \"East Asia\",\r\n        \"Southeast Asia\",\r\n        \"North Central US\",\r\n        \"South Central US\",\r\n        \"Central US\",\r\n        \"East US 2\",\r\n        \"Japan East\",\r\n        \"Japan West\",\r\n        \"Brazil South\",\r\n        \"Australia East\",\r\n        \"Australia Southeast\",\r\n        \"Central India\",\r\n        \"South India\",\r\n        \"West India\",\r\n        \"Canada Central\",\r\n        \"Canada East\",\r\n        \"West Central US\",\r\n        \"West US 2\",\r\n        \"UK West\",\r\n        \"UK South\",\r\n        \"Korea Central\",\r\n        \"Korea South\",\r\n        \"France Central\",\r\n        \"France South\",\r\n        \"Australia Central\",\r\n        \"Australia Central 2\"\r\n      ],\r\n      \"apiVersions\": [\r\n        \"2018-08-01\",\r\n        \"2018-07-01\",\r\n        \"2018-06-01\",\r\n        \"2018-04-01\",\r\n        \"2018-03-01\",\r\n        \"2018-02-01\",\r\n        \"2018-01-01\",\r\n        \"2017-11-01\",\r\n        \"2017-10-01\",\r\n        \"2017-09-01\"\r\n      ],\r\n      \"capabilities\": \"CrossResourceGroupResourceMove, CrossSubscriptionResourceMove\"\r\n    },\r\n    {\r\n      \"resourceType\": \"virtualNetworkGateways\",\r\n      \"locations\": [\r\n        \"West US\",\r\n        \"East US\",\r\n        \"North Europe\",\r\n        \"West Europe\",\r\n        \"East Asia\",\r\n        \"Southeast Asia\",\r\n        \"North Central US\",\r\n        \"South Central US\",\r\n        \"Central US\",\r\n        \"East US 2\",\r\n        \"Japan East\",\r\n        \"Japan West\",\r\n        \"Brazil South\",\r\n        \"Australia East\",\r\n        \"Australia Southeast\",\r\n        \"Central India\",\r\n        \"South India\",\r\n        \"West India\",\r\n        \"Canada Central\",\r\n        \"Canada East\",\r\n        \"West Central US\",\r\n        \"West US 2\",\r\n        \"UK West\",\r\n        \"UK South\",\r\n        \"Korea Central\",\r\n        \"Korea South\",\r\n        \"France Central\",\r\n        \"France South\",\r\n        \"Australia Central\",\r\n        \"Australia Central 2\"\r\n      ],\r\n      \"apiVersions\": [\r\n        \"2018-08-01\",\r\n        \"2018-07-01\",\r\n        \"2018-06-01\",\r\n        \"2018-05-01\",\r\n        \"2018-04-01\",\r\n        \"2018-03-01\",\r\n        \"2018-02-01\",\r\n        \"2018-01-01\",\r\n        \"2017-11-01\",\r\n        \"2017-10-01\",\r\n        \"2017-09-01\",\r\n        \"2017-08-01\",\r\n        \"2017-06-01\",\r\n        \"2017-04-01\",\r\n        \"2017-03-01\",\r\n        \"2016-12-01\",\r\n        \"2016-11-01\",\r\n        \"2016-10-01\",\r\n        \"2016-09-01\",\r\n        \"2016-08-01\",\r\n        \"2016-07-01\",\r\n        \"2016-06-01\",\r\n        \"2016-03-30\",\r\n        \"2015-06-15\",\r\n        \"2015-05-01-preview\",\r\n        \"2014-12-01-preview\"\r\n      ],\r\n      \"capabilities\": \"CrossResourceGroupResourceMove, CrossSubscriptionResourceMove\"\r\n    },\r\n    {\r\n      \"resourceType\": \"localNetworkGateways\",\r\n      \"locations\": [\r\n        \"West US\",\r\n        \"East US\",\r\n        \"North Europe\",\r\n        \"West Europe\",\r\n        \"East Asia\",\r\n        \"Southeast Asia\",\r\n        \"North Central US\",\r\n        \"South Central US\",\r\n        \"Central US\",\r\n        \"East US 2\",\r\n        \"Japan East\",\r\n        \"Japan West\",\r\n        \"Brazil South\",\r\n        \"Australia East\",\r\n        \"Australia Southeast\",\r\n        \"Central India\",\r\n        \"South India\",\r\n        \"West India\",\r\n        \"Canada Central\",\r\n        \"Canada East\",\r\n        \"West Central US\",\r\n        \"West US 2\",\r\n        \"UK West\",\r\n        \"UK South\",\r\n        \"Korea Central\",\r\n        \"Korea South\",\r\n        \"France Central\",\r\n        \"France South\",\r\n        \"Australia Central\",\r\n        \"Australia Central 2\"\r\n      ],\r\n      \"apiVersions\": [\r\n        \"2018-08-01\",\r\n        \"2018-07-01\",\r\n        \"2018-06-01\",\r\n        \"2018-05-01\",\r\n        \"2018-04-01\",\r\n        \"2018-03-01\",\r\n        \"2018-02-01\",\r\n        \"2018-01-01\",\r\n        \"2017-11-01\",\r\n        \"2017-10-01\",\r\n        \"2017-09-01\",\r\n        \"2017-08-01\",\r\n        \"2017-06-01\",\r\n        \"2017-04-01\",\r\n        \"2017-03-01\",\r\n        \"2016-12-01\",\r\n        \"2016-11-01\",\r\n        \"2016-10-01\",\r\n        \"2016-09-01\",\r\n        \"2016-08-01\",\r\n        \"2016-07-01\",\r\n        \"2016-06-01\",\r\n        \"2016-03-30\",\r\n        \"2015-06-15\",\r\n        \"2015-05-01-preview\",\r\n        \"2014-12-01-preview\"\r\n      ],\r\n      \"capabilities\": \"CrossResourceGroupResourceMove, CrossSubscriptionResourceMove\"\r\n    },\r\n    {\r\n      \"resourceType\": \"connections\",\r\n      \"locations\": [\r\n        \"West US\",\r\n        \"East US\",\r\n        \"North Europe\",\r\n        \"West Europe\",\r\n        \"East Asia\",\r\n        \"Southeast Asia\",\r\n        \"North Central US\",\r\n        \"South Central US\",\r\n        \"Central US\",\r\n        \"East US 2\",\r\n        \"Japan East\",\r\n        \"Japan West\",\r\n        \"Brazil South\",\r\n        \"Australia East\",\r\n        \"Australia Southeast\",\r\n        \"Central India\",\r\n        \"South India\",\r\n        \"West India\",\r\n        \"Canada Central\",\r\n        \"Canada East\",\r\n        \"West Central US\",\r\n        \"West US 2\",\r\n        \"UK West\",\r\n        \"UK South\",\r\n        \"Korea Central\",\r\n        \"Korea South\",\r\n        \"France Central\",\r\n        \"France South\",\r\n        \"Australia Central\",\r\n        \"Australia Central 2\"\r\n      ],\r\n      \"apiVersions\": [\r\n        \"2018-08-01\",\r\n        \"2018-07-01\",\r\n        \"2018-06-01\",\r\n        \"2018-05-01\",\r\n        \"2018-04-01\",\r\n        \"2018-03-01\",\r\n        \"2018-02-01\",\r\n        \"2018-01-01\",\r\n        \"2017-11-01\",\r\n        \"2017-10-01\",\r\n        \"2017-09-01\",\r\n        \"2017-08-01\",\r\n        \"2017-06-01\",\r\n        \"2017-04-01\",\r\n        \"2017-03-01\",\r\n        \"2016-12-01\",\r\n        \"2016-11-01\",\r\n        \"2016-10-01\",\r\n        \"2016-09-01\",\r\n        \"2016-08-01\",\r\n        \"2016-07-01\",\r\n        \"2016-06-01\",\r\n        \"2016-03-30\",\r\n        \"2015-06-15\",\r\n        \"2015-05-01-preview\",\r\n        \"2014-12-01-preview\"\r\n      ],\r\n      \"capabilities\": \"CrossResourceGroupResourceMove, CrossSubscriptionResourceMove\"\r\n    },\r\n    {\r\n      \"resourceType\": \"applicationGateways\",\r\n      \"locations\": [\r\n        \"West US\",\r\n        \"East US\",\r\n        \"North Europe\",\r\n        \"West Europe\",\r\n        \"East Asia\",\r\n        \"Southeast Asia\",\r\n        \"North Central US\",\r\n        \"South Central US\",\r\n        \"Central US\",\r\n        \"East US 2\",\r\n        \"Japan East\",\r\n        \"Japan West\",\r\n        \"Brazil South\",\r\n        \"Australia East\",\r\n        \"Australia Southeast\",\r\n        \"Central India\",\r\n        \"South India\",\r\n        \"West India\",\r\n        \"Canada Central\",\r\n        \"Canada East\",\r\n        \"West Central US\",\r\n        \"West US 2\",\r\n        \"UK West\",\r\n        \"UK South\",\r\n        \"Korea Central\",\r\n        \"Korea South\",\r\n        \"France Central\",\r\n        \"France South\",\r\n        \"Australia Central\",\r\n        \"Australia Central 2\"\r\n      ],\r\n      \"apiVersions\": [\r\n        \"2018-08-01\",\r\n        \"2018-07-01\",\r\n        \"2018-06-01\",\r\n        \"2018-05-01\",\r\n        \"2018-04-01\",\r\n        \"2018-03-01\",\r\n        \"2018-02-01\",\r\n        \"2018-01-01\",\r\n        \"2017-11-01\",\r\n        \"2017-10-01\",\r\n        \"2017-09-01\",\r\n        \"2017-08-01\",\r\n        \"2017-06-01\",\r\n        \"2017-04-01\",\r\n        \"2017-03-01\",\r\n        \"2016-12-01\",\r\n        \"2016-11-01\",\r\n        \"2016-10-01\",\r\n        \"2016-09-01\",\r\n        \"2016-08-01\",\r\n        \"2016-07-01\",\r\n        \"2016-06-01\",\r\n        \"2016-03-30\",\r\n        \"2015-06-15\",\r\n        \"2015-05-01-preview\",\r\n        \"2014-12-01-preview\"\r\n      ],\r\n      \"zoneMappings\": [\r\n        {\r\n          \"location\": \"East US 2\",\r\n          \"zones\": [\r\n            \"1\",\r\n            \"2\",\r\n            \"3\"\r\n          ]\r\n        },\r\n        {\r\n          \"location\": \"Central US\",\r\n          \"zones\": [\r\n            \"1\",\r\n            \"2\",\r\n            \"3\"\r\n          ]\r\n        },\r\n        {\r\n          \"location\": \"West Europe\",\r\n          \"zones\": [\r\n            \"1\",\r\n            \"2\",\r\n            \"3\"\r\n          ]\r\n        },\r\n        {\r\n          \"location\": \"France Central\",\r\n          \"zones\": [\r\n            \"1\",\r\n            \"2\",\r\n            \"3\"\r\n          ]\r\n        },\r\n        {\r\n          \"location\": \"Southeast Asia\",\r\n          \"zones\": [\r\n            \"1\",\r\n            \"2\",\r\n            \"3\"\r\n          ]\r\n        },\r\n        {\r\n          \"location\": \"West US 2\",\r\n          \"zones\": [\r\n            \"1\",\r\n            \"2\",\r\n            \"3\"\r\n          ]\r\n        },\r\n        {\r\n          \"location\": \"North Europe\",\r\n          \"zones\": [\r\n            \"1\",\r\n            \"2\",\r\n            \"3\"\r\n          ]\r\n        }\r\n      ],\r\n      \"capabilities\": \"None\"\r\n    },\r\n    {\r\n      \"resourceType\": \"locations\",\r\n      \"locations\": [],\r\n      \"apiVersions\": [\r\n        \"2018-08-01\",\r\n        \"2018-07-01\",\r\n        \"2018-06-01\",\r\n        \"2018-05-01\",\r\n        \"2018-04-01\",\r\n        \"2018-03-01\",\r\n        \"2018-02-01\",\r\n        \"2018-01-01\",\r\n        \"2017-11-01\",\r\n        \"2017-10-01\",\r\n        \"2017-09-01\",\r\n        \"2017-08-01\",\r\n        \"2017-06-01\",\r\n        \"2017-04-01\",\r\n        \"2017-03-01\",\r\n        \"2016-12-01\",\r\n        \"2016-11-01\",\r\n        \"2016-10-01\",\r\n        \"2016-09-01\",\r\n        \"2016-08-01\",\r\n        \"2016-07-01\",\r\n        \"2016-06-01\",\r\n        \"2016-03-30\",\r\n        \"2015-06-15\",\r\n        \"2015-05-01-preview\",\r\n        \"2014-12-01-preview\"\r\n      ]\r\n    },\r\n    {\r\n      \"resourceType\": \"locations/operations\",\r\n      \"locations\": [],\r\n      \"apiVersions\": [\r\n        \"2018-08-01\",\r\n        \"2018-07-01\",\r\n        \"2018-06-01\",\r\n        \"2018-05-01\",\r\n        \"2018-04-01\",\r\n        \"2018-03-01\",\r\n        \"2018-02-01\",\r\n        \"2018-01-01\",\r\n        \"2017-11-01\",\r\n        \"2017-10-01\",\r\n        \"2017-09-01\",\r\n        \"2017-08-01\",\r\n        \"2017-06-01\",\r\n        \"2017-04-01\",\r\n        \"2017-03-01\",\r\n        \"2016-12-01\",\r\n        \"2016-11-01\",\r\n        \"2016-10-01\",\r\n        \"2016-09-01\",\r\n        \"2016-08-01\",\r\n        \"2016-07-01\",\r\n        \"2016-06-01\",\r\n        \"2016-03-30\",\r\n        \"2015-06-15\",\r\n        \"2015-05-01-preview\",\r\n        \"2014-12-01-preview\"\r\n      ]\r\n    },\r\n    {\r\n      \"resourceType\": \"locations/operationResults\",\r\n      \"locations\": [],\r\n      \"apiVersions\": [\r\n        \"2018-08-01\",\r\n        \"2018-07-01\",\r\n        \"2018-06-01\",\r\n        \"2018-05-01\",\r\n        \"2018-04-01\",\r\n        \"2018-03-01\",\r\n        \"2018-02-01\",\r\n        \"2018-01-01\",\r\n        \"2017-11-01\",\r\n        \"2017-10-01\",\r\n        \"2017-09-01\",\r\n        \"2017-08-01\",\r\n        \"2017-06-01\",\r\n        \"2017-04-01\",\r\n        \"2017-03-01\",\r\n        \"2016-12-01\",\r\n        \"2016-11-01\",\r\n        \"2016-10-01\",\r\n        \"2016-09-01\",\r\n        \"2016-08-01\",\r\n        \"2016-07-01\",\r\n        \"2016-06-01\",\r\n        \"2016-03-30\",\r\n        \"2015-06-15\",\r\n        \"2015-05-01-preview\",\r\n        \"2014-12-01-preview\"\r\n      ]\r\n    },\r\n    {\r\n      \"resourceType\": \"locations/CheckDnsNameAvailability\",\r\n      \"locations\": [\r\n        \"West US\",\r\n        \"East US\",\r\n        \"North Europe\",\r\n        \"West Europe\",\r\n        \"East Asia\",\r\n        \"Southeast Asia\",\r\n        \"North Central US\",\r\n        \"South Central US\",\r\n        \"Central US\",\r\n        \"East US 2\",\r\n        \"Japan East\",\r\n        \"Japan West\",\r\n        \"Brazil South\",\r\n        \"Australia East\",\r\n        \"Australia Southeast\",\r\n        \"Central India\",\r\n        \"South India\",\r\n        \"West India\",\r\n        \"Canada Central\",\r\n        \"Canada East\",\r\n        \"West Central US\",\r\n        \"West US 2\",\r\n        \"UK West\",\r\n        \"UK South\",\r\n        \"Korea Central\",\r\n        \"Korea South\",\r\n        \"France Central\",\r\n        \"France South\",\r\n        \"Australia Central\",\r\n        \"Australia Central 2\"\r\n      ],\r\n      \"apiVersions\": [\r\n        \"2018-08-01\",\r\n        \"2018-07-01\",\r\n        \"2018-06-01\",\r\n        \"2018-05-01\",\r\n        \"2018-04-01\",\r\n        \"2018-03-01\",\r\n        \"2018-02-01\",\r\n        \"2018-01-01\",\r\n        \"2017-11-01\",\r\n        \"2017-10-01\",\r\n        \"2017-09-01\",\r\n        \"2017-08-01\",\r\n        \"2017-06-01\",\r\n        \"2017-04-01\",\r\n        \"2017-03-01\",\r\n        \"2016-12-01\",\r\n        \"2016-11-01\",\r\n        \"2016-10-01\",\r\n        \"2016-09-01\",\r\n        \"2016-08-01\",\r\n        \"2016-07-01\",\r\n        \"2016-06-01\",\r\n        \"2016-03-30\",\r\n        \"2015-06-15\",\r\n        \"2015-05-01-preview\",\r\n        \"2014-12-01-preview\"\r\n      ]\r\n    },\r\n    {\r\n      \"resourceType\": \"locations/usages\",\r\n      \"locations\": [\r\n        \"West US\",\r\n        \"East US\",\r\n        \"North Europe\",\r\n        \"West Europe\",\r\n        \"East Asia\",\r\n        \"Southeast Asia\",\r\n        \"North Central US\",\r\n        \"South Central US\",\r\n        \"Central US\",\r\n        \"East US 2\",\r\n        \"Japan East\",\r\n        \"Japan West\",\r\n        \"Brazil South\",\r\n        \"Australia East\",\r\n        \"Australia Southeast\",\r\n        \"Central India\",\r\n        \"South India\",\r\n        \"West India\",\r\n        \"Canada Central\",\r\n        \"Canada East\",\r\n        \"West Central US\",\r\n        \"West US 2\",\r\n        \"UK West\",\r\n        \"UK South\",\r\n        \"Korea Central\",\r\n        \"Korea South\",\r\n        \"France Central\",\r\n        \"France South\",\r\n        \"Australia Central\",\r\n        \"Australia Central 2\"\r\n      ],\r\n      \"apiVersions\": [\r\n        \"2018-08-01\",\r\n        \"2018-07-01\",\r\n        \"2018-06-01\",\r\n        \"2018-05-01\",\r\n        \"2018-04-01\",\r\n        \"2018-03-01\",\r\n        \"2018-02-01\",\r\n        \"2018-01-01\",\r\n        \"2017-11-01\",\r\n        \"2017-10-01\",\r\n        \"2017-09-01\",\r\n        \"2017-08-01\",\r\n        \"2017-06-01\",\r\n        \"2017-04-01\",\r\n        \"2017-03-01\",\r\n        \"2016-12-01\",\r\n        \"2016-11-01\",\r\n        \"2016-10-01\",\r\n        \"2016-09-01\",\r\n        \"2016-08-01\",\r\n        \"2016-07-01\",\r\n        \"2016-06-01\",\r\n        \"2016-03-30\",\r\n        \"2015-06-15\",\r\n        \"2015-05-01-preview\",\r\n        \"2014-12-01-preview\"\r\n      ]\r\n    },\r\n    {\r\n      \"resourceType\": \"locations/virtualNetworkAvailableEndpointServices\",\r\n      \"locations\": [\r\n        \"West US\",\r\n        \"East US\",\r\n        \"North Europe\",\r\n        \"West Europe\",\r\n        \"East Asia\",\r\n        \"Southeast Asia\",\r\n        \"North Central US\",\r\n        \"South Central US\",\r\n        \"Central US\",\r\n        \"East US 2\",\r\n        \"Japan East\",\r\n        \"Japan West\",\r\n        \"Brazil South\",\r\n        \"Australia East\",\r\n        \"Australia Southeast\",\r\n        \"Central India\",\r\n        \"South India\",\r\n        \"West India\",\r\n        \"Canada Central\",\r\n        \"Canada East\",\r\n        \"West Central US\",\r\n        \"West US 2\",\r\n        \"UK West\",\r\n        \"UK South\",\r\n        \"Korea Central\",\r\n        \"Korea South\",\r\n        \"France Central\",\r\n        \"France South\",\r\n        \"Australia Central\",\r\n        \"Australia Central 2\"\r\n      ],\r\n      \"apiVersions\": [\r\n        \"2018-08-01\",\r\n        \"2018-07-01\",\r\n        \"2018-06-01\",\r\n        \"2018-05-01\",\r\n        \"2018-04-01\",\r\n        \"2018-03-01\",\r\n        \"2018-02-01\",\r\n        \"2018-01-01\",\r\n        \"2017-11-01\",\r\n        \"2017-10-01\",\r\n        \"2017-09-01\",\r\n        \"2017-08-01\",\r\n        \"2017-06-01\",\r\n        \"2017-04-01\"\r\n      ]\r\n    },\r\n    {\r\n      \"resourceType\": \"locations/availableDelegations\",\r\n      \"locations\": [\r\n        \"West US\",\r\n        \"East US\",\r\n        \"North Europe\",\r\n        \"West Europe\",\r\n        \"East Asia\",\r\n        \"Southeast Asia\",\r\n        \"North Central US\",\r\n        \"South Central US\",\r\n        \"Central US\",\r\n        \"East US 2\",\r\n        \"Japan East\",\r\n        \"Japan West\",\r\n        \"Brazil South\",\r\n        \"Australia East\",\r\n        \"Australia Southeast\",\r\n        \"Central India\",\r\n        \"South India\",\r\n        \"West India\",\r\n        \"Canada Central\",\r\n        \"Canada East\",\r\n        \"West Central US\",\r\n        \"West US 2\",\r\n        \"UK West\",\r\n        \"UK South\",\r\n        \"Korea Central\",\r\n        \"Korea South\",\r\n        \"France Central\",\r\n        \"France South\",\r\n        \"Australia Central\",\r\n        \"Australia Central 2\"\r\n      ],\r\n      \"apiVersions\": [\r\n        \"2018-08-01\",\r\n        \"2018-07-01\",\r\n        \"2018-06-01\",\r\n        \"2018-05-01\",\r\n        \"2018-04-01\"\r\n      ]\r\n    },\r\n    {\r\n      \"resourceType\": \"locations/supportedVirtualMachineSizes\",\r\n      \"locations\": [\r\n        \"West US\",\r\n        \"East US\",\r\n        \"North Europe\",\r\n        \"West Europe\",\r\n        \"East Asia\",\r\n        \"Southeast Asia\",\r\n        \"North Central US\",\r\n        \"South Central US\",\r\n        \"Central US\",\r\n        \"East US 2\",\r\n        \"Japan East\",\r\n        \"Japan West\",\r\n        \"Brazil South\",\r\n        \"Australia East\",\r\n        \"Australia Southeast\",\r\n        \"Central India\",\r\n        \"South India\",\r\n        \"West India\",\r\n        \"Canada Central\",\r\n        \"Canada East\",\r\n        \"West Central US\",\r\n        \"West US 2\",\r\n        \"UK West\",\r\n        \"UK South\",\r\n        \"Korea Central\",\r\n        \"Korea South\",\r\n        \"France Central\",\r\n        \"France South\",\r\n        \"Australia Central\",\r\n        \"Australia Central 2\"\r\n      ],\r\n      \"apiVersions\": [\r\n        \"2018-08-01\",\r\n        \"2018-07-01\",\r\n        \"2018-06-01\",\r\n        \"2018-05-01\",\r\n        \"2018-04-01\"\r\n      ]\r\n    },\r\n    {\r\n      \"resourceType\": \"locations/checkAcceleratedNetworkingSupport\",\r\n      \"locations\": [\r\n        \"West US\",\r\n        \"East US\",\r\n        \"North Europe\",\r\n        \"West Europe\",\r\n        \"East Asia\",\r\n        \"Southeast Asia\",\r\n        \"North Central US\",\r\n        \"South Central US\",\r\n        \"Central US\",\r\n        \"East US 2\",\r\n        \"Japan East\",\r\n        \"Japan West\",\r\n        \"Brazil South\",\r\n        \"Australia East\",\r\n        \"Australia Southeast\",\r\n        \"Central India\",\r\n        \"South India\",\r\n        \"West India\",\r\n        \"Canada Central\",\r\n        \"Canada East\",\r\n        \"West Central US\",\r\n        \"West US 2\",\r\n        \"UK West\",\r\n        \"UK South\",\r\n        \"Korea Central\",\r\n        \"Korea South\",\r\n        \"France Central\",\r\n        \"France South\",\r\n        \"Australia Central\",\r\n        \"Australia Central 2\"\r\n      ],\r\n      \"apiVersions\": [\r\n        \"2018-08-01\",\r\n        \"2018-07-01\",\r\n        \"2018-06-01\",\r\n        \"2018-05-01\",\r\n        \"2018-04-01\"\r\n      ]\r\n    },\r\n    {\r\n      \"resourceType\": \"locations/validateResourceOwnership\",\r\n      \"locations\": [\r\n        \"West US\",\r\n        \"East US\",\r\n        \"North Europe\",\r\n        \"West Europe\",\r\n        \"East Asia\",\r\n        \"Southeast Asia\",\r\n        \"North Central US\",\r\n        \"South Central US\",\r\n        \"Central US\",\r\n        \"East US 2\",\r\n        \"Japan East\",\r\n        \"Japan West\",\r\n        \"Brazil South\",\r\n        \"Australia East\",\r\n        \"Australia Southeast\",\r\n        \"Central India\",\r\n        \"South India\",\r\n        \"West India\",\r\n        \"Canada Central\",\r\n        \"Canada East\",\r\n        \"West Central US\",\r\n        \"West US 2\",\r\n        \"UK West\",\r\n        \"UK South\",\r\n        \"Korea Central\",\r\n        \"Korea South\",\r\n        \"France Central\",\r\n        \"France South\",\r\n        \"Australia Central\",\r\n        \"Australia Central 2\"\r\n      ],\r\n      \"apiVersions\": [\r\n        \"2018-08-01\",\r\n        \"2018-07-01\",\r\n        \"2018-06-01\",\r\n        \"2018-05-01\",\r\n        \"2018-04-01\"\r\n      ]\r\n    },\r\n    {\r\n      \"resourceType\": \"locations/setResourceOwnership\",\r\n      \"locations\": [\r\n        \"West US\",\r\n        \"East US\",\r\n        \"North Europe\",\r\n        \"West Europe\",\r\n        \"East Asia\",\r\n        \"Southeast Asia\",\r\n        \"North Central US\",\r\n        \"South Central US\",\r\n        \"Central US\",\r\n        \"East US 2\",\r\n        \"Japan East\",\r\n        \"Japan West\",\r\n        \"Brazil South\",\r\n        \"Australia East\",\r\n        \"Australia Southeast\",\r\n        \"Central India\",\r\n        \"South India\",\r\n        \"West India\",\r\n        \"Canada Central\",\r\n        \"Canada East\",\r\n        \"West Central US\",\r\n        \"West US 2\",\r\n        \"UK West\",\r\n        \"UK South\",\r\n        \"Korea Central\",\r\n        \"Korea South\",\r\n        \"France Central\",\r\n        \"France South\",\r\n        \"Australia Central\",\r\n        \"Australia Central 2\"\r\n      ],\r\n      \"apiVersions\": [\r\n        \"2018-08-01\",\r\n        \"2018-07-01\",\r\n        \"2018-06-01\",\r\n        \"2018-05-01\",\r\n        \"2018-04-01\"\r\n      ]\r\n    },\r\n    {\r\n      \"resourceType\": \"locations/effectiveResourceOwnership\",\r\n      \"locations\": [\r\n        \"West US\",\r\n        \"East US\",\r\n        \"North Europe\",\r\n        \"West Europe\",\r\n        \"East Asia\",\r\n        \"Southeast Asia\",\r\n        \"North Central US\",\r\n        \"South Central US\",\r\n        \"Central US\",\r\n        \"East US 2\",\r\n        \"Japan East\",\r\n        \"Japan West\",\r\n        \"Brazil South\",\r\n        \"Australia East\",\r\n        \"Australia Southeast\",\r\n        \"Central India\",\r\n        \"South India\",\r\n        \"West India\",\r\n        \"Canada Central\",\r\n        \"Canada East\",\r\n        \"West Central US\",\r\n        \"West US 2\",\r\n        \"UK West\",\r\n        \"UK South\",\r\n        \"Korea Central\",\r\n        \"Korea South\",\r\n        \"France Central\",\r\n        \"France South\",\r\n        \"Australia Central\",\r\n        \"Australia Central 2\"\r\n      ],\r\n      \"apiVersions\": [\r\n        \"2018-08-01\",\r\n        \"2018-07-01\",\r\n        \"2018-06-01\",\r\n        \"2018-05-01\",\r\n        \"2018-04-01\"\r\n      ]\r\n    },\r\n    {\r\n      \"resourceType\": \"operations\",\r\n      \"locations\": [],\r\n      \"apiVersions\": [\r\n        \"2018-08-01\",\r\n        \"2018-07-01\",\r\n        \"2018-06-01\",\r\n        \"2018-05-01\",\r\n        \"2018-04-01\",\r\n        \"2018-03-01\",\r\n        \"2018-02-01\",\r\n        \"2018-01-01\",\r\n        \"2017-11-01\",\r\n        \"2017-10-01\",\r\n        \"2017-09-01\",\r\n        \"2017-08-01\",\r\n        \"2017-06-01\",\r\n        \"2017-04-01\",\r\n        \"2017-03-01\",\r\n        \"2016-12-01\",\r\n        \"2016-11-01\",\r\n        \"2016-10-01\",\r\n        \"2016-09-01\",\r\n        \"2016-08-01\",\r\n        \"2016-07-01\",\r\n        \"2016-06-01\",\r\n        \"2016-03-30\",\r\n        \"2015-06-15\",\r\n        \"2015-05-01-preview\",\r\n        \"2014-12-01-preview\"\r\n      ]\r\n    },\r\n    {\r\n      \"resourceType\": \"dnszones\",\r\n      \"locations\": [\r\n        \"global\"\r\n      ],\r\n      \"apiVersions\": [\r\n        \"2018-05-01\",\r\n        \"2018-03-01-preview\",\r\n        \"2017-10-01\",\r\n        \"2017-09-15-preview\",\r\n        \"2017-09-01\",\r\n        \"2016-04-01\",\r\n        \"2015-05-04-preview\"\r\n      ],\r\n      \"capabilities\": \"CrossResourceGroupResourceMove, CrossSubscriptionResourceMove\"\r\n    },\r\n    {\r\n      \"resourceType\": \"dnsOperationResults\",\r\n      \"locations\": [\r\n        \"global\"\r\n      ],\r\n      \"apiVersions\": [\r\n        \"2018-05-01\",\r\n        \"2018-03-01-preview\",\r\n        \"2017-10-01\",\r\n        \"2017-09-15-preview\",\r\n        \"2017-09-01\",\r\n        \"2016-04-01\"\r\n      ]\r\n    },\r\n    {\r\n      \"resourceType\": \"dnsOperationStatuses\",\r\n      \"locations\": [\r\n        \"global\"\r\n      ],\r\n      \"apiVersions\": [\r\n        \"2018-05-01\",\r\n        \"2018-03-01-preview\",\r\n        \"2017-10-01\",\r\n        \"2017-09-15-preview\",\r\n        \"2017-09-01\",\r\n        \"2016-04-01\"\r\n      ]\r\n    },\r\n    {\r\n      \"resourceType\": \"getDnsResourceReference\",\r\n      \"locations\": [\r\n        \"global\"\r\n      ],\r\n      \"apiVersions\": [\r\n        \"2018-05-01\"\r\n      ]\r\n    },\r\n    {\r\n      \"resourceType\": \"internalNotify\",\r\n      \"locations\": [\r\n        \"global\"\r\n      ],\r\n      \"apiVersions\": [\r\n        \"2018-05-01\"\r\n      ]\r\n    },\r\n    {\r\n      \"resourceType\": \"dnszones/A\",\r\n      \"locations\": [\r\n        \"global\"\r\n      ],\r\n      \"apiVersions\": [\r\n        \"2018-05-01\",\r\n        \"2018-03-01-preview\",\r\n        \"2017-10-01\",\r\n        \"2017-09-15-preview\",\r\n        \"2017-09-01\",\r\n        \"2016-04-01\",\r\n        \"2015-05-04-preview\"\r\n      ]\r\n    },\r\n    {\r\n      \"resourceType\": \"dnszones/AAAA\",\r\n      \"locations\": [\r\n        \"global\"\r\n      ],\r\n      \"apiVersions\": [\r\n        \"2018-05-01\",\r\n        \"2018-03-01-preview\",\r\n        \"2017-10-01\",\r\n        \"2017-09-15-preview\",\r\n        \"2017-09-01\",\r\n        \"2016-04-01\",\r\n        \"2015-05-04-preview\"\r\n      ]\r\n    },\r\n    {\r\n      \"resourceType\": \"dnszones/CNAME\",\r\n      \"locations\": [\r\n        \"global\"\r\n      ],\r\n      \"apiVersions\": [\r\n        \"2018-05-01\",\r\n        \"2018-03-01-preview\",\r\n        \"2017-10-01\",\r\n        \"2017-09-15-preview\",\r\n        \"2017-09-01\",\r\n        \"2016-04-01\",\r\n        \"2015-05-04-preview\"\r\n      ]\r\n    },\r\n    {\r\n      \"resourceType\": \"dnszones/PTR\",\r\n      \"locations\": [\r\n        \"global\"\r\n      ],\r\n      \"apiVersions\": [\r\n        \"2018-05-01\",\r\n        \"2018-03-01-preview\",\r\n        \"2017-10-01\",\r\n        \"2017-09-15-preview\",\r\n        \"2017-09-01\",\r\n        \"2016-04-01\",\r\n        \"2015-05-04-preview\"\r\n      ]\r\n    },\r\n    {\r\n      \"resourceType\": \"dnszones/MX\",\r\n      \"locations\": [\r\n        \"global\"\r\n      ],\r\n      \"apiVersions\": [\r\n        \"2018-05-01\",\r\n        \"2018-03-01-preview\",\r\n        \"2017-10-01\",\r\n        \"2017-09-15-preview\",\r\n        \"2017-09-01\",\r\n        \"2016-04-01\",\r\n        \"2015-05-04-preview\"\r\n      ]\r\n    },\r\n    {\r\n      \"resourceType\": \"dnszones/TXT\",\r\n      \"locations\": [\r\n        \"global\"\r\n      ],\r\n      \"apiVersions\": [\r\n        \"2018-05-01\",\r\n        \"2018-03-01-preview\",\r\n        \"2017-10-01\",\r\n        \"2017-09-15-preview\",\r\n        \"2017-09-01\",\r\n        \"2016-04-01\",\r\n        \"2015-05-04-preview\"\r\n      ]\r\n    },\r\n    {\r\n      \"resourceType\": \"dnszones/SRV\",\r\n      \"locations\": [\r\n        \"global\"\r\n      ],\r\n      \"apiVersions\": [\r\n        \"2018-05-01\",\r\n        \"2018-03-01-preview\",\r\n        \"2017-10-01\",\r\n        \"2017-09-15-preview\",\r\n        \"2017-09-01\",\r\n        \"2016-04-01\",\r\n        \"2015-05-04-preview\"\r\n      ]\r\n    },\r\n    {\r\n      \"resourceType\": \"dnszones/SOA\",\r\n      \"locations\": [\r\n        \"global\"\r\n      ],\r\n      \"apiVersions\": [\r\n        \"2018-05-01\",\r\n        \"2018-03-01-preview\",\r\n        \"2017-10-01\",\r\n        \"2017-09-15-preview\",\r\n        \"2017-09-01\",\r\n        \"2016-04-01\",\r\n        \"2015-05-04-preview\"\r\n      ]\r\n    },\r\n    {\r\n      \"resourceType\": \"dnszones/NS\",\r\n      \"locations\": [\r\n        \"global\"\r\n      ],\r\n      \"apiVersions\": [\r\n        \"2018-05-01\",\r\n        \"2018-03-01-preview\",\r\n        \"2017-10-01\",\r\n        \"2017-09-15-preview\",\r\n        \"2017-09-01\",\r\n        \"2016-04-01\",\r\n        \"2015-05-04-preview\"\r\n      ]\r\n    },\r\n    {\r\n      \"resourceType\": \"dnszones/CAA\",\r\n      \"locations\": [\r\n        \"global\"\r\n      ],\r\n      \"apiVersions\": [\r\n        \"2018-05-01\",\r\n        \"2018-03-01-preview\",\r\n        \"2017-10-01\",\r\n        \"2017-09-15-preview\",\r\n        \"2017-09-01\"\r\n      ]\r\n    },\r\n    {\r\n      \"resourceType\": \"dnszones/recordsets\",\r\n      \"locations\": [\r\n        \"global\"\r\n      ],\r\n      \"apiVersions\": [\r\n        \"2018-05-01\",\r\n        \"2018-03-01-preview\",\r\n        \"2017-10-01\",\r\n        \"2017-09-15-preview\",\r\n        \"2017-09-01\",\r\n        \"2016-04-01\",\r\n        \"2015-05-04-preview\"\r\n      ]\r\n    },\r\n    {\r\n      \"resourceType\": \"dnszones/all\",\r\n      \"locations\": [\r\n        \"global\"\r\n      ],\r\n      \"apiVersions\": [\r\n        \"2018-05-01\",\r\n        \"2018-03-01-preview\",\r\n        \"2017-10-01\",\r\n        \"2017-09-15-preview\",\r\n        \"2017-09-01\",\r\n        \"2016-04-01\",\r\n        \"2015-05-04-preview\"\r\n      ]\r\n    },\r\n    {\r\n      \"resourceType\": \"trafficmanagerprofiles\",\r\n      \"locations\": [\r\n        \"global\"\r\n      ],\r\n      \"apiVersions\": [\r\n        \"2018-04-01\",\r\n        \"2018-03-01\",\r\n        \"2018-02-01\",\r\n        \"2017-05-01\",\r\n        \"2017-03-01\",\r\n        \"2015-11-01\",\r\n        \"2015-04-28-preview\"\r\n      ],\r\n      \"capabilities\": \"CrossResourceGroupResourceMove, CrossSubscriptionResourceMove\"\r\n    },\r\n    {\r\n      \"resourceType\": \"trafficmanagerprofiles/heatMaps\",\r\n      \"locations\": [\r\n        \"global\"\r\n      ],\r\n      \"apiVersions\": [\r\n        \"2018-04-01\",\r\n        \"2018-03-01\",\r\n        \"2018-02-01\",\r\n        \"2017-09-01-preview\"\r\n      ]\r\n    },\r\n    {\r\n      \"resourceType\": \"checkTrafficManagerNameAvailability\",\r\n      \"locations\": [\r\n        \"global\"\r\n      ],\r\n      \"apiVersions\": [\r\n        \"2018-04-01\",\r\n        \"2018-03-01\",\r\n        \"2018-02-01\",\r\n        \"2017-05-01\",\r\n        \"2017-03-01\",\r\n        \"2015-11-01\",\r\n        \"2015-04-28-preview\"\r\n      ]\r\n    },\r\n    {\r\n      \"resourceType\": \"trafficManagerUserMetricsKeys\",\r\n      \"locations\": [\r\n        \"global\"\r\n      ],\r\n      \"apiVersions\": [\r\n        \"2018-04-01\",\r\n        \"2017-09-01-preview\"\r\n      ]\r\n    },\r\n    {\r\n      \"resourceType\": \"trafficManagerGeographicHierarchies\",\r\n      \"locations\": [\r\n        \"global\"\r\n      ],\r\n      \"apiVersions\": [\r\n        \"2018-04-01\",\r\n        \"2018-03-01\",\r\n        \"2018-02-01\",\r\n        \"2017-05-01\",\r\n        \"2017-03-01\"\r\n      ]\r\n    },\r\n    {\r\n      \"resourceType\": \"expressRouteCircuits\",\r\n      \"locations\": [\r\n        \"West US\",\r\n        \"East US\",\r\n        \"North Europe\",\r\n        \"West Europe\",\r\n        \"East Asia\",\r\n        \"Southeast Asia\",\r\n        \"North Central US\",\r\n        \"South Central US\",\r\n        \"Central US\",\r\n        \"East US 2\",\r\n        \"Japan East\",\r\n        \"Japan West\",\r\n        \"Brazil South\",\r\n        \"Australia East\",\r\n        \"Australia Southeast\",\r\n        \"Central India\",\r\n        \"South India\",\r\n        \"West India\",\r\n        \"Canada Central\",\r\n        \"Canada East\",\r\n        \"West Central US\",\r\n        \"West US 2\",\r\n        \"UK West\",\r\n        \"UK South\",\r\n        \"Korea Central\",\r\n        \"Korea South\",\r\n        \"France Central\",\r\n        \"France South\",\r\n        \"Australia Central\",\r\n        \"Australia Central 2\"\r\n      ],\r\n      \"apiVersions\": [\r\n        \"2018-08-01\",\r\n        \"2018-07-01\",\r\n        \"2018-06-01\",\r\n        \"2018-05-01\",\r\n        \"2018-04-01\",\r\n        \"2018-03-01\",\r\n        \"2018-02-01\",\r\n        \"2018-01-01\",\r\n        \"2017-11-01\",\r\n        \"2017-10-01\",\r\n        \"2017-09-01\",\r\n        \"2017-08-01\",\r\n        \"2017-06-01\",\r\n        \"2017-04-01\",\r\n        \"2017-03-01\",\r\n        \"2016-12-01\",\r\n        \"2016-11-01\",\r\n        \"2016-10-01\",\r\n        \"2016-09-01\",\r\n        \"2016-08-01\",\r\n        \"2016-07-01\",\r\n        \"2016-06-01\",\r\n        \"2016-03-30\",\r\n        \"2015-06-15\",\r\n        \"2015-05-01-preview\",\r\n        \"2014-12-01-preview\"\r\n      ],\r\n      \"capabilities\": \"None\"\r\n    },\r\n    {\r\n      \"resourceType\": \"expressRouteServiceProviders\",\r\n      \"locations\": [],\r\n      \"apiVersions\": [\r\n        \"2018-08-01\",\r\n        \"2018-07-01\",\r\n        \"2018-06-01\",\r\n        \"2018-05-01\",\r\n        \"2018-04-01\",\r\n        \"2018-03-01\",\r\n        \"2018-02-01\",\r\n        \"2018-01-01\",\r\n        \"2017-11-01\",\r\n        \"2017-10-01\",\r\n        \"2017-09-01\",\r\n        \"2017-08-01\",\r\n        \"2017-06-01\",\r\n        \"2017-04-01\",\r\n        \"2017-03-01\",\r\n        \"2016-12-01\",\r\n        \"2016-11-01\",\r\n        \"2016-10-01\",\r\n        \"2016-09-01\",\r\n        \"2016-08-01\",\r\n        \"2016-07-01\",\r\n        \"2016-06-01\",\r\n        \"2016-03-30\",\r\n        \"2015-06-15\",\r\n        \"2015-05-01-preview\",\r\n        \"2014-12-01-preview\"\r\n      ]\r\n    },\r\n    {\r\n      \"resourceType\": \"applicationGatewayAvailableWafRuleSets\",\r\n      \"locations\": [],\r\n      \"apiVersions\": [\r\n        \"2018-08-01\",\r\n        \"2018-07-01\",\r\n        \"2018-06-01\",\r\n        \"2018-05-01\",\r\n        \"2018-04-01\",\r\n        \"2018-03-01\",\r\n        \"2018-02-01\",\r\n        \"2018-01-01\",\r\n        \"2017-11-01\",\r\n        \"2017-10-01\",\r\n        \"2017-09-01\",\r\n        \"2017-08-01\",\r\n        \"2017-06-01\",\r\n        \"2017-04-01\",\r\n        \"2017-03-01\"\r\n      ]\r\n    },\r\n    {\r\n      \"resourceType\": \"applicationGatewayAvailableSslOptions\",\r\n      \"locations\": [],\r\n      \"apiVersions\": [\r\n        \"2018-08-01\",\r\n        \"2018-07-01\",\r\n        \"2018-06-01\",\r\n        \"2018-05-01\",\r\n        \"2018-04-01\",\r\n        \"2018-03-01\",\r\n        \"2018-02-01\",\r\n        \"2018-01-01\",\r\n        \"2017-11-01\",\r\n        \"2017-10-01\",\r\n        \"2017-09-01\",\r\n        \"2017-08-01\",\r\n        \"2017-06-01\"\r\n      ]\r\n    },\r\n    {\r\n      \"resourceType\": \"routeFilters\",\r\n      \"locations\": [\r\n        \"West US\",\r\n        \"East US\",\r\n        \"North Europe\",\r\n        \"West Europe\",\r\n        \"East Asia\",\r\n        \"Southeast Asia\",\r\n        \"North Central US\",\r\n        \"South Central US\",\r\n        \"Central US\",\r\n        \"East US 2\",\r\n        \"Japan East\",\r\n        \"Japan West\",\r\n        \"Brazil South\",\r\n        \"Australia East\",\r\n        \"Australia Southeast\",\r\n        \"Central India\",\r\n        \"South India\",\r\n        \"West India\",\r\n        \"Canada Central\",\r\n        \"Canada East\",\r\n        \"West Central US\",\r\n        \"West US 2\",\r\n        \"UK West\",\r\n        \"UK South\",\r\n        \"Korea Central\",\r\n        \"Korea South\",\r\n        \"France Central\",\r\n        \"France South\",\r\n        \"Australia Central\",\r\n        \"Australia Central 2\"\r\n      ],\r\n      \"apiVersions\": [\r\n        \"2018-08-01\",\r\n        \"2018-07-01\",\r\n        \"2018-06-01\",\r\n        \"2018-05-01\",\r\n        \"2018-04-01\",\r\n        \"2018-03-01\",\r\n        \"2018-02-01\",\r\n        \"2018-01-01\",\r\n        \"2017-11-01\",\r\n        \"2017-10-01\",\r\n        \"2017-09-01\",\r\n        \"2017-08-01\",\r\n        \"2017-06-01\",\r\n        \"2017-04-01\",\r\n        \"2017-03-01\",\r\n        \"2016-12-01\"\r\n      ],\r\n      \"capabilities\": \"None\"\r\n    },\r\n    {\r\n      \"resourceType\": \"bgpServiceCommunities\",\r\n      \"locations\": [],\r\n      \"apiVersions\": [\r\n        \"2018-08-01\",\r\n        \"2018-07-01\",\r\n        \"2018-06-01\",\r\n        \"2018-05-01\",\r\n        \"2018-04-01\",\r\n        \"2018-03-01\",\r\n        \"2018-02-01\",\r\n        \"2018-01-01\",\r\n        \"2017-11-01\",\r\n        \"2017-10-01\",\r\n        \"2017-09-01\",\r\n        \"2017-08-01\",\r\n        \"2017-06-01\",\r\n        \"2017-04-01\",\r\n        \"2017-03-01\",\r\n        \"2016-12-01\"\r\n      ]\r\n    },\r\n    {\r\n      \"resourceType\": \"expressRoutePortsLocations\",\r\n      \"locations\": [],\r\n      \"apiVersions\": [\r\n        \"2018-08-01\"\r\n      ]\r\n    },\r\n    {\r\n      \"resourceType\": \"expressRoutePorts\",\r\n      \"locations\": [\r\n        \"West US\",\r\n        \"East US\",\r\n        \"North Europe\",\r\n        \"West Europe\",\r\n        \"East Asia\",\r\n        \"Southeast Asia\",\r\n        \"North Central US\",\r\n        \"South Central US\",\r\n        \"Central US\",\r\n        \"East US 2\",\r\n        \"Japan East\",\r\n        \"Japan West\",\r\n        \"Brazil South\",\r\n        \"Australia East\",\r\n        \"Australia Southeast\",\r\n        \"Central India\",\r\n        \"South India\",\r\n        \"West India\",\r\n        \"Canada Central\",\r\n        \"Canada East\",\r\n        \"West Central US\",\r\n        \"West US 2\",\r\n        \"UK West\",\r\n        \"UK South\",\r\n        \"Korea Central\",\r\n        \"Korea South\",\r\n        \"France Central\",\r\n        \"France South\",\r\n        \"Australia Central\",\r\n        \"Australia Central 2\"\r\n      ],\r\n      \"apiVersions\": [\r\n        \"2018-08-01\",\r\n        \"2018-07-01\"\r\n      ],\r\n      \"capabilities\": \"None\"\r\n    },\r\n    {\r\n      \"resourceType\": \"azureFirewalls\",\r\n      \"locations\": [\r\n        \"West US\",\r\n        \"East US\",\r\n        \"North Europe\",\r\n        \"West Europe\",\r\n        \"East Asia\",\r\n        \"Southeast Asia\",\r\n        \"North Central US\",\r\n        \"South Central US\",\r\n        \"Central US\",\r\n        \"East US 2\",\r\n        \"Brazil South\",\r\n        \"Australia East\",\r\n        \"Australia Southeast\",\r\n        \"Central India\",\r\n        \"South India\",\r\n        \"West India\",\r\n        \"Canada Central\",\r\n        \"Canada East\",\r\n        \"West Central US\",\r\n        \"West US 2\",\r\n        \"UK West\",\r\n        \"UK South\",\r\n        \"France Central\",\r\n        \"France South\",\r\n        \"Australia Central\",\r\n        \"Australia Central 2\"\r\n      ],\r\n      \"apiVersions\": [\r\n        \"2018-08-01\",\r\n        \"2018-07-01\",\r\n        \"2018-06-01\",\r\n        \"2018-05-01\",\r\n        \"2018-04-01\"\r\n      ],\r\n      \"capabilities\": \"CrossResourceGroupResourceMove, CrossSubscriptionResourceMove\"\r\n    },\r\n    {\r\n      \"resourceType\": \"azureFirewallFqdnTags\",\r\n      \"locations\": [],\r\n      \"apiVersions\": [\r\n        \"2018-08-01\"\r\n      ]\r\n    },\r\n    {\r\n      \"resourceType\": \"virtualNetworkTaps\",\r\n      \"locations\": [\r\n        \"West US\",\r\n        \"East US\",\r\n        \"North Europe\",\r\n        \"West Europe\",\r\n        \"East Asia\",\r\n        \"Southeast Asia\",\r\n        \"North Central US\",\r\n        \"South Central US\",\r\n        \"Central US\",\r\n        \"East US 2\",\r\n        \"Japan East\",\r\n        \"Japan West\",\r\n        \"Brazil South\",\r\n        \"Australia East\",\r\n        \"Australia Southeast\",\r\n        \"Central India\",\r\n        \"South India\",\r\n        \"West India\",\r\n        \"Canada Central\",\r\n        \"Canada East\",\r\n        \"West Central US\",\r\n        \"West US 2\",\r\n        \"UK West\",\r\n        \"UK South\",\r\n        \"Korea Central\",\r\n        \"Korea South\",\r\n        \"France Central\",\r\n        \"France South\",\r\n        \"Australia Central\",\r\n        \"Australia Central 2\"\r\n      ],\r\n      \"apiVersions\": [\r\n        \"2018-08-01\"\r\n      ],\r\n      \"capabilities\": \"None\"\r\n    },\r\n    {\r\n      \"resourceType\": \"ddosProtectionPlans\",\r\n      \"locations\": [\r\n        \"West US\",\r\n        \"East US\",\r\n        \"North Europe\",\r\n        \"West Europe\",\r\n        \"East Asia\",\r\n        \"Southeast Asia\",\r\n        \"North Central US\",\r\n        \"South Central US\",\r\n        \"Central US\",\r\n        \"East US 2\",\r\n        \"Japan East\",\r\n        \"Japan West\",\r\n        \"Brazil South\",\r\n        \"Australia East\",\r\n        \"Australia Southeast\",\r\n        \"Central India\",\r\n        \"South India\",\r\n        \"West India\",\r\n        \"Canada Central\",\r\n        \"Canada East\",\r\n        \"West Central US\",\r\n        \"West US 2\",\r\n        \"UK West\",\r\n        \"UK South\",\r\n        \"Korea Central\",\r\n        \"Korea South\",\r\n        \"France Central\",\r\n        \"France South\",\r\n        \"Australia Central\",\r\n        \"Australia Central 2\"\r\n      ],\r\n      \"apiVersions\": [\r\n        \"2018-08-01\",\r\n        \"2018-07-01\",\r\n        \"2018-06-01\",\r\n        \"2018-05-01\",\r\n        \"2018-04-01\",\r\n        \"2018-03-01\",\r\n        \"2018-02-01\"\r\n      ],\r\n      \"capabilities\": \"None\"\r\n    },\r\n    {\r\n      \"resourceType\": \"networkProfiles\",\r\n      \"locations\": [\r\n        \"West US\",\r\n        \"East US\",\r\n        \"North Europe\",\r\n        \"West Europe\",\r\n        \"East Asia\",\r\n        \"Southeast Asia\",\r\n        \"North Central US\",\r\n        \"South Central US\",\r\n        \"Central US\",\r\n        \"East US 2\",\r\n        \"Japan East\",\r\n        \"Japan West\",\r\n        \"Brazil South\",\r\n        \"Australia East\",\r\n        \"Australia Southeast\",\r\n        \"Central India\",\r\n        \"South India\",\r\n        \"West India\",\r\n        \"Canada Central\",\r\n        \"Canada East\",\r\n        \"West Central US\",\r\n        \"West US 2\",\r\n        \"UK West\",\r\n        \"UK South\",\r\n        \"Korea Central\",\r\n        \"Korea South\",\r\n        \"France Central\",\r\n        \"France South\",\r\n        \"Australia Central\",\r\n        \"Australia Central 2\"\r\n      ],\r\n      \"apiVersions\": [\r\n        \"2018-08-01\",\r\n        \"2018-07-01\",\r\n        \"2018-06-01\",\r\n        \"2018-05-01\"\r\n      ],\r\n      \"capabilities\": \"None\"\r\n    },\r\n    {\r\n      \"resourceType\": \"checkFrontdoorNameAvailability\",\r\n      \"locations\": [\r\n        \"global\",\r\n        \"Central US\",\r\n        \"East US\",\r\n        \"East US 2\",\r\n        \"North Central US\",\r\n        \"South Central US\",\r\n        \"West US\",\r\n        \"North Europe\",\r\n        \"West Europe\",\r\n        \"East Asia\",\r\n        \"Southeast Asia\",\r\n        \"Japan East\",\r\n        \"Japan West\",\r\n        \"Brazil South\",\r\n        \"Australia East\",\r\n        \"Australia Southeast\"\r\n      ],\r\n      \"apiVersions\": [\r\n        \"2018-08-01\"\r\n      ]\r\n    },\r\n    {\r\n      \"resourceType\": \"locations/bareMetalTenants\",\r\n      \"locations\": [\r\n        \"West Central US\"\r\n      ],\r\n      \"apiVersions\": [\r\n        \"2018-08-01\",\r\n        \"2018-07-01\"\r\n      ]\r\n    },\r\n    {\r\n      \"resourceType\": \"secureGateways\",\r\n      \"locations\": [\r\n        \"West US\",\r\n        \"East US\",\r\n        \"North Europe\",\r\n        \"West Europe\",\r\n        \"North Central US\",\r\n        \"South Central US\",\r\n        \"Central US\",\r\n        \"East US 2\",\r\n        \"West Central US\",\r\n        \"West US 2\",\r\n        \"UK West\",\r\n        \"UK South\",\r\n        \"Central US EUAP\",\r\n        \"East US 2 EUAP\"\r\n      ],\r\n      \"apiVersions\": [\r\n        \"2018-08-01\",\r\n        \"2018-07-01\",\r\n        \"2018-06-01\",\r\n        \"2018-05-01\",\r\n        \"2018-04-01\",\r\n        \"2018-03-01\",\r\n        \"2018-02-01\",\r\n        \"2018-01-01\"\r\n      ],\r\n      \"capabilities\": \"CrossResourceGroupResourceMove, CrossSubscriptionResourceMove\"\r\n    }\r\n  ],\r\n  \"registrationState\": \"Registered\"\r\n}",
-      "ResponseHeaders": {
-        "Content-Length": [
-          "35728"
+      "ResponseBody": "{\r\n  \"id\": \"/subscriptions/947d47b4-7883-4bb9-9d85-c5e8e2f572ce/resourceGroups/ps6631\",\r\n  \"name\": \"ps6631\",\r\n  \"location\": \"westcentralus\",\r\n  \"properties\": {\r\n    \"provisioningState\": \"Succeeded\"\r\n  }\r\n}",
+      "ResponseHeaders": {
+        "Content-Length": [
+          "172"
         ],
         "Content-Type": [
           "application/json; charset=utf-8"
@@ -34,77 +39,110 @@
         "Pragma": [
           "no-cache"
         ],
-        "x-ms-ratelimit-remaining-subscription-reads": [
-          "11799"
-        ],
-        "x-ms-request-id": [
-          "49651f3c-dbbe-474d-a4ea-d6e15a54e7c7"
-        ],
-        "x-ms-correlation-request-id": [
-          "49651f3c-dbbe-474d-a4ea-d6e15a54e7c7"
-        ],
-        "x-ms-routing-request-id": [
-          "BRAZILUS:20180908T062428Z:49651f3c-dbbe-474d-a4ea-d6e15a54e7c7"
-        ],
-        "Strict-Transport-Security": [
-          "max-age=31536000; includeSubDomains"
-        ],
-        "X-Content-Type-Options": [
-          "nosniff"
-        ],
-        "Cache-Control": [
-          "no-cache"
-        ],
-        "Date": [
-          "Sat, 08 Sep 2018 06:24:27 GMT"
-        ]
-      },
-      "StatusCode": 200
-    },
-    {
-      "RequestUri": "/subscriptions/d2ad5196-2292-4080-b209-ce4399b0a807/resourcegroups/ps186?api-version=2016-09-01",
-      "EncodedRequestUri": "L3N1YnNjcmlwdGlvbnMvZDJhZDUxOTYtMjI5Mi00MDgwLWIyMDktY2U0Mzk5YjBhODA3L3Jlc291cmNlZ3JvdXBzL3BzMTg2P2FwaS12ZXJzaW9uPTIwMTYtMDktMDE=",
-=======
-      "RequestUri": "/subscriptions/947d47b4-7883-4bb9-9d85-c5e8e2f572ce/resourcegroups/ps6631?api-version=2016-09-01",
-      "EncodedRequestUri": "L3N1YnNjcmlwdGlvbnMvOTQ3ZDQ3YjQtNzg4My00YmI5LTlkODUtYzVlOGUyZjU3MmNlL3Jlc291cmNlZ3JvdXBzL3BzNjYzMT9hcGktdmVyc2lvbj0yMDE2LTA5LTAx",
->>>>>>> 96e32f42
-      "RequestMethod": "PUT",
-      "RequestBody": "{\r\n  \"location\": \"westcentralus\"\r\n}",
-      "RequestHeaders": {
+        "x-ms-ratelimit-remaining-subscription-writes": [
+          "1164"
+        ],
+        "x-ms-request-id": [
+          "8dde034f-e5bd-4820-a822-c7d0c43ec6e1"
+        ],
+        "x-ms-correlation-request-id": [
+          "8dde034f-e5bd-4820-a822-c7d0c43ec6e1"
+        ],
+        "x-ms-routing-request-id": [
+          "BRAZILUS:20180907T095734Z:8dde034f-e5bd-4820-a822-c7d0c43ec6e1"
+        ],
+        "Strict-Transport-Security": [
+          "max-age=31536000; includeSubDomains"
+        ],
+        "X-Content-Type-Options": [
+          "nosniff"
+        ],
+        "Cache-Control": [
+          "no-cache"
+        ],
+        "Date": [
+          "Fri, 07 Sep 2018 09:57:33 GMT"
+        ]
+      },
+      "StatusCode": 201
+    },
+    {
+      "RequestUri": "/subscriptions/947d47b4-7883-4bb9-9d85-c5e8e2f572ce/resourceGroups/ps6631/providers/Microsoft.Network/applicationSecurityGroups/ps4615?api-version=2018-08-01",
+      "EncodedRequestUri": "L3N1YnNjcmlwdGlvbnMvOTQ3ZDQ3YjQtNzg4My00YmI5LTlkODUtYzVlOGUyZjU3MmNlL3Jlc291cmNlR3JvdXBzL3BzNjYzMS9wcm92aWRlcnMvTWljcm9zb2Z0Lk5ldHdvcmsvYXBwbGljYXRpb25TZWN1cml0eUdyb3Vwcy9wczQ2MTU/YXBpLXZlcnNpb249MjAxOC0wOC0wMQ==",
+      "RequestMethod": "GET",
+      "RequestBody": "",
+      "RequestHeaders": {
+        "x-ms-client-request-id": [
+          "de773404-212f-4702-a50e-99aa8e6b8a7b"
+        ],
+        "accept-language": [
+          "en-US"
+        ],
+        "User-Agent": [
+          "FxVersion/4.7.3132.0",
+          "OSName/Windows10Enterprise",
+          "OSVersion/6.3.17134",
+          "Microsoft.Azure.Management.Network.NetworkManagementClient/20.0.0.0"
+        ]
+      },
+      "ResponseBody": "{\r\n  \"error\": {\r\n    \"code\": \"ResourceNotFound\",\r\n    \"message\": \"The Resource 'Microsoft.Network/applicationSecurityGroups/ps4615' under resource group 'ps6631' was not found.\"\r\n  }\r\n}",
+      "ResponseHeaders": {
+        "Content-Length": [
+          "160"
+        ],
         "Content-Type": [
           "application/json; charset=utf-8"
         ],
-        "Content-Length": [
-          "35"
-        ],
-        "x-ms-client-request-id": [
-<<<<<<< HEAD
-          "8f776c6b-761d-4bed-88a9-e11303a35d7f"
-=======
-          "28ff0ae3-ff9c-4b01-8f3f-b57792ddf403"
->>>>>>> 96e32f42
-        ],
-        "accept-language": [
-          "en-US"
-        ],
-        "User-Agent": [
-          "FxVersion/4.7.3132.0",
-          "OSName/Windows10Enterprise",
-          "OSVersion/6.3.17134",
-          "Microsoft.Azure.Management.Internal.Resources.ResourceManagementClient/4.1.0"
-        ]
-      },
-<<<<<<< HEAD
-      "ResponseBody": "{\r\n  \"id\": \"/subscriptions/d2ad5196-2292-4080-b209-ce4399b0a807/resourceGroups/ps186\",\r\n  \"name\": \"ps186\",\r\n  \"location\": \"westus\",\r\n  \"properties\": {\r\n    \"provisioningState\": \"Succeeded\"\r\n  }\r\n}",
-      "ResponseHeaders": {
-        "Content-Length": [
-          "163"
-=======
-      "ResponseBody": "{\r\n  \"id\": \"/subscriptions/947d47b4-7883-4bb9-9d85-c5e8e2f572ce/resourceGroups/ps6631\",\r\n  \"name\": \"ps6631\",\r\n  \"location\": \"westcentralus\",\r\n  \"properties\": {\r\n    \"provisioningState\": \"Succeeded\"\r\n  }\r\n}",
-      "ResponseHeaders": {
-        "Content-Length": [
-          "172"
->>>>>>> 96e32f42
+        "Expires": [
+          "-1"
+        ],
+        "Pragma": [
+          "no-cache"
+        ],
+        "x-ms-failure-cause": [
+          "gateway"
+        ],
+        "x-ms-request-id": [
+          "7dac1ee7-879f-4dcf-ad04-b94baff42b25"
+        ],
+        "x-ms-correlation-request-id": [
+          "7dac1ee7-879f-4dcf-ad04-b94baff42b25"
+        ],
+        "x-ms-routing-request-id": [
+          "BRAZILUS:20180907T095735Z:7dac1ee7-879f-4dcf-ad04-b94baff42b25"
+        ],
+        "Strict-Transport-Security": [
+          "max-age=31536000; includeSubDomains"
+        ],
+        "X-Content-Type-Options": [
+          "nosniff"
+        ],
+        "Cache-Control": [
+          "no-cache"
+        ],
+        "Date": [
+          "Fri, 07 Sep 2018 09:57:34 GMT"
+        ]
+      },
+      "StatusCode": 404
+    },
+    {
+      "RequestUri": "/subscriptions/947d47b4-7883-4bb9-9d85-c5e8e2f572ce/resourceGroups/ps6631/providers/Microsoft.Network/applicationSecurityGroups/ps4615?api-version=2018-08-01",
+      "EncodedRequestUri": "L3N1YnNjcmlwdGlvbnMvOTQ3ZDQ3YjQtNzg4My00YmI5LTlkODUtYzVlOGUyZjU3MmNlL3Jlc291cmNlR3JvdXBzL3BzNjYzMS9wcm92aWRlcnMvTWljcm9zb2Z0Lk5ldHdvcmsvYXBwbGljYXRpb25TZWN1cml0eUdyb3Vwcy9wczQ2MTU/YXBpLXZlcnNpb249MjAxOC0wOC0wMQ==",
+      "RequestMethod": "GET",
+      "RequestBody": "",
+      "RequestHeaders": {
+        "User-Agent": [
+          "FxVersion/4.7.3132.0",
+          "OSName/Windows10Enterprise",
+          "OSVersion/6.3.17134",
+          "Microsoft.Azure.Management.Network.NetworkManagementClient/20.0.0.0"
+        ]
+      },
+      "ResponseBody": "{\r\n  \"name\": \"ps4615\",\r\n  \"id\": \"/subscriptions/947d47b4-7883-4bb9-9d85-c5e8e2f572ce/resourceGroups/ps6631/providers/Microsoft.Network/applicationSecurityGroups/ps4615\",\r\n  \"etag\": \"W/\\\"1cdd99aa-3451-48ca-ac76-6f68e3a0435f\\\"\",\r\n  \"type\": \"Microsoft.Network/applicationSecurityGroups\",\r\n  \"location\": \"westcentralus\",\r\n  \"properties\": {\r\n    \"provisioningState\": \"Succeeded\"\r\n  }\r\n}",
+      "ResponseHeaders": {
+        "Content-Length": [
+          "381"
         ],
         "Content-Type": [
           "application/json; charset=utf-8"
@@ -115,188 +153,11 @@
         "Pragma": [
           "no-cache"
         ],
-        "x-ms-ratelimit-remaining-subscription-writes": [
-<<<<<<< HEAD
-          "1162"
-        ],
-        "x-ms-request-id": [
-          "887cd63b-f2d9-4fac-a5b2-5934be4e5b23"
-        ],
-        "x-ms-correlation-request-id": [
-          "887cd63b-f2d9-4fac-a5b2-5934be4e5b23"
-        ],
-        "x-ms-routing-request-id": [
-          "BRAZILUS:20180908T062429Z:887cd63b-f2d9-4fac-a5b2-5934be4e5b23"
-=======
-          "1164"
-        ],
-        "x-ms-request-id": [
-          "8dde034f-e5bd-4820-a822-c7d0c43ec6e1"
-        ],
-        "x-ms-correlation-request-id": [
-          "8dde034f-e5bd-4820-a822-c7d0c43ec6e1"
-        ],
-        "x-ms-routing-request-id": [
-          "BRAZILUS:20180907T095734Z:8dde034f-e5bd-4820-a822-c7d0c43ec6e1"
->>>>>>> 96e32f42
-        ],
-        "Strict-Transport-Security": [
-          "max-age=31536000; includeSubDomains"
-        ],
-        "X-Content-Type-Options": [
-          "nosniff"
-        ],
-        "Cache-Control": [
-          "no-cache"
-        ],
-        "Date": [
-<<<<<<< HEAD
-          "Sat, 08 Sep 2018 06:24:29 GMT"
-=======
-          "Fri, 07 Sep 2018 09:57:33 GMT"
->>>>>>> 96e32f42
-        ]
-      },
-      "StatusCode": 201
-    },
-    {
-<<<<<<< HEAD
-      "RequestUri": "/subscriptions/d2ad5196-2292-4080-b209-ce4399b0a807/resourceGroups/ps186/providers/Microsoft.Network/applicationSecurityGroups/ps8728?api-version=2018-08-01",
-      "EncodedRequestUri": "L3N1YnNjcmlwdGlvbnMvZDJhZDUxOTYtMjI5Mi00MDgwLWIyMDktY2U0Mzk5YjBhODA3L3Jlc291cmNlR3JvdXBzL3BzMTg2L3Byb3ZpZGVycy9NaWNyb3NvZnQuTmV0d29yay9hcHBsaWNhdGlvblNlY3VyaXR5R3JvdXBzL3BzODcyOD9hcGktdmVyc2lvbj0yMDE4LTA4LTAx",
-=======
-      "RequestUri": "/subscriptions/947d47b4-7883-4bb9-9d85-c5e8e2f572ce/resourceGroups/ps6631/providers/Microsoft.Network/applicationSecurityGroups/ps4615?api-version=2018-08-01",
-      "EncodedRequestUri": "L3N1YnNjcmlwdGlvbnMvOTQ3ZDQ3YjQtNzg4My00YmI5LTlkODUtYzVlOGUyZjU3MmNlL3Jlc291cmNlR3JvdXBzL3BzNjYzMS9wcm92aWRlcnMvTWljcm9zb2Z0Lk5ldHdvcmsvYXBwbGljYXRpb25TZWN1cml0eUdyb3Vwcy9wczQ2MTU/YXBpLXZlcnNpb249MjAxOC0wOC0wMQ==",
->>>>>>> 96e32f42
-      "RequestMethod": "GET",
-      "RequestBody": "",
-      "RequestHeaders": {
-        "x-ms-client-request-id": [
-<<<<<<< HEAD
-          "69d5846c-4f65-4905-a725-849822507c4b"
-=======
-          "de773404-212f-4702-a50e-99aa8e6b8a7b"
->>>>>>> 96e32f42
-        ],
-        "accept-language": [
-          "en-US"
-        ],
-        "User-Agent": [
-          "FxVersion/4.7.3132.0",
-          "OSName/Windows10Enterprise",
-          "OSVersion/6.3.17134",
-          "Microsoft.Azure.Management.Network.NetworkManagementClient/19.3.0.0"
-        ]
-      },
-<<<<<<< HEAD
-      "ResponseBody": "{\r\n  \"error\": {\r\n    \"code\": \"ResourceNotFound\",\r\n    \"message\": \"The Resource 'Microsoft.Network/applicationSecurityGroups/ps8728' under resource group 'ps186' was not found.\"\r\n  }\r\n}",
-=======
-      "ResponseBody": "{\r\n  \"error\": {\r\n    \"code\": \"ResourceNotFound\",\r\n    \"message\": \"The Resource 'Microsoft.Network/applicationSecurityGroups/ps4615' under resource group 'ps6631' was not found.\"\r\n  }\r\n}",
->>>>>>> 96e32f42
-      "ResponseHeaders": {
-        "Content-Length": [
-          "159"
-        ],
-        "Content-Type": [
-          "application/json; charset=utf-8"
-        ],
-        "Expires": [
-          "-1"
-        ],
-        "Pragma": [
-          "no-cache"
-        ],
-        "x-ms-failure-cause": [
-          "gateway"
-        ],
-        "x-ms-request-id": [
-<<<<<<< HEAD
-          "d8fa4086-6bc7-49da-a06a-69484fb04894"
-        ],
-        "x-ms-correlation-request-id": [
-          "d8fa4086-6bc7-49da-a06a-69484fb04894"
-        ],
-        "x-ms-routing-request-id": [
-          "BRAZILUS:20180908T062430Z:d8fa4086-6bc7-49da-a06a-69484fb04894"
-=======
-          "7dac1ee7-879f-4dcf-ad04-b94baff42b25"
-        ],
-        "x-ms-correlation-request-id": [
-          "7dac1ee7-879f-4dcf-ad04-b94baff42b25"
-        ],
-        "x-ms-routing-request-id": [
-          "BRAZILUS:20180907T095735Z:7dac1ee7-879f-4dcf-ad04-b94baff42b25"
->>>>>>> 96e32f42
-        ],
-        "Strict-Transport-Security": [
-          "max-age=31536000; includeSubDomains"
-        ],
-        "X-Content-Type-Options": [
-          "nosniff"
-        ],
-        "Cache-Control": [
-          "no-cache"
-        ],
-        "Date": [
-<<<<<<< HEAD
-          "Sat, 08 Sep 2018 06:24:29 GMT"
-=======
-          "Fri, 07 Sep 2018 09:57:34 GMT"
->>>>>>> 96e32f42
-        ]
-      },
-      "StatusCode": 404
-    },
-    {
-<<<<<<< HEAD
-      "RequestUri": "/subscriptions/d2ad5196-2292-4080-b209-ce4399b0a807/resourceGroups/ps186/providers/Microsoft.Network/applicationSecurityGroups/ps8728?api-version=2018-08-01",
-      "EncodedRequestUri": "L3N1YnNjcmlwdGlvbnMvZDJhZDUxOTYtMjI5Mi00MDgwLWIyMDktY2U0Mzk5YjBhODA3L3Jlc291cmNlR3JvdXBzL3BzMTg2L3Byb3ZpZGVycy9NaWNyb3NvZnQuTmV0d29yay9hcHBsaWNhdGlvblNlY3VyaXR5R3JvdXBzL3BzODcyOD9hcGktdmVyc2lvbj0yMDE4LTA4LTAx",
-=======
-      "RequestUri": "/subscriptions/947d47b4-7883-4bb9-9d85-c5e8e2f572ce/resourceGroups/ps6631/providers/Microsoft.Network/applicationSecurityGroups/ps4615?api-version=2018-08-01",
-      "EncodedRequestUri": "L3N1YnNjcmlwdGlvbnMvOTQ3ZDQ3YjQtNzg4My00YmI5LTlkODUtYzVlOGUyZjU3MmNlL3Jlc291cmNlR3JvdXBzL3BzNjYzMS9wcm92aWRlcnMvTWljcm9zb2Z0Lk5ldHdvcmsvYXBwbGljYXRpb25TZWN1cml0eUdyb3Vwcy9wczQ2MTU/YXBpLXZlcnNpb249MjAxOC0wOC0wMQ==",
->>>>>>> 96e32f42
-      "RequestMethod": "GET",
-      "RequestBody": "",
-      "RequestHeaders": {
-        "User-Agent": [
-          "FxVersion/4.7.3132.0",
-          "OSName/Windows10Enterprise",
-          "OSVersion/6.3.17134",
-          "Microsoft.Azure.Management.Network.NetworkManagementClient/19.3.0.0"
-        ]
-      },
-<<<<<<< HEAD
-      "ResponseBody": "{\r\n  \"name\": \"ps8728\",\r\n  \"id\": \"/subscriptions/d2ad5196-2292-4080-b209-ce4399b0a807/resourceGroups/ps186/providers/Microsoft.Network/applicationSecurityGroups/ps8728\",\r\n  \"etag\": \"W/\\\"3a6189f3-c4f2-4956-965d-ec8785c8c6df\\\"\",\r\n  \"type\": \"Microsoft.Network/applicationSecurityGroups\",\r\n  \"location\": \"westus\",\r\n  \"properties\": {\r\n    \"provisioningState\": \"Succeeded\"\r\n  }\r\n}",
-      "ResponseHeaders": {
-        "Content-Length": [
-          "373"
-=======
-      "ResponseBody": "{\r\n  \"name\": \"ps4615\",\r\n  \"id\": \"/subscriptions/947d47b4-7883-4bb9-9d85-c5e8e2f572ce/resourceGroups/ps6631/providers/Microsoft.Network/applicationSecurityGroups/ps4615\",\r\n  \"etag\": \"W/\\\"1cdd99aa-3451-48ca-ac76-6f68e3a0435f\\\"\",\r\n  \"type\": \"Microsoft.Network/applicationSecurityGroups\",\r\n  \"location\": \"westcentralus\",\r\n  \"properties\": {\r\n    \"provisioningState\": \"Succeeded\"\r\n  }\r\n}",
-      "ResponseHeaders": {
-        "Content-Length": [
-          "381"
->>>>>>> 96e32f42
-        ],
-        "Content-Type": [
-          "application/json; charset=utf-8"
-        ],
-        "Expires": [
-          "-1"
-        ],
-        "Pragma": [
-          "no-cache"
-        ],
-        "x-ms-request-id": [
-<<<<<<< HEAD
-          "87fbdc51-820f-4f05-8d76-2fc8368094f9"
-        ],
-        "x-ms-correlation-request-id": [
-          "d6ba2351-dc16-451f-a64f-c31dfcfdc498"
-=======
+        "x-ms-request-id": [
           "0f6dd61a-573c-40fe-b5f0-7823083bdfc0"
         ],
         "x-ms-correlation-request-id": [
           "a37b0fbc-6aa4-4d09-ad41-f14d30c0d1d2"
->>>>>>> 96e32f42
         ],
         "Strict-Transport-Security": [
           "max-age=31536000; includeSubDomains"
@@ -305,59 +166,35 @@
           "no-cache"
         ],
         "ETag": [
-<<<<<<< HEAD
-          "W/\"3a6189f3-c4f2-4956-965d-ec8785c8c6df\""
-=======
           "W/\"1cdd99aa-3451-48ca-ac76-6f68e3a0435f\""
->>>>>>> 96e32f42
         ],
         "Server": [
           "Microsoft-HTTPAPI/2.0",
           "Microsoft-HTTPAPI/2.0"
         ],
         "x-ms-ratelimit-remaining-subscription-reads": [
-<<<<<<< HEAD
-          "11866"
-        ],
-        "x-ms-routing-request-id": [
-          "BRAZILUS:20180908T062441Z:d6ba2351-dc16-451f-a64f-c31dfcfdc498"
-=======
           "11947"
         ],
         "x-ms-routing-request-id": [
           "BRAZILUS:20180907T095746Z:a37b0fbc-6aa4-4d09-ad41-f14d30c0d1d2"
->>>>>>> 96e32f42
-        ],
-        "X-Content-Type-Options": [
-          "nosniff"
-        ],
-        "Date": [
-<<<<<<< HEAD
-          "Sat, 08 Sep 2018 06:24:41 GMT"
-=======
+        ],
+        "X-Content-Type-Options": [
+          "nosniff"
+        ],
+        "Date": [
           "Fri, 07 Sep 2018 09:57:46 GMT"
->>>>>>> 96e32f42
         ]
       },
       "StatusCode": 200
     },
     {
-<<<<<<< HEAD
-      "RequestUri": "/subscriptions/d2ad5196-2292-4080-b209-ce4399b0a807/resourceGroups/ps186/providers/Microsoft.Network/applicationSecurityGroups/ps8728?api-version=2018-08-01",
-      "EncodedRequestUri": "L3N1YnNjcmlwdGlvbnMvZDJhZDUxOTYtMjI5Mi00MDgwLWIyMDktY2U0Mzk5YjBhODA3L3Jlc291cmNlR3JvdXBzL3BzMTg2L3Byb3ZpZGVycy9NaWNyb3NvZnQuTmV0d29yay9hcHBsaWNhdGlvblNlY3VyaXR5R3JvdXBzL3BzODcyOD9hcGktdmVyc2lvbj0yMDE4LTA4LTAx",
-=======
       "RequestUri": "/subscriptions/947d47b4-7883-4bb9-9d85-c5e8e2f572ce/resourceGroups/ps6631/providers/Microsoft.Network/applicationSecurityGroups/ps4615?api-version=2018-08-01",
       "EncodedRequestUri": "L3N1YnNjcmlwdGlvbnMvOTQ3ZDQ3YjQtNzg4My00YmI5LTlkODUtYzVlOGUyZjU3MmNlL3Jlc291cmNlR3JvdXBzL3BzNjYzMS9wcm92aWRlcnMvTWljcm9zb2Z0Lk5ldHdvcmsvYXBwbGljYXRpb25TZWN1cml0eUdyb3Vwcy9wczQ2MTU/YXBpLXZlcnNpb249MjAxOC0wOC0wMQ==",
->>>>>>> 96e32f42
       "RequestMethod": "GET",
       "RequestBody": "",
       "RequestHeaders": {
         "x-ms-client-request-id": [
-<<<<<<< HEAD
-          "edb7d679-cead-4304-a333-f44f474b3f93"
-=======
           "477125d5-55a1-4742-a893-ae915a8040cf"
->>>>>>> 96e32f42
         ],
         "accept-language": [
           "en-US"
@@ -366,20 +203,13 @@
           "FxVersion/4.7.3132.0",
           "OSName/Windows10Enterprise",
           "OSVersion/6.3.17134",
-          "Microsoft.Azure.Management.Network.NetworkManagementClient/19.3.0.0"
-        ]
-      },
-<<<<<<< HEAD
-      "ResponseBody": "{\r\n  \"name\": \"ps8728\",\r\n  \"id\": \"/subscriptions/d2ad5196-2292-4080-b209-ce4399b0a807/resourceGroups/ps186/providers/Microsoft.Network/applicationSecurityGroups/ps8728\",\r\n  \"etag\": \"W/\\\"3a6189f3-c4f2-4956-965d-ec8785c8c6df\\\"\",\r\n  \"type\": \"Microsoft.Network/applicationSecurityGroups\",\r\n  \"location\": \"westus\",\r\n  \"properties\": {\r\n    \"provisioningState\": \"Succeeded\"\r\n  }\r\n}",
-      "ResponseHeaders": {
-        "Content-Length": [
-          "373"
-=======
+          "Microsoft.Azure.Management.Network.NetworkManagementClient/20.0.0.0"
+        ]
+      },
       "ResponseBody": "{\r\n  \"name\": \"ps4615\",\r\n  \"id\": \"/subscriptions/947d47b4-7883-4bb9-9d85-c5e8e2f572ce/resourceGroups/ps6631/providers/Microsoft.Network/applicationSecurityGroups/ps4615\",\r\n  \"etag\": \"W/\\\"1cdd99aa-3451-48ca-ac76-6f68e3a0435f\\\"\",\r\n  \"type\": \"Microsoft.Network/applicationSecurityGroups\",\r\n  \"location\": \"westcentralus\",\r\n  \"properties\": {\r\n    \"provisioningState\": \"Succeeded\"\r\n  }\r\n}",
       "ResponseHeaders": {
         "Content-Length": [
           "381"
->>>>>>> 96e32f42
         ],
         "Content-Type": [
           "application/json; charset=utf-8"
@@ -391,17 +221,10 @@
           "no-cache"
         ],
         "x-ms-request-id": [
-<<<<<<< HEAD
-          "b8f4c2f2-c7e5-4765-b296-ade23f76cfab"
-        ],
-        "x-ms-correlation-request-id": [
-          "1f252f12-5587-4810-b193-cc098baf262e"
-=======
           "5cb8d3c2-0263-41d1-8db1-0ef763b88c85"
         ],
         "x-ms-correlation-request-id": [
           "8c3609bf-81b5-4fe7-b30f-661361b1bbfb"
->>>>>>> 96e32f42
         ],
         "Strict-Transport-Security": [
           "max-age=31536000; includeSubDomains"
@@ -410,50 +233,30 @@
           "no-cache"
         ],
         "ETag": [
-<<<<<<< HEAD
-          "W/\"3a6189f3-c4f2-4956-965d-ec8785c8c6df\""
-=======
           "W/\"1cdd99aa-3451-48ca-ac76-6f68e3a0435f\""
->>>>>>> 96e32f42
         ],
         "Server": [
           "Microsoft-HTTPAPI/2.0",
           "Microsoft-HTTPAPI/2.0"
         ],
         "x-ms-ratelimit-remaining-subscription-reads": [
-<<<<<<< HEAD
-          "11865"
-        ],
-        "x-ms-routing-request-id": [
-          "BRAZILUS:20180908T062441Z:1f252f12-5587-4810-b193-cc098baf262e"
-=======
           "11946"
         ],
         "x-ms-routing-request-id": [
           "BRAZILUS:20180907T095746Z:8c3609bf-81b5-4fe7-b30f-661361b1bbfb"
->>>>>>> 96e32f42
-        ],
-        "X-Content-Type-Options": [
-          "nosniff"
-        ],
-        "Date": [
-<<<<<<< HEAD
-          "Sat, 08 Sep 2018 06:24:41 GMT"
-=======
+        ],
+        "X-Content-Type-Options": [
+          "nosniff"
+        ],
+        "Date": [
           "Fri, 07 Sep 2018 09:57:46 GMT"
->>>>>>> 96e32f42
         ]
       },
       "StatusCode": 200
     },
     {
-<<<<<<< HEAD
-      "RequestUri": "/subscriptions/d2ad5196-2292-4080-b209-ce4399b0a807/resourceGroups/ps186/providers/Microsoft.Network/applicationSecurityGroups/ps8728?api-version=2018-08-01",
-      "EncodedRequestUri": "L3N1YnNjcmlwdGlvbnMvZDJhZDUxOTYtMjI5Mi00MDgwLWIyMDktY2U0Mzk5YjBhODA3L3Jlc291cmNlR3JvdXBzL3BzMTg2L3Byb3ZpZGVycy9NaWNyb3NvZnQuTmV0d29yay9hcHBsaWNhdGlvblNlY3VyaXR5R3JvdXBzL3BzODcyOD9hcGktdmVyc2lvbj0yMDE4LTA4LTAx",
-=======
       "RequestUri": "/subscriptions/947d47b4-7883-4bb9-9d85-c5e8e2f572ce/resourceGroups/ps6631/providers/Microsoft.Network/applicationSecurityGroups/ps4615?api-version=2018-08-01",
       "EncodedRequestUri": "L3N1YnNjcmlwdGlvbnMvOTQ3ZDQ3YjQtNzg4My00YmI5LTlkODUtYzVlOGUyZjU3MmNlL3Jlc291cmNlR3JvdXBzL3BzNjYzMS9wcm92aWRlcnMvTWljcm9zb2Z0Lk5ldHdvcmsvYXBwbGljYXRpb25TZWN1cml0eUdyb3Vwcy9wczQ2MTU/YXBpLXZlcnNpb249MjAxOC0wOC0wMQ==",
->>>>>>> 96e32f42
       "RequestMethod": "PUT",
       "RequestBody": "{\r\n  \"location\": \"westcentralus\"\r\n}",
       "RequestHeaders": {
@@ -464,11 +267,7 @@
           "35"
         ],
         "x-ms-client-request-id": [
-<<<<<<< HEAD
-          "99e2ae48-f985-4620-b47d-1c44dd9594cc"
-=======
           "ecca9ea9-8954-4ddd-9560-72e197cbf63d"
->>>>>>> 96e32f42
         ],
         "accept-language": [
           "en-US"
@@ -477,20 +276,13 @@
           "FxVersion/4.7.3132.0",
           "OSName/Windows10Enterprise",
           "OSVersion/6.3.17134",
-          "Microsoft.Azure.Management.Network.NetworkManagementClient/19.3.0.0"
-        ]
-      },
-<<<<<<< HEAD
-      "ResponseBody": "{\r\n  \"name\": \"ps8728\",\r\n  \"id\": \"/subscriptions/d2ad5196-2292-4080-b209-ce4399b0a807/resourceGroups/ps186/providers/Microsoft.Network/applicationSecurityGroups/ps8728\",\r\n  \"etag\": \"W/\\\"6f3fabb6-6b0c-4cc2-ad80-ce9c090e625f\\\"\",\r\n  \"type\": \"Microsoft.Network/applicationSecurityGroups\",\r\n  \"location\": \"westus\",\r\n  \"properties\": {\r\n    \"provisioningState\": \"Updating\"\r\n  }\r\n}",
-      "ResponseHeaders": {
-        "Content-Length": [
-          "372"
-=======
+          "Microsoft.Azure.Management.Network.NetworkManagementClient/20.0.0.0"
+        ]
+      },
       "ResponseBody": "{\r\n  \"name\": \"ps4615\",\r\n  \"id\": \"/subscriptions/947d47b4-7883-4bb9-9d85-c5e8e2f572ce/resourceGroups/ps6631/providers/Microsoft.Network/applicationSecurityGroups/ps4615\",\r\n  \"etag\": \"W/\\\"46778edc-6ca8-4e29-82f6-953fbda5b2cb\\\"\",\r\n  \"type\": \"Microsoft.Network/applicationSecurityGroups\",\r\n  \"location\": \"westcentralus\",\r\n  \"properties\": {\r\n    \"provisioningState\": \"Updating\"\r\n  }\r\n}",
       "ResponseHeaders": {
         "Content-Length": [
           "380"
->>>>>>> 96e32f42
         ],
         "Content-Type": [
           "application/json; charset=utf-8"
@@ -505,15 +297,6 @@
           "10"
         ],
         "x-ms-request-id": [
-<<<<<<< HEAD
-          "5968aa61-1f16-4ef9-a85b-f7cc3e3b62fa"
-        ],
-        "Azure-AsyncOperation": [
-          "https://brazilus.management.azure.com/subscriptions/d2ad5196-2292-4080-b209-ce4399b0a807/providers/Microsoft.Network/locations/westus/operations/5968aa61-1f16-4ef9-a85b-f7cc3e3b62fa?api-version=2018-08-01"
-        ],
-        "x-ms-correlation-request-id": [
-          "cfad0a2e-0831-43b7-83bf-239ef8fd4830"
-=======
           "67860a83-f3f1-413e-9385-1b0edef0038a"
         ],
         "Azure-AsyncOperation": [
@@ -521,7 +304,6 @@
         ],
         "x-ms-correlation-request-id": [
           "4d0a6485-4c27-4aa7-b133-80d1675bf6fa"
->>>>>>> 96e32f42
         ],
         "Strict-Transport-Security": [
           "max-age=31536000; includeSubDomains"
@@ -534,47 +316,31 @@
           "Microsoft-HTTPAPI/2.0"
         ],
         "x-ms-ratelimit-remaining-subscription-writes": [
-<<<<<<< HEAD
-          "1175"
-        ],
-        "x-ms-routing-request-id": [
-          "BRAZILUS:20180908T062431Z:cfad0a2e-0831-43b7-83bf-239ef8fd4830"
-=======
           "1192"
         ],
         "x-ms-routing-request-id": [
           "BRAZILUS:20180907T095736Z:4d0a6485-4c27-4aa7-b133-80d1675bf6fa"
->>>>>>> 96e32f42
-        ],
-        "X-Content-Type-Options": [
-          "nosniff"
-        ],
-        "Date": [
-<<<<<<< HEAD
-          "Sat, 08 Sep 2018 06:24:31 GMT"
-=======
+        ],
+        "X-Content-Type-Options": [
+          "nosniff"
+        ],
+        "Date": [
           "Fri, 07 Sep 2018 09:57:36 GMT"
->>>>>>> 96e32f42
         ]
       },
       "StatusCode": 201
     },
     {
-<<<<<<< HEAD
-      "RequestUri": "/subscriptions/d2ad5196-2292-4080-b209-ce4399b0a807/providers/Microsoft.Network/locations/westus/operations/5968aa61-1f16-4ef9-a85b-f7cc3e3b62fa?api-version=2018-08-01",
-      "EncodedRequestUri": "L3N1YnNjcmlwdGlvbnMvZDJhZDUxOTYtMjI5Mi00MDgwLWIyMDktY2U0Mzk5YjBhODA3L3Byb3ZpZGVycy9NaWNyb3NvZnQuTmV0d29yay9sb2NhdGlvbnMvd2VzdHVzL29wZXJhdGlvbnMvNTk2OGFhNjEtMWYxNi00ZWY5LWE4NWItZjdjYzNlM2I2MmZhP2FwaS12ZXJzaW9uPTIwMTgtMDgtMDE=",
-=======
       "RequestUri": "/subscriptions/947d47b4-7883-4bb9-9d85-c5e8e2f572ce/providers/Microsoft.Network/locations/westcentralus/operations/67860a83-f3f1-413e-9385-1b0edef0038a?api-version=2018-08-01",
       "EncodedRequestUri": "L3N1YnNjcmlwdGlvbnMvOTQ3ZDQ3YjQtNzg4My00YmI5LTlkODUtYzVlOGUyZjU3MmNlL3Byb3ZpZGVycy9NaWNyb3NvZnQuTmV0d29yay9sb2NhdGlvbnMvd2VzdGNlbnRyYWx1cy9vcGVyYXRpb25zLzY3ODYwYTgzLWYzZjEtNDEzZS05Mzg1LTFiMGVkZWYwMDM4YT9hcGktdmVyc2lvbj0yMDE4LTA4LTAx",
->>>>>>> 96e32f42
-      "RequestMethod": "GET",
-      "RequestBody": "",
-      "RequestHeaders": {
-        "User-Agent": [
-          "FxVersion/4.7.3132.0",
-          "OSName/Windows10Enterprise",
-          "OSVersion/6.3.17134",
-          "Microsoft.Azure.Management.Network.NetworkManagementClient/19.3.0.0"
+      "RequestMethod": "GET",
+      "RequestBody": "",
+      "RequestHeaders": {
+        "User-Agent": [
+          "FxVersion/4.7.3132.0",
+          "OSName/Windows10Enterprise",
+          "OSVersion/6.3.17134",
+          "Microsoft.Azure.Management.Network.NetworkManagementClient/20.0.0.0"
         ]
       },
       "ResponseBody": "{\r\n  \"status\": \"Succeeded\"\r\n}",
@@ -592,17 +358,10 @@
           "no-cache"
         ],
         "x-ms-request-id": [
-<<<<<<< HEAD
-          "92fbc8b0-ea8c-44f3-ad23-f225a9492903"
-        ],
-        "x-ms-correlation-request-id": [
-          "88f56160-60fa-4a2a-8602-55f3978d96e1"
-=======
           "e86ecc2a-4a36-4cbd-b3f1-7f0e16b3e86e"
         ],
         "x-ms-correlation-request-id": [
           "7f07b978-975d-4cf7-aadd-23cf5cdb4d9e"
->>>>>>> 96e32f42
         ],
         "Strict-Transport-Security": [
           "max-age=31536000; includeSubDomains"
@@ -615,48 +374,28 @@
           "Microsoft-HTTPAPI/2.0"
         ],
         "x-ms-ratelimit-remaining-subscription-reads": [
-<<<<<<< HEAD
-          "11867"
-        ],
-        "x-ms-routing-request-id": [
-          "BRAZILUS:20180908T062441Z:88f56160-60fa-4a2a-8602-55f3978d96e1"
-=======
           "11948"
         ],
         "x-ms-routing-request-id": [
           "BRAZILUS:20180907T095746Z:7f07b978-975d-4cf7-aadd-23cf5cdb4d9e"
->>>>>>> 96e32f42
-        ],
-        "X-Content-Type-Options": [
-          "nosniff"
-        ],
-        "Date": [
-<<<<<<< HEAD
-          "Sat, 08 Sep 2018 06:24:41 GMT"
-=======
+        ],
+        "X-Content-Type-Options": [
+          "nosniff"
+        ],
+        "Date": [
           "Fri, 07 Sep 2018 09:57:46 GMT"
->>>>>>> 96e32f42
         ]
       },
       "StatusCode": 200
     },
     {
-<<<<<<< HEAD
-      "RequestUri": "/subscriptions/d2ad5196-2292-4080-b209-ce4399b0a807/resourceGroups/ps186/providers/Microsoft.Network/networkSecurityGroups/ps3437?api-version=2018-08-01",
-      "EncodedRequestUri": "L3N1YnNjcmlwdGlvbnMvZDJhZDUxOTYtMjI5Mi00MDgwLWIyMDktY2U0Mzk5YjBhODA3L3Jlc291cmNlR3JvdXBzL3BzMTg2L3Byb3ZpZGVycy9NaWNyb3NvZnQuTmV0d29yay9uZXR3b3JrU2VjdXJpdHlHcm91cHMvcHMzNDM3P2FwaS12ZXJzaW9uPTIwMTgtMDgtMDE=",
-=======
       "RequestUri": "/subscriptions/947d47b4-7883-4bb9-9d85-c5e8e2f572ce/resourceGroups/ps6631/providers/Microsoft.Network/networkSecurityGroups/ps8417?api-version=2018-08-01",
       "EncodedRequestUri": "L3N1YnNjcmlwdGlvbnMvOTQ3ZDQ3YjQtNzg4My00YmI5LTlkODUtYzVlOGUyZjU3MmNlL3Jlc291cmNlR3JvdXBzL3BzNjYzMS9wcm92aWRlcnMvTWljcm9zb2Z0Lk5ldHdvcmsvbmV0d29ya1NlY3VyaXR5R3JvdXBzL3BzODQxNz9hcGktdmVyc2lvbj0yMDE4LTA4LTAx",
->>>>>>> 96e32f42
       "RequestMethod": "GET",
       "RequestBody": "",
       "RequestHeaders": {
         "x-ms-client-request-id": [
-<<<<<<< HEAD
-          "c826581c-2f71-4b90-9871-47a873fc8703"
-=======
           "c8d8c2c0-e8b5-4e07-bc88-e673db67ca91"
->>>>>>> 96e32f42
         ],
         "accept-language": [
           "en-US"
@@ -665,17 +404,13 @@
           "FxVersion/4.7.3132.0",
           "OSName/Windows10Enterprise",
           "OSVersion/6.3.17134",
-          "Microsoft.Azure.Management.Network.NetworkManagementClient/19.3.0.0"
-        ]
-      },
-<<<<<<< HEAD
-      "ResponseBody": "{\r\n  \"error\": {\r\n    \"code\": \"ResourceNotFound\",\r\n    \"message\": \"The Resource 'Microsoft.Network/networkSecurityGroups/ps3437' under resource group 'ps186' was not found.\"\r\n  }\r\n}",
-=======
+          "Microsoft.Azure.Management.Network.NetworkManagementClient/20.0.0.0"
+        ]
+      },
       "ResponseBody": "{\r\n  \"error\": {\r\n    \"code\": \"ResourceNotFound\",\r\n    \"message\": \"The Resource 'Microsoft.Network/networkSecurityGroups/ps8417' under resource group 'ps6631' was not found.\"\r\n  }\r\n}",
->>>>>>> 96e32f42
-      "ResponseHeaders": {
-        "Content-Length": [
-          "155"
+      "ResponseHeaders": {
+        "Content-Length": [
+          "156"
         ],
         "Content-Type": [
           "application/json; charset=utf-8"
@@ -690,15 +425,6 @@
           "gateway"
         ],
         "x-ms-request-id": [
-<<<<<<< HEAD
-          "1a1c57df-3dc1-411b-a850-c1f084f1c36b"
-        ],
-        "x-ms-correlation-request-id": [
-          "1a1c57df-3dc1-411b-a850-c1f084f1c36b"
-        ],
-        "x-ms-routing-request-id": [
-          "BRAZILUS:20180908T062441Z:1a1c57df-3dc1-411b-a850-c1f084f1c36b"
-=======
           "433eb494-7bd2-4c2f-b670-b2d1aba8dd6e"
         ],
         "x-ms-correlation-request-id": [
@@ -706,56 +432,39 @@
         ],
         "x-ms-routing-request-id": [
           "BRAZILUS:20180907T095747Z:433eb494-7bd2-4c2f-b670-b2d1aba8dd6e"
->>>>>>> 96e32f42
-        ],
-        "Strict-Transport-Security": [
-          "max-age=31536000; includeSubDomains"
-        ],
-        "X-Content-Type-Options": [
-          "nosniff"
-        ],
-        "Cache-Control": [
-          "no-cache"
-        ],
-        "Date": [
-<<<<<<< HEAD
-          "Sat, 08 Sep 2018 06:24:41 GMT"
-=======
+        ],
+        "Strict-Transport-Security": [
+          "max-age=31536000; includeSubDomains"
+        ],
+        "X-Content-Type-Options": [
+          "nosniff"
+        ],
+        "Cache-Control": [
+          "no-cache"
+        ],
+        "Date": [
           "Fri, 07 Sep 2018 09:57:46 GMT"
->>>>>>> 96e32f42
         ]
       },
       "StatusCode": 404
     },
     {
-<<<<<<< HEAD
-      "RequestUri": "/subscriptions/d2ad5196-2292-4080-b209-ce4399b0a807/resourceGroups/ps186/providers/Microsoft.Network/networkSecurityGroups/ps3437?api-version=2018-08-01",
-      "EncodedRequestUri": "L3N1YnNjcmlwdGlvbnMvZDJhZDUxOTYtMjI5Mi00MDgwLWIyMDktY2U0Mzk5YjBhODA3L3Jlc291cmNlR3JvdXBzL3BzMTg2L3Byb3ZpZGVycy9NaWNyb3NvZnQuTmV0d29yay9uZXR3b3JrU2VjdXJpdHlHcm91cHMvcHMzNDM3P2FwaS12ZXJzaW9uPTIwMTgtMDgtMDE=",
-=======
       "RequestUri": "/subscriptions/947d47b4-7883-4bb9-9d85-c5e8e2f572ce/resourceGroups/ps6631/providers/Microsoft.Network/networkSecurityGroups/ps8417?api-version=2018-08-01",
       "EncodedRequestUri": "L3N1YnNjcmlwdGlvbnMvOTQ3ZDQ3YjQtNzg4My00YmI5LTlkODUtYzVlOGUyZjU3MmNlL3Jlc291cmNlR3JvdXBzL3BzNjYzMS9wcm92aWRlcnMvTWljcm9zb2Z0Lk5ldHdvcmsvbmV0d29ya1NlY3VyaXR5R3JvdXBzL3BzODQxNz9hcGktdmVyc2lvbj0yMDE4LTA4LTAx",
->>>>>>> 96e32f42
-      "RequestMethod": "GET",
-      "RequestBody": "",
-      "RequestHeaders": {
-        "User-Agent": [
-          "FxVersion/4.7.3132.0",
-          "OSName/Windows10Enterprise",
-          "OSVersion/6.3.17134",
-          "Microsoft.Azure.Management.Network.NetworkManagementClient/19.3.0.0"
-        ]
-      },
-<<<<<<< HEAD
-      "ResponseBody": "{\r\n  \"name\": \"ps3437\",\r\n  \"id\": \"/subscriptions/d2ad5196-2292-4080-b209-ce4399b0a807/resourceGroups/ps186/providers/Microsoft.Network/networkSecurityGroups/ps3437\",\r\n  \"etag\": \"W/\\\"aaabab73-fe67-4ae7-b824-0abecbf13aad\\\"\",\r\n  \"type\": \"Microsoft.Network/networkSecurityGroups\",\r\n  \"location\": \"westus\",\r\n  \"properties\": {\r\n    \"provisioningState\": \"Succeeded\",\r\n    \"resourceGuid\": \"3ccc8919-9bc8-459d-baf8-1f7696c8011c\",\r\n    \"securityRules\": [\r\n      {\r\n        \"name\": \"ps7579\",\r\n        \"id\": \"/subscriptions/d2ad5196-2292-4080-b209-ce4399b0a807/resourceGroups/ps186/providers/Microsoft.Network/networkSecurityGroups/ps3437/securityRules/ps7579\",\r\n        \"etag\": \"W/\\\"aaabab73-fe67-4ae7-b824-0abecbf13aad\\\"\",\r\n        \"type\": \"Microsoft.Network/networkSecurityGroups/securityRules\",\r\n        \"properties\": {\r\n          \"provisioningState\": \"Succeeded\",\r\n          \"description\": \"description\",\r\n          \"protocol\": \"Tcp\",\r\n          \"sourcePortRange\": \"23-45\",\r\n          \"destinationPortRange\": \"46-56\",\r\n          \"access\": \"Allow\",\r\n          \"priority\": 100,\r\n          \"direction\": \"Inbound\",\r\n          \"sourcePortRanges\": [],\r\n          \"destinationPortRanges\": [],\r\n          \"sourceAddressPrefixes\": [],\r\n          \"destinationAddressPrefixes\": [],\r\n          \"sourceApplicationSecurityGroups\": [\r\n            {\r\n              \"id\": \"/subscriptions/d2ad5196-2292-4080-b209-ce4399b0a807/resourceGroups/ps186/providers/Microsoft.Network/applicationSecurityGroups/ps8728\"\r\n            }\r\n          ],\r\n          \"destinationApplicationSecurityGroups\": [\r\n            {\r\n              \"id\": \"/subscriptions/d2ad5196-2292-4080-b209-ce4399b0a807/resourceGroups/ps186/providers/Microsoft.Network/applicationSecurityGroups/ps8728\"\r\n            }\r\n          ]\r\n        }\r\n      },\r\n      {\r\n        \"name\": \"ps3291\",\r\n        \"id\": \"/subscriptions/d2ad5196-2292-4080-b209-ce4399b0a807/resourceGroups/ps186/providers/Microsoft.Network/networkSecurityGroups/ps3437/securityRules/ps3291\",\r\n        \"etag\": \"W/\\\"aaabab73-fe67-4ae7-b824-0abecbf13aad\\\"\",\r\n        \"type\": \"Microsoft.Network/networkSecurityGroups/securityRules\",\r\n        \"properties\": {\r\n          \"provisioningState\": \"Succeeded\",\r\n          \"description\": \"description\",\r\n          \"protocol\": \"Tcp\",\r\n          \"sourcePortRange\": \"23-45\",\r\n          \"destinationPortRange\": \"46-56\",\r\n          \"destinationAddressPrefix\": \"*\",\r\n          \"access\": \"Allow\",\r\n          \"priority\": 102,\r\n          \"direction\": \"Inbound\",\r\n          \"sourcePortRanges\": [],\r\n          \"destinationPortRanges\": [],\r\n          \"sourceAddressPrefixes\": [],\r\n          \"destinationAddressPrefixes\": [],\r\n          \"sourceApplicationSecurityGroups\": [\r\n            {\r\n              \"id\": \"/subscriptions/d2ad5196-2292-4080-b209-ce4399b0a807/resourceGroups/ps186/providers/Microsoft.Network/applicationSecurityGroups/ps8728\"\r\n            }\r\n          ]\r\n        }\r\n      },\r\n      {\r\n        \"name\": \"ps9847\",\r\n        \"id\": \"/subscriptions/d2ad5196-2292-4080-b209-ce4399b0a807/resourceGroups/ps186/providers/Microsoft.Network/networkSecurityGroups/ps3437/securityRules/ps9847\",\r\n        \"etag\": \"W/\\\"aaabab73-fe67-4ae7-b824-0abecbf13aad\\\"\",\r\n        \"type\": \"Microsoft.Network/networkSecurityGroups/securityRules\",\r\n        \"properties\": {\r\n          \"provisioningState\": \"Succeeded\",\r\n          \"description\": \"description\",\r\n          \"protocol\": \"Tcp\",\r\n          \"sourcePortRange\": \"23-45\",\r\n          \"destinationPortRange\": \"46-56\",\r\n          \"sourceAddressPrefix\": \"*\",\r\n          \"access\": \"Allow\",\r\n          \"priority\": 103,\r\n          \"direction\": \"Inbound\",\r\n          \"sourcePortRanges\": [],\r\n          \"destinationPortRanges\": [],\r\n          \"sourceAddressPrefixes\": [],\r\n          \"destinationAddressPrefixes\": [],\r\n          \"destinationApplicationSecurityGroups\": [\r\n            {\r\n              \"id\": \"/subscriptions/d2ad5196-2292-4080-b209-ce4399b0a807/resourceGroups/ps186/providers/Microsoft.Network/applicationSecurityGroups/ps8728\"\r\n            }\r\n          ]\r\n        }\r\n      },\r\n      {\r\n        \"name\": \"ps6539\",\r\n        \"id\": \"/subscriptions/d2ad5196-2292-4080-b209-ce4399b0a807/resourceGroups/ps186/providers/Microsoft.Network/networkSecurityGroups/ps3437/securityRules/ps6539\",\r\n        \"etag\": \"W/\\\"aaabab73-fe67-4ae7-b824-0abecbf13aad\\\"\",\r\n        \"type\": \"Microsoft.Network/networkSecurityGroups/securityRules\",\r\n        \"properties\": {\r\n          \"provisioningState\": \"Succeeded\",\r\n          \"description\": \"description\",\r\n          \"protocol\": \"Tcp\",\r\n          \"sourcePortRange\": \"23-45\",\r\n          \"destinationPortRange\": \"46-56\",\r\n          \"sourceAddressPrefix\": \"*\",\r\n          \"destinationAddressPrefix\": \"*\",\r\n          \"access\": \"Allow\",\r\n          \"priority\": 104,\r\n          \"direction\": \"Inbound\",\r\n          \"sourcePortRanges\": [],\r\n          \"destinationPortRanges\": [],\r\n          \"sourceAddressPrefixes\": [],\r\n          \"destinationAddressPrefixes\": []\r\n        }\r\n      }\r\n    ],\r\n    \"defaultSecurityRules\": [\r\n      {\r\n        \"name\": \"AllowVnetInBound\",\r\n        \"id\": \"/subscriptions/d2ad5196-2292-4080-b209-ce4399b0a807/resourceGroups/ps186/providers/Microsoft.Network/networkSecurityGroups/ps3437/defaultSecurityRules/AllowVnetInBound\",\r\n        \"etag\": \"W/\\\"aaabab73-fe67-4ae7-b824-0abecbf13aad\\\"\",\r\n        \"type\": \"Microsoft.Network/networkSecurityGroups/defaultSecurityRules\",\r\n        \"properties\": {\r\n          \"provisioningState\": \"Succeeded\",\r\n          \"description\": \"Allow inbound traffic from all VMs in VNET\",\r\n          \"protocol\": \"*\",\r\n          \"sourcePortRange\": \"*\",\r\n          \"destinationPortRange\": \"*\",\r\n          \"sourceAddressPrefix\": \"VirtualNetwork\",\r\n          \"destinationAddressPrefix\": \"VirtualNetwork\",\r\n          \"access\": \"Allow\",\r\n          \"priority\": 65000,\r\n          \"direction\": \"Inbound\",\r\n          \"sourcePortRanges\": [],\r\n          \"destinationPortRanges\": [],\r\n          \"sourceAddressPrefixes\": [],\r\n          \"destinationAddressPrefixes\": []\r\n        }\r\n      },\r\n      {\r\n        \"name\": \"AllowAzureLoadBalancerInBound\",\r\n        \"id\": \"/subscriptions/d2ad5196-2292-4080-b209-ce4399b0a807/resourceGroups/ps186/providers/Microsoft.Network/networkSecurityGroups/ps3437/defaultSecurityRules/AllowAzureLoadBalancerInBound\",\r\n        \"etag\": \"W/\\\"aaabab73-fe67-4ae7-b824-0abecbf13aad\\\"\",\r\n        \"type\": \"Microsoft.Network/networkSecurityGroups/defaultSecurityRules\",\r\n        \"properties\": {\r\n          \"provisioningState\": \"Succeeded\",\r\n          \"description\": \"Allow inbound traffic from azure load balancer\",\r\n          \"protocol\": \"*\",\r\n          \"sourcePortRange\": \"*\",\r\n          \"destinationPortRange\": \"*\",\r\n          \"sourceAddressPrefix\": \"AzureLoadBalancer\",\r\n          \"destinationAddressPrefix\": \"*\",\r\n          \"access\": \"Allow\",\r\n          \"priority\": 65001,\r\n          \"direction\": \"Inbound\",\r\n          \"sourcePortRanges\": [],\r\n          \"destinationPortRanges\": [],\r\n          \"sourceAddressPrefixes\": [],\r\n          \"destinationAddressPrefixes\": []\r\n        }\r\n      },\r\n      {\r\n        \"name\": \"DenyAllInBound\",\r\n        \"id\": \"/subscriptions/d2ad5196-2292-4080-b209-ce4399b0a807/resourceGroups/ps186/providers/Microsoft.Network/networkSecurityGroups/ps3437/defaultSecurityRules/DenyAllInBound\",\r\n        \"etag\": \"W/\\\"aaabab73-fe67-4ae7-b824-0abecbf13aad\\\"\",\r\n        \"type\": \"Microsoft.Network/networkSecurityGroups/defaultSecurityRules\",\r\n        \"properties\": {\r\n          \"provisioningState\": \"Succeeded\",\r\n          \"description\": \"Deny all inbound traffic\",\r\n          \"protocol\": \"*\",\r\n          \"sourcePortRange\": \"*\",\r\n          \"destinationPortRange\": \"*\",\r\n          \"sourceAddressPrefix\": \"*\",\r\n          \"destinationAddressPrefix\": \"*\",\r\n          \"access\": \"Deny\",\r\n          \"priority\": 65500,\r\n          \"direction\": \"Inbound\",\r\n          \"sourcePortRanges\": [],\r\n          \"destinationPortRanges\": [],\r\n          \"sourceAddressPrefixes\": [],\r\n          \"destinationAddressPrefixes\": []\r\n        }\r\n      },\r\n      {\r\n        \"name\": \"AllowVnetOutBound\",\r\n        \"id\": \"/subscriptions/d2ad5196-2292-4080-b209-ce4399b0a807/resourceGroups/ps186/providers/Microsoft.Network/networkSecurityGroups/ps3437/defaultSecurityRules/AllowVnetOutBound\",\r\n        \"etag\": \"W/\\\"aaabab73-fe67-4ae7-b824-0abecbf13aad\\\"\",\r\n        \"type\": \"Microsoft.Network/networkSecurityGroups/defaultSecurityRules\",\r\n        \"properties\": {\r\n          \"provisioningState\": \"Succeeded\",\r\n          \"description\": \"Allow outbound traffic from all VMs to all VMs in VNET\",\r\n          \"protocol\": \"*\",\r\n          \"sourcePortRange\": \"*\",\r\n          \"destinationPortRange\": \"*\",\r\n          \"sourceAddressPrefix\": \"VirtualNetwork\",\r\n          \"destinationAddressPrefix\": \"VirtualNetwork\",\r\n          \"access\": \"Allow\",\r\n          \"priority\": 65000,\r\n          \"direction\": \"Outbound\",\r\n          \"sourcePortRanges\": [],\r\n          \"destinationPortRanges\": [],\r\n          \"sourceAddressPrefixes\": [],\r\n          \"destinationAddressPrefixes\": []\r\n        }\r\n      },\r\n      {\r\n        \"name\": \"AllowInternetOutBound\",\r\n        \"id\": \"/subscriptions/d2ad5196-2292-4080-b209-ce4399b0a807/resourceGroups/ps186/providers/Microsoft.Network/networkSecurityGroups/ps3437/defaultSecurityRules/AllowInternetOutBound\",\r\n        \"etag\": \"W/\\\"aaabab73-fe67-4ae7-b824-0abecbf13aad\\\"\",\r\n        \"type\": \"Microsoft.Network/networkSecurityGroups/defaultSecurityRules\",\r\n        \"properties\": {\r\n          \"provisioningState\": \"Succeeded\",\r\n          \"description\": \"Allow outbound traffic from all VMs to Internet\",\r\n          \"protocol\": \"*\",\r\n          \"sourcePortRange\": \"*\",\r\n          \"destinationPortRange\": \"*\",\r\n          \"sourceAddressPrefix\": \"*\",\r\n          \"destinationAddressPrefix\": \"Internet\",\r\n          \"access\": \"Allow\",\r\n          \"priority\": 65001,\r\n          \"direction\": \"Outbound\",\r\n          \"sourcePortRanges\": [],\r\n          \"destinationPortRanges\": [],\r\n          \"sourceAddressPrefixes\": [],\r\n          \"destinationAddressPrefixes\": []\r\n        }\r\n      },\r\n      {\r\n        \"name\": \"DenyAllOutBound\",\r\n        \"id\": \"/subscriptions/d2ad5196-2292-4080-b209-ce4399b0a807/resourceGroups/ps186/providers/Microsoft.Network/networkSecurityGroups/ps3437/defaultSecurityRules/DenyAllOutBound\",\r\n        \"etag\": \"W/\\\"aaabab73-fe67-4ae7-b824-0abecbf13aad\\\"\",\r\n        \"type\": \"Microsoft.Network/networkSecurityGroups/defaultSecurityRules\",\r\n        \"properties\": {\r\n          \"provisioningState\": \"Succeeded\",\r\n          \"description\": \"Deny all outbound traffic\",\r\n          \"protocol\": \"*\",\r\n          \"sourcePortRange\": \"*\",\r\n          \"destinationPortRange\": \"*\",\r\n          \"sourceAddressPrefix\": \"*\",\r\n          \"destinationAddressPrefix\": \"*\",\r\n          \"access\": \"Deny\",\r\n          \"priority\": 65500,\r\n          \"direction\": \"Outbound\",\r\n          \"sourcePortRanges\": [],\r\n          \"destinationPortRanges\": [],\r\n          \"sourceAddressPrefixes\": [],\r\n          \"destinationAddressPrefixes\": []\r\n        }\r\n      }\r\n    ]\r\n  }\r\n}",
-      "ResponseHeaders": {
-        "Content-Length": [
-          "10991"
-=======
+      "RequestMethod": "GET",
+      "RequestBody": "",
+      "RequestHeaders": {
+        "User-Agent": [
+          "FxVersion/4.7.3132.0",
+          "OSName/Windows10Enterprise",
+          "OSVersion/6.3.17134",
+          "Microsoft.Azure.Management.Network.NetworkManagementClient/20.0.0.0"
+        ]
+      },
       "ResponseBody": "{\r\n  \"name\": \"ps8417\",\r\n  \"id\": \"/subscriptions/947d47b4-7883-4bb9-9d85-c5e8e2f572ce/resourceGroups/ps6631/providers/Microsoft.Network/networkSecurityGroups/ps8417\",\r\n  \"etag\": \"W/\\\"4d33d564-95f0-4d97-ad36-3c4829e727df\\\"\",\r\n  \"type\": \"Microsoft.Network/networkSecurityGroups\",\r\n  \"location\": \"westcentralus\",\r\n  \"properties\": {\r\n    \"provisioningState\": \"Succeeded\",\r\n    \"resourceGuid\": \"60b841e1-a3ab-452d-b1cd-bdac7a3c92aa\",\r\n    \"securityRules\": [\r\n      {\r\n        \"name\": \"ps7910\",\r\n        \"id\": \"/subscriptions/947d47b4-7883-4bb9-9d85-c5e8e2f572ce/resourceGroups/ps6631/providers/Microsoft.Network/networkSecurityGroups/ps8417/securityRules/ps7910\",\r\n        \"etag\": \"W/\\\"4d33d564-95f0-4d97-ad36-3c4829e727df\\\"\",\r\n        \"type\": \"Microsoft.Network/networkSecurityGroups/securityRules\",\r\n        \"properties\": {\r\n          \"provisioningState\": \"Succeeded\",\r\n          \"description\": \"description\",\r\n          \"protocol\": \"Tcp\",\r\n          \"sourcePortRange\": \"23-45\",\r\n          \"destinationPortRange\": \"46-56\",\r\n          \"access\": \"Allow\",\r\n          \"priority\": 100,\r\n          \"direction\": \"Inbound\",\r\n          \"sourcePortRanges\": [],\r\n          \"destinationPortRanges\": [],\r\n          \"sourceAddressPrefixes\": [],\r\n          \"destinationAddressPrefixes\": [],\r\n          \"sourceApplicationSecurityGroups\": [\r\n            {\r\n              \"id\": \"/subscriptions/947d47b4-7883-4bb9-9d85-c5e8e2f572ce/resourceGroups/ps6631/providers/Microsoft.Network/applicationSecurityGroups/ps4615\"\r\n            }\r\n          ],\r\n          \"destinationApplicationSecurityGroups\": [\r\n            {\r\n              \"id\": \"/subscriptions/947d47b4-7883-4bb9-9d85-c5e8e2f572ce/resourceGroups/ps6631/providers/Microsoft.Network/applicationSecurityGroups/ps4615\"\r\n            }\r\n          ]\r\n        }\r\n      },\r\n      {\r\n        \"name\": \"ps4493\",\r\n        \"id\": \"/subscriptions/947d47b4-7883-4bb9-9d85-c5e8e2f572ce/resourceGroups/ps6631/providers/Microsoft.Network/networkSecurityGroups/ps8417/securityRules/ps4493\",\r\n        \"etag\": \"W/\\\"4d33d564-95f0-4d97-ad36-3c4829e727df\\\"\",\r\n        \"type\": \"Microsoft.Network/networkSecurityGroups/securityRules\",\r\n        \"properties\": {\r\n          \"provisioningState\": \"Succeeded\",\r\n          \"description\": \"description\",\r\n          \"protocol\": \"Tcp\",\r\n          \"sourcePortRange\": \"23-45\",\r\n          \"destinationPortRange\": \"46-56\",\r\n          \"destinationAddressPrefix\": \"*\",\r\n          \"access\": \"Allow\",\r\n          \"priority\": 102,\r\n          \"direction\": \"Inbound\",\r\n          \"sourcePortRanges\": [],\r\n          \"destinationPortRanges\": [],\r\n          \"sourceAddressPrefixes\": [],\r\n          \"destinationAddressPrefixes\": [],\r\n          \"sourceApplicationSecurityGroups\": [\r\n            {\r\n              \"id\": \"/subscriptions/947d47b4-7883-4bb9-9d85-c5e8e2f572ce/resourceGroups/ps6631/providers/Microsoft.Network/applicationSecurityGroups/ps4615\"\r\n            }\r\n          ]\r\n        }\r\n      },\r\n      {\r\n        \"name\": \"ps3821\",\r\n        \"id\": \"/subscriptions/947d47b4-7883-4bb9-9d85-c5e8e2f572ce/resourceGroups/ps6631/providers/Microsoft.Network/networkSecurityGroups/ps8417/securityRules/ps3821\",\r\n        \"etag\": \"W/\\\"4d33d564-95f0-4d97-ad36-3c4829e727df\\\"\",\r\n        \"type\": \"Microsoft.Network/networkSecurityGroups/securityRules\",\r\n        \"properties\": {\r\n          \"provisioningState\": \"Succeeded\",\r\n          \"description\": \"description\",\r\n          \"protocol\": \"Tcp\",\r\n          \"sourcePortRange\": \"23-45\",\r\n          \"destinationPortRange\": \"46-56\",\r\n          \"sourceAddressPrefix\": \"*\",\r\n          \"access\": \"Allow\",\r\n          \"priority\": 103,\r\n          \"direction\": \"Inbound\",\r\n          \"sourcePortRanges\": [],\r\n          \"destinationPortRanges\": [],\r\n          \"sourceAddressPrefixes\": [],\r\n          \"destinationAddressPrefixes\": [],\r\n          \"destinationApplicationSecurityGroups\": [\r\n            {\r\n              \"id\": \"/subscriptions/947d47b4-7883-4bb9-9d85-c5e8e2f572ce/resourceGroups/ps6631/providers/Microsoft.Network/applicationSecurityGroups/ps4615\"\r\n            }\r\n          ]\r\n        }\r\n      },\r\n      {\r\n        \"name\": \"ps2375\",\r\n        \"id\": \"/subscriptions/947d47b4-7883-4bb9-9d85-c5e8e2f572ce/resourceGroups/ps6631/providers/Microsoft.Network/networkSecurityGroups/ps8417/securityRules/ps2375\",\r\n        \"etag\": \"W/\\\"4d33d564-95f0-4d97-ad36-3c4829e727df\\\"\",\r\n        \"type\": \"Microsoft.Network/networkSecurityGroups/securityRules\",\r\n        \"properties\": {\r\n          \"provisioningState\": \"Succeeded\",\r\n          \"description\": \"description\",\r\n          \"protocol\": \"Tcp\",\r\n          \"sourcePortRange\": \"23-45\",\r\n          \"destinationPortRange\": \"46-56\",\r\n          \"sourceAddressPrefix\": \"*\",\r\n          \"destinationAddressPrefix\": \"*\",\r\n          \"access\": \"Allow\",\r\n          \"priority\": 104,\r\n          \"direction\": \"Inbound\",\r\n          \"sourcePortRanges\": [],\r\n          \"destinationPortRanges\": [],\r\n          \"sourceAddressPrefixes\": [],\r\n          \"destinationAddressPrefixes\": []\r\n        }\r\n      }\r\n    ],\r\n    \"defaultSecurityRules\": [\r\n      {\r\n        \"name\": \"AllowVnetInBound\",\r\n        \"id\": \"/subscriptions/947d47b4-7883-4bb9-9d85-c5e8e2f572ce/resourceGroups/ps6631/providers/Microsoft.Network/networkSecurityGroups/ps8417/defaultSecurityRules/AllowVnetInBound\",\r\n        \"etag\": \"W/\\\"4d33d564-95f0-4d97-ad36-3c4829e727df\\\"\",\r\n        \"type\": \"Microsoft.Network/networkSecurityGroups/defaultSecurityRules\",\r\n        \"properties\": {\r\n          \"provisioningState\": \"Succeeded\",\r\n          \"description\": \"Allow inbound traffic from all VMs in VNET\",\r\n          \"protocol\": \"*\",\r\n          \"sourcePortRange\": \"*\",\r\n          \"destinationPortRange\": \"*\",\r\n          \"sourceAddressPrefix\": \"VirtualNetwork\",\r\n          \"destinationAddressPrefix\": \"VirtualNetwork\",\r\n          \"access\": \"Allow\",\r\n          \"priority\": 65000,\r\n          \"direction\": \"Inbound\",\r\n          \"sourcePortRanges\": [],\r\n          \"destinationPortRanges\": [],\r\n          \"sourceAddressPrefixes\": [],\r\n          \"destinationAddressPrefixes\": []\r\n        }\r\n      },\r\n      {\r\n        \"name\": \"AllowAzureLoadBalancerInBound\",\r\n        \"id\": \"/subscriptions/947d47b4-7883-4bb9-9d85-c5e8e2f572ce/resourceGroups/ps6631/providers/Microsoft.Network/networkSecurityGroups/ps8417/defaultSecurityRules/AllowAzureLoadBalancerInBound\",\r\n        \"etag\": \"W/\\\"4d33d564-95f0-4d97-ad36-3c4829e727df\\\"\",\r\n        \"type\": \"Microsoft.Network/networkSecurityGroups/defaultSecurityRules\",\r\n        \"properties\": {\r\n          \"provisioningState\": \"Succeeded\",\r\n          \"description\": \"Allow inbound traffic from azure load balancer\",\r\n          \"protocol\": \"*\",\r\n          \"sourcePortRange\": \"*\",\r\n          \"destinationPortRange\": \"*\",\r\n          \"sourceAddressPrefix\": \"AzureLoadBalancer\",\r\n          \"destinationAddressPrefix\": \"*\",\r\n          \"access\": \"Allow\",\r\n          \"priority\": 65001,\r\n          \"direction\": \"Inbound\",\r\n          \"sourcePortRanges\": [],\r\n          \"destinationPortRanges\": [],\r\n          \"sourceAddressPrefixes\": [],\r\n          \"destinationAddressPrefixes\": []\r\n        }\r\n      },\r\n      {\r\n        \"name\": \"DenyAllInBound\",\r\n        \"id\": \"/subscriptions/947d47b4-7883-4bb9-9d85-c5e8e2f572ce/resourceGroups/ps6631/providers/Microsoft.Network/networkSecurityGroups/ps8417/defaultSecurityRules/DenyAllInBound\",\r\n        \"etag\": \"W/\\\"4d33d564-95f0-4d97-ad36-3c4829e727df\\\"\",\r\n        \"type\": \"Microsoft.Network/networkSecurityGroups/defaultSecurityRules\",\r\n        \"properties\": {\r\n          \"provisioningState\": \"Succeeded\",\r\n          \"description\": \"Deny all inbound traffic\",\r\n          \"protocol\": \"*\",\r\n          \"sourcePortRange\": \"*\",\r\n          \"destinationPortRange\": \"*\",\r\n          \"sourceAddressPrefix\": \"*\",\r\n          \"destinationAddressPrefix\": \"*\",\r\n          \"access\": \"Deny\",\r\n          \"priority\": 65500,\r\n          \"direction\": \"Inbound\",\r\n          \"sourcePortRanges\": [],\r\n          \"destinationPortRanges\": [],\r\n          \"sourceAddressPrefixes\": [],\r\n          \"destinationAddressPrefixes\": []\r\n        }\r\n      },\r\n      {\r\n        \"name\": \"AllowVnetOutBound\",\r\n        \"id\": \"/subscriptions/947d47b4-7883-4bb9-9d85-c5e8e2f572ce/resourceGroups/ps6631/providers/Microsoft.Network/networkSecurityGroups/ps8417/defaultSecurityRules/AllowVnetOutBound\",\r\n        \"etag\": \"W/\\\"4d33d564-95f0-4d97-ad36-3c4829e727df\\\"\",\r\n        \"type\": \"Microsoft.Network/networkSecurityGroups/defaultSecurityRules\",\r\n        \"properties\": {\r\n          \"provisioningState\": \"Succeeded\",\r\n          \"description\": \"Allow outbound traffic from all VMs to all VMs in VNET\",\r\n          \"protocol\": \"*\",\r\n          \"sourcePortRange\": \"*\",\r\n          \"destinationPortRange\": \"*\",\r\n          \"sourceAddressPrefix\": \"VirtualNetwork\",\r\n          \"destinationAddressPrefix\": \"VirtualNetwork\",\r\n          \"access\": \"Allow\",\r\n          \"priority\": 65000,\r\n          \"direction\": \"Outbound\",\r\n          \"sourcePortRanges\": [],\r\n          \"destinationPortRanges\": [],\r\n          \"sourceAddressPrefixes\": [],\r\n          \"destinationAddressPrefixes\": []\r\n        }\r\n      },\r\n      {\r\n        \"name\": \"AllowInternetOutBound\",\r\n        \"id\": \"/subscriptions/947d47b4-7883-4bb9-9d85-c5e8e2f572ce/resourceGroups/ps6631/providers/Microsoft.Network/networkSecurityGroups/ps8417/defaultSecurityRules/AllowInternetOutBound\",\r\n        \"etag\": \"W/\\\"4d33d564-95f0-4d97-ad36-3c4829e727df\\\"\",\r\n        \"type\": \"Microsoft.Network/networkSecurityGroups/defaultSecurityRules\",\r\n        \"properties\": {\r\n          \"provisioningState\": \"Succeeded\",\r\n          \"description\": \"Allow outbound traffic from all VMs to Internet\",\r\n          \"protocol\": \"*\",\r\n          \"sourcePortRange\": \"*\",\r\n          \"destinationPortRange\": \"*\",\r\n          \"sourceAddressPrefix\": \"*\",\r\n          \"destinationAddressPrefix\": \"Internet\",\r\n          \"access\": \"Allow\",\r\n          \"priority\": 65001,\r\n          \"direction\": \"Outbound\",\r\n          \"sourcePortRanges\": [],\r\n          \"destinationPortRanges\": [],\r\n          \"sourceAddressPrefixes\": [],\r\n          \"destinationAddressPrefixes\": []\r\n        }\r\n      },\r\n      {\r\n        \"name\": \"DenyAllOutBound\",\r\n        \"id\": \"/subscriptions/947d47b4-7883-4bb9-9d85-c5e8e2f572ce/resourceGroups/ps6631/providers/Microsoft.Network/networkSecurityGroups/ps8417/defaultSecurityRules/DenyAllOutBound\",\r\n        \"etag\": \"W/\\\"4d33d564-95f0-4d97-ad36-3c4829e727df\\\"\",\r\n        \"type\": \"Microsoft.Network/networkSecurityGroups/defaultSecurityRules\",\r\n        \"properties\": {\r\n          \"provisioningState\": \"Succeeded\",\r\n          \"description\": \"Deny all outbound traffic\",\r\n          \"protocol\": \"*\",\r\n          \"sourcePortRange\": \"*\",\r\n          \"destinationPortRange\": \"*\",\r\n          \"sourceAddressPrefix\": \"*\",\r\n          \"destinationAddressPrefix\": \"*\",\r\n          \"access\": \"Deny\",\r\n          \"priority\": 65500,\r\n          \"direction\": \"Outbound\",\r\n          \"sourcePortRanges\": [],\r\n          \"destinationPortRanges\": [],\r\n          \"sourceAddressPrefixes\": [],\r\n          \"destinationAddressPrefixes\": []\r\n        }\r\n      }\r\n    ]\r\n  }\r\n}",
       "ResponseHeaders": {
         "Content-Length": [
           "11013"
->>>>>>> 96e32f42
         ],
         "Content-Type": [
           "application/json; charset=utf-8"
@@ -767,17 +476,10 @@
           "no-cache"
         ],
         "x-ms-request-id": [
-<<<<<<< HEAD
-          "b43fb366-d83a-4c59-bbe2-e407f19f356d"
-        ],
-        "x-ms-correlation-request-id": [
-          "9da2f171-5146-410a-b1a1-706e03db989f"
-=======
           "c2fdd99d-86b9-4a76-939e-5e339fd6fb0f"
         ],
         "x-ms-correlation-request-id": [
           "dbef2d82-5ce4-4942-bec8-20f213e17e7a"
->>>>>>> 96e32f42
         ],
         "Strict-Transport-Security": [
           "max-age=31536000; includeSubDomains"
@@ -786,59 +488,35 @@
           "no-cache"
         ],
         "ETag": [
-<<<<<<< HEAD
-          "W/\"aaabab73-fe67-4ae7-b824-0abecbf13aad\""
-=======
           "W/\"4d33d564-95f0-4d97-ad36-3c4829e727df\""
->>>>>>> 96e32f42
         ],
         "Server": [
           "Microsoft-HTTPAPI/2.0",
           "Microsoft-HTTPAPI/2.0"
         ],
         "x-ms-ratelimit-remaining-subscription-reads": [
-<<<<<<< HEAD
-          "11862"
-        ],
-        "x-ms-routing-request-id": [
-          "BRAZILUS:20180908T062452Z:9da2f171-5146-410a-b1a1-706e03db989f"
-=======
           "11943"
         ],
         "x-ms-routing-request-id": [
           "BRAZILUS:20180907T095758Z:dbef2d82-5ce4-4942-bec8-20f213e17e7a"
->>>>>>> 96e32f42
-        ],
-        "X-Content-Type-Options": [
-          "nosniff"
-        ],
-        "Date": [
-<<<<<<< HEAD
-          "Sat, 08 Sep 2018 06:24:52 GMT"
-=======
+        ],
+        "X-Content-Type-Options": [
+          "nosniff"
+        ],
+        "Date": [
           "Fri, 07 Sep 2018 09:57:58 GMT"
->>>>>>> 96e32f42
         ]
       },
       "StatusCode": 200
     },
     {
-<<<<<<< HEAD
-      "RequestUri": "/subscriptions/d2ad5196-2292-4080-b209-ce4399b0a807/resourceGroups/ps186/providers/Microsoft.Network/networkSecurityGroups/ps3437?api-version=2018-08-01",
-      "EncodedRequestUri": "L3N1YnNjcmlwdGlvbnMvZDJhZDUxOTYtMjI5Mi00MDgwLWIyMDktY2U0Mzk5YjBhODA3L3Jlc291cmNlR3JvdXBzL3BzMTg2L3Byb3ZpZGVycy9NaWNyb3NvZnQuTmV0d29yay9uZXR3b3JrU2VjdXJpdHlHcm91cHMvcHMzNDM3P2FwaS12ZXJzaW9uPTIwMTgtMDgtMDE=",
-=======
       "RequestUri": "/subscriptions/947d47b4-7883-4bb9-9d85-c5e8e2f572ce/resourceGroups/ps6631/providers/Microsoft.Network/networkSecurityGroups/ps8417?api-version=2018-08-01",
       "EncodedRequestUri": "L3N1YnNjcmlwdGlvbnMvOTQ3ZDQ3YjQtNzg4My00YmI5LTlkODUtYzVlOGUyZjU3MmNlL3Jlc291cmNlR3JvdXBzL3BzNjYzMS9wcm92aWRlcnMvTWljcm9zb2Z0Lk5ldHdvcmsvbmV0d29ya1NlY3VyaXR5R3JvdXBzL3BzODQxNz9hcGktdmVyc2lvbj0yMDE4LTA4LTAx",
->>>>>>> 96e32f42
       "RequestMethod": "GET",
       "RequestBody": "",
       "RequestHeaders": {
         "x-ms-client-request-id": [
-<<<<<<< HEAD
-          "138d3361-895e-4935-9138-509fc763e774"
-=======
           "c53f931e-0263-4583-8518-9d10e2e44359"
->>>>>>> 96e32f42
         ],
         "accept-language": [
           "en-US"
@@ -847,20 +525,13 @@
           "FxVersion/4.7.3132.0",
           "OSName/Windows10Enterprise",
           "OSVersion/6.3.17134",
-          "Microsoft.Azure.Management.Network.NetworkManagementClient/19.3.0.0"
-        ]
-      },
-<<<<<<< HEAD
-      "ResponseBody": "{\r\n  \"name\": \"ps3437\",\r\n  \"id\": \"/subscriptions/d2ad5196-2292-4080-b209-ce4399b0a807/resourceGroups/ps186/providers/Microsoft.Network/networkSecurityGroups/ps3437\",\r\n  \"etag\": \"W/\\\"aaabab73-fe67-4ae7-b824-0abecbf13aad\\\"\",\r\n  \"type\": \"Microsoft.Network/networkSecurityGroups\",\r\n  \"location\": \"westus\",\r\n  \"properties\": {\r\n    \"provisioningState\": \"Succeeded\",\r\n    \"resourceGuid\": \"3ccc8919-9bc8-459d-baf8-1f7696c8011c\",\r\n    \"securityRules\": [\r\n      {\r\n        \"name\": \"ps7579\",\r\n        \"id\": \"/subscriptions/d2ad5196-2292-4080-b209-ce4399b0a807/resourceGroups/ps186/providers/Microsoft.Network/networkSecurityGroups/ps3437/securityRules/ps7579\",\r\n        \"etag\": \"W/\\\"aaabab73-fe67-4ae7-b824-0abecbf13aad\\\"\",\r\n        \"type\": \"Microsoft.Network/networkSecurityGroups/securityRules\",\r\n        \"properties\": {\r\n          \"provisioningState\": \"Succeeded\",\r\n          \"description\": \"description\",\r\n          \"protocol\": \"Tcp\",\r\n          \"sourcePortRange\": \"23-45\",\r\n          \"destinationPortRange\": \"46-56\",\r\n          \"access\": \"Allow\",\r\n          \"priority\": 100,\r\n          \"direction\": \"Inbound\",\r\n          \"sourcePortRanges\": [],\r\n          \"destinationPortRanges\": [],\r\n          \"sourceAddressPrefixes\": [],\r\n          \"destinationAddressPrefixes\": [],\r\n          \"sourceApplicationSecurityGroups\": [\r\n            {\r\n              \"id\": \"/subscriptions/d2ad5196-2292-4080-b209-ce4399b0a807/resourceGroups/ps186/providers/Microsoft.Network/applicationSecurityGroups/ps8728\"\r\n            }\r\n          ],\r\n          \"destinationApplicationSecurityGroups\": [\r\n            {\r\n              \"id\": \"/subscriptions/d2ad5196-2292-4080-b209-ce4399b0a807/resourceGroups/ps186/providers/Microsoft.Network/applicationSecurityGroups/ps8728\"\r\n            }\r\n          ]\r\n        }\r\n      },\r\n      {\r\n        \"name\": \"ps3291\",\r\n        \"id\": \"/subscriptions/d2ad5196-2292-4080-b209-ce4399b0a807/resourceGroups/ps186/providers/Microsoft.Network/networkSecurityGroups/ps3437/securityRules/ps3291\",\r\n        \"etag\": \"W/\\\"aaabab73-fe67-4ae7-b824-0abecbf13aad\\\"\",\r\n        \"type\": \"Microsoft.Network/networkSecurityGroups/securityRules\",\r\n        \"properties\": {\r\n          \"provisioningState\": \"Succeeded\",\r\n          \"description\": \"description\",\r\n          \"protocol\": \"Tcp\",\r\n          \"sourcePortRange\": \"23-45\",\r\n          \"destinationPortRange\": \"46-56\",\r\n          \"destinationAddressPrefix\": \"*\",\r\n          \"access\": \"Allow\",\r\n          \"priority\": 102,\r\n          \"direction\": \"Inbound\",\r\n          \"sourcePortRanges\": [],\r\n          \"destinationPortRanges\": [],\r\n          \"sourceAddressPrefixes\": [],\r\n          \"destinationAddressPrefixes\": [],\r\n          \"sourceApplicationSecurityGroups\": [\r\n            {\r\n              \"id\": \"/subscriptions/d2ad5196-2292-4080-b209-ce4399b0a807/resourceGroups/ps186/providers/Microsoft.Network/applicationSecurityGroups/ps8728\"\r\n            }\r\n          ]\r\n        }\r\n      },\r\n      {\r\n        \"name\": \"ps9847\",\r\n        \"id\": \"/subscriptions/d2ad5196-2292-4080-b209-ce4399b0a807/resourceGroups/ps186/providers/Microsoft.Network/networkSecurityGroups/ps3437/securityRules/ps9847\",\r\n        \"etag\": \"W/\\\"aaabab73-fe67-4ae7-b824-0abecbf13aad\\\"\",\r\n        \"type\": \"Microsoft.Network/networkSecurityGroups/securityRules\",\r\n        \"properties\": {\r\n          \"provisioningState\": \"Succeeded\",\r\n          \"description\": \"description\",\r\n          \"protocol\": \"Tcp\",\r\n          \"sourcePortRange\": \"23-45\",\r\n          \"destinationPortRange\": \"46-56\",\r\n          \"sourceAddressPrefix\": \"*\",\r\n          \"access\": \"Allow\",\r\n          \"priority\": 103,\r\n          \"direction\": \"Inbound\",\r\n          \"sourcePortRanges\": [],\r\n          \"destinationPortRanges\": [],\r\n          \"sourceAddressPrefixes\": [],\r\n          \"destinationAddressPrefixes\": [],\r\n          \"destinationApplicationSecurityGroups\": [\r\n            {\r\n              \"id\": \"/subscriptions/d2ad5196-2292-4080-b209-ce4399b0a807/resourceGroups/ps186/providers/Microsoft.Network/applicationSecurityGroups/ps8728\"\r\n            }\r\n          ]\r\n        }\r\n      },\r\n      {\r\n        \"name\": \"ps6539\",\r\n        \"id\": \"/subscriptions/d2ad5196-2292-4080-b209-ce4399b0a807/resourceGroups/ps186/providers/Microsoft.Network/networkSecurityGroups/ps3437/securityRules/ps6539\",\r\n        \"etag\": \"W/\\\"aaabab73-fe67-4ae7-b824-0abecbf13aad\\\"\",\r\n        \"type\": \"Microsoft.Network/networkSecurityGroups/securityRules\",\r\n        \"properties\": {\r\n          \"provisioningState\": \"Succeeded\",\r\n          \"description\": \"description\",\r\n          \"protocol\": \"Tcp\",\r\n          \"sourcePortRange\": \"23-45\",\r\n          \"destinationPortRange\": \"46-56\",\r\n          \"sourceAddressPrefix\": \"*\",\r\n          \"destinationAddressPrefix\": \"*\",\r\n          \"access\": \"Allow\",\r\n          \"priority\": 104,\r\n          \"direction\": \"Inbound\",\r\n          \"sourcePortRanges\": [],\r\n          \"destinationPortRanges\": [],\r\n          \"sourceAddressPrefixes\": [],\r\n          \"destinationAddressPrefixes\": []\r\n        }\r\n      }\r\n    ],\r\n    \"defaultSecurityRules\": [\r\n      {\r\n        \"name\": \"AllowVnetInBound\",\r\n        \"id\": \"/subscriptions/d2ad5196-2292-4080-b209-ce4399b0a807/resourceGroups/ps186/providers/Microsoft.Network/networkSecurityGroups/ps3437/defaultSecurityRules/AllowVnetInBound\",\r\n        \"etag\": \"W/\\\"aaabab73-fe67-4ae7-b824-0abecbf13aad\\\"\",\r\n        \"type\": \"Microsoft.Network/networkSecurityGroups/defaultSecurityRules\",\r\n        \"properties\": {\r\n          \"provisioningState\": \"Succeeded\",\r\n          \"description\": \"Allow inbound traffic from all VMs in VNET\",\r\n          \"protocol\": \"*\",\r\n          \"sourcePortRange\": \"*\",\r\n          \"destinationPortRange\": \"*\",\r\n          \"sourceAddressPrefix\": \"VirtualNetwork\",\r\n          \"destinationAddressPrefix\": \"VirtualNetwork\",\r\n          \"access\": \"Allow\",\r\n          \"priority\": 65000,\r\n          \"direction\": \"Inbound\",\r\n          \"sourcePortRanges\": [],\r\n          \"destinationPortRanges\": [],\r\n          \"sourceAddressPrefixes\": [],\r\n          \"destinationAddressPrefixes\": []\r\n        }\r\n      },\r\n      {\r\n        \"name\": \"AllowAzureLoadBalancerInBound\",\r\n        \"id\": \"/subscriptions/d2ad5196-2292-4080-b209-ce4399b0a807/resourceGroups/ps186/providers/Microsoft.Network/networkSecurityGroups/ps3437/defaultSecurityRules/AllowAzureLoadBalancerInBound\",\r\n        \"etag\": \"W/\\\"aaabab73-fe67-4ae7-b824-0abecbf13aad\\\"\",\r\n        \"type\": \"Microsoft.Network/networkSecurityGroups/defaultSecurityRules\",\r\n        \"properties\": {\r\n          \"provisioningState\": \"Succeeded\",\r\n          \"description\": \"Allow inbound traffic from azure load balancer\",\r\n          \"protocol\": \"*\",\r\n          \"sourcePortRange\": \"*\",\r\n          \"destinationPortRange\": \"*\",\r\n          \"sourceAddressPrefix\": \"AzureLoadBalancer\",\r\n          \"destinationAddressPrefix\": \"*\",\r\n          \"access\": \"Allow\",\r\n          \"priority\": 65001,\r\n          \"direction\": \"Inbound\",\r\n          \"sourcePortRanges\": [],\r\n          \"destinationPortRanges\": [],\r\n          \"sourceAddressPrefixes\": [],\r\n          \"destinationAddressPrefixes\": []\r\n        }\r\n      },\r\n      {\r\n        \"name\": \"DenyAllInBound\",\r\n        \"id\": \"/subscriptions/d2ad5196-2292-4080-b209-ce4399b0a807/resourceGroups/ps186/providers/Microsoft.Network/networkSecurityGroups/ps3437/defaultSecurityRules/DenyAllInBound\",\r\n        \"etag\": \"W/\\\"aaabab73-fe67-4ae7-b824-0abecbf13aad\\\"\",\r\n        \"type\": \"Microsoft.Network/networkSecurityGroups/defaultSecurityRules\",\r\n        \"properties\": {\r\n          \"provisioningState\": \"Succeeded\",\r\n          \"description\": \"Deny all inbound traffic\",\r\n          \"protocol\": \"*\",\r\n          \"sourcePortRange\": \"*\",\r\n          \"destinationPortRange\": \"*\",\r\n          \"sourceAddressPrefix\": \"*\",\r\n          \"destinationAddressPrefix\": \"*\",\r\n          \"access\": \"Deny\",\r\n          \"priority\": 65500,\r\n          \"direction\": \"Inbound\",\r\n          \"sourcePortRanges\": [],\r\n          \"destinationPortRanges\": [],\r\n          \"sourceAddressPrefixes\": [],\r\n          \"destinationAddressPrefixes\": []\r\n        }\r\n      },\r\n      {\r\n        \"name\": \"AllowVnetOutBound\",\r\n        \"id\": \"/subscriptions/d2ad5196-2292-4080-b209-ce4399b0a807/resourceGroups/ps186/providers/Microsoft.Network/networkSecurityGroups/ps3437/defaultSecurityRules/AllowVnetOutBound\",\r\n        \"etag\": \"W/\\\"aaabab73-fe67-4ae7-b824-0abecbf13aad\\\"\",\r\n        \"type\": \"Microsoft.Network/networkSecurityGroups/defaultSecurityRules\",\r\n        \"properties\": {\r\n          \"provisioningState\": \"Succeeded\",\r\n          \"description\": \"Allow outbound traffic from all VMs to all VMs in VNET\",\r\n          \"protocol\": \"*\",\r\n          \"sourcePortRange\": \"*\",\r\n          \"destinationPortRange\": \"*\",\r\n          \"sourceAddressPrefix\": \"VirtualNetwork\",\r\n          \"destinationAddressPrefix\": \"VirtualNetwork\",\r\n          \"access\": \"Allow\",\r\n          \"priority\": 65000,\r\n          \"direction\": \"Outbound\",\r\n          \"sourcePortRanges\": [],\r\n          \"destinationPortRanges\": [],\r\n          \"sourceAddressPrefixes\": [],\r\n          \"destinationAddressPrefixes\": []\r\n        }\r\n      },\r\n      {\r\n        \"name\": \"AllowInternetOutBound\",\r\n        \"id\": \"/subscriptions/d2ad5196-2292-4080-b209-ce4399b0a807/resourceGroups/ps186/providers/Microsoft.Network/networkSecurityGroups/ps3437/defaultSecurityRules/AllowInternetOutBound\",\r\n        \"etag\": \"W/\\\"aaabab73-fe67-4ae7-b824-0abecbf13aad\\\"\",\r\n        \"type\": \"Microsoft.Network/networkSecurityGroups/defaultSecurityRules\",\r\n        \"properties\": {\r\n          \"provisioningState\": \"Succeeded\",\r\n          \"description\": \"Allow outbound traffic from all VMs to Internet\",\r\n          \"protocol\": \"*\",\r\n          \"sourcePortRange\": \"*\",\r\n          \"destinationPortRange\": \"*\",\r\n          \"sourceAddressPrefix\": \"*\",\r\n          \"destinationAddressPrefix\": \"Internet\",\r\n          \"access\": \"Allow\",\r\n          \"priority\": 65001,\r\n          \"direction\": \"Outbound\",\r\n          \"sourcePortRanges\": [],\r\n          \"destinationPortRanges\": [],\r\n          \"sourceAddressPrefixes\": [],\r\n          \"destinationAddressPrefixes\": []\r\n        }\r\n      },\r\n      {\r\n        \"name\": \"DenyAllOutBound\",\r\n        \"id\": \"/subscriptions/d2ad5196-2292-4080-b209-ce4399b0a807/resourceGroups/ps186/providers/Microsoft.Network/networkSecurityGroups/ps3437/defaultSecurityRules/DenyAllOutBound\",\r\n        \"etag\": \"W/\\\"aaabab73-fe67-4ae7-b824-0abecbf13aad\\\"\",\r\n        \"type\": \"Microsoft.Network/networkSecurityGroups/defaultSecurityRules\",\r\n        \"properties\": {\r\n          \"provisioningState\": \"Succeeded\",\r\n          \"description\": \"Deny all outbound traffic\",\r\n          \"protocol\": \"*\",\r\n          \"sourcePortRange\": \"*\",\r\n          \"destinationPortRange\": \"*\",\r\n          \"sourceAddressPrefix\": \"*\",\r\n          \"destinationAddressPrefix\": \"*\",\r\n          \"access\": \"Deny\",\r\n          \"priority\": 65500,\r\n          \"direction\": \"Outbound\",\r\n          \"sourcePortRanges\": [],\r\n          \"destinationPortRanges\": [],\r\n          \"sourceAddressPrefixes\": [],\r\n          \"destinationAddressPrefixes\": []\r\n        }\r\n      }\r\n    ]\r\n  }\r\n}",
-      "ResponseHeaders": {
-        "Content-Length": [
-          "10991"
-=======
+          "Microsoft.Azure.Management.Network.NetworkManagementClient/20.0.0.0"
+        ]
+      },
       "ResponseBody": "{\r\n  \"name\": \"ps8417\",\r\n  \"id\": \"/subscriptions/947d47b4-7883-4bb9-9d85-c5e8e2f572ce/resourceGroups/ps6631/providers/Microsoft.Network/networkSecurityGroups/ps8417\",\r\n  \"etag\": \"W/\\\"4d33d564-95f0-4d97-ad36-3c4829e727df\\\"\",\r\n  \"type\": \"Microsoft.Network/networkSecurityGroups\",\r\n  \"location\": \"westcentralus\",\r\n  \"properties\": {\r\n    \"provisioningState\": \"Succeeded\",\r\n    \"resourceGuid\": \"60b841e1-a3ab-452d-b1cd-bdac7a3c92aa\",\r\n    \"securityRules\": [\r\n      {\r\n        \"name\": \"ps7910\",\r\n        \"id\": \"/subscriptions/947d47b4-7883-4bb9-9d85-c5e8e2f572ce/resourceGroups/ps6631/providers/Microsoft.Network/networkSecurityGroups/ps8417/securityRules/ps7910\",\r\n        \"etag\": \"W/\\\"4d33d564-95f0-4d97-ad36-3c4829e727df\\\"\",\r\n        \"type\": \"Microsoft.Network/networkSecurityGroups/securityRules\",\r\n        \"properties\": {\r\n          \"provisioningState\": \"Succeeded\",\r\n          \"description\": \"description\",\r\n          \"protocol\": \"Tcp\",\r\n          \"sourcePortRange\": \"23-45\",\r\n          \"destinationPortRange\": \"46-56\",\r\n          \"access\": \"Allow\",\r\n          \"priority\": 100,\r\n          \"direction\": \"Inbound\",\r\n          \"sourcePortRanges\": [],\r\n          \"destinationPortRanges\": [],\r\n          \"sourceAddressPrefixes\": [],\r\n          \"destinationAddressPrefixes\": [],\r\n          \"sourceApplicationSecurityGroups\": [\r\n            {\r\n              \"id\": \"/subscriptions/947d47b4-7883-4bb9-9d85-c5e8e2f572ce/resourceGroups/ps6631/providers/Microsoft.Network/applicationSecurityGroups/ps4615\"\r\n            }\r\n          ],\r\n          \"destinationApplicationSecurityGroups\": [\r\n            {\r\n              \"id\": \"/subscriptions/947d47b4-7883-4bb9-9d85-c5e8e2f572ce/resourceGroups/ps6631/providers/Microsoft.Network/applicationSecurityGroups/ps4615\"\r\n            }\r\n          ]\r\n        }\r\n      },\r\n      {\r\n        \"name\": \"ps4493\",\r\n        \"id\": \"/subscriptions/947d47b4-7883-4bb9-9d85-c5e8e2f572ce/resourceGroups/ps6631/providers/Microsoft.Network/networkSecurityGroups/ps8417/securityRules/ps4493\",\r\n        \"etag\": \"W/\\\"4d33d564-95f0-4d97-ad36-3c4829e727df\\\"\",\r\n        \"type\": \"Microsoft.Network/networkSecurityGroups/securityRules\",\r\n        \"properties\": {\r\n          \"provisioningState\": \"Succeeded\",\r\n          \"description\": \"description\",\r\n          \"protocol\": \"Tcp\",\r\n          \"sourcePortRange\": \"23-45\",\r\n          \"destinationPortRange\": \"46-56\",\r\n          \"destinationAddressPrefix\": \"*\",\r\n          \"access\": \"Allow\",\r\n          \"priority\": 102,\r\n          \"direction\": \"Inbound\",\r\n          \"sourcePortRanges\": [],\r\n          \"destinationPortRanges\": [],\r\n          \"sourceAddressPrefixes\": [],\r\n          \"destinationAddressPrefixes\": [],\r\n          \"sourceApplicationSecurityGroups\": [\r\n            {\r\n              \"id\": \"/subscriptions/947d47b4-7883-4bb9-9d85-c5e8e2f572ce/resourceGroups/ps6631/providers/Microsoft.Network/applicationSecurityGroups/ps4615\"\r\n            }\r\n          ]\r\n        }\r\n      },\r\n      {\r\n        \"name\": \"ps3821\",\r\n        \"id\": \"/subscriptions/947d47b4-7883-4bb9-9d85-c5e8e2f572ce/resourceGroups/ps6631/providers/Microsoft.Network/networkSecurityGroups/ps8417/securityRules/ps3821\",\r\n        \"etag\": \"W/\\\"4d33d564-95f0-4d97-ad36-3c4829e727df\\\"\",\r\n        \"type\": \"Microsoft.Network/networkSecurityGroups/securityRules\",\r\n        \"properties\": {\r\n          \"provisioningState\": \"Succeeded\",\r\n          \"description\": \"description\",\r\n          \"protocol\": \"Tcp\",\r\n          \"sourcePortRange\": \"23-45\",\r\n          \"destinationPortRange\": \"46-56\",\r\n          \"sourceAddressPrefix\": \"*\",\r\n          \"access\": \"Allow\",\r\n          \"priority\": 103,\r\n          \"direction\": \"Inbound\",\r\n          \"sourcePortRanges\": [],\r\n          \"destinationPortRanges\": [],\r\n          \"sourceAddressPrefixes\": [],\r\n          \"destinationAddressPrefixes\": [],\r\n          \"destinationApplicationSecurityGroups\": [\r\n            {\r\n              \"id\": \"/subscriptions/947d47b4-7883-4bb9-9d85-c5e8e2f572ce/resourceGroups/ps6631/providers/Microsoft.Network/applicationSecurityGroups/ps4615\"\r\n            }\r\n          ]\r\n        }\r\n      },\r\n      {\r\n        \"name\": \"ps2375\",\r\n        \"id\": \"/subscriptions/947d47b4-7883-4bb9-9d85-c5e8e2f572ce/resourceGroups/ps6631/providers/Microsoft.Network/networkSecurityGroups/ps8417/securityRules/ps2375\",\r\n        \"etag\": \"W/\\\"4d33d564-95f0-4d97-ad36-3c4829e727df\\\"\",\r\n        \"type\": \"Microsoft.Network/networkSecurityGroups/securityRules\",\r\n        \"properties\": {\r\n          \"provisioningState\": \"Succeeded\",\r\n          \"description\": \"description\",\r\n          \"protocol\": \"Tcp\",\r\n          \"sourcePortRange\": \"23-45\",\r\n          \"destinationPortRange\": \"46-56\",\r\n          \"sourceAddressPrefix\": \"*\",\r\n          \"destinationAddressPrefix\": \"*\",\r\n          \"access\": \"Allow\",\r\n          \"priority\": 104,\r\n          \"direction\": \"Inbound\",\r\n          \"sourcePortRanges\": [],\r\n          \"destinationPortRanges\": [],\r\n          \"sourceAddressPrefixes\": [],\r\n          \"destinationAddressPrefixes\": []\r\n        }\r\n      }\r\n    ],\r\n    \"defaultSecurityRules\": [\r\n      {\r\n        \"name\": \"AllowVnetInBound\",\r\n        \"id\": \"/subscriptions/947d47b4-7883-4bb9-9d85-c5e8e2f572ce/resourceGroups/ps6631/providers/Microsoft.Network/networkSecurityGroups/ps8417/defaultSecurityRules/AllowVnetInBound\",\r\n        \"etag\": \"W/\\\"4d33d564-95f0-4d97-ad36-3c4829e727df\\\"\",\r\n        \"type\": \"Microsoft.Network/networkSecurityGroups/defaultSecurityRules\",\r\n        \"properties\": {\r\n          \"provisioningState\": \"Succeeded\",\r\n          \"description\": \"Allow inbound traffic from all VMs in VNET\",\r\n          \"protocol\": \"*\",\r\n          \"sourcePortRange\": \"*\",\r\n          \"destinationPortRange\": \"*\",\r\n          \"sourceAddressPrefix\": \"VirtualNetwork\",\r\n          \"destinationAddressPrefix\": \"VirtualNetwork\",\r\n          \"access\": \"Allow\",\r\n          \"priority\": 65000,\r\n          \"direction\": \"Inbound\",\r\n          \"sourcePortRanges\": [],\r\n          \"destinationPortRanges\": [],\r\n          \"sourceAddressPrefixes\": [],\r\n          \"destinationAddressPrefixes\": []\r\n        }\r\n      },\r\n      {\r\n        \"name\": \"AllowAzureLoadBalancerInBound\",\r\n        \"id\": \"/subscriptions/947d47b4-7883-4bb9-9d85-c5e8e2f572ce/resourceGroups/ps6631/providers/Microsoft.Network/networkSecurityGroups/ps8417/defaultSecurityRules/AllowAzureLoadBalancerInBound\",\r\n        \"etag\": \"W/\\\"4d33d564-95f0-4d97-ad36-3c4829e727df\\\"\",\r\n        \"type\": \"Microsoft.Network/networkSecurityGroups/defaultSecurityRules\",\r\n        \"properties\": {\r\n          \"provisioningState\": \"Succeeded\",\r\n          \"description\": \"Allow inbound traffic from azure load balancer\",\r\n          \"protocol\": \"*\",\r\n          \"sourcePortRange\": \"*\",\r\n          \"destinationPortRange\": \"*\",\r\n          \"sourceAddressPrefix\": \"AzureLoadBalancer\",\r\n          \"destinationAddressPrefix\": \"*\",\r\n          \"access\": \"Allow\",\r\n          \"priority\": 65001,\r\n          \"direction\": \"Inbound\",\r\n          \"sourcePortRanges\": [],\r\n          \"destinationPortRanges\": [],\r\n          \"sourceAddressPrefixes\": [],\r\n          \"destinationAddressPrefixes\": []\r\n        }\r\n      },\r\n      {\r\n        \"name\": \"DenyAllInBound\",\r\n        \"id\": \"/subscriptions/947d47b4-7883-4bb9-9d85-c5e8e2f572ce/resourceGroups/ps6631/providers/Microsoft.Network/networkSecurityGroups/ps8417/defaultSecurityRules/DenyAllInBound\",\r\n        \"etag\": \"W/\\\"4d33d564-95f0-4d97-ad36-3c4829e727df\\\"\",\r\n        \"type\": \"Microsoft.Network/networkSecurityGroups/defaultSecurityRules\",\r\n        \"properties\": {\r\n          \"provisioningState\": \"Succeeded\",\r\n          \"description\": \"Deny all inbound traffic\",\r\n          \"protocol\": \"*\",\r\n          \"sourcePortRange\": \"*\",\r\n          \"destinationPortRange\": \"*\",\r\n          \"sourceAddressPrefix\": \"*\",\r\n          \"destinationAddressPrefix\": \"*\",\r\n          \"access\": \"Deny\",\r\n          \"priority\": 65500,\r\n          \"direction\": \"Inbound\",\r\n          \"sourcePortRanges\": [],\r\n          \"destinationPortRanges\": [],\r\n          \"sourceAddressPrefixes\": [],\r\n          \"destinationAddressPrefixes\": []\r\n        }\r\n      },\r\n      {\r\n        \"name\": \"AllowVnetOutBound\",\r\n        \"id\": \"/subscriptions/947d47b4-7883-4bb9-9d85-c5e8e2f572ce/resourceGroups/ps6631/providers/Microsoft.Network/networkSecurityGroups/ps8417/defaultSecurityRules/AllowVnetOutBound\",\r\n        \"etag\": \"W/\\\"4d33d564-95f0-4d97-ad36-3c4829e727df\\\"\",\r\n        \"type\": \"Microsoft.Network/networkSecurityGroups/defaultSecurityRules\",\r\n        \"properties\": {\r\n          \"provisioningState\": \"Succeeded\",\r\n          \"description\": \"Allow outbound traffic from all VMs to all VMs in VNET\",\r\n          \"protocol\": \"*\",\r\n          \"sourcePortRange\": \"*\",\r\n          \"destinationPortRange\": \"*\",\r\n          \"sourceAddressPrefix\": \"VirtualNetwork\",\r\n          \"destinationAddressPrefix\": \"VirtualNetwork\",\r\n          \"access\": \"Allow\",\r\n          \"priority\": 65000,\r\n          \"direction\": \"Outbound\",\r\n          \"sourcePortRanges\": [],\r\n          \"destinationPortRanges\": [],\r\n          \"sourceAddressPrefixes\": [],\r\n          \"destinationAddressPrefixes\": []\r\n        }\r\n      },\r\n      {\r\n        \"name\": \"AllowInternetOutBound\",\r\n        \"id\": \"/subscriptions/947d47b4-7883-4bb9-9d85-c5e8e2f572ce/resourceGroups/ps6631/providers/Microsoft.Network/networkSecurityGroups/ps8417/defaultSecurityRules/AllowInternetOutBound\",\r\n        \"etag\": \"W/\\\"4d33d564-95f0-4d97-ad36-3c4829e727df\\\"\",\r\n        \"type\": \"Microsoft.Network/networkSecurityGroups/defaultSecurityRules\",\r\n        \"properties\": {\r\n          \"provisioningState\": \"Succeeded\",\r\n          \"description\": \"Allow outbound traffic from all VMs to Internet\",\r\n          \"protocol\": \"*\",\r\n          \"sourcePortRange\": \"*\",\r\n          \"destinationPortRange\": \"*\",\r\n          \"sourceAddressPrefix\": \"*\",\r\n          \"destinationAddressPrefix\": \"Internet\",\r\n          \"access\": \"Allow\",\r\n          \"priority\": 65001,\r\n          \"direction\": \"Outbound\",\r\n          \"sourcePortRanges\": [],\r\n          \"destinationPortRanges\": [],\r\n          \"sourceAddressPrefixes\": [],\r\n          \"destinationAddressPrefixes\": []\r\n        }\r\n      },\r\n      {\r\n        \"name\": \"DenyAllOutBound\",\r\n        \"id\": \"/subscriptions/947d47b4-7883-4bb9-9d85-c5e8e2f572ce/resourceGroups/ps6631/providers/Microsoft.Network/networkSecurityGroups/ps8417/defaultSecurityRules/DenyAllOutBound\",\r\n        \"etag\": \"W/\\\"4d33d564-95f0-4d97-ad36-3c4829e727df\\\"\",\r\n        \"type\": \"Microsoft.Network/networkSecurityGroups/defaultSecurityRules\",\r\n        \"properties\": {\r\n          \"provisioningState\": \"Succeeded\",\r\n          \"description\": \"Deny all outbound traffic\",\r\n          \"protocol\": \"*\",\r\n          \"sourcePortRange\": \"*\",\r\n          \"destinationPortRange\": \"*\",\r\n          \"sourceAddressPrefix\": \"*\",\r\n          \"destinationAddressPrefix\": \"*\",\r\n          \"access\": \"Deny\",\r\n          \"priority\": 65500,\r\n          \"direction\": \"Outbound\",\r\n          \"sourcePortRanges\": [],\r\n          \"destinationPortRanges\": [],\r\n          \"sourceAddressPrefixes\": [],\r\n          \"destinationAddressPrefixes\": []\r\n        }\r\n      }\r\n    ]\r\n  }\r\n}",
       "ResponseHeaders": {
         "Content-Length": [
           "11013"
->>>>>>> 96e32f42
         ],
         "Content-Type": [
           "application/json; charset=utf-8"
@@ -872,17 +543,10 @@
           "no-cache"
         ],
         "x-ms-request-id": [
-<<<<<<< HEAD
-          "ad4cec97-2dce-4a48-a290-b519e08f1ad8"
-        ],
-        "x-ms-correlation-request-id": [
-          "645afaef-4dd3-4cc2-8fce-e15bd88b70e0"
-=======
           "c0b1722e-0a0d-4743-9cf1-f3b707f7bee2"
         ],
         "x-ms-correlation-request-id": [
           "88c9b2aa-5dd4-40ee-b0cb-d661eed9623a"
->>>>>>> 96e32f42
         ],
         "Strict-Transport-Security": [
           "max-age=31536000; includeSubDomains"
@@ -891,70 +555,41 @@
           "no-cache"
         ],
         "ETag": [
-<<<<<<< HEAD
-          "W/\"aaabab73-fe67-4ae7-b824-0abecbf13aad\""
-=======
           "W/\"4d33d564-95f0-4d97-ad36-3c4829e727df\""
->>>>>>> 96e32f42
         ],
         "Server": [
           "Microsoft-HTTPAPI/2.0",
           "Microsoft-HTTPAPI/2.0"
         ],
         "x-ms-ratelimit-remaining-subscription-reads": [
-<<<<<<< HEAD
-          "11861"
-        ],
-        "x-ms-routing-request-id": [
-          "BRAZILUS:20180908T062452Z:645afaef-4dd3-4cc2-8fce-e15bd88b70e0"
-=======
           "11942"
         ],
         "x-ms-routing-request-id": [
           "BRAZILUS:20180907T095758Z:88c9b2aa-5dd4-40ee-b0cb-d661eed9623a"
->>>>>>> 96e32f42
-        ],
-        "X-Content-Type-Options": [
-          "nosniff"
-        ],
-        "Date": [
-<<<<<<< HEAD
-          "Sat, 08 Sep 2018 06:24:52 GMT"
-=======
+        ],
+        "X-Content-Type-Options": [
+          "nosniff"
+        ],
+        "Date": [
           "Fri, 07 Sep 2018 09:57:58 GMT"
->>>>>>> 96e32f42
         ]
       },
       "StatusCode": 200
     },
     {
-<<<<<<< HEAD
-      "RequestUri": "/subscriptions/d2ad5196-2292-4080-b209-ce4399b0a807/resourceGroups/ps186/providers/Microsoft.Network/networkSecurityGroups/ps3437?api-version=2018-08-01",
-      "EncodedRequestUri": "L3N1YnNjcmlwdGlvbnMvZDJhZDUxOTYtMjI5Mi00MDgwLWIyMDktY2U0Mzk5YjBhODA3L3Jlc291cmNlR3JvdXBzL3BzMTg2L3Byb3ZpZGVycy9NaWNyb3NvZnQuTmV0d29yay9uZXR3b3JrU2VjdXJpdHlHcm91cHMvcHMzNDM3P2FwaS12ZXJzaW9uPTIwMTgtMDgtMDE=",
-      "RequestMethod": "PUT",
-      "RequestBody": "{\r\n  \"properties\": {\r\n    \"securityRules\": [\r\n      {\r\n        \"properties\": {\r\n          \"description\": \"description\",\r\n          \"protocol\": \"Tcp\",\r\n          \"sourcePortRange\": \"23-45\",\r\n          \"destinationPortRange\": \"46-56\",\r\n          \"sourceApplicationSecurityGroups\": [\r\n            {\r\n              \"id\": \"/subscriptions/d2ad5196-2292-4080-b209-ce4399b0a807/resourceGroups/ps186/providers/Microsoft.Network/applicationSecurityGroups/ps8728\",\r\n              \"tags\": {}\r\n            }\r\n          ],\r\n          \"destinationApplicationSecurityGroups\": [\r\n            {\r\n              \"id\": \"/subscriptions/d2ad5196-2292-4080-b209-ce4399b0a807/resourceGroups/ps186/providers/Microsoft.Network/applicationSecurityGroups/ps8728\",\r\n              \"tags\": {}\r\n            }\r\n          ],\r\n          \"sourcePortRanges\": [],\r\n          \"destinationPortRanges\": [],\r\n          \"access\": \"Allow\",\r\n          \"priority\": 100,\r\n          \"direction\": \"Inbound\"\r\n        },\r\n        \"name\": \"ps7579\"\r\n      },\r\n      {\r\n        \"properties\": {\r\n          \"description\": \"description\",\r\n          \"protocol\": \"Tcp\",\r\n          \"sourcePortRange\": \"23-45\",\r\n          \"destinationPortRange\": \"46-56\",\r\n          \"sourceApplicationSecurityGroups\": [\r\n            {\r\n              \"id\": \"/subscriptions/d2ad5196-2292-4080-b209-ce4399b0a807/resourceGroups/ps186/providers/Microsoft.Network/applicationSecurityGroups/ps8728\",\r\n              \"tags\": {}\r\n            }\r\n          ],\r\n          \"destinationAddressPrefix\": \"*\",\r\n          \"destinationAddressPrefixes\": [],\r\n          \"sourcePortRanges\": [],\r\n          \"destinationPortRanges\": [],\r\n          \"access\": \"Allow\",\r\n          \"priority\": 102,\r\n          \"direction\": \"Inbound\"\r\n        },\r\n        \"name\": \"ps3291\"\r\n      },\r\n      {\r\n        \"properties\": {\r\n          \"description\": \"description\",\r\n          \"protocol\": \"Tcp\",\r\n          \"sourcePortRange\": \"23-45\",\r\n          \"destinationPortRange\": \"46-56\",\r\n          \"sourceAddressPrefix\": \"*\",\r\n          \"sourceAddressPrefixes\": [],\r\n          \"destinationApplicationSecurityGroups\": [\r\n            {\r\n              \"id\": \"/subscriptions/d2ad5196-2292-4080-b209-ce4399b0a807/resourceGroups/ps186/providers/Microsoft.Network/applicationSecurityGroups/ps8728\",\r\n              \"tags\": {}\r\n            }\r\n          ],\r\n          \"sourcePortRanges\": [],\r\n          \"destinationPortRanges\": [],\r\n          \"access\": \"Allow\",\r\n          \"priority\": 103,\r\n          \"direction\": \"Inbound\"\r\n        },\r\n        \"name\": \"ps9847\"\r\n      },\r\n      {\r\n        \"properties\": {\r\n          \"description\": \"description\",\r\n          \"protocol\": \"Tcp\",\r\n          \"sourcePortRange\": \"23-45\",\r\n          \"destinationPortRange\": \"46-56\",\r\n          \"sourceAddressPrefix\": \"*\",\r\n          \"sourceAddressPrefixes\": [],\r\n          \"destinationAddressPrefix\": \"*\",\r\n          \"destinationAddressPrefixes\": [],\r\n          \"sourcePortRanges\": [],\r\n          \"destinationPortRanges\": [],\r\n          \"access\": \"Allow\",\r\n          \"priority\": 104,\r\n          \"direction\": \"Inbound\"\r\n        },\r\n        \"name\": \"ps6539\"\r\n      }\r\n    ],\r\n    \"defaultSecurityRules\": []\r\n  },\r\n  \"location\": \"West US\"\r\n}",
-=======
       "RequestUri": "/subscriptions/947d47b4-7883-4bb9-9d85-c5e8e2f572ce/resourceGroups/ps6631/providers/Microsoft.Network/networkSecurityGroups/ps8417?api-version=2018-08-01",
       "EncodedRequestUri": "L3N1YnNjcmlwdGlvbnMvOTQ3ZDQ3YjQtNzg4My00YmI5LTlkODUtYzVlOGUyZjU3MmNlL3Jlc291cmNlR3JvdXBzL3BzNjYzMS9wcm92aWRlcnMvTWljcm9zb2Z0Lk5ldHdvcmsvbmV0d29ya1NlY3VyaXR5R3JvdXBzL3BzODQxNz9hcGktdmVyc2lvbj0yMDE4LTA4LTAx",
       "RequestMethod": "PUT",
       "RequestBody": "{\r\n  \"properties\": {\r\n    \"securityRules\": [\r\n      {\r\n        \"properties\": {\r\n          \"description\": \"description\",\r\n          \"protocol\": \"Tcp\",\r\n          \"sourcePortRange\": \"23-45\",\r\n          \"destinationPortRange\": \"46-56\",\r\n          \"sourceApplicationSecurityGroups\": [\r\n            {\r\n              \"id\": \"/subscriptions/947d47b4-7883-4bb9-9d85-c5e8e2f572ce/resourceGroups/ps6631/providers/Microsoft.Network/applicationSecurityGroups/ps4615\",\r\n              \"tags\": {}\r\n            }\r\n          ],\r\n          \"destinationApplicationSecurityGroups\": [\r\n            {\r\n              \"id\": \"/subscriptions/947d47b4-7883-4bb9-9d85-c5e8e2f572ce/resourceGroups/ps6631/providers/Microsoft.Network/applicationSecurityGroups/ps4615\",\r\n              \"tags\": {}\r\n            }\r\n          ],\r\n          \"sourcePortRanges\": [],\r\n          \"destinationPortRanges\": [],\r\n          \"access\": \"Allow\",\r\n          \"priority\": 100,\r\n          \"direction\": \"Inbound\"\r\n        },\r\n        \"name\": \"ps7910\"\r\n      },\r\n      {\r\n        \"properties\": {\r\n          \"description\": \"description\",\r\n          \"protocol\": \"Tcp\",\r\n          \"sourcePortRange\": \"23-45\",\r\n          \"destinationPortRange\": \"46-56\",\r\n          \"sourceApplicationSecurityGroups\": [\r\n            {\r\n              \"id\": \"/subscriptions/947d47b4-7883-4bb9-9d85-c5e8e2f572ce/resourceGroups/ps6631/providers/Microsoft.Network/applicationSecurityGroups/ps4615\",\r\n              \"tags\": {}\r\n            }\r\n          ],\r\n          \"destinationAddressPrefix\": \"*\",\r\n          \"destinationAddressPrefixes\": [],\r\n          \"sourcePortRanges\": [],\r\n          \"destinationPortRanges\": [],\r\n          \"access\": \"Allow\",\r\n          \"priority\": 102,\r\n          \"direction\": \"Inbound\"\r\n        },\r\n        \"name\": \"ps4493\"\r\n      },\r\n      {\r\n        \"properties\": {\r\n          \"description\": \"description\",\r\n          \"protocol\": \"Tcp\",\r\n          \"sourcePortRange\": \"23-45\",\r\n          \"destinationPortRange\": \"46-56\",\r\n          \"sourceAddressPrefix\": \"*\",\r\n          \"sourceAddressPrefixes\": [],\r\n          \"destinationApplicationSecurityGroups\": [\r\n            {\r\n              \"id\": \"/subscriptions/947d47b4-7883-4bb9-9d85-c5e8e2f572ce/resourceGroups/ps6631/providers/Microsoft.Network/applicationSecurityGroups/ps4615\",\r\n              \"tags\": {}\r\n            }\r\n          ],\r\n          \"sourcePortRanges\": [],\r\n          \"destinationPortRanges\": [],\r\n          \"access\": \"Allow\",\r\n          \"priority\": 103,\r\n          \"direction\": \"Inbound\"\r\n        },\r\n        \"name\": \"ps3821\"\r\n      },\r\n      {\r\n        \"properties\": {\r\n          \"description\": \"description\",\r\n          \"protocol\": \"Tcp\",\r\n          \"sourcePortRange\": \"23-45\",\r\n          \"destinationPortRange\": \"46-56\",\r\n          \"sourceAddressPrefix\": \"*\",\r\n          \"sourceAddressPrefixes\": [],\r\n          \"destinationAddressPrefix\": \"*\",\r\n          \"destinationAddressPrefixes\": [],\r\n          \"sourcePortRanges\": [],\r\n          \"destinationPortRanges\": [],\r\n          \"access\": \"Allow\",\r\n          \"priority\": 104,\r\n          \"direction\": \"Inbound\"\r\n        },\r\n        \"name\": \"ps2375\"\r\n      }\r\n    ],\r\n    \"defaultSecurityRules\": []\r\n  },\r\n  \"location\": \"westcentralus\"\r\n}",
->>>>>>> 96e32f42
       "RequestHeaders": {
         "Content-Type": [
           "application/json; charset=utf-8"
         ],
         "Content-Length": [
-<<<<<<< HEAD
-          "3179"
-        ],
-        "x-ms-client-request-id": [
-          "b8b95644-1ac0-4707-bb7a-ad95b5ff970a"
-=======
           "3189"
         ],
         "x-ms-client-request-id": [
           "e177f0ab-f277-4a07-8200-cd58735141fd"
->>>>>>> 96e32f42
         ],
         "accept-language": [
           "en-US"
@@ -963,20 +598,13 @@
           "FxVersion/4.7.3132.0",
           "OSName/Windows10Enterprise",
           "OSVersion/6.3.17134",
-          "Microsoft.Azure.Management.Network.NetworkManagementClient/19.3.0.0"
-        ]
-      },
-<<<<<<< HEAD
-      "ResponseBody": "{\r\n  \"name\": \"ps3437\",\r\n  \"id\": \"/subscriptions/d2ad5196-2292-4080-b209-ce4399b0a807/resourceGroups/ps186/providers/Microsoft.Network/networkSecurityGroups/ps3437\",\r\n  \"etag\": \"W/\\\"8bd74a13-7d0b-4760-a5ed-ceac71bcdd40\\\"\",\r\n  \"type\": \"Microsoft.Network/networkSecurityGroups\",\r\n  \"location\": \"westus\",\r\n  \"properties\": {\r\n    \"provisioningState\": \"Updating\",\r\n    \"resourceGuid\": \"3ccc8919-9bc8-459d-baf8-1f7696c8011c\",\r\n    \"securityRules\": [\r\n      {\r\n        \"name\": \"ps7579\",\r\n        \"id\": \"/subscriptions/d2ad5196-2292-4080-b209-ce4399b0a807/resourceGroups/ps186/providers/Microsoft.Network/networkSecurityGroups/ps3437/securityRules/ps7579\",\r\n        \"etag\": \"W/\\\"8bd74a13-7d0b-4760-a5ed-ceac71bcdd40\\\"\",\r\n        \"type\": \"Microsoft.Network/networkSecurityGroups/securityRules\",\r\n        \"properties\": {\r\n          \"provisioningState\": \"Updating\",\r\n          \"description\": \"description\",\r\n          \"protocol\": \"Tcp\",\r\n          \"sourcePortRange\": \"23-45\",\r\n          \"destinationPortRange\": \"46-56\",\r\n          \"access\": \"Allow\",\r\n          \"priority\": 100,\r\n          \"direction\": \"Inbound\",\r\n          \"sourcePortRanges\": [],\r\n          \"destinationPortRanges\": [],\r\n          \"sourceAddressPrefixes\": [],\r\n          \"destinationAddressPrefixes\": [],\r\n          \"sourceApplicationSecurityGroups\": [\r\n            {\r\n              \"id\": \"/subscriptions/d2ad5196-2292-4080-b209-ce4399b0a807/resourceGroups/ps186/providers/Microsoft.Network/applicationSecurityGroups/ps8728\"\r\n            }\r\n          ],\r\n          \"destinationApplicationSecurityGroups\": [\r\n            {\r\n              \"id\": \"/subscriptions/d2ad5196-2292-4080-b209-ce4399b0a807/resourceGroups/ps186/providers/Microsoft.Network/applicationSecurityGroups/ps8728\"\r\n            }\r\n          ]\r\n        }\r\n      },\r\n      {\r\n        \"name\": \"ps3291\",\r\n        \"id\": \"/subscriptions/d2ad5196-2292-4080-b209-ce4399b0a807/resourceGroups/ps186/providers/Microsoft.Network/networkSecurityGroups/ps3437/securityRules/ps3291\",\r\n        \"etag\": \"W/\\\"8bd74a13-7d0b-4760-a5ed-ceac71bcdd40\\\"\",\r\n        \"type\": \"Microsoft.Network/networkSecurityGroups/securityRules\",\r\n        \"properties\": {\r\n          \"provisioningState\": \"Updating\",\r\n          \"description\": \"description\",\r\n          \"protocol\": \"Tcp\",\r\n          \"sourcePortRange\": \"23-45\",\r\n          \"destinationPortRange\": \"46-56\",\r\n          \"destinationAddressPrefix\": \"*\",\r\n          \"access\": \"Allow\",\r\n          \"priority\": 102,\r\n          \"direction\": \"Inbound\",\r\n          \"sourcePortRanges\": [],\r\n          \"destinationPortRanges\": [],\r\n          \"sourceAddressPrefixes\": [],\r\n          \"destinationAddressPrefixes\": [],\r\n          \"sourceApplicationSecurityGroups\": [\r\n            {\r\n              \"id\": \"/subscriptions/d2ad5196-2292-4080-b209-ce4399b0a807/resourceGroups/ps186/providers/Microsoft.Network/applicationSecurityGroups/ps8728\"\r\n            }\r\n          ]\r\n        }\r\n      },\r\n      {\r\n        \"name\": \"ps9847\",\r\n        \"id\": \"/subscriptions/d2ad5196-2292-4080-b209-ce4399b0a807/resourceGroups/ps186/providers/Microsoft.Network/networkSecurityGroups/ps3437/securityRules/ps9847\",\r\n        \"etag\": \"W/\\\"8bd74a13-7d0b-4760-a5ed-ceac71bcdd40\\\"\",\r\n        \"type\": \"Microsoft.Network/networkSecurityGroups/securityRules\",\r\n        \"properties\": {\r\n          \"provisioningState\": \"Updating\",\r\n          \"description\": \"description\",\r\n          \"protocol\": \"Tcp\",\r\n          \"sourcePortRange\": \"23-45\",\r\n          \"destinationPortRange\": \"46-56\",\r\n          \"sourceAddressPrefix\": \"*\",\r\n          \"access\": \"Allow\",\r\n          \"priority\": 103,\r\n          \"direction\": \"Inbound\",\r\n          \"sourcePortRanges\": [],\r\n          \"destinationPortRanges\": [],\r\n          \"sourceAddressPrefixes\": [],\r\n          \"destinationAddressPrefixes\": [],\r\n          \"destinationApplicationSecurityGroups\": [\r\n            {\r\n              \"id\": \"/subscriptions/d2ad5196-2292-4080-b209-ce4399b0a807/resourceGroups/ps186/providers/Microsoft.Network/applicationSecurityGroups/ps8728\"\r\n            }\r\n          ]\r\n        }\r\n      },\r\n      {\r\n        \"name\": \"ps6539\",\r\n        \"id\": \"/subscriptions/d2ad5196-2292-4080-b209-ce4399b0a807/resourceGroups/ps186/providers/Microsoft.Network/networkSecurityGroups/ps3437/securityRules/ps6539\",\r\n        \"etag\": \"W/\\\"8bd74a13-7d0b-4760-a5ed-ceac71bcdd40\\\"\",\r\n        \"type\": \"Microsoft.Network/networkSecurityGroups/securityRules\",\r\n        \"properties\": {\r\n          \"provisioningState\": \"Updating\",\r\n          \"description\": \"description\",\r\n          \"protocol\": \"Tcp\",\r\n          \"sourcePortRange\": \"23-45\",\r\n          \"destinationPortRange\": \"46-56\",\r\n          \"sourceAddressPrefix\": \"*\",\r\n          \"destinationAddressPrefix\": \"*\",\r\n          \"access\": \"Allow\",\r\n          \"priority\": 104,\r\n          \"direction\": \"Inbound\",\r\n          \"sourcePortRanges\": [],\r\n          \"destinationPortRanges\": [],\r\n          \"sourceAddressPrefixes\": [],\r\n          \"destinationAddressPrefixes\": []\r\n        }\r\n      }\r\n    ],\r\n    \"defaultSecurityRules\": [\r\n      {\r\n        \"name\": \"AllowVnetInBound\",\r\n        \"id\": \"/subscriptions/d2ad5196-2292-4080-b209-ce4399b0a807/resourceGroups/ps186/providers/Microsoft.Network/networkSecurityGroups/ps3437/defaultSecurityRules/AllowVnetInBound\",\r\n        \"etag\": \"W/\\\"8bd74a13-7d0b-4760-a5ed-ceac71bcdd40\\\"\",\r\n        \"type\": \"Microsoft.Network/networkSecurityGroups/defaultSecurityRules\",\r\n        \"properties\": {\r\n          \"provisioningState\": \"Updating\",\r\n          \"description\": \"Allow inbound traffic from all VMs in VNET\",\r\n          \"protocol\": \"*\",\r\n          \"sourcePortRange\": \"*\",\r\n          \"destinationPortRange\": \"*\",\r\n          \"sourceAddressPrefix\": \"VirtualNetwork\",\r\n          \"destinationAddressPrefix\": \"VirtualNetwork\",\r\n          \"access\": \"Allow\",\r\n          \"priority\": 65000,\r\n          \"direction\": \"Inbound\",\r\n          \"sourcePortRanges\": [],\r\n          \"destinationPortRanges\": [],\r\n          \"sourceAddressPrefixes\": [],\r\n          \"destinationAddressPrefixes\": []\r\n        }\r\n      },\r\n      {\r\n        \"name\": \"AllowAzureLoadBalancerInBound\",\r\n        \"id\": \"/subscriptions/d2ad5196-2292-4080-b209-ce4399b0a807/resourceGroups/ps186/providers/Microsoft.Network/networkSecurityGroups/ps3437/defaultSecurityRules/AllowAzureLoadBalancerInBound\",\r\n        \"etag\": \"W/\\\"8bd74a13-7d0b-4760-a5ed-ceac71bcdd40\\\"\",\r\n        \"type\": \"Microsoft.Network/networkSecurityGroups/defaultSecurityRules\",\r\n        \"properties\": {\r\n          \"provisioningState\": \"Updating\",\r\n          \"description\": \"Allow inbound traffic from azure load balancer\",\r\n          \"protocol\": \"*\",\r\n          \"sourcePortRange\": \"*\",\r\n          \"destinationPortRange\": \"*\",\r\n          \"sourceAddressPrefix\": \"AzureLoadBalancer\",\r\n          \"destinationAddressPrefix\": \"*\",\r\n          \"access\": \"Allow\",\r\n          \"priority\": 65001,\r\n          \"direction\": \"Inbound\",\r\n          \"sourcePortRanges\": [],\r\n          \"destinationPortRanges\": [],\r\n          \"sourceAddressPrefixes\": [],\r\n          \"destinationAddressPrefixes\": []\r\n        }\r\n      },\r\n      {\r\n        \"name\": \"DenyAllInBound\",\r\n        \"id\": \"/subscriptions/d2ad5196-2292-4080-b209-ce4399b0a807/resourceGroups/ps186/providers/Microsoft.Network/networkSecurityGroups/ps3437/defaultSecurityRules/DenyAllInBound\",\r\n        \"etag\": \"W/\\\"8bd74a13-7d0b-4760-a5ed-ceac71bcdd40\\\"\",\r\n        \"type\": \"Microsoft.Network/networkSecurityGroups/defaultSecurityRules\",\r\n        \"properties\": {\r\n          \"provisioningState\": \"Updating\",\r\n          \"description\": \"Deny all inbound traffic\",\r\n          \"protocol\": \"*\",\r\n          \"sourcePortRange\": \"*\",\r\n          \"destinationPortRange\": \"*\",\r\n          \"sourceAddressPrefix\": \"*\",\r\n          \"destinationAddressPrefix\": \"*\",\r\n          \"access\": \"Deny\",\r\n          \"priority\": 65500,\r\n          \"direction\": \"Inbound\",\r\n          \"sourcePortRanges\": [],\r\n          \"destinationPortRanges\": [],\r\n          \"sourceAddressPrefixes\": [],\r\n          \"destinationAddressPrefixes\": []\r\n        }\r\n      },\r\n      {\r\n        \"name\": \"AllowVnetOutBound\",\r\n        \"id\": \"/subscriptions/d2ad5196-2292-4080-b209-ce4399b0a807/resourceGroups/ps186/providers/Microsoft.Network/networkSecurityGroups/ps3437/defaultSecurityRules/AllowVnetOutBound\",\r\n        \"etag\": \"W/\\\"8bd74a13-7d0b-4760-a5ed-ceac71bcdd40\\\"\",\r\n        \"type\": \"Microsoft.Network/networkSecurityGroups/defaultSecurityRules\",\r\n        \"properties\": {\r\n          \"provisioningState\": \"Updating\",\r\n          \"description\": \"Allow outbound traffic from all VMs to all VMs in VNET\",\r\n          \"protocol\": \"*\",\r\n          \"sourcePortRange\": \"*\",\r\n          \"destinationPortRange\": \"*\",\r\n          \"sourceAddressPrefix\": \"VirtualNetwork\",\r\n          \"destinationAddressPrefix\": \"VirtualNetwork\",\r\n          \"access\": \"Allow\",\r\n          \"priority\": 65000,\r\n          \"direction\": \"Outbound\",\r\n          \"sourcePortRanges\": [],\r\n          \"destinationPortRanges\": [],\r\n          \"sourceAddressPrefixes\": [],\r\n          \"destinationAddressPrefixes\": []\r\n        }\r\n      },\r\n      {\r\n        \"name\": \"AllowInternetOutBound\",\r\n        \"id\": \"/subscriptions/d2ad5196-2292-4080-b209-ce4399b0a807/resourceGroups/ps186/providers/Microsoft.Network/networkSecurityGroups/ps3437/defaultSecurityRules/AllowInternetOutBound\",\r\n        \"etag\": \"W/\\\"8bd74a13-7d0b-4760-a5ed-ceac71bcdd40\\\"\",\r\n        \"type\": \"Microsoft.Network/networkSecurityGroups/defaultSecurityRules\",\r\n        \"properties\": {\r\n          \"provisioningState\": \"Updating\",\r\n          \"description\": \"Allow outbound traffic from all VMs to Internet\",\r\n          \"protocol\": \"*\",\r\n          \"sourcePortRange\": \"*\",\r\n          \"destinationPortRange\": \"*\",\r\n          \"sourceAddressPrefix\": \"*\",\r\n          \"destinationAddressPrefix\": \"Internet\",\r\n          \"access\": \"Allow\",\r\n          \"priority\": 65001,\r\n          \"direction\": \"Outbound\",\r\n          \"sourcePortRanges\": [],\r\n          \"destinationPortRanges\": [],\r\n          \"sourceAddressPrefixes\": [],\r\n          \"destinationAddressPrefixes\": []\r\n        }\r\n      },\r\n      {\r\n        \"name\": \"DenyAllOutBound\",\r\n        \"id\": \"/subscriptions/d2ad5196-2292-4080-b209-ce4399b0a807/resourceGroups/ps186/providers/Microsoft.Network/networkSecurityGroups/ps3437/defaultSecurityRules/DenyAllOutBound\",\r\n        \"etag\": \"W/\\\"8bd74a13-7d0b-4760-a5ed-ceac71bcdd40\\\"\",\r\n        \"type\": \"Microsoft.Network/networkSecurityGroups/defaultSecurityRules\",\r\n        \"properties\": {\r\n          \"provisioningState\": \"Updating\",\r\n          \"description\": \"Deny all outbound traffic\",\r\n          \"protocol\": \"*\",\r\n          \"sourcePortRange\": \"*\",\r\n          \"destinationPortRange\": \"*\",\r\n          \"sourceAddressPrefix\": \"*\",\r\n          \"destinationAddressPrefix\": \"*\",\r\n          \"access\": \"Deny\",\r\n          \"priority\": 65500,\r\n          \"direction\": \"Outbound\",\r\n          \"sourcePortRanges\": [],\r\n          \"destinationPortRanges\": [],\r\n          \"sourceAddressPrefixes\": [],\r\n          \"destinationAddressPrefixes\": []\r\n        }\r\n      }\r\n    ]\r\n  }\r\n}",
-      "ResponseHeaders": {
-        "Content-Length": [
-          "10980"
-=======
+          "Microsoft.Azure.Management.Network.NetworkManagementClient/20.0.0.0"
+        ]
+      },
       "ResponseBody": "{\r\n  \"name\": \"ps8417\",\r\n  \"id\": \"/subscriptions/947d47b4-7883-4bb9-9d85-c5e8e2f572ce/resourceGroups/ps6631/providers/Microsoft.Network/networkSecurityGroups/ps8417\",\r\n  \"etag\": \"W/\\\"bfaa1ab0-475f-4921-96c0-9ea05c54b35d\\\"\",\r\n  \"type\": \"Microsoft.Network/networkSecurityGroups\",\r\n  \"location\": \"westcentralus\",\r\n  \"properties\": {\r\n    \"provisioningState\": \"Updating\",\r\n    \"resourceGuid\": \"60b841e1-a3ab-452d-b1cd-bdac7a3c92aa\",\r\n    \"securityRules\": [\r\n      {\r\n        \"name\": \"ps7910\",\r\n        \"id\": \"/subscriptions/947d47b4-7883-4bb9-9d85-c5e8e2f572ce/resourceGroups/ps6631/providers/Microsoft.Network/networkSecurityGroups/ps8417/securityRules/ps7910\",\r\n        \"etag\": \"W/\\\"bfaa1ab0-475f-4921-96c0-9ea05c54b35d\\\"\",\r\n        \"type\": \"Microsoft.Network/networkSecurityGroups/securityRules\",\r\n        \"properties\": {\r\n          \"provisioningState\": \"Updating\",\r\n          \"description\": \"description\",\r\n          \"protocol\": \"Tcp\",\r\n          \"sourcePortRange\": \"23-45\",\r\n          \"destinationPortRange\": \"46-56\",\r\n          \"access\": \"Allow\",\r\n          \"priority\": 100,\r\n          \"direction\": \"Inbound\",\r\n          \"sourcePortRanges\": [],\r\n          \"destinationPortRanges\": [],\r\n          \"sourceAddressPrefixes\": [],\r\n          \"destinationAddressPrefixes\": [],\r\n          \"sourceApplicationSecurityGroups\": [\r\n            {\r\n              \"id\": \"/subscriptions/947d47b4-7883-4bb9-9d85-c5e8e2f572ce/resourceGroups/ps6631/providers/Microsoft.Network/applicationSecurityGroups/ps4615\"\r\n            }\r\n          ],\r\n          \"destinationApplicationSecurityGroups\": [\r\n            {\r\n              \"id\": \"/subscriptions/947d47b4-7883-4bb9-9d85-c5e8e2f572ce/resourceGroups/ps6631/providers/Microsoft.Network/applicationSecurityGroups/ps4615\"\r\n            }\r\n          ]\r\n        }\r\n      },\r\n      {\r\n        \"name\": \"ps4493\",\r\n        \"id\": \"/subscriptions/947d47b4-7883-4bb9-9d85-c5e8e2f572ce/resourceGroups/ps6631/providers/Microsoft.Network/networkSecurityGroups/ps8417/securityRules/ps4493\",\r\n        \"etag\": \"W/\\\"bfaa1ab0-475f-4921-96c0-9ea05c54b35d\\\"\",\r\n        \"type\": \"Microsoft.Network/networkSecurityGroups/securityRules\",\r\n        \"properties\": {\r\n          \"provisioningState\": \"Updating\",\r\n          \"description\": \"description\",\r\n          \"protocol\": \"Tcp\",\r\n          \"sourcePortRange\": \"23-45\",\r\n          \"destinationPortRange\": \"46-56\",\r\n          \"destinationAddressPrefix\": \"*\",\r\n          \"access\": \"Allow\",\r\n          \"priority\": 102,\r\n          \"direction\": \"Inbound\",\r\n          \"sourcePortRanges\": [],\r\n          \"destinationPortRanges\": [],\r\n          \"sourceAddressPrefixes\": [],\r\n          \"destinationAddressPrefixes\": [],\r\n          \"sourceApplicationSecurityGroups\": [\r\n            {\r\n              \"id\": \"/subscriptions/947d47b4-7883-4bb9-9d85-c5e8e2f572ce/resourceGroups/ps6631/providers/Microsoft.Network/applicationSecurityGroups/ps4615\"\r\n            }\r\n          ]\r\n        }\r\n      },\r\n      {\r\n        \"name\": \"ps3821\",\r\n        \"id\": \"/subscriptions/947d47b4-7883-4bb9-9d85-c5e8e2f572ce/resourceGroups/ps6631/providers/Microsoft.Network/networkSecurityGroups/ps8417/securityRules/ps3821\",\r\n        \"etag\": \"W/\\\"bfaa1ab0-475f-4921-96c0-9ea05c54b35d\\\"\",\r\n        \"type\": \"Microsoft.Network/networkSecurityGroups/securityRules\",\r\n        \"properties\": {\r\n          \"provisioningState\": \"Updating\",\r\n          \"description\": \"description\",\r\n          \"protocol\": \"Tcp\",\r\n          \"sourcePortRange\": \"23-45\",\r\n          \"destinationPortRange\": \"46-56\",\r\n          \"sourceAddressPrefix\": \"*\",\r\n          \"access\": \"Allow\",\r\n          \"priority\": 103,\r\n          \"direction\": \"Inbound\",\r\n          \"sourcePortRanges\": [],\r\n          \"destinationPortRanges\": [],\r\n          \"sourceAddressPrefixes\": [],\r\n          \"destinationAddressPrefixes\": [],\r\n          \"destinationApplicationSecurityGroups\": [\r\n            {\r\n              \"id\": \"/subscriptions/947d47b4-7883-4bb9-9d85-c5e8e2f572ce/resourceGroups/ps6631/providers/Microsoft.Network/applicationSecurityGroups/ps4615\"\r\n            }\r\n          ]\r\n        }\r\n      },\r\n      {\r\n        \"name\": \"ps2375\",\r\n        \"id\": \"/subscriptions/947d47b4-7883-4bb9-9d85-c5e8e2f572ce/resourceGroups/ps6631/providers/Microsoft.Network/networkSecurityGroups/ps8417/securityRules/ps2375\",\r\n        \"etag\": \"W/\\\"bfaa1ab0-475f-4921-96c0-9ea05c54b35d\\\"\",\r\n        \"type\": \"Microsoft.Network/networkSecurityGroups/securityRules\",\r\n        \"properties\": {\r\n          \"provisioningState\": \"Updating\",\r\n          \"description\": \"description\",\r\n          \"protocol\": \"Tcp\",\r\n          \"sourcePortRange\": \"23-45\",\r\n          \"destinationPortRange\": \"46-56\",\r\n          \"sourceAddressPrefix\": \"*\",\r\n          \"destinationAddressPrefix\": \"*\",\r\n          \"access\": \"Allow\",\r\n          \"priority\": 104,\r\n          \"direction\": \"Inbound\",\r\n          \"sourcePortRanges\": [],\r\n          \"destinationPortRanges\": [],\r\n          \"sourceAddressPrefixes\": [],\r\n          \"destinationAddressPrefixes\": []\r\n        }\r\n      }\r\n    ],\r\n    \"defaultSecurityRules\": [\r\n      {\r\n        \"name\": \"AllowVnetInBound\",\r\n        \"id\": \"/subscriptions/947d47b4-7883-4bb9-9d85-c5e8e2f572ce/resourceGroups/ps6631/providers/Microsoft.Network/networkSecurityGroups/ps8417/defaultSecurityRules/AllowVnetInBound\",\r\n        \"etag\": \"W/\\\"bfaa1ab0-475f-4921-96c0-9ea05c54b35d\\\"\",\r\n        \"type\": \"Microsoft.Network/networkSecurityGroups/defaultSecurityRules\",\r\n        \"properties\": {\r\n          \"provisioningState\": \"Updating\",\r\n          \"description\": \"Allow inbound traffic from all VMs in VNET\",\r\n          \"protocol\": \"*\",\r\n          \"sourcePortRange\": \"*\",\r\n          \"destinationPortRange\": \"*\",\r\n          \"sourceAddressPrefix\": \"VirtualNetwork\",\r\n          \"destinationAddressPrefix\": \"VirtualNetwork\",\r\n          \"access\": \"Allow\",\r\n          \"priority\": 65000,\r\n          \"direction\": \"Inbound\",\r\n          \"sourcePortRanges\": [],\r\n          \"destinationPortRanges\": [],\r\n          \"sourceAddressPrefixes\": [],\r\n          \"destinationAddressPrefixes\": []\r\n        }\r\n      },\r\n      {\r\n        \"name\": \"AllowAzureLoadBalancerInBound\",\r\n        \"id\": \"/subscriptions/947d47b4-7883-4bb9-9d85-c5e8e2f572ce/resourceGroups/ps6631/providers/Microsoft.Network/networkSecurityGroups/ps8417/defaultSecurityRules/AllowAzureLoadBalancerInBound\",\r\n        \"etag\": \"W/\\\"bfaa1ab0-475f-4921-96c0-9ea05c54b35d\\\"\",\r\n        \"type\": \"Microsoft.Network/networkSecurityGroups/defaultSecurityRules\",\r\n        \"properties\": {\r\n          \"provisioningState\": \"Updating\",\r\n          \"description\": \"Allow inbound traffic from azure load balancer\",\r\n          \"protocol\": \"*\",\r\n          \"sourcePortRange\": \"*\",\r\n          \"destinationPortRange\": \"*\",\r\n          \"sourceAddressPrefix\": \"AzureLoadBalancer\",\r\n          \"destinationAddressPrefix\": \"*\",\r\n          \"access\": \"Allow\",\r\n          \"priority\": 65001,\r\n          \"direction\": \"Inbound\",\r\n          \"sourcePortRanges\": [],\r\n          \"destinationPortRanges\": [],\r\n          \"sourceAddressPrefixes\": [],\r\n          \"destinationAddressPrefixes\": []\r\n        }\r\n      },\r\n      {\r\n        \"name\": \"DenyAllInBound\",\r\n        \"id\": \"/subscriptions/947d47b4-7883-4bb9-9d85-c5e8e2f572ce/resourceGroups/ps6631/providers/Microsoft.Network/networkSecurityGroups/ps8417/defaultSecurityRules/DenyAllInBound\",\r\n        \"etag\": \"W/\\\"bfaa1ab0-475f-4921-96c0-9ea05c54b35d\\\"\",\r\n        \"type\": \"Microsoft.Network/networkSecurityGroups/defaultSecurityRules\",\r\n        \"properties\": {\r\n          \"provisioningState\": \"Updating\",\r\n          \"description\": \"Deny all inbound traffic\",\r\n          \"protocol\": \"*\",\r\n          \"sourcePortRange\": \"*\",\r\n          \"destinationPortRange\": \"*\",\r\n          \"sourceAddressPrefix\": \"*\",\r\n          \"destinationAddressPrefix\": \"*\",\r\n          \"access\": \"Deny\",\r\n          \"priority\": 65500,\r\n          \"direction\": \"Inbound\",\r\n          \"sourcePortRanges\": [],\r\n          \"destinationPortRanges\": [],\r\n          \"sourceAddressPrefixes\": [],\r\n          \"destinationAddressPrefixes\": []\r\n        }\r\n      },\r\n      {\r\n        \"name\": \"AllowVnetOutBound\",\r\n        \"id\": \"/subscriptions/947d47b4-7883-4bb9-9d85-c5e8e2f572ce/resourceGroups/ps6631/providers/Microsoft.Network/networkSecurityGroups/ps8417/defaultSecurityRules/AllowVnetOutBound\",\r\n        \"etag\": \"W/\\\"bfaa1ab0-475f-4921-96c0-9ea05c54b35d\\\"\",\r\n        \"type\": \"Microsoft.Network/networkSecurityGroups/defaultSecurityRules\",\r\n        \"properties\": {\r\n          \"provisioningState\": \"Updating\",\r\n          \"description\": \"Allow outbound traffic from all VMs to all VMs in VNET\",\r\n          \"protocol\": \"*\",\r\n          \"sourcePortRange\": \"*\",\r\n          \"destinationPortRange\": \"*\",\r\n          \"sourceAddressPrefix\": \"VirtualNetwork\",\r\n          \"destinationAddressPrefix\": \"VirtualNetwork\",\r\n          \"access\": \"Allow\",\r\n          \"priority\": 65000,\r\n          \"direction\": \"Outbound\",\r\n          \"sourcePortRanges\": [],\r\n          \"destinationPortRanges\": [],\r\n          \"sourceAddressPrefixes\": [],\r\n          \"destinationAddressPrefixes\": []\r\n        }\r\n      },\r\n      {\r\n        \"name\": \"AllowInternetOutBound\",\r\n        \"id\": \"/subscriptions/947d47b4-7883-4bb9-9d85-c5e8e2f572ce/resourceGroups/ps6631/providers/Microsoft.Network/networkSecurityGroups/ps8417/defaultSecurityRules/AllowInternetOutBound\",\r\n        \"etag\": \"W/\\\"bfaa1ab0-475f-4921-96c0-9ea05c54b35d\\\"\",\r\n        \"type\": \"Microsoft.Network/networkSecurityGroups/defaultSecurityRules\",\r\n        \"properties\": {\r\n          \"provisioningState\": \"Updating\",\r\n          \"description\": \"Allow outbound traffic from all VMs to Internet\",\r\n          \"protocol\": \"*\",\r\n          \"sourcePortRange\": \"*\",\r\n          \"destinationPortRange\": \"*\",\r\n          \"sourceAddressPrefix\": \"*\",\r\n          \"destinationAddressPrefix\": \"Internet\",\r\n          \"access\": \"Allow\",\r\n          \"priority\": 65001,\r\n          \"direction\": \"Outbound\",\r\n          \"sourcePortRanges\": [],\r\n          \"destinationPortRanges\": [],\r\n          \"sourceAddressPrefixes\": [],\r\n          \"destinationAddressPrefixes\": []\r\n        }\r\n      },\r\n      {\r\n        \"name\": \"DenyAllOutBound\",\r\n        \"id\": \"/subscriptions/947d47b4-7883-4bb9-9d85-c5e8e2f572ce/resourceGroups/ps6631/providers/Microsoft.Network/networkSecurityGroups/ps8417/defaultSecurityRules/DenyAllOutBound\",\r\n        \"etag\": \"W/\\\"bfaa1ab0-475f-4921-96c0-9ea05c54b35d\\\"\",\r\n        \"type\": \"Microsoft.Network/networkSecurityGroups/defaultSecurityRules\",\r\n        \"properties\": {\r\n          \"provisioningState\": \"Updating\",\r\n          \"description\": \"Deny all outbound traffic\",\r\n          \"protocol\": \"*\",\r\n          \"sourcePortRange\": \"*\",\r\n          \"destinationPortRange\": \"*\",\r\n          \"sourceAddressPrefix\": \"*\",\r\n          \"destinationAddressPrefix\": \"*\",\r\n          \"access\": \"Deny\",\r\n          \"priority\": 65500,\r\n          \"direction\": \"Outbound\",\r\n          \"sourcePortRanges\": [],\r\n          \"destinationPortRanges\": [],\r\n          \"sourceAddressPrefixes\": [],\r\n          \"destinationAddressPrefixes\": []\r\n        }\r\n      }\r\n    ]\r\n  }\r\n}",
       "ResponseHeaders": {
         "Content-Length": [
           "11002"
->>>>>>> 96e32f42
         ],
         "Content-Type": [
           "application/json; charset=utf-8"
@@ -991,15 +619,6 @@
           "10"
         ],
         "x-ms-request-id": [
-<<<<<<< HEAD
-          "ec7604b8-429e-4a41-a925-24f31e5567e3"
-        ],
-        "Azure-AsyncOperation": [
-          "https://brazilus.management.azure.com/subscriptions/d2ad5196-2292-4080-b209-ce4399b0a807/providers/Microsoft.Network/locations/westus/operations/ec7604b8-429e-4a41-a925-24f31e5567e3?api-version=2018-08-01"
-        ],
-        "x-ms-correlation-request-id": [
-          "0356c1c3-fba1-49dc-acb2-e6eb62fba3aa"
-=======
           "b4d1fa8f-9543-4772-8cb0-7d56d91a1818"
         ],
         "Azure-AsyncOperation": [
@@ -1007,7 +626,6 @@
         ],
         "x-ms-correlation-request-id": [
           "d24616f5-8711-4b69-907e-4c8e04e14663"
->>>>>>> 96e32f42
         ],
         "Strict-Transport-Security": [
           "max-age=31536000; includeSubDomains"
@@ -1020,47 +638,31 @@
           "Microsoft-HTTPAPI/2.0"
         ],
         "x-ms-ratelimit-remaining-subscription-writes": [
-<<<<<<< HEAD
-          "1174"
-        ],
-        "x-ms-routing-request-id": [
-          "BRAZILUS:20180908T062442Z:0356c1c3-fba1-49dc-acb2-e6eb62fba3aa"
-=======
           "1191"
         ],
         "x-ms-routing-request-id": [
           "BRAZILUS:20180907T095747Z:d24616f5-8711-4b69-907e-4c8e04e14663"
->>>>>>> 96e32f42
-        ],
-        "X-Content-Type-Options": [
-          "nosniff"
-        ],
-        "Date": [
-<<<<<<< HEAD
-          "Sat, 08 Sep 2018 06:24:42 GMT"
-=======
+        ],
+        "X-Content-Type-Options": [
+          "nosniff"
+        ],
+        "Date": [
           "Fri, 07 Sep 2018 09:57:47 GMT"
->>>>>>> 96e32f42
         ]
       },
       "StatusCode": 201
     },
     {
-<<<<<<< HEAD
-      "RequestUri": "/subscriptions/d2ad5196-2292-4080-b209-ce4399b0a807/providers/Microsoft.Network/locations/westus/operations/ec7604b8-429e-4a41-a925-24f31e5567e3?api-version=2018-08-01",
-      "EncodedRequestUri": "L3N1YnNjcmlwdGlvbnMvZDJhZDUxOTYtMjI5Mi00MDgwLWIyMDktY2U0Mzk5YjBhODA3L3Byb3ZpZGVycy9NaWNyb3NvZnQuTmV0d29yay9sb2NhdGlvbnMvd2VzdHVzL29wZXJhdGlvbnMvZWM3NjA0YjgtNDI5ZS00YTQxLWE5MjUtMjRmMzFlNTU2N2UzP2FwaS12ZXJzaW9uPTIwMTgtMDgtMDE=",
-=======
       "RequestUri": "/subscriptions/947d47b4-7883-4bb9-9d85-c5e8e2f572ce/providers/Microsoft.Network/locations/westcentralus/operations/b4d1fa8f-9543-4772-8cb0-7d56d91a1818?api-version=2018-08-01",
       "EncodedRequestUri": "L3N1YnNjcmlwdGlvbnMvOTQ3ZDQ3YjQtNzg4My00YmI5LTlkODUtYzVlOGUyZjU3MmNlL3Byb3ZpZGVycy9NaWNyb3NvZnQuTmV0d29yay9sb2NhdGlvbnMvd2VzdGNlbnRyYWx1cy9vcGVyYXRpb25zL2I0ZDFmYThmLTk1NDMtNDc3Mi04Y2IwLTdkNTZkOTFhMTgxOD9hcGktdmVyc2lvbj0yMDE4LTA4LTAx",
->>>>>>> 96e32f42
-      "RequestMethod": "GET",
-      "RequestBody": "",
-      "RequestHeaders": {
-        "User-Agent": [
-          "FxVersion/4.7.3132.0",
-          "OSName/Windows10Enterprise",
-          "OSVersion/6.3.17134",
-          "Microsoft.Azure.Management.Network.NetworkManagementClient/19.3.0.0"
+      "RequestMethod": "GET",
+      "RequestBody": "",
+      "RequestHeaders": {
+        "User-Agent": [
+          "FxVersion/4.7.3132.0",
+          "OSName/Windows10Enterprise",
+          "OSVersion/6.3.17134",
+          "Microsoft.Azure.Management.Network.NetworkManagementClient/20.0.0.0"
         ]
       },
       "ResponseBody": "{\r\n  \"status\": \"Succeeded\"\r\n}",
@@ -1078,17 +680,10 @@
           "no-cache"
         ],
         "x-ms-request-id": [
-<<<<<<< HEAD
-          "f7b1699a-f858-4d7d-8e61-330fd5a8116d"
-        ],
-        "x-ms-correlation-request-id": [
-          "45d5105e-f4f8-4216-9b30-6710fb5b1578"
-=======
           "7723a2a1-2b85-479c-9616-b645fac05637"
         ],
         "x-ms-correlation-request-id": [
           "86fa7e0f-f960-4e12-9413-8b29de70c720"
->>>>>>> 96e32f42
         ],
         "Strict-Transport-Security": [
           "max-age=31536000; includeSubDomains"
@@ -1101,48 +696,28 @@
           "Microsoft-HTTPAPI/2.0"
         ],
         "x-ms-ratelimit-remaining-subscription-reads": [
-<<<<<<< HEAD
-          "11863"
-        ],
-        "x-ms-routing-request-id": [
-          "BRAZILUS:20180908T062452Z:45d5105e-f4f8-4216-9b30-6710fb5b1578"
-=======
           "11944"
         ],
         "x-ms-routing-request-id": [
           "BRAZILUS:20180907T095758Z:86fa7e0f-f960-4e12-9413-8b29de70c720"
->>>>>>> 96e32f42
-        ],
-        "X-Content-Type-Options": [
-          "nosniff"
-        ],
-        "Date": [
-<<<<<<< HEAD
-          "Sat, 08 Sep 2018 06:24:52 GMT"
-=======
+        ],
+        "X-Content-Type-Options": [
+          "nosniff"
+        ],
+        "Date": [
           "Fri, 07 Sep 2018 09:57:58 GMT"
->>>>>>> 96e32f42
         ]
       },
       "StatusCode": 200
     },
     {
-<<<<<<< HEAD
-      "RequestUri": "/subscriptions/d2ad5196-2292-4080-b209-ce4399b0a807/resourcegroups/ps186?api-version=2016-09-01",
-      "EncodedRequestUri": "L3N1YnNjcmlwdGlvbnMvZDJhZDUxOTYtMjI5Mi00MDgwLWIyMDktY2U0Mzk5YjBhODA3L3Jlc291cmNlZ3JvdXBzL3BzMTg2P2FwaS12ZXJzaW9uPTIwMTYtMDktMDE=",
-=======
       "RequestUri": "/subscriptions/947d47b4-7883-4bb9-9d85-c5e8e2f572ce/resourcegroups/ps6631?api-version=2016-09-01",
       "EncodedRequestUri": "L3N1YnNjcmlwdGlvbnMvOTQ3ZDQ3YjQtNzg4My00YmI5LTlkODUtYzVlOGUyZjU3MmNlL3Jlc291cmNlZ3JvdXBzL3BzNjYzMT9hcGktdmVyc2lvbj0yMDE2LTA5LTAx",
->>>>>>> 96e32f42
       "RequestMethod": "DELETE",
       "RequestBody": "",
       "RequestHeaders": {
         "x-ms-client-request-id": [
-<<<<<<< HEAD
-          "3e81f97f-3a43-4a52-9d8f-6f9da00fb6fb"
-=======
           "aec26f09-32f9-47dd-981e-a4c61a73fc82"
->>>>>>> 96e32f42
         ],
         "accept-language": [
           "en-US"
@@ -1169,18 +744,6 @@
           "15"
         ],
         "x-ms-ratelimit-remaining-subscription-deletes": [
-<<<<<<< HEAD
-          "14981"
-        ],
-        "x-ms-request-id": [
-          "28e0f678-0a8c-430b-bb7c-d081bbaf14af"
-        ],
-        "x-ms-correlation-request-id": [
-          "28e0f678-0a8c-430b-bb7c-d081bbaf14af"
-        ],
-        "x-ms-routing-request-id": [
-          "BRAZILUS:20180908T062453Z:28e0f678-0a8c-430b-bb7c-d081bbaf14af"
-=======
           "14979"
         ],
         "x-ms-request-id": [
@@ -1362,41 +925,28 @@
         ],
         "x-ms-routing-request-id": [
           "BRAZILUS:20180907T095844Z:e875e5a4-aa40-45fe-86dc-395a19b10007"
->>>>>>> 96e32f42
-        ],
-        "Strict-Transport-Security": [
-          "max-age=31536000; includeSubDomains"
-        ],
-        "X-Content-Type-Options": [
-          "nosniff"
-        ],
-        "Cache-Control": [
-          "no-cache"
-        ],
-        "Date": [
-<<<<<<< HEAD
-          "Sat, 08 Sep 2018 06:24:53 GMT"
-        ],
-        "Location": [
-          "https://brazilus.management.azure.com/subscriptions/d2ad5196-2292-4080-b209-ce4399b0a807/operationresults/eyJqb2JJZCI6IlJFU09VUkNFR1JPVVBERUxFVElPTkpPQi1QUzE4Ni1XRVNUVVMiLCJqb2JMb2NhdGlvbiI6Indlc3R1cyJ9?api-version=2016-09-01"
-=======
+        ],
+        "Strict-Transport-Security": [
+          "max-age=31536000; includeSubDomains"
+        ],
+        "X-Content-Type-Options": [
+          "nosniff"
+        ],
+        "Cache-Control": [
+          "no-cache"
+        ],
+        "Date": [
           "Fri, 07 Sep 2018 09:58:44 GMT"
         ],
         "Location": [
           "https://brazilus.management.azure.com/subscriptions/947d47b4-7883-4bb9-9d85-c5e8e2f572ce/operationresults/eyJqb2JJZCI6IlJFU09VUkNFR1JPVVBERUxFVElPTkpPQi1QUzY2MzEtV0VTVENFTlRSQUxVUyIsImpvYkxvY2F0aW9uIjoid2VzdGNlbnRyYWx1cyJ9?api-version=2016-09-01"
->>>>>>> 96e32f42
         ]
       },
       "StatusCode": 202
     },
     {
-<<<<<<< HEAD
-      "RequestUri": "/subscriptions/d2ad5196-2292-4080-b209-ce4399b0a807/operationresults/eyJqb2JJZCI6IlJFU09VUkNFR1JPVVBERUxFVElPTkpPQi1QUzE4Ni1XRVNUVVMiLCJqb2JMb2NhdGlvbiI6Indlc3R1cyJ9?api-version=2016-09-01",
-      "EncodedRequestUri": "L3N1YnNjcmlwdGlvbnMvZDJhZDUxOTYtMjI5Mi00MDgwLWIyMDktY2U0Mzk5YjBhODA3L29wZXJhdGlvbnJlc3VsdHMvZXlKcWIySkpaQ0k2SWxKRlUwOVZVa05GUjFKUFZWQkVSVXhGVkVsUFRrcFBRaTFRVXpFNE5pMVhSVk5VVlZNaUxDSnFiMkpNYjJOaGRHbHZiaUk2SW5kbGMzUjFjeUo5P2FwaS12ZXJzaW9uPTIwMTYtMDktMDE=",
-=======
       "RequestUri": "/subscriptions/947d47b4-7883-4bb9-9d85-c5e8e2f572ce/operationresults/eyJqb2JJZCI6IlJFU09VUkNFR1JPVVBERUxFVElPTkpPQi1QUzY2MzEtV0VTVENFTlRSQUxVUyIsImpvYkxvY2F0aW9uIjoid2VzdGNlbnRyYWx1cyJ9?api-version=2016-09-01",
       "EncodedRequestUri": "L3N1YnNjcmlwdGlvbnMvOTQ3ZDQ3YjQtNzg4My00YmI5LTlkODUtYzVlOGUyZjU3MmNlL29wZXJhdGlvbnJlc3VsdHMvZXlKcWIySkpaQ0k2SWxKRlUwOVZVa05GUjFKUFZWQkVSVXhGVkVsUFRrcFBRaTFRVXpZMk16RXRWMFZUVkVORlRsUlNRVXhWVXlJc0ltcHZZa3h2WTJGMGFXOXVJam9pZDJWemRHTmxiblJ5WVd4MWN5Sjk/YXBpLXZlcnNpb249MjAxNi0wOS0wMQ==",
->>>>>>> 96e32f42
       "RequestMethod": "GET",
       "RequestBody": "",
       "RequestHeaders": {
@@ -1422,18 +972,6 @@
           "15"
         ],
         "x-ms-ratelimit-remaining-subscription-reads": [
-<<<<<<< HEAD
-          "11802"
-        ],
-        "x-ms-request-id": [
-          "ed877223-c595-497b-8559-8deb3150a866"
-        ],
-        "x-ms-correlation-request-id": [
-          "ed877223-c595-497b-8559-8deb3150a866"
-        ],
-        "x-ms-routing-request-id": [
-          "BRAZILUS:20180908T062508Z:ed877223-c595-497b-8559-8deb3150a866"
-=======
           "11806"
         ],
         "x-ms-request-id": [
@@ -1444,41 +982,28 @@
         ],
         "x-ms-routing-request-id": [
           "BRAZILUS:20180907T095900Z:ec715d88-8881-4746-bb72-7b6156663dca"
->>>>>>> 96e32f42
-        ],
-        "Strict-Transport-Security": [
-          "max-age=31536000; includeSubDomains"
-        ],
-        "X-Content-Type-Options": [
-          "nosniff"
-        ],
-        "Cache-Control": [
-          "no-cache"
-        ],
-        "Date": [
-<<<<<<< HEAD
-          "Sat, 08 Sep 2018 06:25:08 GMT"
-        ],
-        "Location": [
-          "https://brazilus.management.azure.com/subscriptions/d2ad5196-2292-4080-b209-ce4399b0a807/operationresults/eyJqb2JJZCI6IlJFU09VUkNFR1JPVVBERUxFVElPTkpPQi1QUzE4Ni1XRVNUVVMiLCJqb2JMb2NhdGlvbiI6Indlc3R1cyJ9?api-version=2016-09-01"
-=======
+        ],
+        "Strict-Transport-Security": [
+          "max-age=31536000; includeSubDomains"
+        ],
+        "X-Content-Type-Options": [
+          "nosniff"
+        ],
+        "Cache-Control": [
+          "no-cache"
+        ],
+        "Date": [
           "Fri, 07 Sep 2018 09:59:00 GMT"
         ],
         "Location": [
           "https://brazilus.management.azure.com/subscriptions/947d47b4-7883-4bb9-9d85-c5e8e2f572ce/operationresults/eyJqb2JJZCI6IlJFU09VUkNFR1JPVVBERUxFVElPTkpPQi1QUzY2MzEtV0VTVENFTlRSQUxVUyIsImpvYkxvY2F0aW9uIjoid2VzdGNlbnRyYWx1cyJ9?api-version=2016-09-01"
->>>>>>> 96e32f42
         ]
       },
       "StatusCode": 202
     },
     {
-<<<<<<< HEAD
-      "RequestUri": "/subscriptions/d2ad5196-2292-4080-b209-ce4399b0a807/operationresults/eyJqb2JJZCI6IlJFU09VUkNFR1JPVVBERUxFVElPTkpPQi1QUzE4Ni1XRVNUVVMiLCJqb2JMb2NhdGlvbiI6Indlc3R1cyJ9?api-version=2016-09-01",
-      "EncodedRequestUri": "L3N1YnNjcmlwdGlvbnMvZDJhZDUxOTYtMjI5Mi00MDgwLWIyMDktY2U0Mzk5YjBhODA3L29wZXJhdGlvbnJlc3VsdHMvZXlKcWIySkpaQ0k2SWxKRlUwOVZVa05GUjFKUFZWQkVSVXhGVkVsUFRrcFBRaTFRVXpFNE5pMVhSVk5VVlZNaUxDSnFiMkpNYjJOaGRHbHZiaUk2SW5kbGMzUjFjeUo5P2FwaS12ZXJzaW9uPTIwMTYtMDktMDE=",
-=======
       "RequestUri": "/subscriptions/947d47b4-7883-4bb9-9d85-c5e8e2f572ce/operationresults/eyJqb2JJZCI6IlJFU09VUkNFR1JPVVBERUxFVElPTkpPQi1QUzY2MzEtV0VTVENFTlRSQUxVUyIsImpvYkxvY2F0aW9uIjoid2VzdGNlbnRyYWx1cyJ9?api-version=2016-09-01",
       "EncodedRequestUri": "L3N1YnNjcmlwdGlvbnMvOTQ3ZDQ3YjQtNzg4My00YmI5LTlkODUtYzVlOGUyZjU3MmNlL29wZXJhdGlvbnJlc3VsdHMvZXlKcWIySkpaQ0k2SWxKRlUwOVZVa05GUjFKUFZWQkVSVXhGVkVsUFRrcFBRaTFRVXpZMk16RXRWMFZUVkVORlRsUlNRVXhWVXlJc0ltcHZZa3h2WTJGMGFXOXVJam9pZDJWemRHTmxiblJ5WVd4MWN5Sjk/YXBpLXZlcnNpb249MjAxNi0wOS0wMQ==",
->>>>>>> 96e32f42
       "RequestMethod": "GET",
       "RequestBody": "",
       "RequestHeaders": {
@@ -1504,18 +1029,6 @@
           "15"
         ],
         "x-ms-ratelimit-remaining-subscription-reads": [
-<<<<<<< HEAD
-          "11801"
-        ],
-        "x-ms-request-id": [
-          "a170497f-4dbd-4ba2-8831-985f381a36b4"
-        ],
-        "x-ms-correlation-request-id": [
-          "a170497f-4dbd-4ba2-8831-985f381a36b4"
-        ],
-        "x-ms-routing-request-id": [
-          "BRAZILUS:20180908T062523Z:a170497f-4dbd-4ba2-8831-985f381a36b4"
-=======
           "11805"
         ],
         "x-ms-request-id": [
@@ -1526,41 +1039,28 @@
         ],
         "x-ms-routing-request-id": [
           "BRAZILUS:20180907T095915Z:f893b75b-cb1a-4123-aebb-a8b8592d3a48"
->>>>>>> 96e32f42
-        ],
-        "Strict-Transport-Security": [
-          "max-age=31536000; includeSubDomains"
-        ],
-        "X-Content-Type-Options": [
-          "nosniff"
-        ],
-        "Cache-Control": [
-          "no-cache"
-        ],
-        "Date": [
-<<<<<<< HEAD
-          "Sat, 08 Sep 2018 06:25:23 GMT"
-        ],
-        "Location": [
-          "https://brazilus.management.azure.com/subscriptions/d2ad5196-2292-4080-b209-ce4399b0a807/operationresults/eyJqb2JJZCI6IlJFU09VUkNFR1JPVVBERUxFVElPTkpPQi1QUzE4Ni1XRVNUVVMiLCJqb2JMb2NhdGlvbiI6Indlc3R1cyJ9?api-version=2016-09-01"
-=======
+        ],
+        "Strict-Transport-Security": [
+          "max-age=31536000; includeSubDomains"
+        ],
+        "X-Content-Type-Options": [
+          "nosniff"
+        ],
+        "Cache-Control": [
+          "no-cache"
+        ],
+        "Date": [
           "Fri, 07 Sep 2018 09:59:14 GMT"
         ],
         "Location": [
           "https://brazilus.management.azure.com/subscriptions/947d47b4-7883-4bb9-9d85-c5e8e2f572ce/operationresults/eyJqb2JJZCI6IlJFU09VUkNFR1JPVVBERUxFVElPTkpPQi1QUzY2MzEtV0VTVENFTlRSQUxVUyIsImpvYkxvY2F0aW9uIjoid2VzdGNlbnRyYWx1cyJ9?api-version=2016-09-01"
->>>>>>> 96e32f42
         ]
       },
       "StatusCode": 202
     },
     {
-<<<<<<< HEAD
-      "RequestUri": "/subscriptions/d2ad5196-2292-4080-b209-ce4399b0a807/operationresults/eyJqb2JJZCI6IlJFU09VUkNFR1JPVVBERUxFVElPTkpPQi1QUzE4Ni1XRVNUVVMiLCJqb2JMb2NhdGlvbiI6Indlc3R1cyJ9?api-version=2016-09-01",
-      "EncodedRequestUri": "L3N1YnNjcmlwdGlvbnMvZDJhZDUxOTYtMjI5Mi00MDgwLWIyMDktY2U0Mzk5YjBhODA3L29wZXJhdGlvbnJlc3VsdHMvZXlKcWIySkpaQ0k2SWxKRlUwOVZVa05GUjFKUFZWQkVSVXhGVkVsUFRrcFBRaTFRVXpFNE5pMVhSVk5VVlZNaUxDSnFiMkpNYjJOaGRHbHZiaUk2SW5kbGMzUjFjeUo5P2FwaS12ZXJzaW9uPTIwMTYtMDktMDE=",
-=======
       "RequestUri": "/subscriptions/947d47b4-7883-4bb9-9d85-c5e8e2f572ce/operationresults/eyJqb2JJZCI6IlJFU09VUkNFR1JPVVBERUxFVElPTkpPQi1QUzY2MzEtV0VTVENFTlRSQUxVUyIsImpvYkxvY2F0aW9uIjoid2VzdGNlbnRyYWx1cyJ9?api-version=2016-09-01",
       "EncodedRequestUri": "L3N1YnNjcmlwdGlvbnMvOTQ3ZDQ3YjQtNzg4My00YmI5LTlkODUtYzVlOGUyZjU3MmNlL29wZXJhdGlvbnJlc3VsdHMvZXlKcWIySkpaQ0k2SWxKRlUwOVZVa05GUjFKUFZWQkVSVXhGVkVsUFRrcFBRaTFRVXpZMk16RXRWMFZUVkVORlRsUlNRVXhWVXlJc0ltcHZZa3h2WTJGMGFXOXVJam9pZDJWemRHTmxiblJ5WVd4MWN5Sjk/YXBpLXZlcnNpb249MjAxNi0wOS0wMQ==",
->>>>>>> 96e32f42
       "RequestMethod": "GET",
       "RequestBody": "",
       "RequestHeaders": {
@@ -1586,18 +1086,6 @@
           "15"
         ],
         "x-ms-ratelimit-remaining-subscription-reads": [
-<<<<<<< HEAD
-          "11800"
-        ],
-        "x-ms-request-id": [
-          "2f5f5868-8a76-4daa-9132-6916771d7c3d"
-        ],
-        "x-ms-correlation-request-id": [
-          "2f5f5868-8a76-4daa-9132-6916771d7c3d"
-        ],
-        "x-ms-routing-request-id": [
-          "BRAZILUS:20180908T062538Z:2f5f5868-8a76-4daa-9132-6916771d7c3d"
-=======
           "11804"
         ],
         "x-ms-request-id": [
@@ -1608,41 +1096,28 @@
         ],
         "x-ms-routing-request-id": [
           "BRAZILUS:20180907T095930Z:3a2806a7-6e1f-47f9-b26c-36570c2d27e6"
->>>>>>> 96e32f42
-        ],
-        "Strict-Transport-Security": [
-          "max-age=31536000; includeSubDomains"
-        ],
-        "X-Content-Type-Options": [
-          "nosniff"
-        ],
-        "Cache-Control": [
-          "no-cache"
-        ],
-        "Date": [
-<<<<<<< HEAD
-          "Sat, 08 Sep 2018 06:25:38 GMT"
-        ],
-        "Location": [
-          "https://brazilus.management.azure.com/subscriptions/d2ad5196-2292-4080-b209-ce4399b0a807/operationresults/eyJqb2JJZCI6IlJFU09VUkNFR1JPVVBERUxFVElPTkpPQi1QUzE4Ni1XRVNUVVMiLCJqb2JMb2NhdGlvbiI6Indlc3R1cyJ9?api-version=2016-09-01"
-=======
+        ],
+        "Strict-Transport-Security": [
+          "max-age=31536000; includeSubDomains"
+        ],
+        "X-Content-Type-Options": [
+          "nosniff"
+        ],
+        "Cache-Control": [
+          "no-cache"
+        ],
+        "Date": [
           "Fri, 07 Sep 2018 09:59:30 GMT"
         ],
         "Location": [
           "https://brazilus.management.azure.com/subscriptions/947d47b4-7883-4bb9-9d85-c5e8e2f572ce/operationresults/eyJqb2JJZCI6IlJFU09VUkNFR1JPVVBERUxFVElPTkpPQi1QUzY2MzEtV0VTVENFTlRSQUxVUyIsImpvYkxvY2F0aW9uIjoid2VzdGNlbnRyYWx1cyJ9?api-version=2016-09-01"
->>>>>>> 96e32f42
         ]
       },
       "StatusCode": 202
     },
     {
-<<<<<<< HEAD
-      "RequestUri": "/subscriptions/d2ad5196-2292-4080-b209-ce4399b0a807/operationresults/eyJqb2JJZCI6IlJFU09VUkNFR1JPVVBERUxFVElPTkpPQi1QUzE4Ni1XRVNUVVMiLCJqb2JMb2NhdGlvbiI6Indlc3R1cyJ9?api-version=2016-09-01",
-      "EncodedRequestUri": "L3N1YnNjcmlwdGlvbnMvZDJhZDUxOTYtMjI5Mi00MDgwLWIyMDktY2U0Mzk5YjBhODA3L29wZXJhdGlvbnJlc3VsdHMvZXlKcWIySkpaQ0k2SWxKRlUwOVZVa05GUjFKUFZWQkVSVXhGVkVsUFRrcFBRaTFRVXpFNE5pMVhSVk5VVlZNaUxDSnFiMkpNYjJOaGRHbHZiaUk2SW5kbGMzUjFjeUo5P2FwaS12ZXJzaW9uPTIwMTYtMDktMDE=",
-=======
       "RequestUri": "/subscriptions/947d47b4-7883-4bb9-9d85-c5e8e2f572ce/operationresults/eyJqb2JJZCI6IlJFU09VUkNFR1JPVVBERUxFVElPTkpPQi1QUzY2MzEtV0VTVENFTlRSQUxVUyIsImpvYkxvY2F0aW9uIjoid2VzdGNlbnRyYWx1cyJ9?api-version=2016-09-01",
       "EncodedRequestUri": "L3N1YnNjcmlwdGlvbnMvOTQ3ZDQ3YjQtNzg4My00YmI5LTlkODUtYzVlOGUyZjU3MmNlL29wZXJhdGlvbnJlc3VsdHMvZXlKcWIySkpaQ0k2SWxKRlUwOVZVa05GUjFKUFZWQkVSVXhGVkVsUFRrcFBRaTFRVXpZMk16RXRWMFZUVkVORlRsUlNRVXhWVXlJc0ltcHZZa3h2WTJGMGFXOXVJam9pZDJWemRHTmxiblJ5WVd4MWN5Sjk/YXBpLXZlcnNpb249MjAxNi0wOS0wMQ==",
->>>>>>> 96e32f42
       "RequestMethod": "GET",
       "RequestBody": "",
       "RequestHeaders": {
@@ -1668,18 +1143,6 @@
           "15"
         ],
         "x-ms-ratelimit-remaining-subscription-reads": [
-<<<<<<< HEAD
-          "11799"
-        ],
-        "x-ms-request-id": [
-          "6179cbc2-1384-43cb-ad38-8707576b4414"
-        ],
-        "x-ms-correlation-request-id": [
-          "6179cbc2-1384-43cb-ad38-8707576b4414"
-        ],
-        "x-ms-routing-request-id": [
-          "BRAZILUS:20180908T062553Z:6179cbc2-1384-43cb-ad38-8707576b4414"
-=======
           "11803"
         ],
         "x-ms-request-id": [
@@ -1690,41 +1153,28 @@
         ],
         "x-ms-routing-request-id": [
           "BRAZILUS:20180907T095945Z:e6de6861-01d2-4abb-baf5-65ec4e96cd55"
->>>>>>> 96e32f42
-        ],
-        "Strict-Transport-Security": [
-          "max-age=31536000; includeSubDomains"
-        ],
-        "X-Content-Type-Options": [
-          "nosniff"
-        ],
-        "Cache-Control": [
-          "no-cache"
-        ],
-        "Date": [
-<<<<<<< HEAD
-          "Sat, 08 Sep 2018 06:25:53 GMT"
-        ],
-        "Location": [
-          "https://brazilus.management.azure.com/subscriptions/d2ad5196-2292-4080-b209-ce4399b0a807/operationresults/eyJqb2JJZCI6IlJFU09VUkNFR1JPVVBERUxFVElPTkpPQi1QUzE4Ni1XRVNUVVMiLCJqb2JMb2NhdGlvbiI6Indlc3R1cyJ9?api-version=2016-09-01"
-=======
+        ],
+        "Strict-Transport-Security": [
+          "max-age=31536000; includeSubDomains"
+        ],
+        "X-Content-Type-Options": [
+          "nosniff"
+        ],
+        "Cache-Control": [
+          "no-cache"
+        ],
+        "Date": [
           "Fri, 07 Sep 2018 09:59:45 GMT"
         ],
         "Location": [
           "https://brazilus.management.azure.com/subscriptions/947d47b4-7883-4bb9-9d85-c5e8e2f572ce/operationresults/eyJqb2JJZCI6IlJFU09VUkNFR1JPVVBERUxFVElPTkpPQi1QUzY2MzEtV0VTVENFTlRSQUxVUyIsImpvYkxvY2F0aW9uIjoid2VzdGNlbnRyYWx1cyJ9?api-version=2016-09-01"
->>>>>>> 96e32f42
         ]
       },
       "StatusCode": 202
     },
     {
-<<<<<<< HEAD
-      "RequestUri": "/subscriptions/d2ad5196-2292-4080-b209-ce4399b0a807/operationresults/eyJqb2JJZCI6IlJFU09VUkNFR1JPVVBERUxFVElPTkpPQi1QUzE4Ni1XRVNUVVMiLCJqb2JMb2NhdGlvbiI6Indlc3R1cyJ9?api-version=2016-09-01",
-      "EncodedRequestUri": "L3N1YnNjcmlwdGlvbnMvZDJhZDUxOTYtMjI5Mi00MDgwLWIyMDktY2U0Mzk5YjBhODA3L29wZXJhdGlvbnJlc3VsdHMvZXlKcWIySkpaQ0k2SWxKRlUwOVZVa05GUjFKUFZWQkVSVXhGVkVsUFRrcFBRaTFRVXpFNE5pMVhSVk5VVlZNaUxDSnFiMkpNYjJOaGRHbHZiaUk2SW5kbGMzUjFjeUo5P2FwaS12ZXJzaW9uPTIwMTYtMDktMDE=",
-=======
       "RequestUri": "/subscriptions/947d47b4-7883-4bb9-9d85-c5e8e2f572ce/operationresults/eyJqb2JJZCI6IlJFU09VUkNFR1JPVVBERUxFVElPTkpPQi1QUzY2MzEtV0VTVENFTlRSQUxVUyIsImpvYkxvY2F0aW9uIjoid2VzdGNlbnRyYWx1cyJ9?api-version=2016-09-01",
       "EncodedRequestUri": "L3N1YnNjcmlwdGlvbnMvOTQ3ZDQ3YjQtNzg4My00YmI5LTlkODUtYzVlOGUyZjU3MmNlL29wZXJhdGlvbnJlc3VsdHMvZXlKcWIySkpaQ0k2SWxKRlUwOVZVa05GUjFKUFZWQkVSVXhGVkVsUFRrcFBRaTFRVXpZMk16RXRWMFZUVkVORlRsUlNRVXhWVXlJc0ltcHZZa3h2WTJGMGFXOXVJam9pZDJWemRHTmxiblJ5WVd4MWN5Sjk/YXBpLXZlcnNpb249MjAxNi0wOS0wMQ==",
->>>>>>> 96e32f42
       "RequestMethod": "GET",
       "RequestBody": "",
       "RequestHeaders": {
@@ -1750,18 +1200,6 @@
           "15"
         ],
         "x-ms-ratelimit-remaining-subscription-reads": [
-<<<<<<< HEAD
-          "11798"
-        ],
-        "x-ms-request-id": [
-          "39c11e17-4c8a-400d-ba58-5d848210ec25"
-        ],
-        "x-ms-correlation-request-id": [
-          "39c11e17-4c8a-400d-ba58-5d848210ec25"
-        ],
-        "x-ms-routing-request-id": [
-          "BRAZILUS:20180908T062609Z:39c11e17-4c8a-400d-ba58-5d848210ec25"
-=======
           "11802"
         ],
         "x-ms-request-id": [
@@ -1772,41 +1210,28 @@
         ],
         "x-ms-routing-request-id": [
           "BRAZILUS:20180907T100000Z:99daf74a-d48c-4f39-96b2-37e9cebb5140"
->>>>>>> 96e32f42
-        ],
-        "Strict-Transport-Security": [
-          "max-age=31536000; includeSubDomains"
-        ],
-        "X-Content-Type-Options": [
-          "nosniff"
-        ],
-        "Cache-Control": [
-          "no-cache"
-        ],
-        "Date": [
-<<<<<<< HEAD
-          "Sat, 08 Sep 2018 06:26:08 GMT"
-        ],
-        "Location": [
-          "https://brazilus.management.azure.com/subscriptions/d2ad5196-2292-4080-b209-ce4399b0a807/operationresults/eyJqb2JJZCI6IlJFU09VUkNFR1JPVVBERUxFVElPTkpPQi1QUzE4Ni1XRVNUVVMiLCJqb2JMb2NhdGlvbiI6Indlc3R1cyJ9?api-version=2016-09-01"
-=======
+        ],
+        "Strict-Transport-Security": [
+          "max-age=31536000; includeSubDomains"
+        ],
+        "X-Content-Type-Options": [
+          "nosniff"
+        ],
+        "Cache-Control": [
+          "no-cache"
+        ],
+        "Date": [
           "Fri, 07 Sep 2018 10:00:00 GMT"
         ],
         "Location": [
           "https://brazilus.management.azure.com/subscriptions/947d47b4-7883-4bb9-9d85-c5e8e2f572ce/operationresults/eyJqb2JJZCI6IlJFU09VUkNFR1JPVVBERUxFVElPTkpPQi1QUzY2MzEtV0VTVENFTlRSQUxVUyIsImpvYkxvY2F0aW9uIjoid2VzdGNlbnRyYWx1cyJ9?api-version=2016-09-01"
->>>>>>> 96e32f42
         ]
       },
       "StatusCode": 202
     },
     {
-<<<<<<< HEAD
-      "RequestUri": "/subscriptions/d2ad5196-2292-4080-b209-ce4399b0a807/operationresults/eyJqb2JJZCI6IlJFU09VUkNFR1JPVVBERUxFVElPTkpPQi1QUzE4Ni1XRVNUVVMiLCJqb2JMb2NhdGlvbiI6Indlc3R1cyJ9?api-version=2016-09-01",
-      "EncodedRequestUri": "L3N1YnNjcmlwdGlvbnMvZDJhZDUxOTYtMjI5Mi00MDgwLWIyMDktY2U0Mzk5YjBhODA3L29wZXJhdGlvbnJlc3VsdHMvZXlKcWIySkpaQ0k2SWxKRlUwOVZVa05GUjFKUFZWQkVSVXhGVkVsUFRrcFBRaTFRVXpFNE5pMVhSVk5VVlZNaUxDSnFiMkpNYjJOaGRHbHZiaUk2SW5kbGMzUjFjeUo5P2FwaS12ZXJzaW9uPTIwMTYtMDktMDE=",
-=======
       "RequestUri": "/subscriptions/947d47b4-7883-4bb9-9d85-c5e8e2f572ce/operationresults/eyJqb2JJZCI6IlJFU09VUkNFR1JPVVBERUxFVElPTkpPQi1QUzY2MzEtV0VTVENFTlRSQUxVUyIsImpvYkxvY2F0aW9uIjoid2VzdGNlbnRyYWx1cyJ9?api-version=2016-09-01",
       "EncodedRequestUri": "L3N1YnNjcmlwdGlvbnMvOTQ3ZDQ3YjQtNzg4My00YmI5LTlkODUtYzVlOGUyZjU3MmNlL29wZXJhdGlvbnJlc3VsdHMvZXlKcWIySkpaQ0k2SWxKRlUwOVZVa05GUjFKUFZWQkVSVXhGVkVsUFRrcFBRaTFRVXpZMk16RXRWMFZUVkVORlRsUlNRVXhWVXlJc0ltcHZZa3h2WTJGMGFXOXVJam9pZDJWemRHTmxiblJ5WVd4MWN5Sjk/YXBpLXZlcnNpb249MjAxNi0wOS0wMQ==",
->>>>>>> 96e32f42
       "RequestMethod": "GET",
       "RequestBody": "",
       "RequestHeaders": {
@@ -1832,18 +1257,6 @@
           "15"
         ],
         "x-ms-ratelimit-remaining-subscription-reads": [
-<<<<<<< HEAD
-          "11797"
-        ],
-        "x-ms-request-id": [
-          "b6ad5a39-fb17-4aec-bbef-5dd6bd594910"
-        ],
-        "x-ms-correlation-request-id": [
-          "b6ad5a39-fb17-4aec-bbef-5dd6bd594910"
-        ],
-        "x-ms-routing-request-id": [
-          "BRAZILUS:20180908T062624Z:b6ad5a39-fb17-4aec-bbef-5dd6bd594910"
-=======
           "11801"
         ],
         "x-ms-request-id": [
@@ -1854,41 +1267,28 @@
         ],
         "x-ms-routing-request-id": [
           "BRAZILUS:20180907T100016Z:7b9c0726-b2ca-4e68-b15b-5ef6572ffb3c"
->>>>>>> 96e32f42
-        ],
-        "Strict-Transport-Security": [
-          "max-age=31536000; includeSubDomains"
-        ],
-        "X-Content-Type-Options": [
-          "nosniff"
-        ],
-        "Cache-Control": [
-          "no-cache"
-        ],
-        "Date": [
-<<<<<<< HEAD
-          "Sat, 08 Sep 2018 06:26:23 GMT"
-        ],
-        "Location": [
-          "https://brazilus.management.azure.com/subscriptions/d2ad5196-2292-4080-b209-ce4399b0a807/operationresults/eyJqb2JJZCI6IlJFU09VUkNFR1JPVVBERUxFVElPTkpPQi1QUzE4Ni1XRVNUVVMiLCJqb2JMb2NhdGlvbiI6Indlc3R1cyJ9?api-version=2016-09-01"
-=======
+        ],
+        "Strict-Transport-Security": [
+          "max-age=31536000; includeSubDomains"
+        ],
+        "X-Content-Type-Options": [
+          "nosniff"
+        ],
+        "Cache-Control": [
+          "no-cache"
+        ],
+        "Date": [
           "Fri, 07 Sep 2018 10:00:15 GMT"
         ],
         "Location": [
           "https://brazilus.management.azure.com/subscriptions/947d47b4-7883-4bb9-9d85-c5e8e2f572ce/operationresults/eyJqb2JJZCI6IlJFU09VUkNFR1JPVVBERUxFVElPTkpPQi1QUzY2MzEtV0VTVENFTlRSQUxVUyIsImpvYkxvY2F0aW9uIjoid2VzdGNlbnRyYWx1cyJ9?api-version=2016-09-01"
->>>>>>> 96e32f42
         ]
       },
       "StatusCode": 202
     },
     {
-<<<<<<< HEAD
-      "RequestUri": "/subscriptions/d2ad5196-2292-4080-b209-ce4399b0a807/operationresults/eyJqb2JJZCI6IlJFU09VUkNFR1JPVVBERUxFVElPTkpPQi1QUzE4Ni1XRVNUVVMiLCJqb2JMb2NhdGlvbiI6Indlc3R1cyJ9?api-version=2016-09-01",
-      "EncodedRequestUri": "L3N1YnNjcmlwdGlvbnMvZDJhZDUxOTYtMjI5Mi00MDgwLWIyMDktY2U0Mzk5YjBhODA3L29wZXJhdGlvbnJlc3VsdHMvZXlKcWIySkpaQ0k2SWxKRlUwOVZVa05GUjFKUFZWQkVSVXhGVkVsUFRrcFBRaTFRVXpFNE5pMVhSVk5VVlZNaUxDSnFiMkpNYjJOaGRHbHZiaUk2SW5kbGMzUjFjeUo5P2FwaS12ZXJzaW9uPTIwMTYtMDktMDE=",
-=======
       "RequestUri": "/subscriptions/947d47b4-7883-4bb9-9d85-c5e8e2f572ce/operationresults/eyJqb2JJZCI6IlJFU09VUkNFR1JPVVBERUxFVElPTkpPQi1QUzY2MzEtV0VTVENFTlRSQUxVUyIsImpvYkxvY2F0aW9uIjoid2VzdGNlbnRyYWx1cyJ9?api-version=2016-09-01",
       "EncodedRequestUri": "L3N1YnNjcmlwdGlvbnMvOTQ3ZDQ3YjQtNzg4My00YmI5LTlkODUtYzVlOGUyZjU3MmNlL29wZXJhdGlvbnJlc3VsdHMvZXlKcWIySkpaQ0k2SWxKRlUwOVZVa05GUjFKUFZWQkVSVXhGVkVsUFRrcFBRaTFRVXpZMk16RXRWMFZUVkVORlRsUlNRVXhWVXlJc0ltcHZZa3h2WTJGMGFXOXVJam9pZDJWemRHTmxiblJ5WVd4MWN5Sjk/YXBpLXZlcnNpb249MjAxNi0wOS0wMQ==",
->>>>>>> 96e32f42
       "RequestMethod": "GET",
       "RequestBody": "",
       "RequestHeaders": {
@@ -1911,18 +1311,6 @@
           "no-cache"
         ],
         "x-ms-ratelimit-remaining-subscription-reads": [
-<<<<<<< HEAD
-          "11796"
-        ],
-        "x-ms-request-id": [
-          "bb910727-9c81-47e8-b203-f0aa7f8e0800"
-        ],
-        "x-ms-correlation-request-id": [
-          "bb910727-9c81-47e8-b203-f0aa7f8e0800"
-        ],
-        "x-ms-routing-request-id": [
-          "BRAZILUS:20180908T062639Z:bb910727-9c81-47e8-b203-f0aa7f8e0800"
-=======
           "11800"
         ],
         "x-ms-request-id": [
@@ -1933,35 +1321,25 @@
         ],
         "x-ms-routing-request-id": [
           "BRAZILUS:20180907T100031Z:8b3be946-df69-4a29-8a73-3920be9a4ab0"
->>>>>>> 96e32f42
-        ],
-        "Strict-Transport-Security": [
-          "max-age=31536000; includeSubDomains"
-        ],
-        "X-Content-Type-Options": [
-          "nosniff"
-        ],
-        "Cache-Control": [
-          "no-cache"
-        ],
-        "Date": [
-<<<<<<< HEAD
-          "Sat, 08 Sep 2018 06:26:39 GMT"
-=======
+        ],
+        "Strict-Transport-Security": [
+          "max-age=31536000; includeSubDomains"
+        ],
+        "X-Content-Type-Options": [
+          "nosniff"
+        ],
+        "Cache-Control": [
+          "no-cache"
+        ],
+        "Date": [
           "Fri, 07 Sep 2018 10:00:30 GMT"
->>>>>>> 96e32f42
         ]
       },
       "StatusCode": 200
     },
     {
-<<<<<<< HEAD
-      "RequestUri": "/subscriptions/d2ad5196-2292-4080-b209-ce4399b0a807/operationresults/eyJqb2JJZCI6IlJFU09VUkNFR1JPVVBERUxFVElPTkpPQi1QUzE4Ni1XRVNUVVMiLCJqb2JMb2NhdGlvbiI6Indlc3R1cyJ9?api-version=2016-09-01",
-      "EncodedRequestUri": "L3N1YnNjcmlwdGlvbnMvZDJhZDUxOTYtMjI5Mi00MDgwLWIyMDktY2U0Mzk5YjBhODA3L29wZXJhdGlvbnJlc3VsdHMvZXlKcWIySkpaQ0k2SWxKRlUwOVZVa05GUjFKUFZWQkVSVXhGVkVsUFRrcFBRaTFRVXpFNE5pMVhSVk5VVlZNaUxDSnFiMkpNYjJOaGRHbHZiaUk2SW5kbGMzUjFjeUo5P2FwaS12ZXJzaW9uPTIwMTYtMDktMDE=",
-=======
       "RequestUri": "/subscriptions/947d47b4-7883-4bb9-9d85-c5e8e2f572ce/operationresults/eyJqb2JJZCI6IlJFU09VUkNFR1JPVVBERUxFVElPTkpPQi1QUzY2MzEtV0VTVENFTlRSQUxVUyIsImpvYkxvY2F0aW9uIjoid2VzdGNlbnRyYWx1cyJ9?api-version=2016-09-01",
       "EncodedRequestUri": "L3N1YnNjcmlwdGlvbnMvOTQ3ZDQ3YjQtNzg4My00YmI5LTlkODUtYzVlOGUyZjU3MmNlL29wZXJhdGlvbnJlc3VsdHMvZXlKcWIySkpaQ0k2SWxKRlUwOVZVa05GUjFKUFZWQkVSVXhGVkVsUFRrcFBRaTFRVXpZMk16RXRWMFZUVkVORlRsUlNRVXhWVXlJc0ltcHZZa3h2WTJGMGFXOXVJam9pZDJWemRHTmxiblJ5WVd4MWN5Sjk/YXBpLXZlcnNpb249MjAxNi0wOS0wMQ==",
->>>>>>> 96e32f42
       "RequestMethod": "GET",
       "RequestBody": "",
       "RequestHeaders": {
@@ -1984,18 +1362,6 @@
           "no-cache"
         ],
         "x-ms-ratelimit-remaining-subscription-reads": [
-<<<<<<< HEAD
-          "11795"
-        ],
-        "x-ms-request-id": [
-          "59c497e6-2c2c-4e53-b48f-697e2b7e0b28"
-        ],
-        "x-ms-correlation-request-id": [
-          "59c497e6-2c2c-4e53-b48f-697e2b7e0b28"
-        ],
-        "x-ms-routing-request-id": [
-          "BRAZILUS:20180908T062639Z:59c497e6-2c2c-4e53-b48f-697e2b7e0b28"
-=======
           "11799"
         ],
         "x-ms-request-id": [
@@ -2006,23 +1372,18 @@
         ],
         "x-ms-routing-request-id": [
           "BRAZILUS:20180907T100031Z:c2b90373-c9d9-4358-aded-87a4cb679b45"
->>>>>>> 96e32f42
-        ],
-        "Strict-Transport-Security": [
-          "max-age=31536000; includeSubDomains"
-        ],
-        "X-Content-Type-Options": [
-          "nosniff"
-        ],
-        "Cache-Control": [
-          "no-cache"
-        ],
-        "Date": [
-<<<<<<< HEAD
-          "Sat, 08 Sep 2018 06:26:39 GMT"
-=======
+        ],
+        "Strict-Transport-Security": [
+          "max-age=31536000; includeSubDomains"
+        ],
+        "X-Content-Type-Options": [
+          "nosniff"
+        ],
+        "Cache-Control": [
+          "no-cache"
+        ],
+        "Date": [
           "Fri, 07 Sep 2018 10:00:31 GMT"
->>>>>>> 96e32f42
         ]
       },
       "StatusCode": 200
@@ -2030,15 +1391,6 @@
   ],
   "Names": {
     "Test-ApplicationSecurityGroupInNewSecurityRule": [
-<<<<<<< HEAD
-      "ps186",
-      "ps8728",
-      "ps3437",
-      "ps7579",
-      "ps3291",
-      "ps9847",
-      "ps6539"
-=======
       "ps6631",
       "ps4615",
       "ps8417",
@@ -2046,10 +1398,9 @@
       "ps4493",
       "ps3821",
       "ps2375"
->>>>>>> 96e32f42
     ]
   },
   "Variables": {
-    "SubscriptionId": "d2ad5196-2292-4080-b209-ce4399b0a807"
+    "SubscriptionId": "947d47b4-7883-4bb9-9d85-c5e8e2f572ce"
   }
 }