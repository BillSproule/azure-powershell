--- conflicted
+++ resolved
@@ -217,7 +217,6 @@
 	}
 }
 
-<<<<<<< HEAD
 function Test-CortexExpressRouteCRUD
 {
  # Setup
@@ -294,6 +293,4 @@
 
 		Clean-ResourceGroup $rgname
 	}
-}
-=======
->>>>>>> 0e503089
+}