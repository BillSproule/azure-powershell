﻿// ----------------------------------------------------------------------------------
//
// Copyright Microsoft Corporation
// Licensed under the Apache License, Version 2.0 (the "License");
// you may not use this file except in compliance with the License.
// You may obtain a copy of the License at
// http://www.apache.org/licenses/LICENSE-2.0
// Unless required by applicable law or agreed to in writing, software
// distributed under the License is distributed on an "AS IS" BASIS,
// WITHOUT WARRANTIES OR CONDITIONS OF ANY KIND, either express or implied.
// See the License for the specific language governing permissions and
// limitations under the License.
// ----------------------------------------------------------------------------------

using Microsoft.Azure.ServiceManagemenet.Common.Models;
using Microsoft.WindowsAzure.Commands.ScenarioTest;
using Xunit;
using Xunit.Abstractions;

namespace Commands.Network.Test.ScenarioTests
{
    public class VirtualNetworkTests : Microsoft.WindowsAzure.Commands.Test.Utilities.Common.RMTestBase
    {
        public XunitTracingInterceptor _logger;

        public VirtualNetworkTests(Xunit.Abstractions.ITestOutputHelper output)
        {
            _logger = new XunitTracingInterceptor(output);
            XunitTracingInterceptor.AddToContext(_logger);
        }


        [Fact]
        [Trait(Category.AcceptanceType, Category.CheckIn)]
        [Trait(Category.Owner, Category.sdnnrp)]
        public void TestVirtualNetworkCRUD()
        {
            NetworkResourcesController.NewInstance.RunPsTest(_logger, "Test-VirtualNetworkCRUD");
        }

        [Fact]
        [Trait(Category.AcceptanceType, Category.CheckIn)]
        [Trait(Category.Owner, Category.sdnnrp)]
        public void TestVirtualNetworkCRUDWithDDoSProtection()
        {
            NetworkResourcesController.NewInstance.RunPsTest(_logger, "Test-VirtualNetworkCRUDWithDDoSProtection");
        }

        [Fact]
        [Trait(Category.AcceptanceType, Category.CheckIn)]
        [Trait(Category.Owner, Category.sdnnrp)]
        public void TestVirtualNetworkSubnetCRUD()
        {
            NetworkResourcesController.NewInstance.RunPsTest(_logger, "Test-subnetCRUD");
        }

        [Fact(Skip = "'The '1' auxiliary tokens are either not application token(s) or are from the application(s) ... which are different from the application of primary identity <...>.' StatusCode: 401; ReasonPhrase: Unauthorized.")]
        [Trait(Category.AcceptanceType, Category.CheckIn)]
<<<<<<< HEAD
        [Trait(Category.Owner, Category.brooklynft)]
        public void TestVirtualNetworkMultiPrefixSubnetCRUD()
        {
            NetworkResourcesController.NewInstance.RunPsTest(_logger, "Test-multiPrefixSubnetCRUD");
        }

        [Fact]
        [Trait(Category.AcceptanceType, Category.CheckIn)]
        [Trait(Category.Owner, Category.brooklynft)]
=======
        [Trait(Category.Owner, Category.sdnnrp)]
>>>>>>> f6a2882e
        public void TestVirtualNetworkPeeringCRUD()
        {
            NetworkResourcesController.NewInstance.RunPsTest(_logger, "Test-VirtualNetworkPeeringCRUD");
        }

        [Fact(Skip ="We need to update the way tokens are aquired, as of now aquiring tokens for multiple tenants is broken")]
        [Trait(Category.RunType, Category.LiveOnly)]
        [Trait(Category.Owner, Category.sdnnrp)]
        public void TestMultiTenantVNetPCRUD()
        {
            //this test is special, it requires 2 vnets, one of them created in a tenant other than the current context
            //The test assumes one of the vnet (n the other tenant) is already up and runing 
            //The test will create the second vnet and the peer them
            //The underlying cmdlet will actually get a token for the other tenant and pass it on in the REST call..
            //Because of the need to get a token for the remote VNets's tenant, we cant ruin this under a service principal
            //This test needs to be run in a live user mode only where the user is asusmed to  have access to both the tenants

            NetworkResourcesController.NewInstance.RunPsTest(_logger, "Test-MultiTenantVNetPCRUD");

        }

        [Fact(Skip = "test is timing out , ahmed salma to fix")]
        [Trait(Category.AcceptanceType, Category.CheckIn)]
        [Trait(Category.Owner, Category.sdnnrp)]
        public void TestResourceNavigationLinksOnSubnetCRUD()
        {
            NetworkResourcesController.NewInstance.RunPsTest(_logger, "Test-ResourceNavigationLinksCRUD");
        }

        [Fact]
        [Trait(Category.AcceptanceType, Category.CheckIn)]
        [Trait(Category.Owner, Category.sdnnrp)]
        public void TestVirtualNetworkUsage()
        {
            NetworkResourcesController.NewInstance.RunPsTest(_logger, "Test-VirtualNetworkUsage");
        }

        [Fact]
        [Trait(Category.AcceptanceType, Category.CheckIn)]
        [Trait(Category.Owner, Category.sdnnrp)]
        public void TestVirtualNetworkSubnetServiceEndpoint()
        {
            NetworkResourcesController.NewInstance.RunPsTest(_logger, "Test-VirtualNetworkSubnetServiceEndpoint");
        }

        [Fact]
        [Trait(Category.AcceptanceType, Category.CheckIn)]
        [Trait(Category.Owner, Category.sdnnrp)]
        public void TestVirtualNetworkSubnetServiceEndpointPolicies()
        {
            NetworkResourcesController.NewInstance.RunPsTest(_logger, "Test-VirtualNetworkSubnetServiceEndpointPolicies");
        }
    }
}<|MERGE_RESOLUTION|>--- conflicted
+++ resolved
@@ -54,21 +54,18 @@
             NetworkResourcesController.NewInstance.RunPsTest(_logger, "Test-subnetCRUD");
         }
 
-        [Fact(Skip = "'The '1' auxiliary tokens are either not application token(s) or are from the application(s) ... which are different from the application of primary identity <...>.' StatusCode: 401; ReasonPhrase: Unauthorized.")]
+        [Fact]
         [Trait(Category.AcceptanceType, Category.CheckIn)]
-<<<<<<< HEAD
-        [Trait(Category.Owner, Category.brooklynft)]
+        [Trait(Category.Owner, Category.sdnnrp)]
         public void TestVirtualNetworkMultiPrefixSubnetCRUD()
         {
             NetworkResourcesController.NewInstance.RunPsTest(_logger, "Test-multiPrefixSubnetCRUD");
         }
 
-        [Fact]
+        [Fact(Skip = "'The '1' auxiliary tokens are either not application token(s) or are from the application(s) ... which are different from the application of primary identity <...>.' StatusCode: 401; ReasonPhrase: Unauthorized.")]
         [Trait(Category.AcceptanceType, Category.CheckIn)]
-        [Trait(Category.Owner, Category.brooklynft)]
-=======
         [Trait(Category.Owner, Category.sdnnrp)]
->>>>>>> f6a2882e
+
         public void TestVirtualNetworkPeeringCRUD()
         {
             NetworkResourcesController.NewInstance.RunPsTest(_logger, "Test-VirtualNetworkPeeringCRUD");
