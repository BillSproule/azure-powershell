﻿// ----------------------------------------------------------------------------------
//
// Copyright Microsoft Corporation
// Licensed under the Apache License, Version 2.0 (the "License");
// you may not use this file except in compliance with the License.
// You may obtain a copy of the License at
// http://www.apache.org/licenses/LICENSE-2.0
// Unless required by applicable law or agreed to in writing, software
// distributed under the License is distributed on an "AS IS" BASIS,
// WITHOUT WARRANTIES OR CONDITIONS OF ANY KIND, either express or implied.
// See the License for the specific language governing permissions and
// limitations under the License.
// ----------------------------------------------------------------------------------

using System;
using Microsoft.WindowsAzure.Commands.ScenarioTest;
using Xunit;
using Microsoft.Azure.ServiceManagemenet.Common.Models;
using Xunit.Abstractions;

namespace Commands.Network.Test.ScenarioTests
{
    public class VirtualNetworkGatewayTests : Microsoft.WindowsAzure.Commands.Test.Utilities.Common.RMTestBase
    {
        public VirtualNetworkGatewayTests(ITestOutputHelper output)
        {
            XunitTracingInterceptor.AddToContext(new XunitTracingInterceptor(output));
        }

        [Fact]
        [Trait(Category.AcceptanceType, Category.CheckIn)]
        [Trait(Category.Owner, Category.brooklynft)]
        public void TestVirtualNetworkExpressRouteGatewayCRUD()
        {
            NetworkResourcesController.NewInstance.RunPsTest("Test-VirtualNetworkExpressRouteGatewayCRUD");
        }

        [Fact]
        [Trait(Category.AcceptanceType, Category.CheckIn)]
        [Trait(Category.Owner, Category.brooklynft)]
        public void TestVirtualNetworkGatewayCRUD()
        {
            NetworkResourcesController.NewInstance.RunPsTest("Test-VirtualNetworkGatewayCRUD");
        }

        [Fact]
        [Trait(Category.AcceptanceType, Category.CheckIn)]
        [Trait(Category.Owner, Category.brooklynft)]
        public void TestVirtualNetworkGatewayP2SAndSKU()
        {
            NetworkResourcesController.NewInstance.RunPsTest("Test-VirtualNetworkGatewayP2SAndSKU");
        }

        [Fact]
        [Trait(Category.Owner, Category.brooklynft)]
        public void TestSetVirtualNetworkGatewayCRUD()
        {
            NetworkResourcesController.NewInstance.RunPsTest("Test-SetVirtualNetworkGatewayCRUD");
        }

        [Fact]
        [Trait(Category.Owner, Category.brooklynft)]
        public void VirtualNetworkGatewayActiveActiveFeatureTest()
        {
            NetworkResourcesController.NewInstance.RunPsTest("Test-VirtualNetworkGatewayActiveActiveFeatureOperations");
        }

<<<<<<< HEAD
        [Fact(Skip = "Need service team to re-record test after changes to the ClientRuntime.")]
        [Trait("Re-record", "ClientRuntime changes")]
=======
        [Fact]
>>>>>>> 0b38e6b3
        [Trait(Category.Owner, Category.brooklynft)]
        public void VirtualNetworkGatewayRouteApiTest()
        {
            NetworkResourcesController.NewInstance.RunPsTest("Test-VirtualNetworkGatewayBgpRouteApi");
        }

<<<<<<< HEAD
        [Fact(Skip ="Recorded with an older version of network, rerecord #4631")]
=======
        [Fact]
>>>>>>> 0b38e6b3
        [Trait(Category.Owner, Category.brooklynft)]
        public void TestVirtualNetworkGatewayP2SVpnProfile()
        {
            NetworkResourcesController.NewInstance.RunPsTest(string.Format(
                "Test-VirtualNetworkGatewayGenerateVpnProfile -baseDir '{0}'", AppDomain.CurrentDomain.BaseDirectory));
        }

        [Fact]
        [Trait(Category.AcceptanceType, Category.CheckIn)]
        [Trait(Category.Owner, Category.brooklynft)]
        public void VirtualNetworkGatewayIkeV2Test()
        {
            NetworkResourcesController.NewInstance.RunPsTest("Test-VirtualNetworkGatewayIkeV2");
        }

        [Fact]
        [Trait(Category.AcceptanceType, Category.CheckIn)]
        public void VirtualNetworkGatewayVpnCustomIpsecPolicySetTest()
        {
            NetworkResourcesController.NewInstance.RunPsTest("Test-VirtualNetworkGatewayVpnCustomIpsecPolicySet");
        }
    }
}<|MERGE_RESOLUTION|>--- conflicted
+++ resolved
@@ -65,23 +65,14 @@
             NetworkResourcesController.NewInstance.RunPsTest("Test-VirtualNetworkGatewayActiveActiveFeatureOperations");
         }
 
-<<<<<<< HEAD
-        [Fact(Skip = "Need service team to re-record test after changes to the ClientRuntime.")]
-        [Trait("Re-record", "ClientRuntime changes")]
-=======
         [Fact]
->>>>>>> 0b38e6b3
         [Trait(Category.Owner, Category.brooklynft)]
         public void VirtualNetworkGatewayRouteApiTest()
         {
             NetworkResourcesController.NewInstance.RunPsTest("Test-VirtualNetworkGatewayBgpRouteApi");
         }
 
-<<<<<<< HEAD
-        [Fact(Skip ="Recorded with an older version of network, rerecord #4631")]
-=======
         [Fact]
->>>>>>> 0b38e6b3
         [Trait(Category.Owner, Category.brooklynft)]
         public void TestVirtualNetworkGatewayP2SVpnProfile()
         {
