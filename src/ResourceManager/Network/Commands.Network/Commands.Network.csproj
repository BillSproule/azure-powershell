--- conflicted
+++ resolved
@@ -286,15 +286,12 @@
     <Compile Include="Models\PSApplicationGatewayBackendHealthHttpSettings.cs" />
     <Compile Include="Models\PSApplicationGatewayBackendHealthPool.cs" />
     <Compile Include="Models\PSApplicationGatewayBackendHealthServer.cs" />
-<<<<<<< HEAD
     <Compile Include="Models\PSApplicationGatewayConnectionDraining.cs" />
-=======
     <Compile Include="Models\PSBgpCommunity.cs" />
     <Compile Include="Models\PSBgpServiceCommunity.cs" />
     <Compile Include="Models\PSFlowLog.cs" />
     <Compile Include="Models\PSFlowLogProperties.cs" />
     <Compile Include="Models\PSGetPacketCaptureResult.cs" />
->>>>>>> 07172159
     <Compile Include="Models\PSIPAddressAvailabilityResult.cs" />
     <Compile Include="Models\PSApplicationGatewayAuthenticationCertificate.cs" />
     <Compile Include="Models\PSApplicationGatewayWebApplicationFirewallConfiguration.cs" />
