﻿// ----------------------------------------------------------------------------------
//
// Copyright Microsoft Corporation
// Licensed under the Apache License, Version 2.0 (the "License");
// you may not use this file except in compliance with the License.
// You may obtain a copy of the License at
// http://www.apache.org/licenses/LICENSE-2.0
// Unless required by applicable law or agreed to in writing, software
// distributed under the License is distributed on an "AS IS" BASIS,
// WITHOUT WARRANTIES OR CONDITIONS OF ANY KIND, either express or implied.
// See the License for the specific language governing permissions and
// limitations under the License.
// ----------------------------------------------------------------------------------

using Microsoft.Azure.Commands.Network.Models;
using System;
using System.Linq;
using System.Management.Automation;

namespace Microsoft.Azure.Commands.Network
{
    [Cmdlet(VerbsCommon.Add, "AzureRmExpressRouteCircuitPeeringConfig", DefaultParameterSetName = "SetByResource"), OutputType(typeof(PSExpressRouteCircuit))]
    public class AddAzureExpressRouteCircuitPeeringConfigCommand : AzureExpressRouteCircuitPeeringConfigBase
    {
        [Parameter(
            Mandatory = true,
            HelpMessage = "The name of the Peering")]
        [ValidateNotNullOrEmpty]
        public override string Name { get; set; }

        [Parameter(
            Mandatory = true,
            ValueFromPipeline = true,
            HelpMessage = "The ExpressRouteCircuit")]
        public PSExpressRouteCircuit ExpressRouteCircuit { get; set; }

        public override void Execute()
        {
            base.Execute();
            // Verify if the subnet exists in the VirtualNetwork
            var peering = this.ExpressRouteCircuit.Peerings.SingleOrDefault(resource => string.Equals(resource.Name, this.Name, System.StringComparison.CurrentCultureIgnoreCase));

            if (peering != null)
            {
                throw new ArgumentException("Peering with the specified name already exists");
            }


            if (string.Equals(ParameterSetName, Microsoft.Azure.Commands.Network.Properties.Resources.SetByResource))
            {
                if (this.RouteFilter != null)
                {
                    this.RouteFilterId = this.RouteFilter.Id;
                }
            }

            peering = new PSPeering();

            peering.Name = this.Name;
            peering.PeeringType = this.PeeringType;
            peering.PrimaryPeerAddressPrefix = this.PrimaryPeerAddressPrefix;
            peering.SecondaryPeerAddressPrefix = this.SecondaryPeerAddressPrefix;
            peering.PeerASN = this.PeerASN;
            peering.VlanId = this.VlanId;


            if (!string.IsNullOrEmpty(this.SharedKey))
            {
                peering.SharedKey = this.SharedKey;
            }

<<<<<<< HEAD
            this.ConstructMicrosoftConfig(peering);
=======
            if (this.MicrosoftConfigAdvertisedPublicPrefixes != null
                && this.MicrosoftConfigAdvertisedPublicPrefixes.Any())
            {
                peering.MicrosoftPeeringConfig = new PSPeeringConfig();
                peering.MicrosoftPeeringConfig.AdvertisedPublicPrefixes = this.MicrosoftConfigAdvertisedPublicPrefixes;
                peering.MicrosoftPeeringConfig.CustomerASN = this.MicrosoftConfigCustomerAsn;
                peering.MicrosoftPeeringConfig.RoutingRegistryName = this.MicrosoftConfigRoutingRegistryName;
                peering.MicrosoftPeeringConfig.LegacyMode = Convert.ToInt32(this.LegacyMode);
            }
>>>>>>> a05a04c9

            if (!string.IsNullOrEmpty(this.RouteFilterId))
            {
                peering.RouteFilter = new PSRouteFilter();
                peering.RouteFilter.Id = this.RouteFilterId;
            }

            this.ExpressRouteCircuit.Peerings.Add(peering);

            WriteObject(this.ExpressRouteCircuit);
        }
    }
}<|MERGE_RESOLUTION|>--- conflicted
+++ resolved
@@ -69,19 +69,7 @@
                 peering.SharedKey = this.SharedKey;
             }
 
-<<<<<<< HEAD
             this.ConstructMicrosoftConfig(peering);
-=======
-            if (this.MicrosoftConfigAdvertisedPublicPrefixes != null
-                && this.MicrosoftConfigAdvertisedPublicPrefixes.Any())
-            {
-                peering.MicrosoftPeeringConfig = new PSPeeringConfig();
-                peering.MicrosoftPeeringConfig.AdvertisedPublicPrefixes = this.MicrosoftConfigAdvertisedPublicPrefixes;
-                peering.MicrosoftPeeringConfig.CustomerASN = this.MicrosoftConfigCustomerAsn;
-                peering.MicrosoftPeeringConfig.RoutingRegistryName = this.MicrosoftConfigRoutingRegistryName;
-                peering.MicrosoftPeeringConfig.LegacyMode = Convert.ToInt32(this.LegacyMode);
-            }
->>>>>>> a05a04c9
 
             if (!string.IsNullOrEmpty(this.RouteFilterId))
             {
