﻿# ----------------------------------------------------------------------------------
#
# Copyright Microsoft Corporation
# Licensed under the Apache License, Version 2.0 (the "License");
# you may not use this file except in compliance with the License.
# You may obtain a copy of the License at
# http://www.apache.org/licenses/LICENSE-2.0
# Unless required by applicable law or agreed to in writing, software
# distributed under the License is distributed on an "AS IS" BASIS,
# WITHOUT WARRANTIES OR CONDITIONS OF ANY KIND, either express or implied.
# See the License for the specific language governing permissions and
# limitations under the License.
# ----------------------------------------------------------------------------------

$ResourceGroupName = "backuprg"
$ResourceName = "backuprn"
$ContainerName = "iaasvmcontainer;dev01testing;dev01testing"
$ContainerType = "IaasVMContainer"
$DataSourceType = "VM"
$DataSourceId = "17593283453810"
$Location = "SouthEast Asia"
$PolicyName = "Policy9";
$PolicyId = "c87bbada-6e1b-4db2-b76c-9062d28959a4";
$POName = "iaasvmcontainer;dev01testing;dev01testing"

<#
.SYNOPSIS
Tests creating new resource group and a simple resource.
#>
function Test-GetAzureBackupProtectionPolicyTests
{
<<<<<<< HEAD
	$protectionPolicies = Get-AzureBackupProtectionPolicy -ResourceGroupName $ResourceGroupName -ResourceName $ResourceName -Location "wus"
=======
	$protectionPolicies = Get-AzureBackupProtectionPolicy -ResourceGroupName $ResourceGroupName -ResourceName $ResourceName -Location $Location
>>>>>>> 4efcae1a
	Assert-NotNull $protectionPolicies 'Protection Policies should not be null'
	foreach($protectionPolicy in $protectionPolicies)
	{
		Assert-NotNull $protectionPolicy.InstanceId 'InstanceId should not be null'
		Assert-NotNull $protectionPolicy.Name 'Name should not be null'
		Assert-NotNull $protectionPolicy.WorkloadType 'WorkloadType should not be null'
		Assert-NotNull $protectionPolicy.BackupType 'BackupType should not be null'
		Assert-NotNull $protectionPolicy.ScheduleRunTimes 'ScheduleRunTimes should not be null'
		Assert-NotNull $protectionPolicy.RetentionDuration 'RetentionDuration should not be null'
		Assert-NotNull $protectionPolicy.ResourceGroupName 'ResourceGroupName should not be null'
		Assert-NotNull $protectionPolicy.ResourceName 'ResourceName should not be null'
	}
}

function GetAzureRecoveryPointTest
{
    $azureBackUpItem = New-Object Microsoft.Azure.Commands.AzureBackup.Cmdlets.AzureBackupItem
	$azureBackUpItem.ResourceGroupName = $ResourceGroupName
	$azureBackUpItem.ResourceName = $ResourceGroupName
	$azureBackUpItem.Location = $Location
	$azureBackUpItem.ContainerUniqueName = $ContainerName
	$azureBackUpItem.ContainerType = $ContainerType
	$azureBackUpItem.DataSourceId = $DataSourceId
	$azureBackUpItem.Type = $DataSourceType
	$recoveryPoints = Get-AzureBackupRecoveryPoint -item $azureBackUpItem
	if (!($recoveryPoints -eq $null))
	{
	    foreach($recoveryPoint in $recoveryPoints)
	    {
	        Assert-NotNull $recoveryPoint.RecoveryPointTime 'RecoveryPointTime should not be null'
		    Assert-NotNull $recoveryPoint.RecoveryPointType 'RecoveryPointType should not be null'
		    Assert-NotNull $recoveryPoint.RecoveryPointId  'RecoveryPointId should not be null'
	    }
	}
}

function Test-GetAzureBackupItemTests
{
	$azureBackUpContainer = New-Object Microsoft.Azure.Commands.AzureBackup.Cmdlets.AzureBackupContainer
	$azureBackUpContainer.ResourceGroupName = $ResourceGroupName
	$azureBackUpContainer.ResourceName = $ResourceName
	$azureBackUpContainer.Location = $Location
	$azureBackUpContainer.ContainerUniqueName = $ContainerName
	$azureBackUpContainer.ContainerType = $ContainerType
	$item = Get-AzureBackupItem -container $azureBackUpContainer
	Assert-NotNull $item 'Backupt items should not be null'
	foreach($backupitem in $item)
	{   
		Assert-NotNull $backupitem.ProtectionStatus 'ProtectionStatus should not be null'    
		Assert-NotNull $backupitem.Name 'Name should not be null'            
		Assert-NotNull $backupitem.Type 'Type should not be null'            
		Assert-NotNull $backupitem.ContainerType 'ContainerType should not be null'      
		Assert-NotNull $backupitem.ContainerUniqueName  'ContainerUniqueName should not be null'
		Assert-NotNull $backupitem.ResourceGroupName  'ResourceGroupName should not be null'  
		Assert-NotNull $backupitem.ResourceName   'ResourceName should not be null'      
		Assert-NotNull $backupitem.Location   'Location should not be null' 
	}
}

function Test-EnableDisableAzureBackupProtectionTest
{	
	$policy = New-Object Microsoft.Azure.Commands.AzureBackup.Cmdlets.AzureBackupProtectionPolicy
	$policy.InstanceId = $PolicyId
	$policy.Name = $PolicyName
	$policy.ResourceGroupName = $ResourceGroupName
	$policy.ResourceName = $ResourceName
	$policy.Location = $Location
	$policy.WorkloadType = "VM"
	$policy.RetentionType = "1"
	$policy.ScheduleRunTimes =  "2015-06-13T20:30:00"

	$azureBackUpItem = New-Object Microsoft.Azure.Commands.AzureBackup.Cmdlets.AzureBackupItem
	$azureBackUpItem.ResourceGroupName = $ResourceGroupName
	$azureBackUpItem.ResourceName = $ResourceName
	$azureBackUpItem.Location = $Location
	$azureBackUpItem.ContainerUniqueName = $ContainerName
	$azureBackUpItem.ContainerType = $ContainerType
	$azureBackUpItem.DataSourceId = $DataSourceId
	$azureBackUpItem.Type = $DataSourceType
	$azureBackUpItem.Name = $POName

	$jobId = Enable-AzureBackupProtection -item $azureBackUpItem -Policy $policy 
	sleep(20)
	$jobId1 = Disable-AzureBackupProtection -item $azureBackUpItem
	sleep(20)
	$jobId2 = Enable-AzureBackupProtection -item $azureBackUpItem -Policy $policy 
}

function BackUpAzureBackUpItemTest
{
    $azureBackUpItem = New-Object Microsoft.Azure.Commands.AzureBackup.Cmdlets.AzureBackupItem
	$azureBackUpItem.ResourceGroupName = $ResourceGroupName
	$azureBackUpItem.ResourceName = $ResourceName
	$azureBackUpItem.Location = $Location
	$azureBackUpItem.ContainerUniqueName = $ContainerName
	$azureBackUpItem.ContainerType = $ContainerType
	$azureBackUpItem.DataSourceId = $DataSourceId
	$azureBackUpItem.Type = $DataSourceType
	$jobId = Backup-AzureBackupItem -item $azureBackUpItem
}


function Test-GetAzureBackupJob
{
	$OneMonthBack = Get-Date;
	$OneMonthBack = $OneMonthBack.AddDays(-30);
	$jobs = Get-AzureBackupJob -ResourceGroupName $ResourceGroupName -ResourceName $ResourceName -Location $Location -From $OneMonthBack -Debug
	Assert-NotNull $jobs 'Jobs list should not be null'
	foreach($job in $jobs)
	{
		Assert-NotNull $jobs.InstanceId 'JobID should not be null';
		Assert-NotNull $jobs.StartTime 'StartTime should not be null';
		Assert-NotNull $jobs.WorkloadType 'WorkloadType should not be null';
		Assert-NotNull $jobs.WorkloadName 'WorkloadName should not be null';
		Assert-NotNull $jobs.Status 'Status should not be null';
		Assert-NotNull $jobs.Operation 'Operation should not be null';

		$jobDetails = Get-AzureBackupJobDetails -ResourceGroupName $ResourceGroupName -ResourceName $ResourceName -Location $Location -Job $job
		Assert-NotNull $jobDetails.InstanceId 'JobID should not be null';
		Assert-NotNull $jobDetails.StartTime 'StartTime should not be null';
		Assert-NotNull $jobDetails.WorkloadType 'WorkloadType should not be null';
		Assert-NotNull $jobDetails.WorkloadName 'WorkloadName should not be null';
		Assert-NotNull $jobDetails.Status 'Status should not be null';
		Assert-NotNull $jobDetails.Operation 'Operation should not be null';
		Assert-NotNull $jobDetails.Properties 'Properties in job details cannot be null';
		Assert-NotNull $jobDetails.SubTasks 'SubTasks in job details cannot be null';
	}
}


function Test-StopAzureBackupJob
{
	$OneMonthBack = Get-Date;
	$OneMonthBack = $OneMonthBack.AddDays(-30);
	#TODO
	#Call trigger backup and get an inprogress job
	$jobsList = Get-AzureBackupJob -ResourceGroupName $ResourceGroupName -ResourceName $ResourceName -Location $Location -From $OneMonthBack #-Operation 'Backup' -Status 'InProgress'

	Stop-AzureBackupJob -ResourceGroupName $ResourceGroupName -ResourceName $ResourceName -Location $Location -Job $jobsList[0];
	$jobDetails = Get-AzureBackupJobDetails -ResourceGroupName $ResourceGroupName -ResourceName $ResourceName -Location $Location -Job $jobsList[0];
	#Assert-AreEqual 'Cancelling' $jobDetails.Status
}<|MERGE_RESOLUTION|>--- conflicted
+++ resolved
@@ -29,11 +29,7 @@
 #>
 function Test-GetAzureBackupProtectionPolicyTests
 {
-<<<<<<< HEAD
-	$protectionPolicies = Get-AzureBackupProtectionPolicy -ResourceGroupName $ResourceGroupName -ResourceName $ResourceName -Location "wus"
-=======
 	$protectionPolicies = Get-AzureBackupProtectionPolicy -ResourceGroupName $ResourceGroupName -ResourceName $ResourceName -Location $Location
->>>>>>> 4efcae1a
 	Assert-NotNull $protectionPolicies 'Protection Policies should not be null'
 	foreach($protectionPolicy in $protectionPolicies)
 	{
@@ -61,12 +57,11 @@
 	$recoveryPoints = Get-AzureBackupRecoveryPoint -item $azureBackUpItem
 	if (!($recoveryPoints -eq $null))
 	{
-	    foreach($recoveryPoint in $recoveryPoints)
-	    {
-	        Assert-NotNull $recoveryPoint.RecoveryPointTime 'RecoveryPointTime should not be null'
-		    Assert-NotNull $recoveryPoint.RecoveryPointType 'RecoveryPointType should not be null'
-		    Assert-NotNull $recoveryPoint.RecoveryPointId  'RecoveryPointId should not be null'
-	    }
+	foreach($recoveryPoint in $recoveryPoints)
+	{
+	    Assert-NotNull $recoveryPoint.RecoveryPointTime 'RecoveryPointTime should not be null'
+		Assert-NotNull $recoveryPoint.RecoveryPointType 'RecoveryPointType should not be null'
+		Assert-NotNull $recoveryPoint.RecoveryPointId  'RecoveryPointId should not be null'
 	}
 }
 
@@ -120,6 +115,7 @@
 	$jobId1 = Disable-AzureBackupProtection -item $azureBackUpItem
 	sleep(20)
 	$jobId2 = Enable-AzureBackupProtection -item $azureBackUpItem -Policy $policy 
+}
 }
 
 function BackUpAzureBackUpItemTest
