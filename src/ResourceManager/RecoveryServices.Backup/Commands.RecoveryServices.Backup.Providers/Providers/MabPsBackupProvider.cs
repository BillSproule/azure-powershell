﻿// ----------------------------------------------------------------------------------
//
// Copyright Microsoft Corporation
// Licensed under the Apache License, Version 2.0 (the "License");
// you may not use this file except in compliance with the License.
// You may obtain a copy of the License at
// http://www.apache.org/licenses/LICENSE-2.0
// Unless required by applicable law or agreed to in writing, software
// distributed under the License is distributed on an "AS IS" BASIS,
// WITHOUT WARRANTIES OR CONDITIONS OF ANY KIND, either express or implied.
// See the License for the specific language governing permissions and
// limitations under the License.
// ----------------------------------------------------------------------------------

using System;
using System.Collections.Generic;
using System.Linq;
using System.Text;
using System.Threading.Tasks;
using HydraModel = Microsoft.Azure.Management.RecoveryServices.Backup.Models;
using Microsoft.Azure.Management.RecoveryServices.Backup.Models;
using Microsoft.Azure.Commands.RecoveryServices.Backup.Helpers;
using CmdletModel = Microsoft.Azure.Commands.RecoveryServices.Backup.Cmdlets.Models;
using Microsoft.Azure.Commands.RecoveryServices.Backup.Cmdlets.Models;
using Microsoft.Azure.Commands.RecoveryServices.Backup.Cmdlets.ServiceClientAdapterNS;

namespace Microsoft.Azure.Commands.RecoveryServices.Backup.Cmdlets.ProviderModel
{
    public class MabPsBackupProvider : IPsBackupProvider
    {
        Dictionary<System.Enum, object> ProviderData { get; set; }
        ServiceClientAdapter ServiceClientAdapter { get; set; }

        public void Initialize(Dictionary<System.Enum, object> providerData, ServiceClientAdapter serviceClientAdapter)
        {
            this.ProviderData = providerData;
            this.ServiceClientAdapter = serviceClientAdapter;
        }       

        public Management.RecoveryServices.Backup.Models.BaseRecoveryServicesJobResponse EnableProtection()
        {
            throw new NotImplementedException();
        }

        public Management.RecoveryServices.Backup.Models.BaseRecoveryServicesJobResponse DisableProtection()
        {
            throw new NotImplementedException();
        }

        public Management.RecoveryServices.Backup.Models.BaseRecoveryServicesJobResponse TriggerBackup()
        {
            throw new NotImplementedException();
        }

        public Management.RecoveryServices.Backup.Models.BaseRecoveryServicesJobResponse TriggerRestore()
        {
            throw new NotImplementedException();
        }

        public Management.RecoveryServices.Backup.Models.ProtectedItemResponse GetProtectedItem()
        {
            throw new NotImplementedException();
        }

        public CmdletModel.RecoveryPointBase GetRecoveryPointDetails()
        {
            throw new NotImplementedException();
        }

        public List<CmdletModel.RecoveryPointBase> ListRecoveryPoints()
        {
            throw new NotImplementedException();
        }

        public Management.RecoveryServices.Backup.Models.ProtectionPolicyResponse CreatePolicy()
        {
            throw new NotImplementedException();
        }

        public ProtectionPolicyResponse ModifyPolicy()
        {
            throw new NotImplementedException();
        }

        public List<Models.ContainerBase> ListProtectionContainers()
        {
            string name = (string)this.ProviderData[ContainerParams.Name];

            ProtectionContainerListQueryParams queryParams = new ProtectionContainerListQueryParams();

            // 1. Filter by Name
            queryParams.FriendlyName = name;

            // 2. Filter by ContainerType
            queryParams.BackupManagementType = HydraModel.BackupManagementType.MAB.ToString();

            var listResponse = ServiceClientAdapter.ListContainers(queryParams);

<<<<<<< HEAD
            List<AzureRmRecoveryServicesBackupContainerBase> containerModels = 
                ConversionHelpers.GetContainerModelList(listResponse);
=======
            List<ContainerBase> containerModels = ConversionHelpers.GetContainerModelList(listResponse);
>>>>>>> f2aeb457

            return containerModels;
        }

        public List<CmdletModel.BackupEngineBase> ListBackupManagementServers()
        {
            throw new NotImplementedException();
        }

        public Management.RecoveryServices.Backup.Models.ProtectionPolicyResponse GetPolicy()
        {
            throw new NotImplementedException();
        }

        public void DeletePolicy()
        {
            throw new NotImplementedException();
        }

        public SchedulePolicyBase GetDefaultSchedulePolicyObject()
        {
            throw new NotImplementedException();
        }

        public RetentionPolicyBase GetDefaultRetentionPolicyObject()
        {
            throw new NotImplementedException();
        }

        public List<Models.ItemBase> ListProtectedItems()
        {
            throw new NotImplementedException();
        }
    }
}<|MERGE_RESOLUTION|>--- conflicted
+++ resolved
@@ -96,12 +96,7 @@
 
             var listResponse = ServiceClientAdapter.ListContainers(queryParams);
 
-<<<<<<< HEAD
-            List<AzureRmRecoveryServicesBackupContainerBase> containerModels = 
-                ConversionHelpers.GetContainerModelList(listResponse);
-=======
             List<ContainerBase> containerModels = ConversionHelpers.GetContainerModelList(listResponse);
->>>>>>> f2aeb457
 
             return containerModels;
         }
