--- conflicted
+++ resolved
@@ -18,10 +18,7 @@
 using System.Text;
 using System.Threading.Tasks;
 using Microsoft.Azure.Management.RecoveryServices.Backup.Models;
-<<<<<<< HEAD
-=======
 using Microsoft.Azure.Commands.RecoveryServices.Backup.Helpers;
->>>>>>> 208bac01
 using Microsoft.Azure.Commands.RecoveryServices.Backup.Cmdlets.Models;
 
 namespace Microsoft.Azure.Commands.RecoveryServices.Backup.Cmdlets.ProviderModel
@@ -174,7 +171,7 @@
             {
                 // poll for AsyncHeader and get the jobsList
                 // TBD
-            }
+        }
             else
             {
                 // no datasources attached to policy
@@ -226,7 +223,6 @@
             throw new NotImplementedException();
         }
 
-<<<<<<< HEAD
 
         public AzureRmRecoveryServicesSchedulePolicyBase GetDefaultSchedulePolicyObject()
         {
@@ -334,7 +330,7 @@
             return new DateTime(DateTime.Now.Year, DateTime.Now.Month, DateTime.Now.Day, hour, minute, 00);
         }
 
-=======
+
         #region private
         private void ValidateAzureVMWorkloadType(WorkloadType type)
         {
@@ -379,6 +375,5 @@
             policy.Validate();
         }
         #endregion
->>>>>>> 208bac01
     }
 }