--- conflicted
+++ resolved
@@ -21,14 +21,10 @@
 
 namespace Microsoft.Azure.Commands.RecoveryServices.Backup.Cmdlets.Models
 {
-<<<<<<< HEAD
     /// <summary>
     /// MAB specific container class.
     /// </summary>
-    public class AzureRmRecoveryServicesBackupMabContainer : AzureRmRecoveryServicesBackupContainerBase
-=======
     public class AzureRmRecoveryServicesBackupMabContainer : ContainerBase
->>>>>>> 61569f70
     {
         /// <summary>
         /// Friendly name of the container
