﻿// ----------------------------------------------------------------------------------
//
// Copyright Microsoft Corporation
// Licensed under the Apache License, Version 2.0 (the "License");
// you may not use this file except in compliance with the License.
// You may obtain a copy of the License at
// http://www.apache.org/licenses/LICENSE-2.0
// Unless required by applicable law or agreed to in writing, software
// distributed under the License is distributed on an "AS IS" BASIS,
// WITHOUT WARRANTIES OR CONDITIONS OF ANY KIND, either express or implied.
// See the License for the specific language governing permissions and
// limitations under the License.
// ----------------------------------------------------------------------------------

using System;
using System.Linq;
using System.Text;
using System.Threading.Tasks;
using System.Collections.Generic;
using Microsoft.Azure.Commands.RecoveryServices.Backup.Properties;

namespace Microsoft.Azure.Commands.RecoveryServices.Backup.Cmdlets.Models
{
<<<<<<< HEAD
    /// <summary>
    /// Recovery services simple schedule policy.
    /// </summary>
    public class AzureRmRecoveryServicesBackupSimpleSchedulePolicy : AzureRmRecoveryServicesBackupSchedulePolicyBase
=======
    public class SimpleSchedulePolicy : SchedulePolicyBase
>>>>>>> 61569f70
    {
        public ScheduleRunType ScheduleRunFrequency { get; set; }

        public List<DayOfWeek> ScheduleRunDays { get; set; }
       
        public List<DateTime> ScheduleRunTimes { get; set; }

        public override void Validate()
        {
            //Currently only one scheduled run time is allowed
            //Validate that the schedule runtime is in multiples of 30 Mins
            if (ScheduleRunTimes == null || ScheduleRunTimes.Count != 1 || 
                ScheduleRunTimes[0].Minute % 30 != 0 || 
                ScheduleRunTimes[0].Second != 0 || 
                ScheduleRunTimes[0].Millisecond != 0)
            {
                throw new ArgumentException(Resources.InvalidScheduleTimeInScheduleException);
            }

            if(ScheduleRunTimes[0].Kind != DateTimeKind.Utc)
            {
                throw new ArgumentException(Resources.ScheduleTimeNotInUTCTimeZoneException);
            }

            if (ScheduleRunFrequency == ScheduleRunType.Weekly)
            {
                if (ScheduleRunDays == null || ScheduleRunDays.Count == 0 || 
                    ScheduleRunDays.Count != ScheduleRunDays.Distinct().Count())
                {
                    throw new ArgumentException(Resources.InvalidScheduleRunDaysInScheduleException);
                }                
            }
        }

        public override string ToString()
        {
            return String.Format("scheduleRunType:{0}, ScheduleRunDays:{1}, ScheduleRunTimes:{2}",
                                  ScheduleRunFrequency, 
                                  TraceUtils.GetString(ScheduleRunDays), 
                                  TraceUtils.GetString(ScheduleRunTimes));
        }
    }
}<|MERGE_RESOLUTION|>--- conflicted
+++ resolved
@@ -21,14 +21,10 @@
 
 namespace Microsoft.Azure.Commands.RecoveryServices.Backup.Cmdlets.Models
 {
-<<<<<<< HEAD
     /// <summary>
     /// Recovery services simple schedule policy.
     /// </summary>
-    public class AzureRmRecoveryServicesBackupSimpleSchedulePolicy : AzureRmRecoveryServicesBackupSchedulePolicyBase
-=======
     public class SimpleSchedulePolicy : SchedulePolicyBase
->>>>>>> 61569f70
     {
         public ScheduleRunType ScheduleRunFrequency { get; set; }
 
