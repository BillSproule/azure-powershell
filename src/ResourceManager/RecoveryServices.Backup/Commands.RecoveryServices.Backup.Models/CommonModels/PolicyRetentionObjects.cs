--- conflicted
+++ resolved
@@ -21,14 +21,10 @@
 
 namespace Microsoft.Azure.Commands.RecoveryServices.Backup.Cmdlets.Models
 {
-<<<<<<< HEAD
     /// <summary>
     /// Backup long term retention policy class.
     /// </summary>
-    public class AzureRmRecoveryServicesBackupLongTermRetentionPolicy : AzureRmRecoveryServicesBackupRetentionPolicyBase
-=======
     public class LongTermRetentionPolicy : RetentionPolicyBase
->>>>>>> 6f1296c2
     {
         public bool IsDailyScheduleEnabled { get; set; }
         public bool IsWeeklyScheduleEnabled { get; set; }
@@ -118,7 +114,7 @@
                                   YearlySchedule == null ? "NULL" : YearlySchedule.ToString());
         }
     }
-
+       
     /// <summary>
     /// Base class for retention schedule.
     /// </summary>
@@ -164,7 +160,7 @@
                                   DurationCountInDays, base.ToString());
         }
     }
-
+   
     /// <summary>
     /// Weekly rentention schedule.
     /// </summary>
@@ -196,7 +192,7 @@
                                   base.ToString());
         }
     }
-
+  
     /// <summary>
     /// Monthly rentention schedule.
     /// </summary>
@@ -254,7 +250,7 @@
                                  base.ToString());
         }
     }
-
+  
     /// <summary>
     /// Yearly rentention schedule.
     /// </summary>
@@ -320,7 +316,7 @@
                                  TraceUtils.GetString<Month>(MonthsOfYear), base.ToString());
         }
     }
-
+        
     /// <summary>
     /// Daily rentention format.
     /// </summary>
@@ -364,7 +360,7 @@
             return string.Format("DaysOfTheMonth:{0}", TraceUtils.GetString(DaysOfTheMonth));
         }
     }
-
+      
     /// <summary>
     /// Weekly rentention format.
     /// </summary>
