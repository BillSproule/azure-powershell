﻿// ----------------------------------------------------------------------------------
//
// Copyright Microsoft Corporation
// Licensed under the Apache License, Version 2.0 (the "License");
// you may not use this file except in compliance with the License.
// You may obtain a copy of the License at
// http://www.apache.org/licenses/LICENSE-2.0
// Unless required by applicable law or agreed to in writing, software
// distributed under the License is distributed on an "AS IS" BASIS,
// WITHOUT WARRANTIES OR CONDITIONS OF ANY KIND, either express or implied.
// See the License for the specific language governing permissions and
// limitations under the License.
// ----------------------------------------------------------------------------------

using System;
using System.Collections.Generic;
using System.Linq;
using System.Text;
using System.Threading.Tasks;
using Microsoft.Azure.Commands.RecoveryServices.Backup.Cmdlets.Models;
using CmdletModels = Microsoft.Azure.Commands.RecoveryServices.Backup.Cmdlets.Models;
using Microsoft.Azure.Commands.RecoveryServices.Backup.Properties;
using ServiceClientModel = Microsoft.Azure.Management.RecoveryServices.Backup.Models;

namespace Microsoft.Azure.Commands.RecoveryServices.Backup.Helpers
{
    /// <summary>
    /// Conversion helpers.
    /// </summary>
    public class ConversionHelpers
    {
        #region containers
<<<<<<< HEAD

        /// <summary>
        /// Helper function to convert ps backup container model from service response.
        /// </summary>
        public static AzureRmRecoveryServicesBackupContainerBase GetContainerModel(ProtectionContainerResource protectionContainer)
=======
        public static ContainerBase GetContainerModel(ServiceClientModel.ProtectionContainerResource protectionContainer)
>>>>>>> 61569f70
        {
            ContainerBase containerModel = null;

            if (protectionContainer != null &&
                protectionContainer.Properties != null)
            {
                if (protectionContainer.Properties.GetType().IsSubclassOf(typeof(ServiceClientModel.AzureIaaSVMProtectionContainer)))
                {
                    containerModel = new AzureVmContainer(protectionContainer);
                }
                if (protectionContainer.Properties.GetType() == typeof(ServiceClientModel.MabProtectionContainer))
                {
                    containerModel = new AzureRmRecoveryServicesBackupMabContainer(protectionContainer);
                }
            }

            return containerModel;
        }

<<<<<<< HEAD
        /// <summary>
        /// Helper function to convert ps backup engine model from service response.
        /// </summary>
        public static AzureRmRecoveryServicesBackupEngineBase GetBackupEngineModel(BackupEngineResource backupEngine)
=======
        public static BackupEngineBase GetBackupEngineModel(ServiceClientModel.BackupEngineResource backupEngine)
>>>>>>> 61569f70
        {
            BackupEngineBase backupEngineModel = null;

            if (backupEngine != null &&
                backupEngine.Properties != null)
            {
                if (backupEngine.Properties.GetType() == (typeof(ServiceClientModel.DpmBackupEngine)))
                {
                    backupEngineModel = new DpmBackupEngine(backupEngine);
                }
                else if (backupEngine.Properties.GetType() == (typeof(ServiceClientModel.AzureBackupServerEngine)))
                {
                    backupEngineModel = new AzureRmRecoveryServicesBackupAzureBackupServerEngine(backupEngine);
                }
            }

            return backupEngineModel;
        }

<<<<<<< HEAD
        /// <summary>
        /// Helper function to convert ps backup container model list from service response.
        /// </summary>
        public static List<AzureRmRecoveryServicesBackupContainerBase> GetContainerModelList(IEnumerable<ProtectionContainerResource> protectionContainers)
=======
        public static List<ContainerBase> GetContainerModelList(IEnumerable<ServiceClientModel.ProtectionContainerResource> protectionContainers)
>>>>>>> 61569f70
        {
            List<ContainerBase> containerModels = new List<ContainerBase>();

            foreach (var protectionContainer in protectionContainers)
            {
                containerModels.Add(GetContainerModel(protectionContainer));
            }

            return containerModels;
        }

<<<<<<< HEAD
        /// <summary>
        /// Helper function to convert ps backup engine model list from service response.
        /// </summary>
        public static List<AzureRmRecoveryServicesBackupEngineBase> GetBackupEngineModelList(IEnumerable<BackupEngineResource> backupEngines)
=======
        public static List<BackupEngineBase> GetBackupEngineModelList(IEnumerable<ServiceClientModel.BackupEngineResource> backupEngines)
>>>>>>> 61569f70
        {
            List<BackupEngineBase> backupEngineModel = new List<BackupEngineBase>();

            foreach (var backupEngine in backupEngines)
            {
                backupEngineModel.Add(GetBackupEngineModel(backupEngine));
            }

            return backupEngineModel;
        }

        #endregion

        #region policy
<<<<<<< HEAD

        /// <summary>
        /// Helper function to convert ps backup policy model from service response.
        /// </summary>
        public static AzureRmRecoveryServicesBackupPolicyBase GetPolicyModel(ProtectionPolicyResource hydraResponse)
=======
        public static PolicyBase GetPolicyModel(ServiceClientModel.ProtectionPolicyResource serviceClientResponse)
>>>>>>> 61569f70
        {
            PolicyBase policyModel = null;

            if (serviceClientResponse == null || serviceClientResponse.Properties == null)
            {
                Logger.Instance.WriteDebug("Policy Service Client response is Null/Empty");
                throw new ArgumentException(Resources.EmptyServiceClientResponseException);
            }

            if (serviceClientResponse.Properties.GetType() == typeof(ServiceClientModel.AzureIaaSVMProtectionPolicy))
            {
                if (((ServiceClientModel.AzureIaaSVMProtectionPolicy)serviceClientResponse.Properties).RetentionPolicy.GetType() !=
                                                                           typeof(ServiceClientModel.LongTermRetentionPolicy))
                {
                    Logger.Instance.WriteDebug("Unknown RetentionPolicy object received: " +
                               ((ServiceClientModel.AzureIaaSVMProtectionPolicy)serviceClientResponse.Properties).RetentionPolicy.GetType());
                    Logger.Instance.WriteWarning(Resources.UpdateToNewAzurePowershellWarning);
                    return null;
                }

                if (((ServiceClientModel.AzureIaaSVMProtectionPolicy)serviceClientResponse.Properties).SchedulePolicy.GetType() !=
                                                                            typeof(ServiceClientModel.SimpleSchedulePolicy))
                {
                    Logger.Instance.WriteDebug("Unknown SchedulePolicy object received: " +
                               ((ServiceClientModel.AzureIaaSVMProtectionPolicy)serviceClientResponse.Properties).SchedulePolicy.GetType());
                    Logger.Instance.WriteWarning(Resources.UpdateToNewAzurePowershellWarning);
                    return null;
                }

                policyModel = new AzureVmPolicy();
                AzureVmPolicy iaasPolicyModel = policyModel as AzureVmPolicy;
                iaasPolicyModel.WorkloadType = Microsoft.Azure.Commands.RecoveryServices.Backup.Cmdlets.Models.WorkloadType.AzureVM;
                iaasPolicyModel.BackupManagementType = Microsoft.Azure.Commands.RecoveryServices.Backup.Cmdlets.Models.BackupManagementType.AzureVM;
                iaasPolicyModel.RetentionPolicy = PolicyHelpers.GetPSLongTermRetentionPolicy((ServiceClientModel.LongTermRetentionPolicy)
                                                  ((ServiceClientModel.AzureIaaSVMProtectionPolicy)serviceClientResponse.Properties).RetentionPolicy);
                iaasPolicyModel.SchedulePolicy = PolicyHelpers.GetPSSimpleSchedulePolicy((ServiceClientModel.SimpleSchedulePolicy)
                                                 ((ServiceClientModel.AzureIaaSVMProtectionPolicy)serviceClientResponse.Properties).SchedulePolicy);
            }
            else
            {
                // we will enter this case when service supports new workload and customer 
                // still using old version of azure powershell. Trace warning message, ignore and return
                Logger.Instance.WriteDebug("Unknown Policy object received: " +
                                           serviceClientResponse.Properties.GetType());
                Logger.Instance.WriteWarning(Resources.UpdateToNewAzurePowershellWarning);
                return null;
            }

            policyModel.Name = serviceClientResponse.Name;
            policyModel.Id = serviceClientResponse.Id;

            return policyModel;
        }

<<<<<<< HEAD
        /// <summary>
        /// Helper function to convert ps backup policy list model from service response.
        /// </summary>
        public static List<AzureRmRecoveryServicesBackupPolicyBase> GetPolicyModelList(
            ProtectionPolicyListResponse hydraListResponse)
=======
        public static List<PolicyBase> GetPolicyModelList(
            ServiceClientModel.ProtectionPolicyListResponse serviceClientListResponse)
>>>>>>> 61569f70
        {
            if (serviceClientListResponse == null || serviceClientListResponse.ItemList == null ||
               serviceClientListResponse.ItemList.Value == null || serviceClientListResponse.ItemList.Value.Count == 0)
            {
                Logger.Instance.WriteDebug("Received empty list of policies from service");
                return null;
            }

            List<PolicyBase> policyModels = new List<PolicyBase>();
            PolicyBase policyModel = null;

            foreach (ServiceClientModel.ProtectionPolicyResource resource in serviceClientListResponse.ItemList.Value)
            {
                policyModel = GetPolicyModel(resource);
                if (policyModel != null)
                {
                    policyModels.Add(policyModel);
                }
            }

            Logger.Instance.WriteDebug("Total policies in list: " + policyModels.Count);
            return policyModels;
        }

        #endregion

        #region Item

<<<<<<< HEAD
        /// <summary>
        /// Helper function to convert ps backup policy item from service response.
        /// </summary>
        public static AzureRmRecoveryServicesBackupItemBase GetItemModel(ProtectedItemResource protectedItem)
=======
        public static ItemBase GetItemModel(ServiceClientModel.ProtectedItemResource protectedItem)
>>>>>>> 61569f70
        {
            ItemBase itemModel = null;

            if (protectedItem != null &&
                protectedItem.Properties != null)
            {
                if (protectedItem.Properties.GetType().IsSubclassOf(typeof(ServiceClientModel.AzureIaaSVMProtectedItem)))
                {
                    string policyName = null;
                    string policyId = ((ServiceClientModel.AzureIaaSVMProtectedItem)protectedItem.Properties).PolicyId;
                    if (!string.IsNullOrEmpty(policyId))
                    {
                        Dictionary<UriEnums, string> keyValueDict =
                        HelperUtils.ParseUri(policyId);
                        policyName = HelperUtils.GetPolicyNameFromPolicyId(keyValueDict, policyId);
                    }

                    string containerUri = HelperUtils.GetContainerUri(
                        HelperUtils.ParseUri(protectedItem.Id),
                        protectedItem.Id);

                    itemModel = new AzureVmItem(
                        protectedItem,
                        IdUtils.GetNameFromUri(containerUri),
                        Cmdlets.Models.ContainerType.AzureVM,
                        policyName);
                }
            }

            return itemModel;
        }

<<<<<<< HEAD
        /// <summary>
        /// Helper function to convert ps backup policy item list from service response.
        /// </summary>
        public static List<AzureRmRecoveryServicesBackupItemBase> GetItemModelList(IEnumerable<ProtectedItemResource> protectedItems)
=======
        public static List<ItemBase> GetItemModelList(IEnumerable<ServiceClientModel.ProtectedItemResource> protectedItems)
>>>>>>> 61569f70
        {
            List<ItemBase> itemModels = new List<ItemBase>();

            foreach (var protectedItem in protectedItems)
            {
                itemModels.Add(GetItemModel(protectedItem));
            }

            return itemModels;
        }
        #endregion
    }
}<|MERGE_RESOLUTION|>--- conflicted
+++ resolved
@@ -30,15 +30,11 @@
     public class ConversionHelpers
     {
         #region containers
-<<<<<<< HEAD
 
         /// <summary>
         /// Helper function to convert ps backup container model from service response.
         /// </summary>
-        public static AzureRmRecoveryServicesBackupContainerBase GetContainerModel(ProtectionContainerResource protectionContainer)
-=======
         public static ContainerBase GetContainerModel(ServiceClientModel.ProtectionContainerResource protectionContainer)
->>>>>>> 61569f70
         {
             ContainerBase containerModel = null;
 
@@ -58,14 +54,10 @@
             return containerModel;
         }
 
-<<<<<<< HEAD
         /// <summary>
         /// Helper function to convert ps backup engine model from service response.
         /// </summary>
-        public static AzureRmRecoveryServicesBackupEngineBase GetBackupEngineModel(BackupEngineResource backupEngine)
-=======
         public static BackupEngineBase GetBackupEngineModel(ServiceClientModel.BackupEngineResource backupEngine)
->>>>>>> 61569f70
         {
             BackupEngineBase backupEngineModel = null;
 
@@ -85,14 +77,10 @@
             return backupEngineModel;
         }
 
-<<<<<<< HEAD
         /// <summary>
         /// Helper function to convert ps backup container model list from service response.
         /// </summary>
-        public static List<AzureRmRecoveryServicesBackupContainerBase> GetContainerModelList(IEnumerable<ProtectionContainerResource> protectionContainers)
-=======
         public static List<ContainerBase> GetContainerModelList(IEnumerable<ServiceClientModel.ProtectionContainerResource> protectionContainers)
->>>>>>> 61569f70
         {
             List<ContainerBase> containerModels = new List<ContainerBase>();
 
@@ -104,14 +92,10 @@
             return containerModels;
         }
 
-<<<<<<< HEAD
         /// <summary>
         /// Helper function to convert ps backup engine model list from service response.
         /// </summary>
-        public static List<AzureRmRecoveryServicesBackupEngineBase> GetBackupEngineModelList(IEnumerable<BackupEngineResource> backupEngines)
-=======
         public static List<BackupEngineBase> GetBackupEngineModelList(IEnumerable<ServiceClientModel.BackupEngineResource> backupEngines)
->>>>>>> 61569f70
         {
             List<BackupEngineBase> backupEngineModel = new List<BackupEngineBase>();
 
@@ -126,15 +110,11 @@
         #endregion
 
         #region policy
-<<<<<<< HEAD
 
         /// <summary>
         /// Helper function to convert ps backup policy model from service response.
         /// </summary>
-        public static AzureRmRecoveryServicesBackupPolicyBase GetPolicyModel(ProtectionPolicyResource hydraResponse)
-=======
         public static PolicyBase GetPolicyModel(ServiceClientModel.ProtectionPolicyResource serviceClientResponse)
->>>>>>> 61569f70
         {
             PolicyBase policyModel = null;
 
@@ -189,16 +169,11 @@
             return policyModel;
         }
 
-<<<<<<< HEAD
         /// <summary>
         /// Helper function to convert ps backup policy list model from service response.
         /// </summary>
-        public static List<AzureRmRecoveryServicesBackupPolicyBase> GetPolicyModelList(
-            ProtectionPolicyListResponse hydraListResponse)
-=======
         public static List<PolicyBase> GetPolicyModelList(
             ServiceClientModel.ProtectionPolicyListResponse serviceClientListResponse)
->>>>>>> 61569f70
         {
             if (serviceClientListResponse == null || serviceClientListResponse.ItemList == null ||
                serviceClientListResponse.ItemList.Value == null || serviceClientListResponse.ItemList.Value.Count == 0)
@@ -227,14 +202,10 @@
 
         #region Item
 
-<<<<<<< HEAD
         /// <summary>
         /// Helper function to convert ps backup policy item from service response.
         /// </summary>
-        public static AzureRmRecoveryServicesBackupItemBase GetItemModel(ProtectedItemResource protectedItem)
-=======
         public static ItemBase GetItemModel(ServiceClientModel.ProtectedItemResource protectedItem)
->>>>>>> 61569f70
         {
             ItemBase itemModel = null;
 
@@ -267,14 +238,10 @@
             return itemModel;
         }
 
-<<<<<<< HEAD
         /// <summary>
         /// Helper function to convert ps backup policy item list from service response.
         /// </summary>
-        public static List<AzureRmRecoveryServicesBackupItemBase> GetItemModelList(IEnumerable<ProtectedItemResource> protectedItems)
-=======
         public static List<ItemBase> GetItemModelList(IEnumerable<ServiceClientModel.ProtectedItemResource> protectedItems)
->>>>>>> 61569f70
         {
             List<ItemBase> itemModels = new List<ItemBase>();
 
