--- conflicted
+++ resolved
@@ -44,7 +44,13 @@
 
         [Fact]
         [Trait(Category.AcceptanceType, Category.CheckIn)]
-<<<<<<< HEAD
+        public void TestBackupItemScenario()
+        {
+            this.RunPowerShellTest(PsBackupProviderTypes.IaasVm.ToString(), "Test-BackupItemScenario");
+        }
+
+        [Fact]
+        [Trait(Category.AcceptanceType, Category.CheckIn)]
         public void TestGetAzureVMRecoveryPointsScenario()
         {
             this.RunPowerShellTest(PsBackupProviderTypes.IaasVm.ToString(), "Test-GetAzureVMRecoveryPointsScenario");
@@ -57,11 +63,5 @@
             this.RunPowerShellTest(PsBackupProviderTypes.IaasVm.ToString(), "Test-RestoreAzureVMRItemScenario");
         }
 
-=======
-        public void TestBackupItemScenario()
-        {
-            this.RunPowerShellTest(PsBackupProviderTypes.IaasVm.ToString(), "Test-BackupItemScenario");
-        }
->>>>>>> 766a257b
     }
 }