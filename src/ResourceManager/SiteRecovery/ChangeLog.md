--- conflicted
+++ resolved
@@ -19,11 +19,8 @@
 -->
 ## Current Release
 
-<<<<<<< HEAD
-=======
 ## Version 3.5.0
 
->>>>>>> 5e02aa5c
 ## Version 3.4.0
 
 ## Version 3.3.0
