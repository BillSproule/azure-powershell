--- conflicted
+++ resolved
@@ -21,16 +21,7 @@
     [OutputType(typeof(PSContainerRegistryCredential))]
     public class GetAzureContainerRegistryCredential : ContainerRegistryCmdletBase
     {
-<<<<<<< HEAD
         [Parameter(Position = 0, Mandatory = true, ParameterSetName = NameResourceGroupParameterSet, HelpMessage = "Resource Group Name.")]
-=======
-        [Parameter(
-            Position = 0,
-            Mandatory = true,
-            ParameterSetName = NameResourceGroupParameterSet,
-            HelpMessage = "Resource Group Name.")]
-        [ResourceGroupCompleter()]
->>>>>>> fe915d32
         [ValidateNotNullOrEmpty]
         public string ResourceGroupName { get; set; }
 
