--- conflicted
+++ resolved
@@ -18,13 +18,10 @@
         - Additional information about change #1
 -->
 ## Upcoming Release
-<<<<<<< HEAD
 * Update references in .psd1 to use relative path
-=======
 * Fixed error accessing value that is potentially not set
 * Elliptic Curve Cryptography Certificate Managment
     - Added support to specify the Curve for Certificate Policies
->>>>>>> 6c499ecf
 
 ## Version 1.3.1
 * Fixed miscellaneous typos across module
