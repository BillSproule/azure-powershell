﻿// ----------------------------------------------------------------------------------
//
// Copyright Microsoft Corporation
// Licensed under the Apache License, Version 2.0 (the "License");
// you may not use this file except in compliance with the License.
// You may obtain a copy of the License at
// http://www.apache.org/licenses/LICENSE-2.0
// Unless required by applicable law or agreed to in writing, software
// distributed under the License is distributed on an "AS IS" BASIS,
// WITHOUT WARRANTIES OR CONDITIONS OF ANY KIND, either express or implied.
// See the License for the specific language governing permissions and
// limitations under the License.
// ----------------------------------------------------------------------------------

using System.Collections;
using Microsoft.Azure.Commands.ScenarioTest;
using Microsoft.Azure.Management.Monitor;
using Microsoft.Rest.Azure;
using Microsoft.WindowsAzure.Commands.ScenarioTest;
using Moq;
using System.Collections.Generic;
using System.Management.Automation;
using System.Threading;
using System.Threading.Tasks;
using Microsoft.Azure.Commands.Insights.OutputClasses;
using Xunit;
using Microsoft.Azure.Commands.Insights.ScheduledQueryRules;
using Microsoft.Azure.Management.Monitor.Management.Models;
using Microsoft.Azure.Management.Monitor.Models;
using ActivityLogAlertResource = Microsoft.Azure.Management.Monitor.Models.ActivityLogAlertResource;

namespace Microsoft.Azure.Commands.Insights.Test.ScheduledQueryRules
{
    public class NewScheduledQueryRuleTests
    {
        private const string Location = "westus";
        private readonly NewScheduledQueryRuleCommand cmdlet;
        private readonly Mock<MonitorManagementClient> monitorManagementClientMock;
        private readonly Mock<IScheduledQueryRulesOperations> sqrOperationsMock;
        private Mock<ICommandRuntime> commandRuntimeMock;
        private AzureOperationResponse<LogSearchRuleResource> response;
        private string resourceGroup;
        private string ruleName;
        private LogSearchRuleResource createOrUpdatePrms;

        public NewScheduledQueryRuleTests(Xunit.Abstractions.ITestOutputHelper output)
        {
            ServiceManagement.Common.Models.XunitTracingInterceptor.AddToContext(new ServiceManagement.Common.Models.XunitTracingInterceptor(output));
            TestExecutionHelpers.SetUpSessionAndProfile();
            sqrOperationsMock = new Mock<IScheduledQueryRulesOperations>();
            monitorManagementClientMock = new Mock<MonitorManagementClient>() { CallBase = true };
            commandRuntimeMock = new Mock<ICommandRuntime>();
            cmdlet = new NewScheduledQueryRuleCommand
            {
                CommandRuntime = commandRuntimeMock.Object,
                MonitorManagementClient = monitorManagementClientMock.Object
            };

            response = new AzureOperationResponse<LogSearchRuleResource>()
            {
                Body = new LogSearchRuleResource()
            };

            sqrOperationsMock.Setup(f => f.CreateOrUpdateWithHttpMessagesAsync(It.IsAny<string>(), It.IsAny<string>(), It.IsAny<LogSearchRuleResource>(), It.IsAny<Dictionary<string, List<string>>>(), It.IsAny<CancellationToken>()))
                .Returns(Task.FromResult<Microsoft.Rest.Azure.AzureOperationResponse<LogSearchRuleResource>>(response))
                .Callback((string resourceGrp, string name, LogSearchRuleResource createOrUpdateParams, Dictionary<string, List<string>> headers, CancellationToken t) =>
                {
                    this.resourceGroup = resourceGrp;
                    this.ruleName = name;
                    this.createOrUpdatePrms = createOrUpdateParams;
                });

            monitorManagementClientMock.SetupGet(f => f.ScheduledQueryRules).Returns(this.sqrOperationsMock.Object);

            // Setup Confirmation
            commandRuntimeMock.Setup(f => f.ShouldProcess(It.IsAny<string>())).Returns(true);
            commandRuntimeMock.Setup(f => f.ShouldProcess(It.IsAny<string>(), It.IsAny<string>())).Returns(true);
            commandRuntimeMock.Setup(f => f.ShouldProcess(It.IsAny<string>(), It.IsAny<string>(), It.IsAny<string>())).Returns(true);
            commandRuntimeMock.Setup(f => f.ShouldContinue(It.IsAny<string>(), It.IsAny<string>())).Returns(true);
        }

        
        [Fact]
        [Trait(Category.AcceptanceType, Category.CheckIn)]
        
        public void NewScheduledQueryRuleCommandParametersProcessing()
        {
            cmdlet.Name = "LogSearchAlertName";
            cmdlet.ResourceGroupName = Utilities.ResourceGroup;
            cmdlet.Location = Location;
            cmdlet.Description = "A Log Search Alert";

            Hashtable tags = new Hashtable();
            cmdlet.Tag = tags;
            cmdlet.Enabled = true;

            ScheduledQueryRuleAznsAction aznsAction = new ScheduledQueryRuleAznsAction(new AzNsActionGroup(new string[]{"AG1", "AG2"}, "Email Subject for Log Search Alert", "custom webhook payload"));
            ScheduledQueryRuleLogMetricTrigger logMetricTrigger = new ScheduledQueryRuleLogMetricTrigger(new LogMetricTrigger("GreaterThan", 15, "Total"));
            ScheduledQueryRuleTriggerCondition triggerCondition = new ScheduledQueryRuleTriggerCondition(new TriggerCondition("GreaterThan", 15, logMetricTrigger));
<<<<<<< HEAD
            ScheduledQueryRuleAlertingAction alertingAction = new ScheduledQueryRuleAlertingAction(new AlertingAction("2", triggerCondition, aznsAction, 5));
=======
            ScheduledQueryRuleAlertingAction alertingAction = new ScheduledQueryRuleAlertingAction(new AlertingAction(severity: "2", aznsAction: aznsAction, trigger: triggerCondition, throttlingInMin: 5));
>>>>>>> c0a47589

            cmdlet.Action = new PSScheduledQueryRuleAlertingAction(alertingAction);

            ScheduledQueryRuleSchedule schedule = new ScheduledQueryRuleSchedule(new Schedule(5, 5));
            cmdlet.Schedule = new PSScheduledQueryRuleSchedule(schedule);

<<<<<<< HEAD
            ScheduledQueryRuleSource source= new ScheduledQueryRuleSource(new Source(query: "union *", dataSourceId:"dataSourceId", authorizedResources:new string[]{"authResource1", "authResource2"}, queryType:"ResultCount"));
=======
            ScheduledQueryRuleSource source= new ScheduledQueryRuleSource(new Source(query: "union *", dataSourceId: "dataSourceId", authorizedResources: new string[]{"authResource1", "authResource2"}, queryType: "ResultCount"));
>>>>>>> c0a47589
            cmdlet.Source = new PSScheduledQueryRuleSource(source);

            cmdlet.ExecuteCmdlet();

            Assert.Equal("LogSearchAlertName", this.ruleName);
            Assert.Equal(Utilities.ResourceGroup, this.resourceGroup);

            Assert.NotNull(this.createOrUpdatePrms);

            Assert.Equal("A Log Search Alert", this.createOrUpdatePrms.Description);
            Assert.Equal("true", this.createOrUpdatePrms.Enabled);
            //Assert.Equal(tags, this.createOrUpdatePrms.Tags);
            
            Assert.Null(this.createOrUpdatePrms.Id);
            Assert.Equal(Location, this.createOrUpdatePrms.Location);
            
            Assert.NotNull(this.createOrUpdatePrms.Action);

            Assert.NotNull(this.createOrUpdatePrms.Schedule);
            Assert.Equal(5, this.createOrUpdatePrms.Schedule.FrequencyInMinutes);
            Assert.Equal(5, this.createOrUpdatePrms.Schedule.TimeWindowInMinutes);

            Assert.NotNull(this.createOrUpdatePrms.Source);
            Assert.Equal("union *", this.createOrUpdatePrms.Source.Query);
            Assert.Equal("dataSourceId", this.createOrUpdatePrms.Source.DataSourceId);
            Assert.Equal(new string[]{ "authResource1", "authResource2" }, this.createOrUpdatePrms.Source.AuthorizedResources);
            Assert.Equal("ResultCount", this.createOrUpdatePrms.Source.QueryType);
        }
    }
}<|MERGE_RESOLUTION|>--- conflicted
+++ resolved
@@ -97,22 +97,14 @@
             ScheduledQueryRuleAznsAction aznsAction = new ScheduledQueryRuleAznsAction(new AzNsActionGroup(new string[]{"AG1", "AG2"}, "Email Subject for Log Search Alert", "custom webhook payload"));
             ScheduledQueryRuleLogMetricTrigger logMetricTrigger = new ScheduledQueryRuleLogMetricTrigger(new LogMetricTrigger("GreaterThan", 15, "Total"));
             ScheduledQueryRuleTriggerCondition triggerCondition = new ScheduledQueryRuleTriggerCondition(new TriggerCondition("GreaterThan", 15, logMetricTrigger));
-<<<<<<< HEAD
-            ScheduledQueryRuleAlertingAction alertingAction = new ScheduledQueryRuleAlertingAction(new AlertingAction("2", triggerCondition, aznsAction, 5));
-=======
             ScheduledQueryRuleAlertingAction alertingAction = new ScheduledQueryRuleAlertingAction(new AlertingAction(severity: "2", aznsAction: aznsAction, trigger: triggerCondition, throttlingInMin: 5));
->>>>>>> c0a47589
 
             cmdlet.Action = new PSScheduledQueryRuleAlertingAction(alertingAction);
 
             ScheduledQueryRuleSchedule schedule = new ScheduledQueryRuleSchedule(new Schedule(5, 5));
             cmdlet.Schedule = new PSScheduledQueryRuleSchedule(schedule);
 
-<<<<<<< HEAD
-            ScheduledQueryRuleSource source= new ScheduledQueryRuleSource(new Source(query: "union *", dataSourceId:"dataSourceId", authorizedResources:new string[]{"authResource1", "authResource2"}, queryType:"ResultCount"));
-=======
             ScheduledQueryRuleSource source= new ScheduledQueryRuleSource(new Source(query: "union *", dataSourceId: "dataSourceId", authorizedResources: new string[]{"authResource1", "authResource2"}, queryType: "ResultCount"));
->>>>>>> c0a47589
             cmdlet.Source = new PSScheduledQueryRuleSource(source);
 
             cmdlet.ExecuteCmdlet();
