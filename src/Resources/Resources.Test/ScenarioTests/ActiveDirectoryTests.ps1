--- conflicted
+++ resolved
@@ -658,22 +658,21 @@
 
 <#
 .SYNOPSIS
-Tests Creating and deleting application using App Credentials.
-#>
-function Test-CreateDeleteAppCredentials
+Tests Creating and deleting application using Password Credentials.
+#>
+function Test-CreateDeleteAppPasswordCredentials
 {
     # Setup
-	$getAssetName = ConvertTo-SecureString "test" -AsPlainText -Force
-    $displayName = $getAssetName
+    $displayName = getAssetName
     $identifierUri = "http://" + $displayName
-    $password = $getAssetName
+    $password = getAssetName
 
     # Test - Add application with a password cred
     $application = New-AzADApplication -DisplayName $displayName -IdentifierUris $identifierUri -Password $password
 
     # Assert
     Assert-NotNull $application
-	Try {
+
     # Get Application by ObjectId
     $app1 =  Get-AzADApplication -ObjectId $application.ObjectId
     Assert-NotNull $app1
@@ -695,68 +694,8 @@
     Assert-AreEqual $cred2.Count 2
     $credCount = $cred2 | where {$_.KeyId -in $cred1.KeyId, $cred.KeyId}
     Assert-AreEqual $credCount.Count 2
-	$cred2 = $cred
-
-	# Add 1 key credential to the same app
-	$certCreated = 0
-	$cert = New-SelfSignedCertificate 
-	$certCreated = 1
-	$binCert = $cert.GetRawCertData()
-	$credValue = [System.Convert]::ToBase64String($binCert)
-	$start = (Get-Date).ToUniversalTime()
-	$end = $start.AddDays(1)
-	$cred = New-AzureRmADAppCredential -ObjectId $application.ObjectId -CertValue $credValue -StartDate $start -EndDate $end
-    Assert-NotNull $cred
-
-    # Get credential should fetch 3 credentials
-    $cred3 = Get-AzureRmADAppCredential -ObjectId $application.ObjectId
-    Assert-NotNull $cred3
-    Assert-AreEqual $cred3.Count 3
-    $credCount = $cred3 | where {$_.KeyId -in $cred1.KeyId, $cred2.KeyId, $cred.KeyId}
-    Assert-AreEqual $credCount.Count 3
-	$cred3 = $cred
-
-	# Add 1 more key credential to the same app
-	$binCert = $cert.GetRawCertData()
-	$credValue = [System.Convert]::ToBase64String($binCert)
-	$start = (Get-Date).ToUniversalTime()
-	$end = $start.AddDays(1)
-	$cred = New-AzureRmADAppCredential -ObjectId $application.ObjectId -CertValue $credValue -StartDate $start -EndDate $end
-    Assert-NotNull $cred
-
-    # Get credential should fetch 4 credentials
-    $cred4 = Get-AzureRmADAppCredential -ObjectId $application.ObjectId
-    Assert-NotNull $cred4
-    Assert-AreEqual $cred4.Count 4
-    $credCount = $cred4 | where {$_.KeyId -in $cred1.KeyId, $cred2.KeyId, $cred3.KeyId, $cred.KeyId}
-    Assert-AreEqual $credCount.Count 4
 
     # Remove cred by KeyId
-<<<<<<< HEAD
-    Remove-AzureRmADAppCredential -ApplicationId $application.ApplicationId -KeyId $cred.KeyId -Force
-    $cred5 = Get-AzureRmADAppCredential -ApplicationId $application.ApplicationId
-    Assert-NotNull $cred5
-    Assert-AreEqual $cred5.Count 3
-    Assert-AreEqual $cred5[2].KeyId $cred1.KeyId
-
-    # Remove All creds
-    Remove-AzureRmADAppCredential -ObjectId $application.ObjectId -Force
-    $cred5 = Get-AzureRmADAppCredential -ObjectId $application.ObjectId
-    Assert-Null $cred5                     
-	 
-    $newApplication = Get-AzureRmADApplication -DisplayNameStartWith "PowershellTestingApp"
-    Assert-Throws { New-AzureRmADAppCredential -ApplicationId $newApplication.ApplicationId -Password "Somedummypwd"}
-	}
-	Finally{
-		# Remove App
-		Remove-AzureRmADApplication -ObjectId $application.ObjectId -Force
-	
-		# Remove Cert
-		If ($certCreated -eq 1) {
-			Remove-Item .\certificate.pfx
-		}
-	}
-=======
     Remove-AzADAppCredential -ApplicationId $application.ApplicationId -KeyId $cred.KeyId -Force
     $cred3 = Get-AzADAppCredential -ApplicationId $application.ApplicationId
     Assert-NotNull $cred3
@@ -773,7 +712,6 @@
 
     # Remove App
     Remove-AzADApplication -ObjectId $application.ObjectId -Force
->>>>>>> c325faa3
 }
 
 
@@ -781,12 +719,11 @@
 .SYNOPSIS
 Tests Creating and deleting application using Service Principal Credentials.
 #>
-function Test-CreateDeleteSpCredentials
+function Test-CreateDeleteSpPasswordCredentials
 {
     # Setup
-	$getAssetName = ConvertTo-SecureString "test" -AsPlainText -Force
-    $displayName = $getAssetName
-	$password = $getAssetName
+    $displayName = getAssetName
+    $password = getAssetName
 
     # Test - Add SP with a password cred
     $servicePrincipal = New-AzADServicePrincipal -DisplayName $displayName  -Password $password
@@ -805,7 +742,7 @@
     Assert-NotNull $cred1
     Assert-AreEqual $cred1.Count 1
 
-    # Add 1 more password credential to the same app
+    # Add 1 more passowrd credential to the same app
     $start = (Get-Date).ToUniversalTime()
     $end = $start.AddYears(1)
     $cred = New-AzADSpCredential -ObjectId $servicePrincipal.Id -Password $password -StartDate $start -EndDate $end
@@ -817,67 +754,8 @@
     Assert-AreEqual $cred2.Count 2
     $credCount = $cred2 | where {$_.KeyId -in $cred1.KeyId, $cred.KeyId}
     Assert-AreEqual $credCount.Count 2
-	$cred2 = $cred
-
-	# Add 1 key credential to the same app
-	$certCreated = 0
-	$cert = New-SelfSignedCertificate 
-	$certCreated = 1
-	$binCert = $cert.GetRawCertData()
-	$credValue = [System.Convert]::ToBase64String($binCert)
-	$start = (Get-Date).ToUniversalTime()
-	$end = $start.AddDays(1)
-	$cred = New-AzureRmADSpCredential -ObjectId $servicePrincipal.Id -CertValue $credValue -StartDate $start -EndDate $end
-    Assert-NotNull $cred
-
-    # Get credential should fetch 3 credentials
-    $cred3 = Get-AzureRmADSpCredential -ObjectId $servicePrincipal.Id
-    Assert-NotNull $cred3
-    Assert-AreEqual $cred3.Count 3
-    $credCount = $cred3 | where {$_.KeyId -in $cred1.KeyId, $cred2.KeyId, $cred.KeyId}
-    Assert-AreEqual $credCount.Count 3
-	$cred3 = $cred
-
-	# Add 1 more key credential to the same app
-	$binCert = $cert.GetRawCertData()
-	$credValue = [System.Convert]::ToBase64String($binCert)
-	$start = (Get-Date).ToUniversalTime()
-	$end = $start.AddDays(1)
-	$cred = New-AzureRmADSpCredential -ObjectId $servicePrincipal.Id -CertValue $credValue -StartDate $start -EndDate $end
-    Assert-NotNull $cred
-
-    # Get credential should fetch 4 credentials
-    $cred4 = Get-AzureRmADSpCredential -ObjectId $servicePrincipal.Id
-    Assert-NotNull $cred4
-    Assert-AreEqual $cred4.Count 4
-    $credCount = $cred4 | where {$_.KeyId -in $cred1.KeyId, $cred2.KeyId, $cred3.KeyId, $cred.KeyId}
-    Assert-AreEqual $credCount.Count 4
-
 
     # Remove cred by KeyId
-<<<<<<< HEAD
-    Remove-AzureRmADSpCredential -ServicePrincipalName $servicePrincipal.ServicePrincipalNames[0] -KeyId $cred.KeyId -Force
-    $cred5 = Get-AzureRmADSpCredential -ServicePrincipalName $servicePrincipal.ServicePrincipalNames[0]
-    Assert-NotNull $cred5
-    Assert-AreEqual $cred5.Count 3
-    Assert-AreEqual $cred5[2].KeyId $cred1.KeyId
-
-    # Remove All creds
-    Remove-AzureRmADSpCredential -ObjectId $servicePrincipal.Id -Force
-    $cred5 = Get-AzureRmADSpCredential -ObjectId $servicePrincipal.Id
-    Assert-Null $cred5
-    }
-    Finally
-    {
-		# Remove App
-		$app =  Get-AzureRmADApplication -ApplicationId $servicePrincipal.ApplicationId
-		Remove-AzureRmADApplication -ObjectId $app.ObjectId -Force
-
-		# Remove Cert
-		If ($certCreated -eq 1) {
-			Remove-Item .\certificate.pfx
-		}
-=======
     Remove-AzADSpCredential -ServicePrincipalName $servicePrincipal.ServicePrincipalNames[0] -KeyId $cred.KeyId -Force
     $cred3 = Get-AzADSpCredential -ServicePrincipalName $servicePrincipal.ServicePrincipalNames[0]
     Assert-NotNull $cred3
@@ -894,6 +772,5 @@
       # Remove App
       $app =  Get-AzADApplication -ApplicationId $servicePrincipal.ApplicationId
       Remove-AzADApplication -ObjectId $app.ObjectId -Force
->>>>>>> c325faa3
     }
 }