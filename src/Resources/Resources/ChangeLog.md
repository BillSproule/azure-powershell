<!--
    Please leave this section at the top of the change log.

    Changes for the upcoming release should go under the section titled "Upcoming Release", and should adhere to the following format:

    ## Upcoming Release
    * Overview of change #1
        - Additional information about change #1
    * Overview of change #2
        - Additional information about change #2
        - Additional information about change #2
    * Overview of change #3
    * Overview of change #4
        - Additional information about change #4

    ## YYYY.MM.DD - Version X.Y.Z (Previous Release)
    * Overview of change #1
        - Additional information about change #1
-->
## Upcoming Release

## Version 1.7.1
<<<<<<< HEAD
- Updated policy cmdlets to use new api version 2019-06-01 that has new EnforcementMode property in policy assignment.
- Updated create policy definition help example
=======

* Update dependency assembly Microsoft.Extensions.Caching.Memory from 1.1.1 to 2.2
>>>>>>> d4225bf8

## Version 1.7.0
* Fix bug where New-AzRoleAssignment could not be called without parameter Scope.

## Version 1.6.2
* Add support for new api version 2019-05-10 for Microsoft.Resource
    - Add support for `copy.count = 0` for variables, resources and properties
    - Resources with `condition = false` or `copy.count = 0` will be deleted in complete mode
* Fixed miscellaneous typos across module
* Add an example of assigning policy at subscription level to help doc
* Added breaking change notice about new required parameter `-ScopeType` in the `AzDeployment` cmdlets
    - `Get-AzDeployment`
    - `Get-AzDeploymentOperation`
    - `New-AzDeployment`
    - `Remove-AzDeployment`
    - `Save-AzDeploymentTemplate`
    - `Stop-AzDeployment`
    - `Test-AzDeployment`

## Version 1.6.1
- Remove missing cmdlet referenced in `New-AzResourceGroupDeployment` documentation
- Updated policy cmdlets to use new api version 2019-01-01

## Version 1.6.0
- Fix help text for Get-AzPolicyState -Top parameter
- Add client-side paging support for Get-AzPolicyAlias
- Add new parameters for Set-AzPolicyAssignment, -PolicyParameters and -PolicyParametersObject
- Handful of doc and example updates for Policy cmdlets

## Version 1.5.0
* Support for additional Template Export options
    - Add `-SkipResourceNameParameterization` parameter to Export-AzResourceGroup
    - Add `-SkipAllParameterization` parameter to Export-AzResourceGroup
    - Add `-Resource` parameter to Export-AzResourceGroup for exported resource filtering

## Version 1.4.0
* Add new cmdlet Get-AzureRmDenyAssignment for retrieving deny assignments
* Added 'Description' parameter when working with Azure AD Groups:
    - Added a parameter to New-AzAdGroup
    - Added as output on Get-AzAdGroup

## Version 1.3.1
* Fix documentation for wildcards

## Version 1.3.0
* Improve handling of providers for `Get-AzResource` when providing `-ResourceId` or `-ResourceGroupName`, `-Name` and `-ResourceType` parameters
* Improve error handling for for `Test-AzDeployment` and `Test-AzResourceGroupDeployment`
    - Handle errors thrown outside of deployment validation and include them in output of command instead
    - More information here: https://github.com/Azure/azure-powershell/issues/6856
* Add `-IgnoreDynamicParameters` switch parameter to set of deployment cmdlets to skip prompt in script and job scenarios
    - More information here: https://github.com/Azure/azure-powershell/issues/6856

## Version 1.2.1
* Update wildcard support for Get-AzResource and Get-AzResourceGroup
* Update credentials used when making generic calls to ARM

## Version 1.2.0
* Add `-TemplateObject` parameter to deployment cmdlets
    - More information here: https://github.com/Azure/azure-powershell/issues/2933
* Fix issue when piping the result of `Get-AzResource` to `Set-AzResource`
    - More information here: https://github.com/Azure/azure-powershell/issues/8240
* Fix issue with JSON data type change when running `Set-AzResource`
    - More information here: https://github.com/Azure/azure-powershell/issues/7930

## Version 1.1.3
* Fix for issue https://github.com/Azure/azure-powershell/issues/8166
* Fix for issue https://github.com/Azure/azure-powershell/issues/8235
* Fix for issue https://github.com/Azure/azure-powershell/issues/6219
* Fix bug preventing repeat creation of KeyCredentials

## Version 1.1.2
* Fix tagging for resource groups
    - More information here: https://github.com/Azure/azure-powershell/issues/8166
* Fix issue where `Get-AzureRmRoleAssignment` doesn't respect -ErrorAction
    - More information here: https://github.com/Azure/azure-powershell/issues/8235

## Version 1.1.1
* Fix incorrect examples in `New-AzADAppCredential` and `New-AzADSpCredential` reference documentation
* Fix issue where path for `-TemplateFile` parameter was not being resolved before executing resource group deployment cmdlets
* Az.Resources: Correct documentation for New-AzureRmPolicyDefinition -Mode default value
* Az.Resources: Fix for issue https://github.com/Azure/azure-powershell/issues/7522
* Az.Resources: Fix for issue https://github.com/Azure/azure-powershell/issues/5747
* Fix formatting issue with `PSResourceGroupDeployment` object
    - More information here: https://github.com/Azure/azure-powershell/issues/2123

## Version 1.1.0
* Fix parameter set issue when providing `-ODataQuery` and `-ResourceId` parameters for `Get-AzResource`
    - More information here: https://github.com/Azure/azure-powershell/issues/7875
* Fix handling of the -Custom parameter in New/Set-AzPolicyDefinition
* Fix typo in New-AzDeployment documentation
* Made `-MailNickname` parameter mandatory for `New-AzADUser`
    - More information here: https://github.com/Azure/azure-powershell/issues/8220

## Version 1.0.0
* General availability of `Az.Resources` module
* Removed -Sku parameter from New/Set-AzPolicyAssignment
* Removed -Password parameter from New-AzADServicePrincipal and New-AzADSpCredential<|MERGE_RESOLUTION|>--- conflicted
+++ resolved
@@ -19,14 +19,12 @@
 -->
 ## Upcoming Release
 
-## Version 1.7.1
-<<<<<<< HEAD
+## Version 1.7.2
 - Updated policy cmdlets to use new api version 2019-06-01 that has new EnforcementMode property in policy assignment.
 - Updated create policy definition help example
-=======
 
+## Version 1.7.1
 * Update dependency assembly Microsoft.Extensions.Caching.Memory from 1.1.1 to 2.2
->>>>>>> d4225bf8
 
 ## Version 1.7.0
 * Fix bug where New-AzRoleAssignment could not be called without parameter Scope.
