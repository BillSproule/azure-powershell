--- conflicted
+++ resolved
@@ -12,11 +12,7 @@
 
   <ItemGroup>
     <PackageReference Include="Microsoft.Azure.Management.DataLake.Store" Version="2.4.2-preview" />
-<<<<<<< HEAD
-    <PackageReference Include="Microsoft.Azure.Management.Network" Version="19.16.1-preview" />
-=======
     <PackageReference Include="Microsoft.Azure.Management.Network" Version="19.17.0-preview" />
->>>>>>> c39c2e43
   </ItemGroup>
 
   <ItemGroup>
