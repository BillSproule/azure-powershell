#
# Module manifest for module 'Az.Peering'
#
# Generated by: Microsoft Corporation
#
# Generated on: 6/27/2019
#

@{

# Script module or binary module file associated with this manifest.
# RootModule = ''

# Version number of this module.
ModuleVersion = '0.1.2'

# Supported PSEditions
CompatiblePSEditions = 'Core', 'Desktop'

# ID used to uniquely identify this module
GUID = '6c848b97-4dd4-49ef-b385-43c64905d25a'

# Author of this module
Author = 'Microsoft Corporation'

# Company or vendor of this module
CompanyName = 'Microsoft Corporation'

# Copyright statement for this module
Copyright = 'Microsoft Corporation. All rights reserved.'

# Description of the functionality provided by this module
Description = 'Microsoft Azure PowerShell - Microsoft Peering Service cmdlets for Azure Resource Manager in Windows PowerShell and PowerShell Core.

For more information on Microsoft Peering, please visit the following:  https://docs.microsoft.com/en-us/powershell/module/az.peering'

# Minimum version of the PowerShell engine required by this module
PowerShellVersion = '5.1'

# Name of the PowerShell host required by this module
# PowerShellHostName = ''

# Minimum version of the PowerShell host required by this module
# PowerShellHostVersion = ''

# Minimum version of Microsoft .NET Framework required by this module. This prerequisite is valid for the PowerShell Desktop edition only.
DotNetFrameworkVersion = '4.7.2'

# Minimum version of the common language runtime (CLR) required by this module. This prerequisite is valid for the PowerShell Desktop edition only.
# CLRVersion = ''

# Processor architecture (None, X86, Amd64) required by this module
# ProcessorArchitecture = ''

# Modules that must be imported into the global environment prior to importing this module
<<<<<<< HEAD
RequiredModules = @(@{ModuleName = 'Az.Accounts'; ModuleVersion = '1.5.3'; })
=======
RequiredModules = @(@{ModuleName = 'Az.Accounts'; ModuleVersion = '1.6.0'; })
>>>>>>> eb6c565f

# Assemblies that must be loaded prior to importing this module
RequiredAssemblies = '.\Microsoft.Azure.Management.Peering.dll', '.\AutoMapper.dll'

# Script files (.ps1) that are run in the caller's environment prior to importing this module.
# ScriptsToProcess = @()

# Type files (.ps1xml) to be loaded when importing this module
# TypesToProcess = @()

# Format files (.ps1xml) to be loaded when importing this module
FormatsToProcess = 'Microsoft.Azure.PowerShell.Cmdlets.Peering.Common.format.ps1xml'

# Modules to import as nested modules of the module specified in RootModule/ModuleToProcess
NestedModules = @('.\Microsoft.Azure.PowerShell.Cmdlets.Peering.dll')

# Functions to export from this module, for best performance, do not use wildcards and do not delete the entry, use an empty array if there are no functions to export.
FunctionsToExport = @()

# Cmdlets to export from this module, for best performance, do not use wildcards and do not delete the entry, use an empty array if there are no cmdlets to export.
CmdletsToExport = 'Get-AzPeering', 'Get-AzPeerAsn', 'New-AzPeerAsn', 'New-AzPeering', 
               'Update-AzPeering', 'Set-AzPeeringExchangeConnectionObject', 
               'New-AzPeeringExchangeConnectionObject', 
               'Set-AzPeeringDirectConnectionObject', 
               'New-AzPeeringDirectConnectionObject', 'Get-AzPeeringLocation', 
               'Get-AzLegacyPeering', 'Set-AzPeerAsn', 'Remove-AzPeerAsn'

# Variables to export from this module
# VariablesToExport = @()

# Aliases to export from this module, for best performance, do not use wildcards and do not delete the entry, use an empty array if there are no aliases to export.
AliasesToExport = @()

# DSC resources to export from this module
# DscResourcesToExport = @()

# List of all modules packaged with this module
# ModuleList = @()

# List of all files packaged with this module
# FileList = @()

# Private data to pass to the module specified in RootModule/ModuleToProcess. This may also contain a PSData hashtable with additional module metadata used by PowerShell.
PrivateData = @{

    PSData = @{

        # Tags applied to this module. These help with module discovery in online galleries.
        Tags = 'Azure','ARM','Network','Peering','PSModule','Exchange','Direct','PNI','Peer','Asn'

        # A URL to the license for this module.
        LicenseUri = 'https://aka.ms/azps-license'

        # A URL to the main website for this project.
        ProjectUri = 'https://github.com/Azure/azure-powershell'

        # A URL to an icon representing this module.
        # IconUri = ''

        # ReleaseNotes of this module
        ReleaseNotes = '* Bug fix in IP Prefix validation to allow 0/30 for DirectConnection
* Bug fix to handle error messages from ARM and ERM
* Added Verbose comments for debugging'

        # Prerelease string of this module
        # Prerelease = ''

        # Flag to indicate whether the module requires explicit user acceptance for install/update/save
        # RequireLicenseAcceptance = $false

        # External dependent modules of this module
        # ExternalModuleDependencies = @()

    } # End of PSData hashtable

 } # End of PrivateData hashtable

# HelpInfo URI of this module
# HelpInfoURI = ''

# Default prefix for commands exported from this module. Override the default prefix using Import-Module -Prefix.
# DefaultCommandPrefix = ''

}
<|MERGE_RESOLUTION|>--- conflicted
+++ resolved
@@ -53,11 +53,7 @@
 # ProcessorArchitecture = ''
 
 # Modules that must be imported into the global environment prior to importing this module
-<<<<<<< HEAD
-RequiredModules = @(@{ModuleName = 'Az.Accounts'; ModuleVersion = '1.5.3'; })
-=======
 RequiredModules = @(@{ModuleName = 'Az.Accounts'; ModuleVersion = '1.6.0'; })
->>>>>>> eb6c565f
 
 # Assemblies that must be loaded prior to importing this module
 RequiredAssemblies = '.\Microsoft.Azure.Management.Peering.dll', '.\AutoMapper.dll'
