<Project Sdk="Microsoft.NET.Sdk">

  <PropertyGroup>
    <PsModuleName>Dns</PsModuleName>
  </PropertyGroup>

  <Import Project="$(MSBuildThisFileDirectory)..\..\Az.Test.props" />

  <PropertyGroup>
    <RootNamespace>$(LegacyAssemblyPrefix)$(PsModuleName)$(AzTestAssemblySuffix)</RootNamespace>
  </PropertyGroup>

  <ItemGroup>
    <PackageReference Include="Microsoft.Azure.Management.Dns" Version="3.0.1" />
<<<<<<< HEAD
    <PackageReference Include="Microsoft.Azure.Management.Network" Version="20.0.0-preview" />
=======
    <PackageReference Include="Microsoft.Azure.Management.Network" Version="19.18.0-preview" />
>>>>>>> 5092bdf1
  </ItemGroup>

</Project><|MERGE_RESOLUTION|>--- conflicted
+++ resolved
@@ -12,11 +12,7 @@
 
   <ItemGroup>
     <PackageReference Include="Microsoft.Azure.Management.Dns" Version="3.0.1" />
-<<<<<<< HEAD
-    <PackageReference Include="Microsoft.Azure.Management.Network" Version="20.0.0-preview" />
-=======
     <PackageReference Include="Microsoft.Azure.Management.Network" Version="19.18.0-preview" />
->>>>>>> 5092bdf1
   </ItemGroup>
 
 </Project>