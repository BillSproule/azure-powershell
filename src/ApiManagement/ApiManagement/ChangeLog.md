<!--
    Please leave this section at the top of the change log.

    Changes for the upcoming release should go under the section titled "Upcoming Release", and should adhere to the following format:

    ## Upcoming Release
    * Overview of change #1
        - Additional information about change #1
    * Overview of change #2
        - Additional information about change #2
        - Additional information about change #2
    * Overview of change #3
    * Overview of change #4
        - Additional information about change #4

    ## YYYY.MM.DD - Version X.Y.Z (Previous Release)
    * Overview of change #1
        - Additional information about change #1
-->
## Upcoming Release
<<<<<<< HEAD
* update references in .psd1 to use relative path

=======
* **Set-AzApiManagementApi** - Added support for Updating Api into ApiVersionSet
    - Fix for issue https://github.com/Azure/azure-powershell/issues/10068
    
>>>>>>> d3c5587e
## Version 1.3.1
* Update `-Format` parameter description in `Set-AzApiManagementPolicy` reference documentation
* Removed references of deprecated cmdlet `Update-AzApiManagementDeployment` from reference documentation. Use `Set-AzApiManagement` instead.

## Version 1.3.0
* Fixed miscellaneous typos across module

* Fix for issue https://github.com/Azure/azure-powershell/issues/9351
	- Update .net nuget version, which does not enforce restrictions on productId, apiId, groupId and userId

* **Get-AzApiManagementProduct** - Added support for querying products using Api. 
  https://github.com/Azure/azure-powershell/issues/9482

* **New-AzApiManagementApiRevision** - Fix for issue where ApiRevisionDescription was not being set when creating new api revision
https://github.com/Azure/azure-powershell/issues/9752

* Fixed typo in model `PsApiManagementOAuth2AuthrozationServer` to `PsApiManagementOAuth2AuthorizationServer`

## Version 1.2.0

* Fix for issue https://github.com/Azure/azure-powershell/issues/8671
    - **Get-AzApiManagementSubscription** 
        - Added support for querying subscriptions by User and Product
        - Added support for querying using Scope "/", "/apis", "/apis/echo-api"

* Fix for issue https://github.com/Azure/azure-powershell/issues/9307 and https://github.com/Azure/azure-powershell/issues/8432
    - **Import-AzApiManagementApi**
        - Added support for specifiying `ApiVersion` and `ApiVersionSetId` when importing Apis

## Version 1.1.0

* Created new Cmdlets for managing diagnostics at the global and API Scope
    - **Get-AzApiManagementDiagnostic** - Get the diagnostics configured a global or api Scope
    - **New-AzApiManagementDiagnostic** - Create new diagnostics at the global scope or api Scope
    - **New-AzApiManagementHttpMessageDiagnostic** - Create diagnostic setting for which Headers to log and the size of Body Bytes
    - **New-AzApiManagementPipelineDiagnosticSetting** - Create Diagnostic settings for incoming/outgoing HTTP messages to the Gateway.
    - **New-AzApiManagementSamplingSetting** - Create Sampling Setting  for the requests/response for a diagnostic
    - **Remove-AzApiManagementDiagnostic** - Remove a diagnostic entity at global or api scope
    - **Set-AzApiManagementDiagnostic** - Update a diagnostic Entity at global or api scope
    
* Created new Cmdlets for managing Cache in ApiManagement service
    - **Get-AzApiManagementCache** - Get the details of the Cache specified by identifier or all caches
    - **New-AzApiManagementCache** - Create a new `default` Cache or Cache in a particular azure `region`
    - **Remove-AzApiManagementCache** - Remove a cache
    - **Update-AzApiManagementCache** - Update a cache

* Created new Cmdlets for managing API Schema
    - **New-AzApiManagementSchema** - Create a new Schema for an API
    - **Get-AzApiManagementSchema** - Get the schemas configured in the API
    - **Remove-AzApiManagementSchema** - Remove the schema configured in the API
    - **Set-AzApiManagementSchema** - Update the schema configured in the API

* Created new Cmdlet for generating a User Token. 
    - **New-AzApiManagementUserToken** - Generate a new User Token valid for 8 hours by default.Token for the `GIT` user can be generated using this cmdlet./
    
* Created a new cmdlet to retrieving the Network Status
    - **Get-AzApiManagementNetworkStatus** - Get the Network status connectivity of resources on which API Management service depends on. This is useful when deploying ApiManagement service into a Virtual Network and validing whether any of the dependencies are broken.

* Updated cmdlet **New-AzApiManagement** to manage ApiManagement service 
    - Added support for the new `Consumption` SKU
    - Added support to turn the `EnableClientCertificate` flag on for `Consumption` SKU
    - The new cmdlet **New-AzApiManagementSslSetting** allows configuring `TLS/SSL` setting on the `Backend` and `Frontend`. This can also be used to configure `Ciphers` like `3DES` and `ServerProtocols` like `Http2` on the `Frontend` of an ApiManagement service.
    - Added support for configuring the `DeveloperPortal` hostname on ApiManagement service.

* Updated cmdlets **Get-AzApiManagementSsoToken** to take `PsApiManagement` object as input
* Updated the cmdlet to display Error Messages inline 
     - `PS D:\github\azure-powershell> Set-AzApiManagementPolicy -Context  -PolicyFilePath C:\wrongpolicy.xml -ApiId httpbin`
       - `Set-AzApiManagementPolicy :`
       - `Error Code: ValidationError`
       - `Error Message: One or more fields contain incorrect values:`
       - `Error Details: [Code=ValidationError, Message=Error in element 'log-to-eventhub' on line 3, column 10: Logger not found, Target=log-to-eventhub]`

* Updated cmdlet **Export-AzApiManagementApi** to export APIs in `OpenApi 3.0` format
* Updated cmdlet **Import-AzApiManagementApi**
    - To import Api from `OpenApi 3.0` document specification
    - To override the `PsApiManagementSchema` property specified in any (`Swagger`, `Wadl`, `Wsdl`, `OpenApi`) document.
    - To override the `ServiceUrl` property specified in any document.

* Updated cmdlet **Get-AzApiManagementPolicy** to return policy in Non-Xml escaped `format` using `rawxml`
* Updated cmdlet **Set-AzApiManagementPolicy** to accept policy in Non-Xml escaped `format` using `rawxml` and Xml escaped using `xml`

* Updated cmdlet **New-AzApiManagementApi** 
    - To configure API with `OpenId` authorization server.
    - To create an API in an `ApiVersionSet`
    - To clone an API using `SourceApiId` and `SourceApiRevision`.
    - Ability to configure `SubscriptionRequired` at the Api scope. 

* Updated cmdlet **Set-AzApiManagementApi**
    - To configure API with `OpenId` authorization server.
    - To updated an API into an `ApiVersionSet`    
    - Ability to configure `SubscriptionRequired` at the Api scope. 

* Updated cmdlet **New-AzApiManagementRevision**
    - To clone (copy tags, products, operations and policies) an existing revision using `SourceApiRevision`. The new Revision assumes the `ApiId` of the parent.
    - To provide an `ApiRevisionDescription`
    - To override the `ServiceUrl` when cloning an API.

* Updated cmdlet **New-AzApiManagementIdentityProvider**
    - To configure `AAD` or `AADB2C` with an `Authority`
    - To setup `SignupPolicy`, `SigninPolicy`, `ProfileEditingPolicy` and `PasswordResetPolicy`

* Updated cmdlet **New-AzApiManagementSubscription**
    - To account for the new SubscriptonModel using `Scope` and `UserId`
    - To account for the old subscription model using `ProductId` and `UserId`
    - Add support to enable `AllowTracing` at the subscription level.

* Updated cmdlet **Set-AzApiManagementSubscription**
    - To account for the new SubscriptonModel using `Scope` and `UserId`
    - To account for the old subscription model using `ProductId` and `UserId`
    - Add support to enable `AllowTracing` at the subscription level.

* Updated following cmdlets to accept `ResourceId` as input
    - 'New-AzApiManagementContext'
      - `New-AzApiManagementContext -ResourceId /subscriptions/subid/resourceGroups/rgName/providers/Microsoft.ApiManagement/service/contoso`
    - 'Get-AzApiManagementApiRelease'
      - `Get-AzApiManagementApiRelease -ResourceId /subscriptions/subid/resourceGroups/rgName/providers/Microsoft.ApiManagement/service/contoso/apis/echo-api/releases/releaseId`
    - 'Get-AzApiManagementApiVersionSet'
      - `Get-AzApiManagementApiVersionSet -ResourceId /subscriptions/subid/resourceGroups/rgName/providers/Microsoft.ApiManagement/service/constoso/apiversionsets/pathversionset`
    - 'Get-AzApiManagementAuthorizationServer'
    - 'Get-AzApiManagementBackend'
      - `Get-AzApiManagementBackend -ResourceId /subscriptions/subid/resourceGroups/rgName/providers/Microsoft.ApiManagement/service/contoso/backends/servicefabric`
    - `Get-AzApiManagementCertificate` 
    - `Remove-AzApiManagementApiVersionSet`
    - `Remove-AzApiManagementSubscription`

## Version 1.0.0
* General availability of `Az.ApiManagement` module
* Removing cmdlets which have been marked Obsolete in May 2018
    - New-AzureRmApiManagementHostnameConfiguration
    - Set-AzureRmApiManagementHostnames
    - Update-AzureRmApiManagementDeployment
    - Import-AzureRmApiManagementHostnameCertificate
    Please refer to examples of **Set-AzureRmApiManagement** cmdlet instead.
* Following properties were removed
    - Removed property `PortalHostnameConfiguration`, `ProxyHostnameConfiguration`, `ManagementHostnameConfiguration` and `ScmHostnameConfiguration` of type `PsApiManagementHostnameConfiguration` from PsApiManagementContext. Instead use `PortalCustomHostnameConfiguration`, `ProxyCustomHostnameConfiguration`, `ManagementCustomHostnameConfiguration` and `ScmCustomHostnameConfiguration` of type `PsApiManagementCustomHostNameConfiguration`.
    - Removed property `StaticIPs` from PsApiManagementContext. The property has been split into `PublicIPAddresses` and `PrivateIPAddresses`.
    - Removed required property `Location` from NewAzureApiManagementVirtualNetwork cmdlet, as it was redundant parameter.
* Fix for issue https://github.com/Azure/azure-powershell/issues/7002<|MERGE_RESOLUTION|>--- conflicted
+++ resolved
@@ -18,14 +18,10 @@
         - Additional information about change #1
 -->
 ## Upcoming Release
-<<<<<<< HEAD
 * update references in .psd1 to use relative path
-
-=======
 * **Set-AzApiManagementApi** - Added support for Updating Api into ApiVersionSet
     - Fix for issue https://github.com/Azure/azure-powershell/issues/10068
     
->>>>>>> d3c5587e
 ## Version 1.3.1
 * Update `-Format` parameter description in `Set-AzApiManagementPolicy` reference documentation
 * Removed references of deprecated cmdlet `Update-AzApiManagementDeployment` from reference documentation. Use `Set-AzApiManagement` instead.
