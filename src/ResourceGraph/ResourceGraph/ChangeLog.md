<!--
    Please leave this section at the top of the change log.

    Changes for the upcoming release should go under the section titled "Upcoming Release", and should adhere to the following format:

    ## Upcoming Release
    * Overview of change #1
        - Additional information about change #1
    * Overview of change #2
        - Additional information about change #2
        - Additional information about change #2
    * Overview of change #3
    * Overview of change #4
        - Additional information about change #4

    ## YYYY.MM.DD - Version X.Y.Z (Previous Release)
    * Overview of change #1
        - Additional information about change #1
-->
## Upcoming Release
<<<<<<< HEAD
* Showing warnings in cases when too many subscriptions were used or results got truncated.
=======
* Adding param to extend query result with subscription and tenant names
>>>>>>> 11e596f4

## Version 0.7.4
* Updated package Microsoft.Azure.Management.ResourceGraph to version 2.0

## Version 0.7.3
* Improving logic of getting subscriptions for query to ARG

## Version 0.7.2
* Fix conversion to PSCustomObject[] for top-level arrays

## Version 0.7.1
* Initial release<|MERGE_RESOLUTION|>--- conflicted
+++ resolved
@@ -18,11 +18,8 @@
         - Additional information about change #1
 -->
 ## Upcoming Release
-<<<<<<< HEAD
 * Showing warnings in cases when too many subscriptions were used or results got truncated.
-=======
 * Adding param to extend query result with subscription and tenant names
->>>>>>> 11e596f4
 
 ## Version 0.7.4
 * Updated package Microsoft.Azure.Management.ResourceGraph to version 2.0
