--- conflicted
+++ resolved
@@ -19,11 +19,10 @@
 -->
 ## Upcoming Release
 
+## Version 0.2.9
+* Update references in .psd1 to use relative path
+
 ## Version 0.2.8
-<<<<<<< HEAD
-* Update references in .psd1 to use relative path
-=======
->>>>>>> d480b356
 * Bug Fix: File/folder names should be platform agnostic for Export/Import cmdlets
 
 ## Version 0.2.7
