--- conflicted
+++ resolved
@@ -18,15 +18,11 @@
         - Additional information about change #1
 -->
 ## Upcoming Release
+* Update references in .psd1 to use relative path
+* Azure Site Recovery support for Azure Disk Encryption One Pass for Azure to Azure.
 
 ## Version 2.2.0
-<<<<<<< HEAD
-* Update references in .psd1 to use relative path
-* Added SoftDelete feature for VM and added tests for softdelete
-* Azure Site Recovery support for Azure Disk Encryption One Pass for Azure to Azure.
-=======
 * Azure Backup added support for enabling and disabling soft delete feature for Recovery Services Vault.
->>>>>>> 92c6d241
 
 ## Version 2.1.0
 
