<!--
    Please leave this section at the top of the change log.

    Changes for the upcoming release should go under the section titled "Upcoming Release", and should adhere to the following format:

    ## Upcoming Release
    * Overview of change #1
        - Additional information about change #1
    * Overview of change #2
        - Additional information about change #2
        - Additional information about change #2
    * Overview of change #3
    * Overview of change #4
        - Additional information about change #4

    ## YYYY.MM.DD - Version X.Y.Z (Previous Release)
    * Overview of change #1
        - Additional information about change #1
-->
## Upcoming Release
<<<<<<< HEAD
* Update references in .psd1 to use relative path
=======
* Added SoftDelete feature for VM and added tests for softdelete
>>>>>>> 23b45891

## Version 1.4.5
* Update AzureVMpolicy Object with ProtectedItemsCount Attribute
* Added Tests for VM policy and Original Storage Account Restore

## Version 1.4.4
* Fixed miscellaneous typos across module
* Update 'Get-AzRecoveryServicesBackupJobDetail.md'

## Version 1.4.3
* Update 'Get-AzRecoveryServicesBackupJob.md'
* Update 'Get-AzRecoveryServicesBackupContainer.md'
* Update 'Get-AzRecoveryServicesVault.md'
* Update 'Wait-AzRecoveryServicesBackupJob.md'
* Update 'Set-AzRecoveryServicesVaultContext.md'
* Update 'Get-AzRecoveryServicesBackupItem.md'
* Update 'Get-AzRecoveryServicesBackupRecoveryPoint.md'
* Update 'Restore-AzRecoveryServicesBackupItem.md'
* Updated service call for Unregistering container for Azure File Share
* Update 'Set-AzRecoveryServicesAsrAlertSetting.md'

## Version 1.4.2
* Fix for get-policy command for IaaSVMs
* Fixes regarding 'Set-AzRecoveryServicesVaultContext' deprecation

## Version 1.4.1
* IaaSVM policy minimum retention in days changed to 7 from 1

## Version 1.4.0
* Support for Cross subscription Azure to Azure site recovery.
* Marking upcoming breaking changes for Azure Site Recovery.
* Fix for Azure Site Recovery recovery plan end action plan.
* Fix for Azure Site Recovery Update network mapping for Azure to Azure.
* Fix for Azure Site Recovery update protection direction for Azure to Azure for managed disk.
* Other minor fixes.

## Version 1.3.0
* Updated cmdlets with plural nouns to singular, and deprecated plural names.
* Updated table format for SQL in azure VM
* Added alternate method to fetch location in AzureFileShare
* Updated ScheduleRunDays in SchedulePolicy object according to timezone
* Made some attibutes read-only in Get-AzRecoveryServicesBackupWorkloadRecoveryConfig 

## Version 1.2.0
* Added SnapshotRetentionInDays in Azure VM policy to support Instant RP
* Added pipe support for unregister container
 
## Version 1.1.0
* Added Sql server in Azure VM support
* SDK Update
* Removed VMappContainer check in Get-ProtectableItem
* Added Name and ServerName as parameters for Get-ProtectableItem
* Updated internal API for triggering adhoc inquiry

## Version 1.0.1
* Release with updated Authentication dependency

## Version 1.0.0
* General availability of `Az.RecoveryServices` module<|MERGE_RESOLUTION|>--- conflicted
+++ resolved
@@ -18,11 +18,8 @@
         - Additional information about change #1
 -->
 ## Upcoming Release
-<<<<<<< HEAD
 * Update references in .psd1 to use relative path
-=======
 * Added SoftDelete feature for VM and added tests for softdelete
->>>>>>> 23b45891
 
 ## Version 1.4.5
 * Update AzureVMpolicy Object with ProtectedItemsCount Attribute
