--- conflicted
+++ resolved
@@ -200,16 +200,13 @@
                'Enable-AzSqlInstanceAdvancedDataSecurity', 
                'Disable-AzSqlInstanceAdvancedDataSecurity', 
                'Get-AzSqlInstanceAdvancedDataSecurityPolicy',
-<<<<<<< HEAD
-			   'Update-AzSqlInstanceVulnerabilityAssessmentSettings', 
+			         'Update-AzSqlInstanceVulnerabilityAssessmentSettings', 
                'Get-AzSqlInstanceVulnerabilityAssessmentSettings', 
                'Clear-AzSqlInstanceVulnerabilityAssessmentSettings',
-			   'Update-AzSqlServerVulnerabilityAssessmentSettings', 
+			         'Update-AzSqlServerVulnerabilityAssessmentSettings', 
                'Get-AzSqlServerVulnerabilityAssessmentSettings', 
-               'Clear-AzSqlServerVulnerabilityAssessmentSettings'
-=======
+               'Clear-AzSqlServerVulnerabilityAssessmentSettings',
                'Get-AzSqlInstanceDatabaseGeoBackup'
->>>>>>> 866ef22d
 
 # Variables to export from this module
 # VariablesToExport = @()
