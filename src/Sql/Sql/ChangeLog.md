--- conflicted
+++ resolved
@@ -21,14 +21,11 @@
 * Updated cmdlets with plural nouns to singular, and deprecated plural names.
 * Enhanced process of multiple columns classification.
 * Include sku properties (sku name, family, capacity) in response from Get-AzSqlServerServiceObjective and format as table by default.
+* Support for time zone parameter in Managed Instance create.
 
 ## Version 1.8.0
 * Support Database Data Classification.
-<<<<<<< HEAD
 * Add Get/Remove AzSqlVirtualCluster cmdlets.
-=======
-* Support for time zone parameter in Managed Instance create.
->>>>>>> d17caa0a
 
 ## Version 1.7.0
 * Add Vulnerability Assessment cmdlets on Server and Managed Instance
