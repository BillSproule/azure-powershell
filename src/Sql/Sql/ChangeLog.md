--- conflicted
+++ resolved
@@ -18,14 +18,12 @@
         - Additional information about change #1
 -->
 ## Upcoming Release
-<<<<<<< HEAD
 * Add Vulnerability Assessment cmdlets on Server and Managed Instance
-=======
 * Updating AuditingEndpointsCommunicator.
     - Fixing the behavior of an edge case while creating new diagnostic settings.
+    
 ## Version 1.4.0
 * Add support for restore an instance database from geo-redundant backups
->>>>>>> 6f7c74cd
 
 ## Version 1.3.0
 * Add support for SQL DB Hyperscale tier
