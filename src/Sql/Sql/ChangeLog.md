<!--
    Please leave this section at the top of the change log.

    Changes for the upcoming release should go under the section titled "Upcoming Release", and should adhere to the following format:

    ## Upcoming Release
    * Overview of change #1
        - Additional information about change #1
    * Overview of change #2
        - Additional information about change #4
        - Additional information about change #2
    * Overview of change #3
    * Overview of change #4
        - Additional information about change #4

    ## YYYY.MM.DD - Version X.Y.Z (Previous Release)
    * Overview of change #1
        - Additional information about change #1
-->
## Upcoming Release
<<<<<<< HEAD
* Support Azure SQL Server\Database Auditing with new cmdlets.
    - Set-AzSqlServerAudit
    - Get-AzSqlServerAudit
    - Remove-AzSqlServerAudit
    - Set-AzSqlDatabaseAudit
    - Get-AzSqlDatabaseAudit
    - Remove-AzSqlDatabaseAudit
=======
* Remove email constraints from Vulnerability Assessment settings
>>>>>>> d96de461

## Version 1.12.0
* Fix Advanced Threat Protection storage endpoint suffix
* Fix Advanced Data Security enable overrides Advanced Threat Protection policy
* New Cmdlets for Management.Sql to allow customers to add TDE keys and set TDE protector for managed instances
   - Add-AzSqlInstanceKeyVaultKey
   - Get-AzSqlInstanceKeyVaultKey
   - Remove-AzSqlInstanceKeyVaultKey
   - Get-AzSqlInstanceTransparentDataEncryptionProtector
   - Set-AzSqlInstanceTransparentDataEncryptionProtector

## Version 1.11.0
* Add DnsZonePartner Parameter for New-AzureSqlInstance cmdlet to support AutoDr for Managed Instance.
* Deprecating Get-AzSqlDatabaseSecureConnectionPolicy cmdlet
* Rename Threat Detection cmdlets to Advanced Threat Protection
* New-AzSqlInstance -StorageSizeInGB and -LicenseType parameters are now optional.
* Fix issue in reference documentation for `Enable-AzSqlServerAdvancedDataSecurity`

## Version 1.10.0
* Rename Advanced Threat Protection cmdlets to Advanced Data Security and enable Vulnerability Assessment by default

## Version 1.9.0
* Replace dependency on Monitor SDK with common code
* Updated cmdlets with plural nouns to singular, and deprecated plural names.
* Enhanced process of multiple columns classification.
* Include sku properties (sku name, family, capacity) in response from Get-AzSqlServerServiceObjective and format as table by default.
* Ability to Get-AzSqlServerServiceObjective by location without needing a preexisting server in the region.
* Support for time zone parameter in Managed Instance create.
* Fix documentation for wildcards
* Support of Serverless specific parameters in New-AzSqlDatabase and Set-AzSqlDatabase

## Version 1.8.0
* Support Database Data Classification.
* Add Get/Remove AzSqlVirtualCluster cmdlets.

## Version 1.7.0
* Add Vulnerability Assessment cmdlets on Server and Managed Instance

## Version 1.6.0
* changed Threat Detection's cmdlets param (ExcludeDetectionType) from DetectionType to string[] to make it future proof when new DetectionTypes are added and to support autocomplete as well.

## Version 1.5.0
* Updating AuditingEndpointsCommunicator.
    - Fixing the behavior of an edge case while creating new diagnostic settings.

## Version 1.4.0
* Add support for restore an instance database from geo-redundant backups
* Add support for backup short term retention on Managed Instance

## Version 1.3.0
* Add support for SQL DB Hyperscale tier
* Fixed bug where restore could fail due to setting unnecessary properties in restore request


## Version 1.2.0
* Add Get/Set AzSqlDatabaseBackupShortTermRetentionPolicy
* Fix issue where not being logged into Azure account would result in nullref exception when executing SQL cmdlets
* Fixed null ref exception in Get-AzSqlCapability
* Support Database/Server auditing to event hub and log analytics.

## Version 1.1.0
* Update incorrect online help URLs
* Updated parameter description for LicenseType parameter with possible values
* Fix for updating managed instance identity not working when it is the only updated property
* Support for custom collation on managed instance

## Version 1.0.1
* Converted the Storage management client dependency to the common SDK implementation.

## Version 1.0.0
* General availability of `Az.Sql` module
* Added new Data_Exfiltration and Unsafe_Action detection types to Threat Detection's cmdlets
* Removed -State and -ResourceId parameters from Set-AzSqlDatabaseBackupLongTermRetentionPolicy
* Removed deprecated cmdlets: Get/Set-AzSqlServerBackupLongTermRetentionVault, Get/Start/Stop-AzSqlServerUpgrade, Get/Set-AzSqlDatabaseAuditingPolicy, Get/Set-AzSqlServerAuditingPolicy, Remove-AzSqlDatabaseAuditing, Remove-AzSqlServerAuditing
* Removed deprecated parameter "Current" from Get-AzSqlDatabaseBackupLongTermRetentionPolicy
* Removed deprecated parameter "DatabaseName" from Get-AzSqlServerServiceObjective
* Removed deprecated parameter "PrivilegedLogin" from Set-AzSqlDatabaseDataMaskingPolicy
* Modified documentation of examples related to SQL Auditing cmdlets.<|MERGE_RESOLUTION|>--- conflicted
+++ resolved
@@ -18,7 +18,6 @@
         - Additional information about change #1
 -->
 ## Upcoming Release
-<<<<<<< HEAD
 * Support Azure SQL Server\Database Auditing with new cmdlets.
     - Set-AzSqlServerAudit
     - Get-AzSqlServerAudit
@@ -26,9 +25,7 @@
     - Set-AzSqlDatabaseAudit
     - Get-AzSqlDatabaseAudit
     - Remove-AzSqlDatabaseAudit
-=======
 * Remove email constraints from Vulnerability Assessment settings
->>>>>>> d96de461
 
 ## Version 1.12.0
 * Fix Advanced Threat Protection storage endpoint suffix
