--- conflicted
+++ resolved
@@ -24,7 +24,7 @@
 * Deprecating Get-AzSqlDatabaseSecureConnectionPolicy cmdlet
 * Rename Threat Detection cmdlets to Advanced Threat Protection
 * New-AzSqlInstance -StorageSizeInGB and -LicenseType parameters are now optional.
-<<<<<<< HEAD
+* Fix issue in reference documentation for `Enable-AzSqlServerAdvancedDataSecurity`
 * Support Azure SQL Server\Database Auditing with new cmdlets.
 	- Set-AzSqlServerAuditPolicy
 	- Get-AzSqlServerAuditPolicy
@@ -32,9 +32,6 @@
 	- Set-AzSqlDatabaseAuditPolicy
 	- Get-AzSqlDatabaseAuditPolicy
 	- Remove-AzSqlDatabaseAuditPolicy
-=======
-* Fix issue in reference documentation for `Enable-AzSqlServerAdvancedDataSecurity`
->>>>>>> 4052d329
 
 ## Version 1.10.0
 * Rename Advanced Threat Protection cmdlets to Advanced Data Security and enable Vulnerability Assessment by default
