<!--
    Please leave this section at the top of the change log.

    Changes for the upcoming release should go under the section titled "Upcoming Release", and should adhere to the following format:

    ## Upcoming Release
    * Overview of change #1
        - Additional information about change #1
    * Overview of change #2
        - Additional information about change #4
        - Additional information about change #2
    * Overview of change #3
    * Overview of change #4
        - Additional information about change #4

    ## YYYY.MM.DD - Version X.Y.Z (Previous Release)
    * Overview of change #1
        - Additional information about change #1
-->
## Upcoming Release
<<<<<<< HEAD
* Update example in reference documentation for `Get-AzSqlElasticPool`
=======
* Added vCore example to creating an elastic pool (New-AzSqlElasticPool).
>>>>>>> 7f40d4c3

## Version 1.14.1
* Update documentation of old Auditing cmdlets.

## Version 1.14.0
* Add Azure Sql Instance pools cmdlets
* Add Azure Sql Instance pool usages cmdlets
* Update Azure Sql Managed instance cmdlets to support instance pools
* Fixed miscellaneous typos across module
* Add failover database and elastic pool new cmdlets.
* Add optional resource group parameter to Get-DatabaseLongTermRetentionBackup and Remove-DatabaseLongTermRetentionBackup cmdlets
* Add Azure Sql Elastic Jobs cmdlets

## Version 1.13.1
* Fix missing examples for Set-AzSqlDatabaseSecondary cmdlet
* Fix set Vulnerability Assessment recurring scans without providing any email addresses
* Fix a small typo in a warining message.

## Version 1.13.0
* Add Instance Failover Group cmdlets from preview release to public release
* Support Azure SQL Server\Database Auditing with new cmdlets.
    - Set-AzSqlServerAudit
    - Get-AzSqlServerAudit
    - Remove-AzSqlServerAudit
    - Set-AzSqlDatabaseAudit
    - Get-AzSqlDatabaseAudit
    - Remove-AzSqlDatabaseAudit
* Remove email constraints from Vulnerability Assessment settings

## Version 1.12.0
* Fix Advanced Threat Protection storage endpoint suffix
* Fix Advanced Data Security enable overrides Advanced Threat Protection policy
* New Cmdlets for Management.Sql to allow customers to add TDE keys and set TDE protector for managed instances
   - Add-AzSqlInstanceKeyVaultKey
   - Get-AzSqlInstanceKeyVaultKey
   - Remove-AzSqlInstanceKeyVaultKey
   - Get-AzSqlInstanceTransparentDataEncryptionProtector
   - Set-AzSqlInstanceTransparentDataEncryptionProtector

## Version 1.11.0
* Add DnsZonePartner Parameter for New-AzureSqlInstance cmdlet to support AutoDr for Managed Instance.
* Deprecating Get-AzSqlDatabaseSecureConnectionPolicy cmdlet
* Rename Threat Detection cmdlets to Advanced Threat Protection
* New-AzSqlInstance -StorageSizeInGB and -LicenseType parameters are now optional.
* Fix issue in reference documentation for `Enable-AzSqlServerAdvancedDataSecurity`

## Version 1.10.0
* Rename Advanced Threat Protection cmdlets to Advanced Data Security and enable Vulnerability Assessment by default

## Version 1.9.0
* Replace dependency on Monitor SDK with common code
* Updated cmdlets with plural nouns to singular, and deprecated plural names.
* Enhanced process of multiple columns classification.
* Include sku properties (sku name, family, capacity) in response from Get-AzSqlServerServiceObjective and format as table by default.
* Ability to Get-AzSqlServerServiceObjective by location without needing a preexisting server in the region.
* Support for time zone parameter in Managed Instance create.
* Fix documentation for wildcards
* Support of Serverless specific parameters in New-AzSqlDatabase and Set-AzSqlDatabase

## Version 1.8.0
* Support Database Data Classification.
* Add Get/Remove AzSqlVirtualCluster cmdlets.

## Version 1.7.0
* Add Vulnerability Assessment cmdlets on Server and Managed Instance

## Version 1.6.0
* changed Threat Detection's cmdlets param (ExcludeDetectionType) from DetectionType to string[] to make it future proof when new DetectionTypes are added and to support autocomplete as well.

## Version 1.5.0
* Updating AuditingEndpointsCommunicator.
    - Fixing the behavior of an edge case while creating new diagnostic settings.

## Version 1.4.0
* Add support for restore an instance database from geo-redundant backups
* Add support for backup short term retention on Managed Instance

## Version 1.3.0
* Add support for SQL DB Hyperscale tier
* Fixed bug where restore could fail due to setting unnecessary properties in restore request


## Version 1.2.0
* Add Get/Set AzSqlDatabaseBackupShortTermRetentionPolicy
* Fix issue where not being logged into Azure account would result in nullref exception when executing SQL cmdlets
* Fixed null ref exception in Get-AzSqlCapability
* Support Database/Server auditing to event hub and log analytics.

## Version 1.1.0
* Update incorrect online help URLs
* Updated parameter description for LicenseType parameter with possible values
* Fix for updating managed instance identity not working when it is the only updated property
* Support for custom collation on managed instance

## Version 1.0.1
* Converted the Storage management client dependency to the common SDK implementation.

## Version 1.0.0
* General availability of `Az.Sql` module
* Added new Data_Exfiltration and Unsafe_Action detection types to Threat Detection's cmdlets
* Removed -State and -ResourceId parameters from Set-AzSqlDatabaseBackupLongTermRetentionPolicy
* Removed deprecated cmdlets: Get/Set-AzSqlServerBackupLongTermRetentionVault, Get/Start/Stop-AzSqlServerUpgrade, Get/Set-AzSqlDatabaseAuditingPolicy, Get/Set-AzSqlServerAuditingPolicy, Remove-AzSqlDatabaseAuditing, Remove-AzSqlServerAuditing
* Removed deprecated parameter "Current" from Get-AzSqlDatabaseBackupLongTermRetentionPolicy
* Removed deprecated parameter "DatabaseName" from Get-AzSqlServerServiceObjective
* Removed deprecated parameter "PrivilegedLogin" from Set-AzSqlDatabaseDataMaskingPolicy
* Modified documentation of examples related to SQL Auditing cmdlets.<|MERGE_RESOLUTION|>--- conflicted
+++ resolved
@@ -18,11 +18,8 @@
         - Additional information about change #1
 -->
 ## Upcoming Release
-<<<<<<< HEAD
 * Update example in reference documentation for `Get-AzSqlElasticPool`
-=======
 * Added vCore example to creating an elastic pool (New-AzSqlElasticPool).
->>>>>>> 7f40d4c3
 
 ## Version 1.14.1
 * Update documentation of old Auditing cmdlets.
