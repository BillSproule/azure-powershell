--- conflicted
+++ resolved
@@ -19,20 +19,17 @@
 -->
 ## Upcoming Release
 * Added PublicNetworkAccess to New-AzSqlServer and Set-AzSqlServer
-
-## Version 2.3.0
-* Added support for cross subscription point in time restore on Managed Instances.
-<<<<<<< HEAD
-* Add support for changing existing Sql Managed Instance hardware generation
 * Added support for Long Term Retention services for Managed instances
     - Get/Set LTR policy on a managed database 
     - Get LTR backup(s) by managed database, managed instance, or by location 
     - Remove an LTR backup 
     - Restore an LTR backup to create a new managed database
-=======
+
+## Version 2.3.0
+* Added support for cross subscription point in time restore on Managed Instances.
+* Add support for changing existing Sql Managed Instance hardware generation
 * Added support for changing existing Sql Managed Instance hardware generation
 * Fixed `Update-AzSqlServerVulnerabilityAssessmentSetting` help examples: parameter/property output - EmailAdmins
->>>>>>> 1beaa5ad
 
 ## Version 2.2.0
 Fix New-AzSqlDatabaseSecondary cmdlet to check for PartnerDatabaseName existence instead of DatabaseName existence.
