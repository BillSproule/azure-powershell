<!--
    Please leave this section at the top of the change log.

    Changes for the upcoming release should go under the section titled "Upcoming Release", and should adhere to the following format:

    ## Upcoming Release
    * Overview of change #1
        - Additional information about change #1
    * Overview of change #2
        - Additional information about change #4
        - Additional information about change #2
    * Overview of change #3
    * Overview of change #4
        - Additional information about change #4

    ## YYYY.MM.DD - Version X.Y.Z (Previous Release)
    * Overview of change #1
        - Additional information about change #1
-->
## Upcoming Release
* Added support for restore of dropped databases on Managed Instances.
<<<<<<< HEAD
* Remove aliases for deprecated Vulnerability Assessment Settings
* Deprecate Advanced Threat Detection Settings
=======
* Deprecated from code old auditing cmdlets.
>>>>>>> 96461113
* Removed deprecated aliases:
  * Get-AzSqlDatabaseIndexRecommendations (use Get-AzSqlDatabaseIndexRecommendation instead)
  * Get-AzSqlDatabaseRestorePoints (use Get-AzSqlDatabaseRestorePoint instead)

## Version 1.15.0
* Add support for setting Active Directory Administrator on Managed Instance

## Version 1.14.2
* Update example in reference documentation for `Get-AzSqlElasticPool`
* Added vCore example to creating an elastic pool (New-AzSqlElasticPool).
* Remove the validation of EmailAddresses and the check that EmailAdmins is not false in case EmailAddresses is empty in Set-AzSqlServerAdvancedThreatProtectionPolicy and Set-AzSqlDatabaseAdvancedThreatProtectionPolicy
* Enabled removal of server/database auditing settings when multiple diagnostic settings that enable audit category exist.
* Fix email addresses validation in multiple Sql Vulnerability Assessment cmdlets (Update-AzSqlDatabaseVulnerabilityAssessmentSetting, Update-AzSqlServerVulnerabilityAssessmentSetting, Update-AzSqlInstanceDatabaseVulnerabilityAssessmentSetting and Update-AzSqlInstanceVulnerabilityAssessmentSetting).

## Version 1.14.1
* Update documentation of old Auditing cmdlets.

## Version 1.14.0
* Add Azure Sql Instance pools cmdlets
* Add Azure Sql Instance pool usages cmdlets
* Update Azure Sql Managed instance cmdlets to support instance pools
* Fixed miscellaneous typos across module
* Add failover database and elastic pool new cmdlets.
* Add optional resource group parameter to Get-DatabaseLongTermRetentionBackup and Remove-DatabaseLongTermRetentionBackup cmdlets
* Add Azure Sql Elastic Jobs cmdlets

## Version 1.13.1
* Fix missing examples for Set-AzSqlDatabaseSecondary cmdlet
* Fix set Vulnerability Assessment recurring scans without providing any email addresses
* Fix a small typo in a warining message.

## Version 1.13.0
* Add Instance Failover Group cmdlets from preview release to public release
* Support Azure SQL Server\Database Auditing with new cmdlets.
    - Set-AzSqlServerAudit
    - Get-AzSqlServerAudit
    - Remove-AzSqlServerAudit
    - Set-AzSqlDatabaseAudit
    - Get-AzSqlDatabaseAudit
    - Remove-AzSqlDatabaseAudit
* Remove email constraints from Vulnerability Assessment settings

## Version 1.12.0
* Fix Advanced Threat Protection storage endpoint suffix
* Fix Advanced Data Security enable overrides Advanced Threat Protection policy
* New Cmdlets for Management.Sql to allow customers to add TDE keys and set TDE protector for managed instances
   - Add-AzSqlInstanceKeyVaultKey
   - Get-AzSqlInstanceKeyVaultKey
   - Remove-AzSqlInstanceKeyVaultKey
   - Get-AzSqlInstanceTransparentDataEncryptionProtector
   - Set-AzSqlInstanceTransparentDataEncryptionProtector

## Version 1.11.0
* Add DnsZonePartner Parameter for New-AzureSqlInstance cmdlet to support AutoDr for Managed Instance.
* Deprecating Get-AzSqlDatabaseSecureConnectionPolicy cmdlet
* Rename Threat Detection cmdlets to Advanced Threat Protection
* New-AzSqlInstance -StorageSizeInGB and -LicenseType parameters are now optional.
* Fix issue in reference documentation for `Enable-AzSqlServerAdvancedDataSecurity`

## Version 1.10.0
* Rename Advanced Threat Protection cmdlets to Advanced Data Security and enable Vulnerability Assessment by default

## Version 1.9.0
* Replace dependency on Monitor SDK with common code
* Updated cmdlets with plural nouns to singular, and deprecated plural names.
* Enhanced process of multiple columns classification.
* Include sku properties (sku name, family, capacity) in response from Get-AzSqlServerServiceObjective and format as table by default.
* Ability to Get-AzSqlServerServiceObjective by location without needing a preexisting server in the region.
* Support for time zone parameter in Managed Instance create.
* Fix documentation for wildcards
* Support of Serverless specific parameters in New-AzSqlDatabase and Set-AzSqlDatabase

## Version 1.8.0
* Support Database Data Classification.
* Add Get/Remove AzSqlVirtualCluster cmdlets.

## Version 1.7.0
* Add Vulnerability Assessment cmdlets on Server and Managed Instance

## Version 1.6.0
* changed Threat Detection's cmdlets param (ExcludeDetectionType) from DetectionType to string[] to make it future proof when new DetectionTypes are added and to support autocomplete as well.

## Version 1.5.0
* Updating AuditingEndpointsCommunicator.
    - Fixing the behavior of an edge case while creating new diagnostic settings.

## Version 1.4.0
* Add support for restore an instance database from geo-redundant backups
* Add support for backup short term retention on Managed Instance

## Version 1.3.0
* Add support for SQL DB Hyperscale tier
* Fixed bug where restore could fail due to setting unnecessary properties in restore request


## Version 1.2.0
* Add Get/Set AzSqlDatabaseBackupShortTermRetentionPolicy
* Fix issue where not being logged into Azure account would result in nullref exception when executing SQL cmdlets
* Fixed null ref exception in Get-AzSqlCapability
* Support Database/Server auditing to event hub and log analytics.

## Version 1.1.0
* Update incorrect online help URLs
* Updated parameter description for LicenseType parameter with possible values
* Fix for updating managed instance identity not working when it is the only updated property
* Support for custom collation on managed instance

## Version 1.0.1
* Converted the Storage management client dependency to the common SDK implementation.

## Version 1.0.0
* General availability of `Az.Sql` module
* Added new Data_Exfiltration and Unsafe_Action detection types to Threat Detection's cmdlets
* Removed -State and -ResourceId parameters from Set-AzSqlDatabaseBackupLongTermRetentionPolicy
* Removed deprecated cmdlets: Get/Set-AzSqlServerBackupLongTermRetentionVault, Get/Start/Stop-AzSqlServerUpgrade, Get/Set-AzSqlDatabaseAuditingPolicy, Get/Set-AzSqlServerAuditingPolicy, Remove-AzSqlDatabaseAuditing, Remove-AzSqlServerAuditing
* Removed deprecated parameter "Current" from Get-AzSqlDatabaseBackupLongTermRetentionPolicy
* Removed deprecated parameter "DatabaseName" from Get-AzSqlServerServiceObjective
* Removed deprecated parameter "PrivilegedLogin" from Set-AzSqlDatabaseDataMaskingPolicy
* Modified documentation of examples related to SQL Auditing cmdlets.<|MERGE_RESOLUTION|>--- conflicted
+++ resolved
@@ -19,12 +19,9 @@
 -->
 ## Upcoming Release
 * Added support for restore of dropped databases on Managed Instances.
-<<<<<<< HEAD
 * Remove aliases for deprecated Vulnerability Assessment Settings
 * Deprecate Advanced Threat Detection Settings
-=======
 * Deprecated from code old auditing cmdlets.
->>>>>>> 96461113
 * Removed deprecated aliases:
   * Get-AzSqlDatabaseIndexRecommendations (use Get-AzSqlDatabaseIndexRecommendation instead)
   * Get-AzSqlDatabaseRestorePoints (use Get-AzSqlDatabaseRestorePoint instead)
