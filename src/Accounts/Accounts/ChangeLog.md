<!--
    Please leave this section at the top of the change log.

    Changes for the upcoming release should go under the section titled "Upcoming Release", and should adhere to the following format:

    ## Upcoming Release
    * Overview of change #1
        - Additional information about change #1
    * Overview of change #2
        - Additional information about change #2
        - Additional information about change #2
    * Overview of change #3
    * Overview of change #4
        - Additional information about change #4

    ## YYYY.MM.DD - Version X.Y.Z (Previous Release)
    * Overview of change #1
        - Additional information about change #1
-->
## Upcoming Release
<<<<<<< HEAD

## Version 1.3.1
=======
* Update examples for Connect-AzAccount
>>>>>>> 61acc47f
* Add additional framework extensions for .Net Framework execution

## Version 1.3.0
* Update to latest version of ClientRuntime

## Version 1.2.1
* Release with correct version of Authentication
* Enable MSI Authentication in Azure Functions and WebApps

## Version 1.2.0
* Add interactive and username/password authentication for Windows PowerShell 5.1 only
* Update incorrect online help URLs
* Add warning message in PS Core for Uninstall-AzureRm

## Version 1.1.0
* Add 'Local' Scope to Enable-AzureRmAlias
* Bug fix for missing path in Uninstall-AzureRm

## Version 1.0.0
* General availability of `Az.Accounts` module<|MERGE_RESOLUTION|>--- conflicted
+++ resolved
@@ -18,12 +18,9 @@
         - Additional information about change #1
 -->
 ## Upcoming Release
-<<<<<<< HEAD
+* Update examples for Connect-AzAccount
 
 ## Version 1.3.1
-=======
-* Update examples for Connect-AzAccount
->>>>>>> 61acc47f
 * Add additional framework extensions for .Net Framework execution
 
 ## Version 1.3.0
