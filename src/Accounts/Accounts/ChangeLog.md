--- conflicted
+++ resolved
@@ -18,11 +18,8 @@
         - Additional information about change #1
 -->
 ## Upcoming Release
-<<<<<<< HEAD
 * Update examples for Connect-AzAccount
-=======
 * Add additional framework extensions for .Net Framework execution
->>>>>>> e6f48517
 
 ## Version 1.3.0
 * Update to latest version of ClientRuntime
