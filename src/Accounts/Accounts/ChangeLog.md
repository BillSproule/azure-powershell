<!--
    Please leave this section at the top of the change log.

    Changes for the upcoming release should go under the section titled "Upcoming Release", and should adhere to the following format:

    ## Upcoming Release
    * Overview of change #1
        - Additional information about change #1
    * Overview of change #2
        - Additional information about change #2
        - Additional information about change #2
    * Overview of change #3
    * Overview of change #4
        - Additional information about change #4

    ## YYYY.MM.DD - Version X.Y.Z (Previous Release)
    * Overview of change #1
        - Additional information about change #1
-->
## Upcoming Release

<<<<<<< HEAD
## Version 2.0.0-preview
* Update to using Microsoft Authentication Library (MSAL)
    - Enable interactive login support for cross-platform by default
    - Device code flow login is now the backup option of interactive login fails, or the user provides the `-UseDeviceAuthentication` switch parameter
    - Enable username/password support for CSP accounts for cross-platform
* Support single-sign on scenario using shared token cache
    - Token cache is now shared with other products, such as Visual Studio 2019 and Azure CLI
    - Allows users to add/remove accounts in one product and have the changes reflected in another product
    - `Connect-AzAccount` adds an account to the token cache if not already there
    - `Remove-AzAccount` removes the account from the token cache and deletes all contexts containing the account
    - `Clear-AzContext` removes all accounts from the token cache and deletes all contexts
=======
## Version 1.7.0
* Updated Add-AzEnvironment and Set-AzEnvironment to accept parameters AzureAttestationServiceEndpointResourceId and AzureAttestationServiceEndpointSuffix

## Version 1.6.6
* Add client-side telemetry info for Az 4.0 preview

## Version 1.6.5
* Update references in .psd1 to use relative path
* Set correct UserAgent for client-side telemetry for Az 4.0 preview
* Display user friendly error message when context is null in Az 4.0
* Add endpoints for attestation service

## Version 1.6.4
* Add a deprecation message for `Resolve-Error` alias.

## Version 1.6.3
* Update telemetry and url rewriting for generated modules, fix windows unit tests.
>>>>>>> 067c5629

## Version 1.6.2
* Fixed miscellaneous typos across module
* Support user-assigned MSI in Azure Functions Authentication (#9479)

## Version 1.6.1
* Update common code to use latest version of ClientRuntime

## Version 1.6.0
* Add support for profile cmdlets
* Add support for environments and data planes in generated cmdlets
* Update common packages to include new PolicyInsights library * Fix bug where incorrect endpoint was being used in some cases for data plane cmdlets in Windows PowerShell

## Version 1.5.3
* Fix bug with incorrect URL being used in some cases for Functions calls
    - More information here: https://github.com/Azure/azure-powershell/issues/8983
* Fix Issue with aliases from AzureRM to Az cmdlets
  - Set-AzureRmVMBootDiagnostics -> Set-AzVMBootDiagnostic
  - Export-AzureRMLogAnalyticThrottledRequests -> Export-AzLogAnalyticThrottledRequest

## Version 1.5.2
* Update Authentication Library to fix ADFS issues with username/password auth

## Version 1.5.1
* Update Uninstall-AzureRm to correctly delete modules in Mac

## Version 1.5.0
* Updated Add-AzEnvironment and Set-AzEnvironment to accept parameter AzureAnalysisServicesEndpointResourceId

## Version 1.4.0
* Add 'Register-AzModule' command to support AutoRest generated cmdlets
* Update examples for Connect-AzAccount

## Version 1.3.1
* Add additional framework extensions for .Net Framework execution
* Update common packages to include new wildcard support functions

## Version 1.3.0
* Update to latest version of ClientRuntime

## Version 1.2.1
* Release with correct version of Authentication
* Enable MSI Authentication in Azure Functions and WebApps

## Version 1.2.0
* Add interactive and username/password authentication for Windows PowerShell 5.1 only
* Update incorrect online help URLs
* Add warning message in PS Core for Uninstall-AzureRm

## Version 1.1.0
* Add 'Local' Scope to Enable-AzureRmAlias
* Bug fix for missing path in Uninstall-AzureRm

## Version 1.0.0
* General availability of `Az.Accounts` module<|MERGE_RESOLUTION|>--- conflicted
+++ resolved
@@ -19,7 +19,9 @@
 -->
 ## Upcoming Release
 
-<<<<<<< HEAD
+## Version 2.0.1
+* Fix a few issues concerning authentication
+
 ## Version 2.0.0-preview
 * Update to using Microsoft Authentication Library (MSAL)
     - Enable interactive login support for cross-platform by default
@@ -31,7 +33,7 @@
     - `Connect-AzAccount` adds an account to the token cache if not already there
     - `Remove-AzAccount` removes the account from the token cache and deletes all contexts containing the account
     - `Clear-AzContext` removes all accounts from the token cache and deletes all contexts
-=======
+
 ## Version 1.7.0
 * Updated Add-AzEnvironment and Set-AzEnvironment to accept parameters AzureAttestationServiceEndpointResourceId and AzureAttestationServiceEndpointSuffix
 
@@ -49,7 +51,6 @@
 
 ## Version 1.6.3
 * Update telemetry and url rewriting for generated modules, fix windows unit tests.
->>>>>>> 067c5629
 
 ## Version 1.6.2
 * Fixed miscellaneous typos across module
