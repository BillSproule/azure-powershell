---
external help file: Microsoft.Azure.PowerShell.Cmdlets.Accounts.dll-Help.xml
Module Name: Az.Accounts
online version: https://docs.microsoft.com/en-us/powershell/module/az.accounts/connect-azaccount
schema: 2.0.0
---

# Connect-AzAccount

## SYNOPSIS
Connect to Azure with an authenticated account for use with Azure Resource Manager cmdlet requests.

## SYNTAX

### UserWithSubscriptionId (Default)
```
Connect-AzAccount [-Environment <String>] [-Tenant <String>] [-Subscription <String>] [-ContextName <String>]
 [-SkipContextPopulation] [-UseDeviceAuthentication] [-Force] [-Scope <ContextModificationScope>]
 [-DefaultProfile <IAzureContextContainer>] [-WhatIf] [-Confirm] [<CommonParameters>]
```

### ServicePrincipalWithSubscriptionId
```
Connect-AzAccount [-Environment <String>] -Credential <PSCredential> [-ServicePrincipal] -Tenant <String>
 [-Subscription <String>] [-ContextName <String>] [-SkipContextPopulation] [-Force]
 [-Scope <ContextModificationScope>] [-DefaultProfile <IAzureContextContainer>] [-WhatIf] [-Confirm]
 [<CommonParameters>]
```

### UserWithCredential
```
Connect-AzAccount [-Environment <String>] -Credential <PSCredential> [-Tenant <String>]
 [-Subscription <String>] [-ContextName <String>] [-SkipContextPopulation] [-Force]
 [-Scope <ContextModificationScope>] [-DefaultProfile <IAzureContextContainer>] [-WhatIf] [-Confirm]
 [<CommonParameters>]
```

### ServicePrincipalCertificateWithSubscriptionId
```
Connect-AzAccount [-Environment <String>] -CertificateThumbprint <String> -ApplicationId <String>
 [-ServicePrincipal] -Tenant <String> [-Subscription <String>] [-ContextName <String>] [-SkipContextPopulation]
 [-Force] [-Scope <ContextModificationScope>] [-DefaultProfile <IAzureContextContainer>] [-WhatIf] [-Confirm]
 [<CommonParameters>]
```

### AccessTokenWithSubscriptionId
```
Connect-AzAccount [-Environment <String>] [-Tenant <String>] -AccessToken <String> [-GraphAccessToken <String>]
 [-KeyVaultAccessToken <String>] -AccountId <String> [-Subscription <String>] [-ContextName <String>]
 [-SkipValidation] [-SkipContextPopulation] [-Force] [-Scope <ContextModificationScope>]
 [-DefaultProfile <IAzureContextContainer>] [-WhatIf] [-Confirm] [<CommonParameters>]
```

### ManagedServiceLogin
```
Connect-AzAccount [-Environment <String>] [-Tenant <String>] [-AccountId <String>] [-Identity]
 [-ManagedServicePort <Int32>] [-ManagedServiceHostName <String>] [-ManagedServiceSecret <SecureString>]
 [-Subscription <String>] [-ContextName <String>] [-SkipContextPopulation] [-Force]
 [-Scope <ContextModificationScope>] [-DefaultProfile <IAzureContextContainer>] [-WhatIf] [-Confirm]
 [<CommonParameters>]
```

## DESCRIPTION
The Connect-AzAccount cmdlet connects to Azure with an authenticated account for use with Azure Resource Manager cmdlet requests.
You can use this authenticated account only with Azure Resource Manager cmdlets.
To add an authenticated account for use with Service Management cmdlets, use the Add-AzAccount or the Import-AzPublishSettingsFile cmdlet.
If no context is found for the current user, this command will populate the user's context list with a context for each of their (first 25) subscriptions. The list of contexts created for the user can be found by running "Get-AzContext -ListAvailable". To skip this context population, you can run this command with the "-SkipContextPopulation" switch parameter.
After executing this cmdlet, you can disconnect from an Azure account using Disconnect-AzAccount.

## EXAMPLES

### Example 1: Use an interactive login to connect to an Azure account
```powershell
PS C:\> Connect-AzAccount

Account                SubscriptionName TenantId                Environment
-------                ---------------- --------                -----------
azureuser@contoso.com  Subscription1    xxxx-xxxx-xxxx-xxxx     AzureCloud
```

This command connects to an Azure account.
To run Azure Resource Manager cmdlets with this account, you must provide Microsoft account or organizational ID credentials at the prompt.
If multi-factor authentication is enabled for your credentials, you must log in using the interactive option or use service principal authentication.

<<<<<<< HEAD
### Example 2: (Windows PowerShell 5.1 only) Connect to an Azure account using organizational ID credentials
```powershell
PS C:\> $Credential = Get-Credential
PS C:\> Connect-AzAccount -Credential $Credential

Account                SubscriptionName TenantId                Environment
-------                ---------------- --------                -----------
azureuser@contoso.com  Subscription1    xxxx-xxxx-xxxx-xxxx     AzureCloud
```

This scenario works only in Windows PowerShell 5.1. The first command will prompt for user credentials (username and password), and then stores them in the $Credential variable.
The second command connects to an Azure account using the credentials stored in $Credential.
This account authenticates with Azure Resource Manager using organizational ID credentials.
You cannot use multi-factor authentication or Microsoft account credentials to run Azure Resource Manager cmdlets with this account.

### Example 3: Connect to an Azure service principal account
=======
### Example 2: Connect to an Azure service principal account
>>>>>>> c24b175a
```powershell
PS C:\> $Credential = Get-Credential

PS C:\> Connect-AzAccount -Credential $Credential -Tenant "xxxx-xxxx-xxxx-xxxx" -ServicePrincipal
Account                SubscriptionName TenantId                Environment
-------                ---------------- --------                -----------
xxxx-xxxx-xxxx-xxxx    Subscription1    xxxx-xxxx-xxxx-xxxx     AzureCloud
```

The first command gets the service principal credentials (application id and service principal secret), and then stores them in the $Credential variable.
The second command connect to Azure using the service principal credentials stored in $Credential for the specified Tenant.
The ServicePrincipal switch parameter indicates that the account authenticates as a service principal.

### Example 3: Use an interactive login to connect to an account for a specific tenant and subscription
```powershell
PS C:\> Connect-AzAccount -Tenant "xxxx-xxxx-xxxx-xxxx" -SubscriptionId "yyyy-yyyy-yyyy-yyyy"
Account                SubscriptionName TenantId                Environment
-------                ---------------- --------                -----------
azureuser@contoso.com  Subscription1    xxxx-xxxx-xxxx-xxxx     AzureCloud
```

This command connects to an Azure account and configured AzureRM PowerShell to run cmdlets for the specified tenant and subscription by default.

### Example 4: Add an Account Using Managed Service Identity Login
```powershell
PS C:\> Connect-AzAccount -MSI

Account                SubscriptionName TenantId                Environment
-------                ---------------- --------                -----------
MSI@50342              Subscription1    xxxx-xxxx-xxxx-xxxx     AzureCloud
```

This command connects using the managed service identity of the host environment (for example, if executed on a
VirtualMachine with an assigned Managed Service Identity, this will allow the code to login using that assigned identity)

### Example 5: Add an account using certificates
```powershell
# For more information on creating a self-signed certificate
# and giving it proper permissions, please see the following:
# https://docs.microsoft.com/en-us/azure/active-directory/develop/howto-authenticate-service-principal-powershell
PS C:\> $Thumbprint = "0SZTNJ34TCCMUJ5MJZGR8XQD3S0RVHJBA33Z8ZXV"
PS C:\> $TenantId = "4cd76576-b611-43d0-8f2b-adcb139531bf"
PS C:\> $ApplicationId = "3794a65a-e4e4-493d-ac1d-f04308d712dd"
PS C:\> Connect-AzAccount -CertificateThumbprint $Thumbprint -ApplicationId $ApplicationId -Tenant $TenantId -ServicePrincipal

Account             SubscriptionName TenantId            Environment
-------             ---------------- --------            -----------
xxxx-xxxx-xxxx-xxxx Subscription1    xxxx-xxxx-xxxx-xxxx AzureCloud

Account          : 3794a65a-e4e4-493d-ac1d-f04308d712dd
SubscriptionName : MyTestSubscription
SubscriptionId   : 85f0f653-1f86-4d2c-a9f1-042efc00085c
TenantId         : 4cd76576-b611-43d0-8f2b-adcb139531bf
Environment      : AzureCloud
```

This command connects to an Azure account using certificate-based service principal authentication. Theservice principal used for authentication should have been created with the given certificate.

## PARAMETERS

### -AccessToken
Specifies an access token.

```yaml
Type: System.String
Parameter Sets: AccessTokenWithSubscriptionId
Aliases:

Required: True
Position: Named
Default value: None
Accept pipeline input: False
Accept wildcard characters: False
```

### -AccountId
Account Id for access token

```yaml
Type: System.String
Parameter Sets: AccessTokenWithSubscriptionId
Aliases:

Required: True
Position: Named
Default value: None
Accept pipeline input: False
Accept wildcard characters: False
```

```yaml
Type: System.String
Parameter Sets: ManagedServiceLogin
Aliases:

Required: False
Position: Named
Default value: None
Accept pipeline input: False
Accept wildcard characters: False
```

### -ApplicationId
SPN

```yaml
Type: System.String
Parameter Sets: ServicePrincipalCertificateWithSubscriptionId
Aliases:

Required: True
Position: Named
Default value: None
Accept pipeline input: False
Accept wildcard characters: False
```

### -CertificateThumbprint
Certificate Hash (Thumbprint)

```yaml
Type: System.String
Parameter Sets: ServicePrincipalCertificateWithSubscriptionId
Aliases:

Required: True
Position: Named
Default value: None
Accept pipeline input: False
Accept wildcard characters: False
```

### -ContextName
Name of the default context from this login.  You will be able to select this context by this name after login.

```yaml
Type: System.String
Parameter Sets: (All)
Aliases:

Required: False
Position: Named
Default value: None
Accept pipeline input: False
Accept wildcard characters: False
```

### -Credential
Specifies a PSCredential object.
For more information about the PSCredential object, type Get-Help Get-Credential.
The PSCredential object provides the user ID and password for organizational ID credentials, or the application ID and secret for service principal credentials.

```yaml
Type: System.Management.Automation.PSCredential
Parameter Sets: ServicePrincipalWithSubscriptionId, UserWithCredential
Aliases:

Required: True
Position: Named
Default value: None
Accept pipeline input: False
Accept wildcard characters: False
```

### -DefaultProfile
The credentials, account, tenant, and subscription used for communication with azure.

```yaml
Type: Microsoft.Azure.Commands.Common.Authentication.Abstractions.Core.IAzureContextContainer
Parameter Sets: (All)
Aliases: AzContext, AzureRmContext, AzureCredential

Required: False
Position: Named
Default value: None
Accept pipeline input: False
Accept wildcard characters: False
```

### -Environment
Environment containing the account to log into

```yaml
Type: System.String
Parameter Sets: (All)
Aliases: EnvironmentName

Required: False
Position: Named
Default value: None
Accept pipeline input: False
Accept wildcard characters: False
```

### -Force
Overwrite the existing context with the same name, if any.

```yaml
Type: System.Management.Automation.SwitchParameter
Parameter Sets: (All)
Aliases:

Required: False
Position: Named
Default value: None
Accept pipeline input: False
Accept wildcard characters: False
```

### -GraphAccessToken
AccessToken for Graph Service

```yaml
Type: System.String
Parameter Sets: AccessTokenWithSubscriptionId
Aliases:

Required: False
Position: Named
Default value: None
Accept pipeline input: False
Accept wildcard characters: False
```

### -Identity
Login using managed service identity in the current environment.

```yaml
Type: System.Management.Automation.SwitchParameter
Parameter Sets: ManagedServiceLogin
Aliases: MSI, ManagedService

Required: True
Position: Named
Default value: None
Accept pipeline input: False
Accept wildcard characters: False
```

### -KeyVaultAccessToken
AccessToken for KeyVault Service

```yaml
Type: System.String
Parameter Sets: AccessTokenWithSubscriptionId
Aliases:

Required: False
Position: Named
Default value: None
Accept pipeline input: False
Accept wildcard characters: False
```

### -ManagedServiceHostName
Host name for managed service login

```yaml
Type: System.String
Parameter Sets: ManagedServiceLogin
Aliases:

Required: False
Position: Named
Default value: localhost
Accept pipeline input: False
Accept wildcard characters: False
```

### -ManagedServicePort
Port number for managed service login

```yaml
Type: System.Int32
Parameter Sets: ManagedServiceLogin
Aliases:

Required: False
Position: Named
Default value: 50342
Accept pipeline input: False
Accept wildcard characters: False
```

### -ManagedServiceSecret
Secret, used for some kinds of managed service login.

```yaml
Type: System.Security.SecureString
Parameter Sets: ManagedServiceLogin
Aliases:

Required: False
Position: Named
Default value: None
Accept pipeline input: False
Accept wildcard characters: False
```

### -Scope
Determines the scope of context changes, for example, whether changes apply only to the current process, or to all sessions started by this user.

```yaml
Type: Microsoft.Azure.Commands.Profile.Common.ContextModificationScope
Parameter Sets: (All)
Aliases:
Accepted values: Process, CurrentUser

Required: False
Position: Named
Default value: None
Accept pipeline input: False
Accept wildcard characters: False
```

### -ServicePrincipal
Indicates that this account authenticates by providing service principal credentials.

```yaml
Type: System.Management.Automation.SwitchParameter
Parameter Sets: ServicePrincipalWithSubscriptionId
Aliases:

Required: True
Position: Named
Default value: None
Accept pipeline input: False
Accept wildcard characters: False
```

```yaml
Type: System.Management.Automation.SwitchParameter
Parameter Sets: ServicePrincipalCertificateWithSubscriptionId
Aliases:

Required: False
Position: Named
Default value: None
Accept pipeline input: False
Accept wildcard characters: False
```

### -SkipContextPopulation
Skips context population if no contexts are found.

```yaml
Type: System.Management.Automation.SwitchParameter
Parameter Sets: (All)
Aliases:

Required: False
Position: Named
Default value: None
Accept pipeline input: False
Accept wildcard characters: False
```

### -SkipValidation
Skip validation for access token

```yaml
Type: System.Management.Automation.SwitchParameter
Parameter Sets: AccessTokenWithSubscriptionId
Aliases:

Required: False
Position: Named
Default value: None
Accept pipeline input: False
Accept wildcard characters: False
```

### -Subscription
Subscription Name or ID

```yaml
Type: System.String
Parameter Sets: (All)
Aliases: SubscriptionName, SubscriptionId

Required: False
Position: Named
Default value: None
Accept pipeline input: True (ByValue)
Accept wildcard characters: False
```

### -Tenant
Optional tenant name or ID

```yaml
Type: System.String
Parameter Sets: UserWithSubscriptionId, UserWithCredential, AccessTokenWithSubscriptionId, ManagedServiceLogin
Aliases: Domain, TenantId

Required: False
Position: Named
Default value: None
Accept pipeline input: False
Accept wildcard characters: False
```

```yaml
Type: System.String
Parameter Sets: ServicePrincipalWithSubscriptionId, ServicePrincipalCertificateWithSubscriptionId
Aliases: Domain, TenantId

Required: True
Position: Named
Default value: None
Accept pipeline input: False
Accept wildcard characters: False
```

### -UseDeviceAuthentication
Use device code authentication instead of a browser control

```yaml
Type: System.Management.Automation.SwitchParameter
Parameter Sets: UserWithSubscriptionId
Aliases: DeviceCode, DeviceAuth, Device

Required: False
Position: Named
Default value: None
Accept pipeline input: False
Accept wildcard characters: False
```

### -Confirm
Prompts you for confirmation before running the cmdlet.

```yaml
Type: System.Management.Automation.SwitchParameter
Parameter Sets: (All)
Aliases: cf

Required: False
Position: Named
Default value: False
Accept pipeline input: False
Accept wildcard characters: False
```

### -WhatIf
Shows what would happen if the cmdlet runs. The cmdlet is not run.

```yaml
Type: System.Management.Automation.SwitchParameter
Parameter Sets: (All)
Aliases: wi

Required: False
Position: Named
Default value: False
Accept pipeline input: False
Accept wildcard characters: False
```

### CommonParameters
This cmdlet supports the common parameters: -Debug, -ErrorAction, -ErrorVariable, -InformationAction, -InformationVariable, -OutVariable, -OutBuffer, -PipelineVariable, -Verbose, -WarningAction, and -WarningVariable. For more information, see about_CommonParameters (http://go.microsoft.com/fwlink/?LinkID=113216).

## INPUTS

### System.String

## OUTPUTS

### Microsoft.Azure.Commands.Profile.Models.Core.PSAzureProfile

## NOTES

## RELATED LINKS<|MERGE_RESOLUTION|>--- conflicted
+++ resolved
@@ -82,11 +82,9 @@
 To run Azure Resource Manager cmdlets with this account, you must provide Microsoft account or organizational ID credentials at the prompt.
 If multi-factor authentication is enabled for your credentials, you must log in using the interactive option or use service principal authentication.
 
-<<<<<<< HEAD
 ### Example 2: (Windows PowerShell 5.1 only) Connect to an Azure account using organizational ID credentials
 ```powershell
 PS C:\> $Credential = Get-Credential
-PS C:\> Connect-AzAccount -Credential $Credential
 
 Account                SubscriptionName TenantId                Environment
 -------                ---------------- --------                -----------
@@ -99,9 +97,6 @@
 You cannot use multi-factor authentication or Microsoft account credentials to run Azure Resource Manager cmdlets with this account.
 
 ### Example 3: Connect to an Azure service principal account
-=======
-### Example 2: Connect to an Azure service principal account
->>>>>>> c24b175a
 ```powershell
 PS C:\> $Credential = Get-Credential
 
