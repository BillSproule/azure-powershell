--- conflicted
+++ resolved
@@ -54,12 +54,9 @@
         [ValidateNotNullOrEmpty]
         public string Environment { get; set; }
 
-<<<<<<< HEAD
-// TODO: Remove IfDef code
+#endif
         [Parameter(ParameterSetName = UserParameterSet,
                     Mandatory = false, HelpMessage = "Optional credential", Position = 0)]
-=======
->>>>>>> 9f6a5f92
         [Parameter(ParameterSetName = ServicePrincipalParameterSet,
                     Mandatory = true, HelpMessage = "Service Principal Secret")]
         [Parameter(ParameterSetName = UserWithCredentialParameterSet,
