<!--
    Please leave this section at the top of the change log.

    Changes for the upcoming release should go under the section titled "Upcoming Release", and should adhere to the following format:

    ## Upcoming Release
    * Overview of change #1
        - Additional information about change #1
    * Overview of change #2
        - Additional information about change #2
        - Additional information about change #2
    * Overview of change #3
    * Overview of change #4
        - Additional information about change #4

    ## YYYY.MM.DD - Version X.Y.Z (Previous Release)
    * Overview of change #1
        - Additional information about change #1
-->
## Upcoming Release
<<<<<<< HEAD
* Fix typo in PSHybridConnectionAttributes model name
=======
* Fixed miscellaneous typos across module
>>>>>>> 7f036cad

## Version 1.0.1
* Fix typos in customer-facing messages

## Version 1.0.0
* General availability of `Az.Relay` module<|MERGE_RESOLUTION|>--- conflicted
+++ resolved
@@ -18,11 +18,7 @@
         - Additional information about change #1
 -->
 ## Upcoming Release
-<<<<<<< HEAD
-* Fix typo in PSHybridConnectionAttributes model name
-=======
 * Fixed miscellaneous typos across module
->>>>>>> 7f036cad
 
 ## Version 1.0.1
 * Fix typos in customer-facing messages
