﻿// ----------------------------------------------------------------------------------
//
// Copyright Microsoft Corporation
// Licensed under the Apache License, Version 2.0 (the "License");
// you may not use this file except in compliance with the License.
// You may obtain a copy of the License at
// http://www.apache.org/licenses/LICENSE-2.0
// Unless required by applicable law or agreed to in writing, software
// distributed under the License is distributed on an "AS IS" BASIS,
// WITHOUT WARRANTIES OR CONDITIONS OF ANY KIND, either express or implied.
// See the License for the specific language governing permissions and
// limitations under the License.
// ----------------------------------------------------------------------------------

namespace Microsoft.Azure.Commands.LogicApp.Utilities
{
    /// <summary>
    /// Constant class
    /// </summary>
    public class Constants
    {
        public const string StatusEnabled = "Enabled";
        public const string StatusDisabled = "Disabled";

        public const string KeyTypeNotSpecified = "NotSpecified";
        public const string KeyTypePrimary = "Primary";
        public const string KeyTypeSecondary = "Secondary";

        public const string ApplicationServicePlanIdFormat = "/subscriptions/{0}/resourceGroups/{1}/providers/Microsoft.Web/serverfarms/{2}";

        /// <summary>
        /// String format for received control number session Id
        /// </summary>
        /// <remarks>Position 0 is protocol, position 1 is agreement name and position 2 is control number value.</remarks>
        public const string ReceivedControlNumberSessionIdFormat = "{0}-ICN-{1}-{2}";

        /// <summary>
        /// String format for generated control number session Id
        /// </summary>
        /// <remarks>Position 0 is agreement name, position 1 is control number type and position 2 is optional acknowledgement suffix.</remarks>
        public const string GeneratedControlNumberSessionIdFormat = "{0}-{1}{2}";

        /// <summary>
        /// Suffix in session id to represent is acknowledgement message
        /// </summary>
        public const string IsAcknowledgementSessionIdSuffix = "-ACK";

        public const string NoAgreementTypeParameterWarningMessage = "By default, you are using the X12 agreement type. Please provide a value for AgreementType if you would like to specify the agreement type. Possible values are X12 and Edifact.";

        public const string DeprecatedContentTypeMessage = "ContentType is being deprecated without being replaced. It will be inferred from MapType";
<<<<<<< HEAD
=======

        #region Help Messages

        #region General

        public const string ResourceGroupHelpMessage = "The resource group name.";
        public const string IntegrationAccountNameHelpMessage = "The integration account name.";
        public const string IntegrationAccountObjectHelpMessage = "An integration account object.";
        public const string IntegrationAccountResourceIdHelpMessage = "The integration account resource id.";

        #endregion

        #region Assemblies

        public const string AssemblyResourceIdHelpMessage = "The integration account assembly resource id.";
        public const string AssemblyInputObjectHelpMessage = "An integration account assembly.";
        public const string AssemblyMetadataHelpMessage = "The integration account assembly metadata.";
        public const string AssemblyContentLinkHelpMessage = "A publicly accessible link to the integration account assembly data.";
        public const string AssemblyFileDataHelpMessage = "The integration account assembly byte data.";
        public const string AssemblyNameHelpMessage = "The integration account assembly name.";
        public const string AssemblyFilePathHelpMessage = "The integration account assembly file path.";

        #endregion

        #region Batch Configurations

        public const string BatchConfigurationResourceIdHelpMessage = "The integration account batch configuration resource id.";
        public const string BatchConfigurationInputObjectHelpMessage = "An integration account batch configuration.";
        public const string BatchConfigurationMetadataHelpMessage = "The integration account batch configuration metadata.";
        public const string BatchConfigurationScheduleStartTimeHelpMessage = "The integration account batch configuration schedule start time.";
        public const string BatchConfigurationScheduleTimeZoneHelpMessage = "The integration account batch configuration schedule time zone.";
        public const string BatchConfigurationScheduleFrequencyHelpMessage = "The integration account batch configuration schedule frequency.";
        public const string BatchConfigurationScheduleIntervalHelpMessage = "The integration account batch configuration schedule interval.";
        public const string BatchConfigurationBatchSizeHelpMessage = "The integration account batch configuration batch size.";
        public const string BatchConfigurationMessageCountHelpMessage = "The integration account batch configuration message count.";
        public const string BatchConfigurationBatchGroupNameHelpMessage = "The integration account batch configuration group name.";
        public const string BatchConfigurationDefinitionHelpMessage = "The integration account batch configuration definition.";
        public const string BatchConfigurationFilePathHelpMessage = "The integration account batch configuration file path.";
        public const string BatchConfigurationNameHelpMessage = "The integration account batch configuration name.";

        #endregion

        #endregion
>>>>>>> e8d8ec61
    }
}<|MERGE_RESOLUTION|>--- conflicted
+++ resolved
@@ -48,8 +48,6 @@
         public const string NoAgreementTypeParameterWarningMessage = "By default, you are using the X12 agreement type. Please provide a value for AgreementType if you would like to specify the agreement type. Possible values are X12 and Edifact.";
 
         public const string DeprecatedContentTypeMessage = "ContentType is being deprecated without being replaced. It will be inferred from MapType";
-<<<<<<< HEAD
-=======
 
         #region Help Messages
 
@@ -93,6 +91,5 @@
         #endregion
 
         #endregion
->>>>>>> e8d8ec61
     }
 }