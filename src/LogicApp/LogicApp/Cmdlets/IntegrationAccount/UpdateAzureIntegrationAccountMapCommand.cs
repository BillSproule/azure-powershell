--- conflicted
+++ resolved
@@ -111,11 +111,7 @@
             if (!string.IsNullOrEmpty(this.MapDefinition))
             {
                 integrationAccountMapCopy.Content = this.MapDefinition;
-<<<<<<< HEAD
-                CmdletHelper.GetContentFromFile(this.TryResolvePath(this.MapFilePath));
-=======
                 CmdletHelper.GetStringContentFromFile(this.TryResolvePath(this.MapFilePath));
->>>>>>> e8d8ec61
             }
 
             if (!string.IsNullOrEmpty(this.MapType))
