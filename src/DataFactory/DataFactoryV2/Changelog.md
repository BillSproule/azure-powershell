<!--
    Please leave this section at the top of the change log.

    Changes for the upcoming release should go under the section titled "Upcoming Release", and should adhere to the following format:

    ## Upcoming Release
    * Overview of change #1
        - Additional information about change #1
    * Overview of change #2
        - Additional information about change #2
        - Additional information about change #2
    * Overview of change #3
    * Overview of change #4
        - Additional information about change #4

    ## YYYY.MM.DD - Version X.Y.Z (Previous Release)
    * Overview of change #1
        - Additional information about change #1
-->

## Upcoming Release
<<<<<<< HEAD
* Updated ADF .Net SDK version to 4.1.1 
=======

## Version 1.1.3
* Updated ADF .Net SDK version to 4.1.0
>>>>>>> 632ac146
* Fix typo in documentation for `Get-AzDataFactoryV2PipelineRun`

## Version 1.1.2
* Updating the output of get activity runs, get pipeline runs, and get trigger runs ADF cmdlets to support Select-Object pipe.

## Version 1.1.1
* Add SsisProperties if NodeCount not null for managed integration runtime.

## Version 1.1.0
* Updated ADF .Net SDK version to 3.0.2
* Updated Set-AzDataFactoryV2 cmdlet with extra parameters for RepoConfiguration related settings.

## Version 1.0.2
* Updated ADF .Net SDK version to 3.0.1

## Version 1.0.1
* Updated ADF .Net SDK version to 3.0.0

## Version 1.0.0
* General availability of `Az.DataFactory` module
* Removed -LinkedServiceName parameter from Get-AzDataFactoryV2ActivityRun<|MERGE_RESOLUTION|>--- conflicted
+++ resolved
@@ -19,13 +19,10 @@
 -->
 
 ## Upcoming Release
-<<<<<<< HEAD
 * Updated ADF .Net SDK version to 4.1.1 
-=======
 
 ## Version 1.1.3
 * Updated ADF .Net SDK version to 4.1.0
->>>>>>> 632ac146
 * Fix typo in documentation for `Get-AzDataFactoryV2PipelineRun`
 
 ## Version 1.1.2
