<!--
    Please leave this section at the top of the change log.

    Changes for the upcoming release should go under the section titled "Upcoming Release", and should adhere to the following format:

    ## Upcoming Release
    * Overview of change #1
        - Additional information about change #1
    * Overview of change #2
        - Additional information about change #2
        - Additional information about change #2
    * Overview of change #3
    * Overview of change #4
        - Additional information about change #4

    ## YYYY.MM.DD - Version X.Y.Z (Previous Release)
    * Overview of change #1
        - Additional information about change #1
-->
## Upcoming Release
<<<<<<< HEAD
* Fixed CustomLog datasource model returned in Get-AzOperationalInsightsDataSource
=======
* Enable **pergb2018** pricing tier in `New-AzureRmOperationalInsightsWorkspace` command
>>>>>>> ae7607e3

## Version 1.2.0
* Updated cmdlets with plural nouns to singular, and deprecated plural names.

## Version 1.1.0
* Additional support for New and Get ApplicationInsights data source.
    - Added new 'ApplicationInsights' kind to support Get specific and Get all ApplicationInsights data sources for given workspace. 
    - Added New-AzOperationalInsightsApplicationInsightsDataSource cmdlet for creating data source by given Application-Insights resource parameters: subscription Id, resourceGroupName and name. 

## Version 1.0.0
* General availability of `Az.OperationalInsights` module
* Default parameter set for Get-AzOperationalInsightsDataSource is removed, and ByWorkspaceNameByKind has become the default parameter set<|MERGE_RESOLUTION|>--- conflicted
+++ resolved
@@ -18,11 +18,8 @@
         - Additional information about change #1
 -->
 ## Upcoming Release
-<<<<<<< HEAD
 * Fixed CustomLog datasource model returned in Get-AzOperationalInsightsDataSource
-=======
 * Enable **pergb2018** pricing tier in `New-AzureRmOperationalInsightsWorkspace` command
->>>>>>> ae7607e3
 
 ## Version 1.2.0
 * Updated cmdlets with plural nouns to singular, and deprecated plural names.
