
<!--
    Please leave this section at the top of the change log.

    Changes for the upcoming release should go under the section titled "Upcoming Release", and should adhere to the following format:

    ## Upcoming Release
    * Overview of change #1
        - Additional information about change #1
    * Overview of change #2
        - Additional information about change #2
        - Additional information about change #2
    * Overview of change #3
    * Overview of change #4
        - Additional information about change #4

    ## YYYY.MM.DD - Version X.Y.Z (Previous Release)
    * Overview of change #1
        - Additional information about change #1
-->
## Upcoming Release
<<<<<<< HEAD
* Update references in .psd1 to use relative path
=======

## Version 1.1.0
>>>>>>> e8f1c75e
* Added new category "Operational Excellence" to Get-AzAdvisorRecommendation cmdlet.

## Version 1.0.1
* Fixed miscellaneous typos across module

## Version 1.0.0
* GA release of Az.Advisor

## Version 0.1.1
* Updated utils to be extensible for future changes

## Version 0.1.0
* Added new cmdlets for Advisor Recommendation
    - Get-AzAdvisorRecommendation
    - Enable-AzAdvisorRecommendation
    - Disable-AzAdvisorRecommendation
* Added new cmdlets for Advisor Configuration
    - Get-AzAdvisorConfiguration
    - Set-AzAdvisorConfiguration<|MERGE_RESOLUTION|>--- conflicted
+++ resolved
@@ -19,12 +19,9 @@
         - Additional information about change #1
 -->
 ## Upcoming Release
-<<<<<<< HEAD
 * Update references in .psd1 to use relative path
-=======
 
 ## Version 1.1.0
->>>>>>> e8f1c75e
 * Added new category "Operational Excellence" to Get-AzAdvisorRecommendation cmdlet.
 
 ## Version 1.0.1
