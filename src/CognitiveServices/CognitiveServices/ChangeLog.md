--- conflicted
+++ resolved
@@ -18,14 +18,11 @@
         - Additional information about change #1
 -->
 ## Upcoming Release
-
-<<<<<<< HEAD
 * Only display Bing disclaimer for Bing Search Services.
 * Improve error when create account failed.
-=======
+
 ## Version 1.1.0
 * Updated cmdlets with plural nouns to singular, and deprecated plural names.
->>>>>>> d695b87e
 
 ## Version 1.0.1
 * Added CustomSubdomainName as a new optional parameter for New-AzCognitiveServicesAccount which is used to specify subdomain for the resource.
