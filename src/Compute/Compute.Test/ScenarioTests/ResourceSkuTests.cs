﻿// ----------------------------------------------------------------------------------
//
// Copyright Microsoft Corporation
// Licensed under the Apache License, Version 2.0 (the "License");
// you may not use this file except in compliance with the License.
// You may obtain a copy of the License at
// http://www.apache.org/licenses/LICENSE-2.0
// Unless required by applicable law or agreed to in writing, software
// distributed under the License is distributed on an "AS IS" BASIS,
// WITHOUT WARRANTIES OR CONDITIONS OF ANY KIND, either express or implied.
// See the License for the specific language governing permissions and
// limitations under the License.
// ----------------------------------------------------------------------------------

using Microsoft.WindowsAzure.Commands.ScenarioTest;
using Xunit;

namespace Microsoft.Azure.Commands.Compute.Test.ScenarioTests
{
    public class ResourceSkuTests : ComputeTestRunner
    {
<<<<<<< HEAD
        private readonly XunitTracingInterceptor _logger;

=======
>>>>>>> 9c056591
        public ResourceSkuTests(Xunit.Abstractions.ITestOutputHelper output)
            : base(output)
        {
        }

        [Fact(Skip="Fails on Linux/macOS. Needs investigation.")]
        [Trait(Category.AcceptanceType, Category.CheckIn)]
        public void TestGetResourceSku()
        {
            TestRunner.RunTestScript("Test-GetResourceSku");
        }
    }
}<|MERGE_RESOLUTION|>--- conflicted
+++ resolved
@@ -19,11 +19,6 @@
 {
     public class ResourceSkuTests : ComputeTestRunner
     {
-<<<<<<< HEAD
-        private readonly XunitTracingInterceptor _logger;
-
-=======
->>>>>>> 9c056591
         public ResourceSkuTests(Xunit.Abstractions.ITestOutputHelper output)
             : base(output)
         {
