
<!--
    Please leave this section at the top of the change log.

    Changes for the upcoming release should go under the section titled "Upcoming Release", and should adhere to the following format:

    ## Upcoming Release
    * Overview of change #1
        - Additional information about change #1
    * Overview of change #2
        - Additional information about change #2
        - Additional information about change #2
    * Overview of change #3
    * Overview of change #4
        - Additional information about change #4

    ## YYYY.MM.DD - Version X.Y.Z (Previous Release)
    * Overview of change #1
        - Additional information about change #1
-->
## Upcoming Release
<<<<<<< HEAD
* Updated cmdlets with plural nouns to singular, and deprecated plural names.
=======

## Version 1.7.0
>>>>>>> d40a4fec
* Add HyperVGeneration parameter to New-AzDiskConfig and New-AzSnapshotConfig
* Allow VM creation with galley image from other tenants. 

## Version 1.6.0
* Fix issue with path resolution in Get-AzVmBootDiagnosticsData
* Update Compute client library to 25.0.0.
* Add new parameter sets to Set-AzVMCustomScriptExtension
    - Accepts PSVirtualMachine object from pipeline
    - Accepts Resource Id and a VirtualMachineCustomScriptExtensionContext also from pipeline

## Version 1.5.0
* Add wildcard support to Get cmdlets

## Version 1.4.0
* Fix issue with ID parameter sets
* Update Get-AzVMExtension to list all installed extension if Name parameter is not provided
* Add Tag and ResourceId parameters to Update-AzImage cmdlet
* Get-AzVmssVM without instance ID and with InstanceView can list VMSS VMs with instance view.

## Version 1.3.0
* AEM extension: Add support for UltraSSD and P60,P70 and P80 disks
* Update help description for Set-AzVMBootDiagnostics
* Update help description and example for Update-AzImage

## Version 1.2.0
* Add Invoke-AzVMReimage cmdlet
* Add TempDisk parameter to Set-AzVmss
* Fix the warning message of New-AzVM
* Add ProvisionAfterExtension parameter to Add-AzVmssExtension

## Version 1.1.0
* Name is now optional in ID parameter set for Restart/Start/Stop/Remove/Set-AzVM and Save-AzVMImage
* Updated the description of ID in help files
* Fix backward compatibility issue with Az.Accounts module

## Version 1.0.0
* General availability of `Az.Compute` module
* Breaking changes
    - IdentityIds are removed from Identity property in PSVirtualMachine and PSVirtualMachineScaleSet object.
    - The type of InstanceView property of PSVirtualMachineScaleSetVM object is changed from VirtualMachineInstanceView to VirtualMachineScaleSetVMInstanceView.
    - AutoOSUpgradePolicy and AutomaticOSUpgrade properties are removed from UpgradePolicy property.
    - The type of Sku property in PSSnapshotUpdate object is changed from DiskSku to SnapshotSku.
    - VmScaleSetVMParameterSet is removed from Add-AzVMDataDisk.<|MERGE_RESOLUTION|>--- conflicted
+++ resolved
@@ -19,12 +19,9 @@
         - Additional information about change #1
 -->
 ## Upcoming Release
-<<<<<<< HEAD
 * Updated cmdlets with plural nouns to singular, and deprecated plural names.
-=======
 
 ## Version 1.7.0
->>>>>>> d40a4fec
 * Add HyperVGeneration parameter to New-AzDiskConfig and New-AzSnapshotConfig
 * Allow VM creation with galley image from other tenants. 
 
