
<!--
    Please leave this section at the top of the change log.

    Changes for the upcoming release should go under the section titled "Upcoming Release", and should adhere to the following format:

    ## Upcoming Release
    * Overview of change #1
        - Additional information about change #1
    * Overview of change #2
        - Additional information about change #2
        - Additional information about change #2
    * Overview of change #3
    * Overview of change #4
        - Additional information about change #4

    ## YYYY.MM.DD - Version X.Y.Z (Previous Release)
    * Overview of change #1
        - Additional information about change #1
-->
## Upcoming Release
<<<<<<< HEAD
* AEM extension: Add support for UltraSSD and P60,P70 and P80 disks
=======

## Version 1.2.0
>>>>>>> 863db6a6
* Add Invoke-AzVMReimage cmdlet
* Add TempDisk parameter to Set-AzVmss
* Fix the warning message of New-AzVM
* Add ProvisionAfterExtension parameter to Add-AzVmssExtension

## Version 1.1.0
* Name is now optional in ID parameter set for Restart/Start/Stop/Remove/Set-AzVM and Save-AzVMImage
* Updated the description of ID in help files
* Fix backward compatibility issue with Az.Accounts module

## Version 1.0.0
* General availability of `Az.Compute` module
* Breaking changes
    - IdentityIds are removed from Identity property in PSVirtualMachine and PSVirtualMachineScaleSet object.
    - The type of InstanceView property of PSVirtualMachineScaleSetVM object is changed from VirtualMachineInstanceView to VirtualMachineScaleSetVMInstanceView.
    - AutoOSUpgradePolicy and AutomaticOSUpgrade properties are removed from UpgradePolicy property.
    - The type of Sku property in PSSnapshotUpdate object is changed from DiskSku to SnapshotSku.
    - VmScaleSetVMParameterSet is removed from Add-AzVMDataDisk.<|MERGE_RESOLUTION|>--- conflicted
+++ resolved
@@ -19,12 +19,9 @@
         - Additional information about change #1
 -->
 ## Upcoming Release
-<<<<<<< HEAD
 * AEM extension: Add support for UltraSSD and P60,P70 and P80 disks
-=======
 
 ## Version 1.2.0
->>>>>>> 863db6a6
 * Add Invoke-AzVMReimage cmdlet
 * Add TempDisk parameter to Set-AzVmss
 * Fix the warning message of New-AzVM
