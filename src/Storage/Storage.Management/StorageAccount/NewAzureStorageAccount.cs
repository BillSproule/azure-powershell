﻿// ----------------------------------------------------------------------------------
//
// Copyright Microsoft Corporation
// Licensed under the Apache License, Version 2.0 (the "License");
// you may not use this file except in compliance with the License.
// You may obtain a copy of the License at
// http://www.apache.org/licenses/LICENSE-2.0
// Unless required by applicable law or agreed to in writing, software
// distributed under the License is distributed on an "AS IS" BASIS,
// WITHOUT WARRANTIES OR CONDITIONS OF ANY KIND, either express or implied.
// See the License for the specific language governing permissions and
// limitations under the License.
// ----------------------------------------------------------------------------------

using System.Collections;
using System.Management.Automation;
using Microsoft.Azure.Commands.ResourceManager.Common.Tags;
using Microsoft.Azure.Management.Storage;
using Microsoft.Azure.Management.Storage.Models;
using StorageModels = Microsoft.Azure.Management.Storage.Models;
using Microsoft.Azure.Commands.Management.Storage.Models;
using Microsoft.Azure.Commands.ResourceManager.Common.ArgumentCompleters;
using System;

namespace Microsoft.Azure.Commands.Management.Storage
{
    [Cmdlet("New", ResourceManager.Common.AzureRMConstants.AzureRMPrefix + "StorageAccount"), OutputType(typeof(PSStorageAccount))]
    public class NewAzureStorageAccountCommand : StorageAccountBaseCmdlet
    {
        [Parameter(
            Position = 0,
            Mandatory = true,
            ValueFromPipelineByPropertyName = true,
            HelpMessage = "Resource Group Name.")]
        [ResourceGroupCompleter]
        [ValidateNotNullOrEmpty]
        public string ResourceGroupName { get; set; }

        [Parameter(
            Position = 1,
            Mandatory = true,
            ValueFromPipelineByPropertyName = true,
            HelpMessage = "Storage Account Name.")]
        [Alias(StorageAccountNameAlias, AccountNameAlias)]
        [ValidateNotNullOrEmpty]
        public string Name { get; set; }

        [Parameter(
            Position = 2,
            Mandatory = true,
            ValueFromPipelineByPropertyName = true,
            HelpMessage = "Storage Account Sku Name.")]
        [Alias(StorageAccountTypeAlias, AccountTypeAlias, Account_TypeAlias)]
        [ValidateSet(StorageModels.SkuName.StandardLRS,
            StorageModels.SkuName.StandardZRS,
            StorageModels.SkuName.StandardGRS,
            StorageModels.SkuName.StandardRAGRS,
            StorageModels.SkuName.PremiumLRS,
            IgnoreCase = true)]
        public string SkuName { get; set; }

        [Parameter(
            Position = 3,
            Mandatory = true,
            ValueFromPipelineByPropertyName = true,
            HelpMessage = "Storage Account Location.")]
        [LocationCompleter("Microsoft.Storage/storageAccounts")]
        [ValidateNotNullOrEmpty]
        public string Location { get; set; }

        [Parameter(
            Mandatory = false,
            HelpMessage = "Storage Account Kind.")]
<<<<<<< HEAD
        [ValidateSet(AccountKind.Storage,
            AccountKind.StorageV2,
            AccountKind.BlobStorage,
            AccountKind.FileStorage,
            AccountKind.BlockBlobStorage,
=======
        [ValidateSet(StorageModels.Kind.Storage,
            StorageModels.Kind.StorageV2,
            StorageModels.Kind.BlobStorage,
            StorageModels.Kind.BlockBlobStorage,
>>>>>>> 6493f3a3
            IgnoreCase = true)]
        public string Kind
        {
            get
            {
                return kind;
            }
            set
            {
                kind = value;
            }
        }
        private string kind = StorageModels.Kind.StorageV2;

        [Parameter(
            Mandatory = false,
            HelpMessage = "Storage Account Access Tier.")]
        [ValidateSet(AccountAccessTier.Hot,
            AccountAccessTier.Cool,
            IgnoreCase = true)]
        public string AccessTier { get; set; }

        [Parameter(
            Mandatory = false,
            HelpMessage = "Storage Account Custom Domain.")]
        [ValidateNotNullOrEmpty]
        public string CustomDomainName { get; set; }

        [Parameter(
            Mandatory = false,
            HelpMessage = "To Use Sub Domain.")]
        [ValidateNotNullOrEmpty]
        public bool? UseSubDomain { get; set; }

        [Parameter(
            Mandatory = false,
            HelpMessage = "Storage Account Tags.")]
        [ValidateNotNull]
        [Alias(TagsAlias)]
        public Hashtable Tag { get; set; }

        [Parameter(
            Mandatory = false,
            HelpMessage = "Storage Account EnableHttpsTrafficOnly.")]
        public bool EnableHttpsTrafficOnly
        {
            get
            {
                return enableHttpsTrafficOnly != null ? enableHttpsTrafficOnly.Value : false;
            }
            set
            {
                enableHttpsTrafficOnly = value;
            }
        }
        private bool? enableHttpsTrafficOnly = null;

        [Parameter(
        Mandatory = false,
        HelpMessage = "Generate and assign a new Storage Account Identity for this storage account for use with key management services like Azure KeyVault.")]
        public SwitchParameter AssignIdentity { get; set; }

        [Parameter(HelpMessage = "Storage Account NetworkRule",
            Mandatory = false)]
        [ValidateNotNullOrEmpty]
        public PSNetworkRuleSet NetworkRuleSet
        {
            get; set;
        }

        [Parameter(
            Mandatory = false,
            HelpMessage = "Enable Azure Files AAD Integration for the Storage account.")]
        [ValidateNotNullOrEmpty]
        [Alias(EnableFilesAadIntegrationAlias)]
        public bool EnableAzureFilesAadIntegrationForSMB
        {
            get
            {
                return enableAzureFilesAadIntegrationForSMB.Value;
            }
            set
            {
                enableAzureFilesAadIntegrationForSMB = value;
            }
        }
        private bool? enableAzureFilesAadIntegrationForSMB = null;

        [Parameter(
            Mandatory = false,
            HelpMessage = "Enable HierarchicalNamespace for the Storage account.")]
        [ValidateNotNullOrEmpty]
        public bool EnableHierarchicalNamespace
        {
            get
            {
                return enableHierarchicalNamespace != null ? enableHierarchicalNamespace.Value : false;
            }
            set
            {
                enableHierarchicalNamespace = value;
            }
        }
        private bool? enableHierarchicalNamespace = null;

        [Parameter(Mandatory = false, HelpMessage = "Run cmdlet in the background")]
        public SwitchParameter AsJob { get; set; }

        public override void ExecuteCmdlet()
        {
            base.ExecuteCmdlet();

            CheckNameAvailabilityResult checkNameAvailabilityResult = this.StorageClient.StorageAccounts.CheckNameAvailability(this.Name);
            if (!checkNameAvailabilityResult.NameAvailable.Value)
            {
                throw new System.ArgumentException(checkNameAvailabilityResult.Message, "Name");
            }

            StorageAccountCreateParameters createParameters = new StorageAccountCreateParameters()
            {
                Location = this.Location,
                Sku = new Sku(this.SkuName),
                Tags = TagsConversionHelper.CreateTagDictionary(Tag, validate: true),
            };

            if (this.CustomDomainName != null)
            {
                createParameters.CustomDomain = new CustomDomain()
                {
                    Name = CustomDomainName,
                    UseSubDomainName = UseSubDomain
                };
            }
            else if (UseSubDomain != null)
            {
                throw new System.ArgumentException(string.Format("UseSubDomain must be set together with CustomDomainName."));
            }

            if (kind != null)
            {
                createParameters.Kind = kind;
            }

            if (this.AccessTier != null)
            {
                createParameters.AccessTier = ParseAccessTier(AccessTier);
            }
            if (enableHttpsTrafficOnly != null)
            {
                createParameters.EnableHttpsTrafficOnly = enableHttpsTrafficOnly;
            }

            if (AssignIdentity.IsPresent)
            {
                createParameters.Identity = new Identity();
            }
            if (NetworkRuleSet != null)
            {
                createParameters.NetworkRuleSet = PSNetworkRuleSet.ParseStorageNetworkRule(NetworkRuleSet);
            }
            if (enableAzureFilesAadIntegrationForSMB != null)
            {
                createParameters.EnableAzureFilesAadIntegration = enableAzureFilesAadIntegrationForSMB;
            }
            if (enableHierarchicalNamespace != null)
            {
                createParameters.IsHnsEnabled = enableHierarchicalNamespace;
            }

            var createAccountResponse = this.StorageClient.StorageAccounts.Create(
                this.ResourceGroupName,
                this.Name,
                createParameters);

            var storageAccount = this.StorageClient.StorageAccounts.GetProperties(this.ResourceGroupName, this.Name);

            this.WriteStorageAccount(storageAccount);
        }
    }
}<|MERGE_RESOLUTION|>--- conflicted
+++ resolved
@@ -71,18 +71,11 @@
         [Parameter(
             Mandatory = false,
             HelpMessage = "Storage Account Kind.")]
-<<<<<<< HEAD
-        [ValidateSet(AccountKind.Storage,
-            AccountKind.StorageV2,
-            AccountKind.BlobStorage,
-            AccountKind.FileStorage,
-            AccountKind.BlockBlobStorage,
-=======
         [ValidateSet(StorageModels.Kind.Storage,
             StorageModels.Kind.StorageV2,
             StorageModels.Kind.BlobStorage,
             StorageModels.Kind.BlockBlobStorage,
->>>>>>> 6493f3a3
+            StorageModels.Kind.FileStorage,
             IgnoreCase = true)]
         public string Kind
         {
@@ -154,8 +147,8 @@
         }
 
         [Parameter(
-            Mandatory = false,
-            HelpMessage = "Enable Azure Files AAD Integration for the Storage account.")]
+        Mandatory = false,
+        HelpMessage = "Enable Azure Files AAD Integration for the Storage account.")]
         [ValidateNotNullOrEmpty]
         [Alias(EnableFilesAadIntegrationAlias)]
         public bool EnableAzureFilesAadIntegrationForSMB
