--- conflicted
+++ resolved
@@ -12,11 +12,7 @@
 # RootModule = ''
 
 # Version number of this module.
-<<<<<<< HEAD
-ModuleVersion = '1.3.2'
-=======
 ModuleVersion = '1.5.0'
->>>>>>> 0169dc5e
 
 # Supported PSEditions
 CompatiblePSEditions = 'Core', 'Desktop'
@@ -90,7 +86,6 @@
 
 # Cmdlets to export from this module, for best performance, do not use wildcards and do not delete the entry, use an empty array if there are no cmdlets to export.
 CmdletsToExport = 'Get-AzStorageAccount', 'Get-AzStorageAccountKey', 
-<<<<<<< HEAD
     'New-AzStorageAccount', 'New-AzStorageAccountKey', 
     'Remove-AzStorageAccount', 'Set-AzCurrentStorageAccount', 
     'Set-AzStorageAccount', 
@@ -169,78 +164,8 @@
     'Get-AzStorageBlobServiceProperty',
     'Enable-AzStorageBlobDeleteRetentionPolicy',
     'Disable-AzStorageBlobDeleteRetentionPolicy',
-    'Revoke-AzStorageAccountUserDelegationKeys'
-=======
-               'New-AzStorageAccount', 'New-AzStorageAccountKey', 
-               'Remove-AzStorageAccount', 'Set-AzCurrentStorageAccount', 
-               'Set-AzStorageAccount', 'Get-AzStorageAccountNameAvailability', 
-               'Get-AzStorageUsage', 'Update-AzStorageAccountNetworkRuleSet', 
-               'Get-AzStorageAccountNetworkRuleSet', 
-               'Add-AzStorageAccountNetworkRule', 
-               'Remove-AzStorageAccountNetworkRule', 'Get-AzStorageTable', 
-               'New-AzStorageTableSASToken', 
-               'New-AzStorageTableStoredAccessPolicy', 'New-AzStorageTable', 
-               'Remove-AzStorageTableStoredAccessPolicy', 'Remove-AzStorageTable', 
-               'Get-AzStorageTableStoredAccessPolicy', 
-               'Set-AzStorageTableStoredAccessPolicy', 'Get-AzStorageQueue', 
-               'New-AzStorageQueue', 'Remove-AzStorageQueue', 
-               'Get-AzStorageQueueStoredAccessPolicy', 
-               'New-AzStorageQueueSASToken', 
-               'New-AzStorageQueueStoredAccessPolicy', 
-               'Remove-AzStorageQueueStoredAccessPolicy', 
-               'Set-AzStorageQueueStoredAccessPolicy', 'Get-AzStorageFile', 
-               'Get-AzStorageFileContent', 'Get-AzStorageFileCopyState', 
-               'Get-AzStorageShare', 'Get-AzStorageShareStoredAccessPolicy', 
-               'New-AzStorageDirectory', 'New-AzStorageFileSASToken', 
-               'New-AzStorageShare', 'New-AzStorageShareSASToken', 
-               'New-AzStorageShareStoredAccessPolicy', 'Remove-AzStorageDirectory', 
-               'Remove-AzStorageFile', 'Remove-AzStorageShare', 
-               'Remove-AzStorageShareStoredAccessPolicy', 
-               'Set-AzStorageFileContent', 'Set-AzStorageShareQuota', 
-               'Set-AzStorageShareStoredAccessPolicy', 'Start-AzStorageFileCopy', 
-               'Stop-AzStorageFileCopy', 'New-AzStorageAccountSASToken', 
-               'Set-AzStorageCORSRule', 'Get-AzStorageCORSRule', 
-               'Get-AzStorageServiceLoggingProperty', 
-               'Get-AzStorageServiceMetricsProperty', 'Remove-AzStorageCORSRule', 
-               'Set-AzStorageServiceLoggingProperty', 
-               'Set-AzStorageServiceMetricsProperty', 'New-AzStorageContext', 
-               'Set-AzStorageContainerAcl', 'Remove-AzStorageBlob', 
-               'Set-AzStorageBlobContent', 'Get-AzStorageBlob', 
-               'Get-AzStorageBlobContent', 'Get-AzStorageBlobCopyState', 
-               'Get-AzStorageContainer', 
-               'Get-AzStorageContainerStoredAccessPolicy', 
-               'New-AzStorageBlobSASToken', 'New-AzStorageContainer', 
-               'New-AzStorageContainerSASToken', 
-               'New-AzStorageContainerStoredAccessPolicy', 
-               'Remove-AzStorageContainer', 
-               'Remove-AzStorageContainerStoredAccessPolicy', 
-               'Set-AzStorageContainerStoredAccessPolicy', 
-               'Start-AzStorageBlobCopy', 'Start-AzStorageBlobIncrementalCopy', 
-               'Stop-AzStorageBlobCopy', 'Update-AzStorageServiceProperty', 
-               'Get-AzStorageServiceProperty', 
-               'Enable-AzStorageDeleteRetentionPolicy', 
-               'Disable-AzStorageDeleteRetentionPolicy', 
-               'Enable-AzStorageStaticWebsite', 'Disable-AzStorageStaticWebsite', 
-               'Get-AzRmStorageContainer', 'Update-AzRmStorageContainer', 
-               'New-AzRmStorageContainer', 'Remove-AzRmStorageContainer', 
-               'Add-AzRmStorageContainerLegalHold', 
-               'Remove-AzRmStorageContainerLegalHold', 
-               'Set-AzRmStorageContainerImmutabilityPolicy', 
-               'Get-AzRmStorageContainerImmutabilityPolicy', 
-               'Remove-AzRmStorageContainerImmutabilityPolicy', 
-               'Lock-AzRmStorageContainerImmutabilityPolicy', 
-               'Set-AzStorageAccountManagementPolicy', 
-               'Get-AzStorageAccountManagementPolicy', 
-               'Remove-AzStorageAccountManagementPolicy', 
-               'New-AzStorageAccountManagementPolicyFilter', 
-               'New-AzStorageAccountManagementPolicyRule', 
-               'Add-AzStorageAccountManagementPolicyAction', 
-               'Update-AzStorageBlobServiceProperty', 
-               'Get-AzStorageBlobServiceProperty', 
-               'Enable-AzStorageBlobDeleteRetentionPolicy', 
-               'Disable-AzStorageBlobDeleteRetentionPolicy', 
-               'Get-AzStorageFileHandle', 'Close-AzStorageFileHandle'
->>>>>>> 0169dc5e
+    'Revoke-AzStorageAccountUserDelegationKeys',
+    'Get-AzStorageFileHandle', 'Close-AzStorageFileHandle'
 
 # Variables to export from this module
 # VariablesToExport = @()
@@ -280,11 +205,6 @@
         # IconUri = ''
 
         # ReleaseNotes of this module
-<<<<<<< HEAD
-        ReleaseNotes = '* Support new SkuName StandardGZRS, StandardRAGZRS when create/update Storage account
-       - New-AzStorageAccount
-       - Set-AzStorageAccount'
-=======
         ReleaseNotes = '* Change 2 parameters ''-IndexDocument'' and ''-ErrorDocument404Path'' from required to optional  in cmdlet:
     -  Enable-AzStorageStaticWebsite
 * Update help of Get-AzStorageBlobContent by add an example
@@ -295,7 +215,6 @@
 * Support list or close file handles of a file share, file directory or a file
     - Get-AzStorageFileHandle
     - Close-AzStorageFileHandle'
->>>>>>> 0169dc5e
 
         # Prerelease string of this module
         Prerelease = 'preview'
