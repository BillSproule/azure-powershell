{
  "Entries": [
    {
      "RequestUri": "/subscriptions/45b60d85-fd72-427a-a708-f994d26e593e/providers/Microsoft.Storage?api-version=2016-02-01",
      "EncodedRequestUri": "L3N1YnNjcmlwdGlvbnMvNDViNjBkODUtZmQ3Mi00MjdhLWE3MDgtZjk5NGQyNmU1OTNlL3Byb3ZpZGVycy9NaWNyb3NvZnQuU3RvcmFnZT9hcGktdmVyc2lvbj0yMDE2LTAyLTAx",
      "RequestMethod": "GET",
      "RequestBody": "",
      "RequestHeaders": {
<<<<<<< HEAD
        "User-Agent": [
          "Microsoft.Azure.Management.Resources.ResourceManagementClient/2.0.0.0"
=======
        "x-ms-client-request-id": [
          "5d6fe156-7415-411a-b8ca-804c43c69287"
        ],
        "Accept-Language": [
          "en-US"
        ],
        "User-Agent": [
          "FxVersion/4.6.27207.03",
          "OSName/Windows",
          "OSVersion/Microsoft.Windows.10.0.17763.",
          "Microsoft.Azure.Management.Internal.Resources.ResourceManagementClient/1.1.19"
>>>>>>> 1b921547
        ]
      },
      "ResponseBody": "{\r\n  \"id\": \"/subscriptions/45b60d85-fd72-427a-a708-f994d26e593e/providers/Microsoft.Storage\",\r\n  \"namespace\": \"Microsoft.Storage\",\r\n  \"authorizations\": [\r\n    {\r\n      \"applicationId\": \"a6aa9161-5291-40bb-8c5c-923b567bee3b\",\r\n      \"roleDefinitionId\": \"070ab87f-0efc-4423-b18b-756f3bdb0236\"\r\n    },\r\n    {\r\n      \"applicationId\": \"e406a681-f3d4-42a8-90b6-c2b029497af1\"\r\n    }\r\n  ],\r\n  \"resourceTypes\": [\r\n    {\r\n      \"resourceType\": \"storageAccounts\",\r\n      \"locations\": [\r\n        \"East US\",\r\n        \"East US 2\",\r\n        \"West US\",\r\n        \"West Europe\",\r\n        \"East Asia\",\r\n        \"Southeast Asia\",\r\n        \"Japan East\",\r\n        \"Japan West\",\r\n        \"North Central US\",\r\n        \"South Central US\",\r\n        \"Central US\",\r\n        \"North Europe\",\r\n        \"Brazil South\",\r\n        \"Australia East\",\r\n        \"Australia Southeast\",\r\n        \"South India\",\r\n        \"Central India\",\r\n        \"West India\",\r\n        \"Canada East\",\r\n        \"Canada Central\",\r\n        \"West US 2\",\r\n        \"West Central US\",\r\n        \"UK South\",\r\n        \"UK West\",\r\n        \"Korea Central\",\r\n        \"Korea South\",\r\n        \"France Central\",\r\n        \"East US 2 (Stage)\",\r\n        \"East US 2 EUAP\",\r\n        \"Central US EUAP\"\r\n      ],\r\n      \"apiVersions\": [\r\n        \"2018-07-01\",\r\n        \"2018-02-01\",\r\n        \"2017-10-01\",\r\n        \"2017-06-01\",\r\n        \"2016-12-01\",\r\n        \"2016-05-01\",\r\n        \"2016-01-01\",\r\n        \"2015-06-15\",\r\n        \"2015-05-01-preview\"\r\n      ],\r\n      \"capabilities\": \"CrossResourceGroupResourceMove, CrossSubscriptionResourceMove, SystemAssignedResourceIdentity\"\r\n    },\r\n    {\r\n      \"resourceType\": \"operations\",\r\n      \"locations\": [],\r\n      \"apiVersions\": [\r\n        \"2018-07-01\",\r\n        \"2018-02-01\",\r\n        \"2017-10-01\",\r\n        \"2017-06-01\",\r\n        \"2016-12-01\",\r\n        \"2016-05-01\",\r\n        \"2016-01-01\",\r\n        \"2015-06-15\",\r\n        \"2015-05-01-preview\"\r\n      ]\r\n    },\r\n    {\r\n      \"resourceType\": \"locations/asyncoperations\",\r\n      \"locations\": [\r\n        \"East US\",\r\n        \"East US 2\",\r\n        \"West US\",\r\n        \"West Europe\",\r\n        \"East Asia\",\r\n        \"Southeast Asia\",\r\n        \"Japan East\",\r\n        \"Japan West\",\r\n        \"North Central US\",\r\n        \"South Central US\",\r\n        \"Central US\",\r\n        \"North Europe\",\r\n        \"Brazil South\",\r\n        \"Australia East\",\r\n        \"Australia Southeast\",\r\n        \"South India\",\r\n        \"Central India\",\r\n        \"West India\",\r\n        \"Canada East\",\r\n        \"Canada Central\",\r\n        \"West US 2\",\r\n        \"West Central US\",\r\n        \"UK South\",\r\n        \"UK West\",\r\n        \"Korea Central\",\r\n        \"Korea South\",\r\n        \"France Central\",\r\n        \"East US 2 (Stage)\",\r\n        \"East US 2 EUAP\",\r\n        \"Central US EUAP\"\r\n      ],\r\n      \"apiVersions\": [\r\n        \"2018-07-01\",\r\n        \"2018-02-01\",\r\n        \"2017-10-01\",\r\n        \"2017-06-01\",\r\n        \"2016-12-01\",\r\n        \"2016-05-01\",\r\n        \"2016-01-01\",\r\n        \"2015-06-15\",\r\n        \"2015-05-01-preview\"\r\n      ]\r\n    },\r\n    {\r\n      \"resourceType\": \"storageAccounts/listAccountSas\",\r\n      \"locations\": [\r\n        \"East US\",\r\n        \"East US 2\",\r\n        \"West US\",\r\n        \"West Europe\",\r\n        \"East Asia\",\r\n        \"Southeast Asia\",\r\n        \"Japan East\",\r\n        \"Japan West\",\r\n        \"North Central US\",\r\n        \"South Central US\",\r\n        \"Central US\",\r\n        \"North Europe\",\r\n        \"Brazil South\",\r\n        \"Australia East\",\r\n        \"Australia Southeast\",\r\n        \"South India\",\r\n        \"Central India\",\r\n        \"West India\",\r\n        \"Canada East\",\r\n        \"Canada Central\",\r\n        \"West US 2\",\r\n        \"West Central US\",\r\n        \"UK South\",\r\n        \"UK West\",\r\n        \"Korea Central\",\r\n        \"Korea South\",\r\n        \"France Central\",\r\n        \"East US 2 (Stage)\",\r\n        \"East US 2 EUAP\",\r\n        \"Central US EUAP\"\r\n      ],\r\n      \"apiVersions\": [\r\n        \"2018-07-01\",\r\n        \"2018-02-01\",\r\n        \"2017-10-01\",\r\n        \"2017-06-01\",\r\n        \"2016-12-01\",\r\n        \"2016-05-01\"\r\n      ]\r\n    },\r\n    {\r\n      \"resourceType\": \"storageAccounts/listServiceSas\",\r\n      \"locations\": [\r\n        \"East US\",\r\n        \"East US 2\",\r\n        \"West US\",\r\n        \"West Europe\",\r\n        \"East Asia\",\r\n        \"Southeast Asia\",\r\n        \"Japan East\",\r\n        \"Japan West\",\r\n        \"North Central US\",\r\n        \"South Central US\",\r\n        \"Central US\",\r\n        \"North Europe\",\r\n        \"Brazil South\",\r\n        \"Australia East\",\r\n        \"Australia Southeast\",\r\n        \"South India\",\r\n        \"Central India\",\r\n        \"West India\",\r\n        \"Canada East\",\r\n        \"Canada Central\",\r\n        \"West US 2\",\r\n        \"West Central US\",\r\n        \"UK South\",\r\n        \"UK West\",\r\n        \"Korea Central\",\r\n        \"Korea South\",\r\n        \"France Central\",\r\n        \"East US 2 (Stage)\",\r\n        \"East US 2 EUAP\",\r\n        \"Central US EUAP\"\r\n      ],\r\n      \"apiVersions\": [\r\n        \"2018-07-01\",\r\n        \"2018-02-01\",\r\n        \"2017-10-01\",\r\n        \"2017-06-01\",\r\n        \"2016-12-01\",\r\n        \"2016-05-01\"\r\n      ]\r\n    },\r\n    {\r\n      \"resourceType\": \"storageAccounts/blobServices\",\r\n      \"locations\": [\r\n        \"East US\",\r\n        \"East US 2\",\r\n        \"West US\",\r\n        \"West Europe\",\r\n        \"East Asia\",\r\n        \"Southeast Asia\",\r\n        \"Japan East\",\r\n        \"Japan West\",\r\n        \"North Central US\",\r\n        \"South Central US\",\r\n        \"Central US\",\r\n        \"North Europe\",\r\n        \"Brazil South\",\r\n        \"Australia East\",\r\n        \"Australia Southeast\",\r\n        \"South India\",\r\n        \"Central India\",\r\n        \"West India\",\r\n        \"Canada East\",\r\n        \"Canada Central\",\r\n        \"West US 2\",\r\n        \"West Central US\",\r\n        \"UK South\",\r\n        \"UK West\",\r\n        \"Korea Central\",\r\n        \"Korea South\",\r\n        \"France Central\",\r\n        \"East US 2 (Stage)\",\r\n        \"East US 2 EUAP\",\r\n        \"Central US EUAP\"\r\n      ],\r\n      \"apiVersions\": [\r\n        \"2018-07-01\",\r\n        \"2018-02-01\",\r\n        \"2017-10-01\",\r\n        \"2017-06-01\",\r\n        \"2016-12-01\",\r\n        \"2016-05-01\"\r\n      ]\r\n    },\r\n    {\r\n      \"resourceType\": \"storageAccounts/tableServices\",\r\n      \"locations\": [\r\n        \"East US\",\r\n        \"East US 2\",\r\n        \"West US\",\r\n        \"West Europe\",\r\n        \"East Asia\",\r\n        \"Southeast Asia\",\r\n        \"Japan East\",\r\n        \"Japan West\",\r\n        \"North Central US\",\r\n        \"South Central US\",\r\n        \"Central US\",\r\n        \"North Europe\",\r\n        \"Brazil South\",\r\n        \"Australia East\",\r\n        \"Australia Southeast\",\r\n        \"South India\",\r\n        \"Central India\",\r\n        \"West India\",\r\n        \"Canada East\",\r\n        \"Canada Central\",\r\n        \"West US 2\",\r\n        \"West Central US\",\r\n        \"UK South\",\r\n        \"UK West\",\r\n        \"Korea Central\",\r\n        \"Korea South\",\r\n        \"France Central\",\r\n        \"East US 2 (Stage)\",\r\n        \"East US 2 EUAP\",\r\n        \"Central US EUAP\"\r\n      ],\r\n      \"apiVersions\": [\r\n        \"2018-07-01\",\r\n        \"2018-02-01\",\r\n        \"2017-10-01\",\r\n        \"2017-06-01\",\r\n        \"2016-12-01\",\r\n        \"2016-05-01\"\r\n      ]\r\n    },\r\n    {\r\n      \"resourceType\": \"storageAccounts/queueServices\",\r\n      \"locations\": [\r\n        \"East US\",\r\n        \"East US 2\",\r\n        \"West US\",\r\n        \"West Europe\",\r\n        \"East Asia\",\r\n        \"Southeast Asia\",\r\n        \"Japan East\",\r\n        \"Japan West\",\r\n        \"North Central US\",\r\n        \"South Central US\",\r\n        \"Central US\",\r\n        \"North Europe\",\r\n        \"Brazil South\",\r\n        \"Australia East\",\r\n        \"Australia Southeast\",\r\n        \"South India\",\r\n        \"Central India\",\r\n        \"West India\",\r\n        \"Canada East\",\r\n        \"Canada Central\",\r\n        \"West US 2\",\r\n        \"West Central US\",\r\n        \"UK South\",\r\n        \"UK West\",\r\n        \"Korea Central\",\r\n        \"Korea South\",\r\n        \"France Central\",\r\n        \"East US 2 (Stage)\",\r\n        \"East US 2 EUAP\",\r\n        \"Central US EUAP\"\r\n      ],\r\n      \"apiVersions\": [\r\n        \"2018-07-01\",\r\n        \"2018-02-01\",\r\n        \"2017-10-01\",\r\n        \"2017-06-01\",\r\n        \"2016-12-01\",\r\n        \"2016-05-01\"\r\n      ]\r\n    },\r\n    {\r\n      \"resourceType\": \"storageAccounts/fileServices\",\r\n      \"locations\": [\r\n        \"East US\",\r\n        \"East US 2\",\r\n        \"West US\",\r\n        \"West Europe\",\r\n        \"East Asia\",\r\n        \"Southeast Asia\",\r\n        \"Japan East\",\r\n        \"Japan West\",\r\n        \"North Central US\",\r\n        \"South Central US\",\r\n        \"Central US\",\r\n        \"North Europe\",\r\n        \"Brazil South\",\r\n        \"Australia East\",\r\n        \"Australia Southeast\",\r\n        \"South India\",\r\n        \"Central India\",\r\n        \"West India\",\r\n        \"Canada East\",\r\n        \"Canada Central\",\r\n        \"West US 2\",\r\n        \"West Central US\",\r\n        \"UK South\",\r\n        \"UK West\",\r\n        \"Korea Central\",\r\n        \"Korea South\",\r\n        \"France Central\",\r\n        \"East US 2 (Stage)\",\r\n        \"East US 2 EUAP\",\r\n        \"Central US EUAP\"\r\n      ],\r\n      \"apiVersions\": [\r\n        \"2018-07-01\",\r\n        \"2018-02-01\",\r\n        \"2017-10-01\",\r\n        \"2017-06-01\",\r\n        \"2016-12-01\",\r\n        \"2016-05-01\"\r\n      ]\r\n    },\r\n    {\r\n      \"resourceType\": \"locations\",\r\n      \"locations\": [],\r\n      \"apiVersions\": [\r\n        \"2018-07-01\",\r\n        \"2018-02-01\",\r\n        \"2017-10-01\",\r\n        \"2017-06-01\",\r\n        \"2016-12-01\",\r\n        \"2016-07-01\",\r\n        \"2016-01-01\"\r\n      ]\r\n    },\r\n    {\r\n      \"resourceType\": \"locations/usages\",\r\n      \"locations\": [\r\n        \"East US\",\r\n        \"East US 2\",\r\n        \"West US\",\r\n        \"West Europe\",\r\n        \"East Asia\",\r\n        \"Southeast Asia\",\r\n        \"Japan East\",\r\n        \"Japan West\",\r\n        \"North Central US\",\r\n        \"South Central US\",\r\n        \"Central US\",\r\n        \"North Europe\",\r\n        \"Brazil South\",\r\n        \"Australia East\",\r\n        \"Australia Southeast\",\r\n        \"South India\",\r\n        \"Central India\",\r\n        \"West India\",\r\n        \"Canada East\",\r\n        \"Canada Central\",\r\n        \"West US 2\",\r\n        \"West Central US\",\r\n        \"UK South\",\r\n        \"UK West\",\r\n        \"Korea Central\",\r\n        \"Korea South\",\r\n        \"France Central\",\r\n        \"East US 2 (Stage)\",\r\n        \"East US 2 EUAP\",\r\n        \"Central US EUAP\"\r\n      ],\r\n      \"apiVersions\": [\r\n        \"2018-07-01\",\r\n        \"2018-02-01\",\r\n        \"2017-10-01\",\r\n        \"2017-06-01\",\r\n        \"2016-12-01\"\r\n      ]\r\n    },\r\n    {\r\n      \"resourceType\": \"locations/deleteVirtualNetworkOrSubnets\",\r\n      \"locations\": [\r\n        \"East US\",\r\n        \"East US 2\",\r\n        \"West US\",\r\n        \"West Europe\",\r\n        \"East Asia\",\r\n        \"Southeast Asia\",\r\n        \"Japan East\",\r\n        \"Japan West\",\r\n        \"North Central US\",\r\n        \"South Central US\",\r\n        \"Central US\",\r\n        \"North Europe\",\r\n        \"Brazil South\",\r\n        \"Australia East\",\r\n        \"Australia Southeast\",\r\n        \"South India\",\r\n        \"Central India\",\r\n        \"West India\",\r\n        \"Canada East\",\r\n        \"Canada Central\",\r\n        \"West US 2\",\r\n        \"West Central US\",\r\n        \"UK South\",\r\n        \"UK West\",\r\n        \"Korea Central\",\r\n        \"Korea South\",\r\n        \"France Central\",\r\n        \"East US 2 (Stage)\",\r\n        \"East US 2 EUAP\",\r\n        \"Central US EUAP\"\r\n      ],\r\n      \"apiVersions\": [\r\n        \"2018-07-01\",\r\n        \"2018-02-01\",\r\n        \"2017-10-01\",\r\n        \"2017-06-01\",\r\n        \"2016-12-01\",\r\n        \"2016-07-01\"\r\n      ]\r\n    },\r\n    {\r\n      \"resourceType\": \"usages\",\r\n      \"locations\": [],\r\n      \"apiVersions\": [\r\n        \"2018-07-01\",\r\n        \"2018-02-01\",\r\n        \"2017-10-01\",\r\n        \"2017-06-01\",\r\n        \"2016-12-01\",\r\n        \"2016-05-01\",\r\n        \"2016-01-01\",\r\n        \"2015-06-15\",\r\n        \"2015-05-01-preview\"\r\n      ]\r\n    },\r\n    {\r\n      \"resourceType\": \"checkNameAvailability\",\r\n      \"locations\": [],\r\n      \"apiVersions\": [\r\n        \"2018-07-01\",\r\n        \"2018-02-01\",\r\n        \"2017-10-01\",\r\n        \"2017-06-01\",\r\n        \"2016-12-01\",\r\n        \"2016-05-01\",\r\n        \"2016-01-01\",\r\n        \"2015-06-15\",\r\n        \"2015-05-01-preview\"\r\n      ]\r\n    },\r\n    {\r\n      \"resourceType\": \"storageAccounts/services\",\r\n      \"locations\": [\r\n        \"East US\",\r\n        \"West US\",\r\n        \"East US 2 (Stage)\",\r\n        \"West Europe\",\r\n        \"North Europe\",\r\n        \"East Asia\",\r\n        \"Southeast Asia\",\r\n        \"Japan East\",\r\n        \"Japan West\",\r\n        \"North Central US\",\r\n        \"South Central US\",\r\n        \"East US 2\",\r\n        \"Central US\",\r\n        \"Australia East\",\r\n        \"Australia Southeast\",\r\n        \"Brazil South\",\r\n        \"South India\",\r\n        \"Central India\",\r\n        \"West India\",\r\n        \"Canada East\",\r\n        \"Canada Central\",\r\n        \"West US 2\",\r\n        \"West Central US\",\r\n        \"UK South\",\r\n        \"UK West\",\r\n        \"Korea Central\",\r\n        \"Korea South\",\r\n        \"France Central\",\r\n        \"East US 2 EUAP\",\r\n        \"Central US EUAP\"\r\n      ],\r\n      \"apiVersions\": [\r\n        \"2014-04-01\"\r\n      ]\r\n    },\r\n    {\r\n      \"resourceType\": \"storageAccounts/services/metricDefinitions\",\r\n      \"locations\": [\r\n        \"East US\",\r\n        \"West US\",\r\n        \"East US 2 (Stage)\",\r\n        \"West Europe\",\r\n        \"North Europe\",\r\n        \"East Asia\",\r\n        \"Southeast Asia\",\r\n        \"Japan East\",\r\n        \"Japan West\",\r\n        \"North Central US\",\r\n        \"South Central US\",\r\n        \"East US 2\",\r\n        \"Central US\",\r\n        \"Australia East\",\r\n        \"Australia Southeast\",\r\n        \"Brazil South\",\r\n        \"South India\",\r\n        \"Central India\",\r\n        \"West India\",\r\n        \"Canada East\",\r\n        \"Canada Central\",\r\n        \"West US 2\",\r\n        \"West Central US\",\r\n        \"UK South\",\r\n        \"UK West\",\r\n        \"Korea Central\",\r\n        \"Korea South\",\r\n        \"France Central\",\r\n        \"East US 2 EUAP\",\r\n        \"Central US EUAP\"\r\n      ],\r\n      \"apiVersions\": [\r\n        \"2014-04-01\"\r\n      ]\r\n    }\r\n  ],\r\n  \"registrationState\": \"Registered\"\r\n}",
      "ResponseHeaders": {
        "Content-Length": [
          "8499"
        ],
        "Content-Type": [
          "application/json; charset=utf-8"
        ],
        "Expires": [
          "-1"
        ],
        "Pragma": [
          "no-cache"
        ],
        "x-ms-ratelimit-remaining-subscription-reads": [
<<<<<<< HEAD
          "14996"
        ],
        "x-ms-request-id": [
          "c26bfea3-0e38-4636-a024-13512331b98b"
        ],
        "x-ms-correlation-request-id": [
          "c26bfea3-0e38-4636-a024-13512331b98b"
        ],
        "x-ms-routing-request-id": [
          "SOUTHEASTASIA:20180621T102019Z:c26bfea3-0e38-4636-a024-13512331b98b"
=======
          "11995"
        ],
        "x-ms-request-id": [
          "20752ddd-653e-4794-be70-42c1eb7b0af0"
        ],
        "x-ms-correlation-request-id": [
          "20752ddd-653e-4794-be70-42c1eb7b0af0"
        ],
        "x-ms-routing-request-id": [
          "SOUTHEASTASIA:20190419T080601Z:20752ddd-653e-4794-be70-42c1eb7b0af0"
>>>>>>> 1b921547
        ],
        "Strict-Transport-Security": [
          "max-age=31536000; includeSubDomains"
        ],
        "X-Content-Type-Options": [
          "nosniff"
        ],
<<<<<<< HEAD
        "Cache-Control": [
          "no-cache"
        ],
        "Date": [
          "Thu, 21 Jun 2018 10:20:19 GMT"
        ]
      },
      "StatusCode": 200
    },
    {
      "RequestUri": "/subscriptions/45b60d85-fd72-427a-a708-f994d26e593e/resourcegroups/pstestrg7672?api-version=2016-02-01",
      "EncodedRequestUri": "L3N1YnNjcmlwdGlvbnMvNDViNjBkODUtZmQ3Mi00MjdhLWE3MDgtZjk5NGQyNmU1OTNlL3Jlc291cmNlZ3JvdXBzL3BzdGVzdHJnNzY3Mj9hcGktdmVyc2lvbj0yMDE2LTAyLTAx",
      "RequestMethod": "PUT",
      "RequestBody": "{\r\n  \"location\": \"West US\"\r\n}",
      "RequestHeaders": {
=======
        "Date": [
          "Fri, 19 Apr 2019 08:06:01 GMT"
        ],
        "Content-Type": [
          "application/json; charset=utf-8"
        ],
        "Expires": [
          "-1"
        ],
        "Content-Length": [
          "9297"
        ]
      },
      "ResponseBody": "{\r\n  \"id\": \"/subscriptions/ce4a7590-4722-4bcf-a2c6-e473e9f11778/providers/Microsoft.Storage\",\r\n  \"namespace\": \"Microsoft.Storage\",\r\n  \"authorizations\": [\r\n    {\r\n      \"applicationId\": \"a6aa9161-5291-40bb-8c5c-923b567bee3b\",\r\n      \"roleDefinitionId\": \"070ab87f-0efc-4423-b18b-756f3bdb0236\"\r\n    },\r\n    {\r\n      \"applicationId\": \"e406a681-f3d4-42a8-90b6-c2b029497af1\"\r\n    }\r\n  ],\r\n  \"resourceTypes\": [\r\n    {\r\n      \"resourceType\": \"storageAccounts\",\r\n      \"locations\": [\r\n        \"East US\",\r\n        \"East US 2\",\r\n        \"West US\",\r\n        \"West Europe\",\r\n        \"East Asia\",\r\n        \"Southeast Asia\",\r\n        \"Japan East\",\r\n        \"Japan West\",\r\n        \"North Central US\",\r\n        \"South Central US\",\r\n        \"Central US\",\r\n        \"North Europe\",\r\n        \"Brazil South\",\r\n        \"Australia East\",\r\n        \"Australia Southeast\",\r\n        \"South India\",\r\n        \"Central India\",\r\n        \"West India\",\r\n        \"Canada East\",\r\n        \"Canada Central\",\r\n        \"West US 2\",\r\n        \"West Central US\",\r\n        \"UK South\",\r\n        \"UK West\",\r\n        \"Korea Central\",\r\n        \"Korea South\",\r\n        \"France Central\",\r\n        \"South Africa North\",\r\n        \"East US 2 (Stage)\",\r\n        \"East US 2 EUAP\",\r\n        \"Central US EUAP\"\r\n      ],\r\n      \"apiVersions\": [\r\n        \"2019-04-01\",\r\n        \"2018-11-01\",\r\n        \"2018-07-01\",\r\n        \"2018-03-01-preview\",\r\n        \"2018-02-01\",\r\n        \"2017-10-01\",\r\n        \"2017-06-01\",\r\n        \"2016-12-01\",\r\n        \"2016-05-01\",\r\n        \"2016-01-01\",\r\n        \"2015-06-15\",\r\n        \"2015-05-01-preview\"\r\n      ],\r\n      \"capabilities\": \"CrossResourceGroupResourceMove, CrossSubscriptionResourceMove, SystemAssignedResourceIdentity\"\r\n    },\r\n    {\r\n      \"resourceType\": \"operations\",\r\n      \"locations\": [],\r\n      \"apiVersions\": [\r\n        \"2019-04-01\",\r\n        \"2018-11-01\",\r\n        \"2018-07-01\",\r\n        \"2018-03-01-preview\",\r\n        \"2018-02-01\",\r\n        \"2017-10-01\",\r\n        \"2017-06-01\",\r\n        \"2016-12-01\",\r\n        \"2016-05-01\",\r\n        \"2016-01-01\",\r\n        \"2015-06-15\",\r\n        \"2015-05-01-preview\"\r\n      ]\r\n    },\r\n    {\r\n      \"resourceType\": \"locations/asyncoperations\",\r\n      \"locations\": [\r\n        \"East US\",\r\n        \"East US 2\",\r\n        \"West US\",\r\n        \"West Europe\",\r\n        \"East Asia\",\r\n        \"Southeast Asia\",\r\n        \"Japan East\",\r\n        \"Japan West\",\r\n        \"North Central US\",\r\n        \"South Central US\",\r\n        \"Central US\",\r\n        \"North Europe\",\r\n        \"Brazil South\",\r\n        \"Australia East\",\r\n        \"Australia Southeast\",\r\n        \"South India\",\r\n        \"Central India\",\r\n        \"West India\",\r\n        \"Canada East\",\r\n        \"Canada Central\",\r\n        \"West US 2\",\r\n        \"West Central US\",\r\n        \"UK South\",\r\n        \"UK West\",\r\n        \"Korea Central\",\r\n        \"Korea South\",\r\n        \"France Central\",\r\n        \"South Africa North\",\r\n        \"East US 2 (Stage)\",\r\n        \"East US 2 EUAP\",\r\n        \"Central US EUAP\"\r\n      ],\r\n      \"apiVersions\": [\r\n        \"2019-04-01\",\r\n        \"2018-11-01\",\r\n        \"2018-07-01\",\r\n        \"2018-03-01-preview\",\r\n        \"2018-02-01\",\r\n        \"2017-10-01\",\r\n        \"2017-06-01\",\r\n        \"2016-12-01\",\r\n        \"2016-05-01\",\r\n        \"2016-01-01\",\r\n        \"2015-06-15\",\r\n        \"2015-05-01-preview\"\r\n      ]\r\n    },\r\n    {\r\n      \"resourceType\": \"storageAccounts/listAccountSas\",\r\n      \"locations\": [\r\n        \"East US\",\r\n        \"East US 2\",\r\n        \"West US\",\r\n        \"West Europe\",\r\n        \"East Asia\",\r\n        \"Southeast Asia\",\r\n        \"Japan East\",\r\n        \"Japan West\",\r\n        \"North Central US\",\r\n        \"South Central US\",\r\n        \"Central US\",\r\n        \"North Europe\",\r\n        \"Brazil South\",\r\n        \"Australia East\",\r\n        \"Australia Southeast\",\r\n        \"South India\",\r\n        \"Central India\",\r\n        \"West India\",\r\n        \"Canada East\",\r\n        \"Canada Central\",\r\n        \"West US 2\",\r\n        \"West Central US\",\r\n        \"UK South\",\r\n        \"UK West\",\r\n        \"Korea Central\",\r\n        \"Korea South\",\r\n        \"France Central\",\r\n        \"South Africa North\",\r\n        \"East US 2 (Stage)\",\r\n        \"East US 2 EUAP\",\r\n        \"Central US EUAP\"\r\n      ],\r\n      \"apiVersions\": [\r\n        \"2019-04-01\",\r\n        \"2018-11-01\",\r\n        \"2018-07-01\",\r\n        \"2018-03-01-preview\",\r\n        \"2018-02-01\",\r\n        \"2017-10-01\",\r\n        \"2017-06-01\",\r\n        \"2016-12-01\",\r\n        \"2016-05-01\"\r\n      ]\r\n    },\r\n    {\r\n      \"resourceType\": \"storageAccounts/listServiceSas\",\r\n      \"locations\": [\r\n        \"East US\",\r\n        \"East US 2\",\r\n        \"West US\",\r\n        \"West Europe\",\r\n        \"East Asia\",\r\n        \"Southeast Asia\",\r\n        \"Japan East\",\r\n        \"Japan West\",\r\n        \"North Central US\",\r\n        \"South Central US\",\r\n        \"Central US\",\r\n        \"North Europe\",\r\n        \"Brazil South\",\r\n        \"Australia East\",\r\n        \"Australia Southeast\",\r\n        \"South India\",\r\n        \"Central India\",\r\n        \"West India\",\r\n        \"Canada East\",\r\n        \"Canada Central\",\r\n        \"West US 2\",\r\n        \"West Central US\",\r\n        \"UK South\",\r\n        \"UK West\",\r\n        \"Korea Central\",\r\n        \"Korea South\",\r\n        \"France Central\",\r\n        \"South Africa North\",\r\n        \"East US 2 (Stage)\",\r\n        \"East US 2 EUAP\",\r\n        \"Central US EUAP\"\r\n      ],\r\n      \"apiVersions\": [\r\n        \"2019-04-01\",\r\n        \"2018-11-01\",\r\n        \"2018-07-01\",\r\n        \"2018-03-01-preview\",\r\n        \"2018-02-01\",\r\n        \"2017-10-01\",\r\n        \"2017-06-01\",\r\n        \"2016-12-01\",\r\n        \"2016-05-01\"\r\n      ]\r\n    },\r\n    {\r\n      \"resourceType\": \"storageAccounts/blobServices\",\r\n      \"locations\": [\r\n        \"East US\",\r\n        \"East US 2\",\r\n        \"West US\",\r\n        \"West Europe\",\r\n        \"East Asia\",\r\n        \"Southeast Asia\",\r\n        \"Japan East\",\r\n        \"Japan West\",\r\n        \"North Central US\",\r\n        \"South Central US\",\r\n        \"Central US\",\r\n        \"North Europe\",\r\n        \"Brazil South\",\r\n        \"Australia East\",\r\n        \"Australia Southeast\",\r\n        \"South India\",\r\n        \"Central India\",\r\n        \"West India\",\r\n        \"Canada East\",\r\n        \"Canada Central\",\r\n        \"West US 2\",\r\n        \"West Central US\",\r\n        \"UK South\",\r\n        \"UK West\",\r\n        \"Korea Central\",\r\n        \"Korea South\",\r\n        \"France Central\",\r\n        \"South Africa North\",\r\n        \"East US 2 (Stage)\",\r\n        \"East US 2 EUAP\",\r\n        \"Central US EUAP\"\r\n      ],\r\n      \"apiVersions\": [\r\n        \"2019-04-01\",\r\n        \"2018-11-01\",\r\n        \"2018-07-01\",\r\n        \"2018-03-01-preview\",\r\n        \"2018-02-01\",\r\n        \"2017-10-01\",\r\n        \"2017-06-01\",\r\n        \"2016-12-01\",\r\n        \"2016-05-01\"\r\n      ]\r\n    },\r\n    {\r\n      \"resourceType\": \"storageAccounts/tableServices\",\r\n      \"locations\": [\r\n        \"East US\",\r\n        \"East US 2\",\r\n        \"West US\",\r\n        \"West Europe\",\r\n        \"East Asia\",\r\n        \"Southeast Asia\",\r\n        \"Japan East\",\r\n        \"Japan West\",\r\n        \"North Central US\",\r\n        \"South Central US\",\r\n        \"Central US\",\r\n        \"North Europe\",\r\n        \"Brazil South\",\r\n        \"Australia East\",\r\n        \"Australia Southeast\",\r\n        \"South India\",\r\n        \"Central India\",\r\n        \"West India\",\r\n        \"Canada East\",\r\n        \"Canada Central\",\r\n        \"West US 2\",\r\n        \"West Central US\",\r\n        \"UK South\",\r\n        \"UK West\",\r\n        \"Korea Central\",\r\n        \"Korea South\",\r\n        \"France Central\",\r\n        \"South Africa North\",\r\n        \"East US 2 (Stage)\",\r\n        \"East US 2 EUAP\",\r\n        \"Central US EUAP\"\r\n      ],\r\n      \"apiVersions\": [\r\n        \"2019-04-01\",\r\n        \"2018-11-01\",\r\n        \"2018-07-01\",\r\n        \"2018-03-01-preview\",\r\n        \"2018-02-01\",\r\n        \"2017-10-01\",\r\n        \"2017-06-01\",\r\n        \"2016-12-01\",\r\n        \"2016-05-01\"\r\n      ]\r\n    },\r\n    {\r\n      \"resourceType\": \"storageAccounts/queueServices\",\r\n      \"locations\": [\r\n        \"East US\",\r\n        \"East US 2\",\r\n        \"West US\",\r\n        \"West Europe\",\r\n        \"East Asia\",\r\n        \"Southeast Asia\",\r\n        \"Japan East\",\r\n        \"Japan West\",\r\n        \"North Central US\",\r\n        \"South Central US\",\r\n        \"Central US\",\r\n        \"North Europe\",\r\n        \"Brazil South\",\r\n        \"Australia East\",\r\n        \"Australia Southeast\",\r\n        \"South India\",\r\n        \"Central India\",\r\n        \"West India\",\r\n        \"Canada East\",\r\n        \"Canada Central\",\r\n        \"West US 2\",\r\n        \"West Central US\",\r\n        \"UK South\",\r\n        \"UK West\",\r\n        \"Korea Central\",\r\n        \"Korea South\",\r\n        \"France Central\",\r\n        \"South Africa North\",\r\n        \"East US 2 (Stage)\",\r\n        \"East US 2 EUAP\",\r\n        \"Central US EUAP\"\r\n      ],\r\n      \"apiVersions\": [\r\n        \"2019-04-01\",\r\n        \"2018-11-01\",\r\n        \"2018-07-01\",\r\n        \"2018-03-01-preview\",\r\n        \"2018-02-01\",\r\n        \"2017-10-01\",\r\n        \"2017-06-01\",\r\n        \"2016-12-01\",\r\n        \"2016-05-01\"\r\n      ]\r\n    },\r\n    {\r\n      \"resourceType\": \"storageAccounts/fileServices\",\r\n      \"locations\": [\r\n        \"East US\",\r\n        \"East US 2\",\r\n        \"West US\",\r\n        \"West Europe\",\r\n        \"East Asia\",\r\n        \"Southeast Asia\",\r\n        \"Japan East\",\r\n        \"Japan West\",\r\n        \"North Central US\",\r\n        \"South Central US\",\r\n        \"Central US\",\r\n        \"North Europe\",\r\n        \"Brazil South\",\r\n        \"Australia East\",\r\n        \"Australia Southeast\",\r\n        \"South India\",\r\n        \"Central India\",\r\n        \"West India\",\r\n        \"Canada East\",\r\n        \"Canada Central\",\r\n        \"West US 2\",\r\n        \"West Central US\",\r\n        \"UK South\",\r\n        \"UK West\",\r\n        \"Korea Central\",\r\n        \"Korea South\",\r\n        \"France Central\",\r\n        \"South Africa North\",\r\n        \"East US 2 (Stage)\",\r\n        \"East US 2 EUAP\",\r\n        \"Central US EUAP\"\r\n      ],\r\n      \"apiVersions\": [\r\n        \"2019-04-01\",\r\n        \"2018-11-01\",\r\n        \"2018-07-01\",\r\n        \"2018-03-01-preview\",\r\n        \"2018-02-01\",\r\n        \"2017-10-01\",\r\n        \"2017-06-01\",\r\n        \"2016-12-01\",\r\n        \"2016-05-01\"\r\n      ]\r\n    },\r\n    {\r\n      \"resourceType\": \"locations\",\r\n      \"locations\": [],\r\n      \"apiVersions\": [\r\n        \"2019-04-01\",\r\n        \"2018-11-01\",\r\n        \"2018-07-01\",\r\n        \"2018-03-01-preview\",\r\n        \"2018-02-01\",\r\n        \"2017-10-01\",\r\n        \"2017-06-01\",\r\n        \"2016-12-01\",\r\n        \"2016-07-01\",\r\n        \"2016-01-01\"\r\n      ]\r\n    },\r\n    {\r\n      \"resourceType\": \"locations/usages\",\r\n      \"locations\": [\r\n        \"East US\",\r\n        \"East US 2\",\r\n        \"West US\",\r\n        \"West Europe\",\r\n        \"East Asia\",\r\n        \"Southeast Asia\",\r\n        \"Japan East\",\r\n        \"Japan West\",\r\n        \"North Central US\",\r\n        \"South Central US\",\r\n        \"Central US\",\r\n        \"North Europe\",\r\n        \"Brazil South\",\r\n        \"Australia East\",\r\n        \"Australia Southeast\",\r\n        \"South India\",\r\n        \"Central India\",\r\n        \"West India\",\r\n        \"Canada East\",\r\n        \"Canada Central\",\r\n        \"West US 2\",\r\n        \"West Central US\",\r\n        \"UK South\",\r\n        \"UK West\",\r\n        \"Korea Central\",\r\n        \"Korea South\",\r\n        \"France Central\",\r\n        \"South Africa North\",\r\n        \"East US 2 (Stage)\",\r\n        \"East US 2 EUAP\",\r\n        \"Central US EUAP\"\r\n      ],\r\n      \"apiVersions\": [\r\n        \"2019-04-01\",\r\n        \"2018-11-01\",\r\n        \"2018-07-01\",\r\n        \"2018-03-01-preview\",\r\n        \"2018-02-01\",\r\n        \"2017-10-01\",\r\n        \"2017-06-01\",\r\n        \"2016-12-01\"\r\n      ]\r\n    },\r\n    {\r\n      \"resourceType\": \"locations/deleteVirtualNetworkOrSubnets\",\r\n      \"locations\": [\r\n        \"East US\",\r\n        \"East US 2\",\r\n        \"West US\",\r\n        \"West Europe\",\r\n        \"East Asia\",\r\n        \"Southeast Asia\",\r\n        \"Japan East\",\r\n        \"Japan West\",\r\n        \"North Central US\",\r\n        \"South Central US\",\r\n        \"Central US\",\r\n        \"North Europe\",\r\n        \"Brazil South\",\r\n        \"Australia East\",\r\n        \"Australia Southeast\",\r\n        \"South India\",\r\n        \"Central India\",\r\n        \"West India\",\r\n        \"Canada East\",\r\n        \"Canada Central\",\r\n        \"West US 2\",\r\n        \"West Central US\",\r\n        \"UK South\",\r\n        \"UK West\",\r\n        \"Korea Central\",\r\n        \"Korea South\",\r\n        \"France Central\",\r\n        \"South Africa North\",\r\n        \"East US 2 (Stage)\",\r\n        \"East US 2 EUAP\",\r\n        \"Central US EUAP\"\r\n      ],\r\n      \"apiVersions\": [\r\n        \"2019-04-01\",\r\n        \"2018-11-01\",\r\n        \"2018-07-01\",\r\n        \"2018-03-01-preview\",\r\n        \"2018-02-01\",\r\n        \"2017-10-01\",\r\n        \"2017-06-01\",\r\n        \"2016-12-01\",\r\n        \"2016-07-01\"\r\n      ]\r\n    },\r\n    {\r\n      \"resourceType\": \"usages\",\r\n      \"locations\": [],\r\n      \"apiVersions\": [\r\n        \"2019-04-01\",\r\n        \"2018-11-01\",\r\n        \"2018-07-01\",\r\n        \"2018-03-01-preview\",\r\n        \"2018-02-01\",\r\n        \"2017-10-01\",\r\n        \"2017-06-01\",\r\n        \"2016-12-01\",\r\n        \"2016-05-01\",\r\n        \"2016-01-01\",\r\n        \"2015-06-15\",\r\n        \"2015-05-01-preview\"\r\n      ]\r\n    },\r\n    {\r\n      \"resourceType\": \"checkNameAvailability\",\r\n      \"locations\": [],\r\n      \"apiVersions\": [\r\n        \"2019-04-01\",\r\n        \"2018-11-01\",\r\n        \"2018-07-01\",\r\n        \"2018-03-01-preview\",\r\n        \"2018-02-01\",\r\n        \"2017-10-01\",\r\n        \"2017-06-01\",\r\n        \"2016-12-01\",\r\n        \"2016-05-01\",\r\n        \"2016-01-01\",\r\n        \"2015-06-15\",\r\n        \"2015-05-01-preview\"\r\n      ]\r\n    },\r\n    {\r\n      \"resourceType\": \"storageAccounts/services\",\r\n      \"locations\": [\r\n        \"East US\",\r\n        \"West US\",\r\n        \"East US 2 (Stage)\",\r\n        \"West Europe\",\r\n        \"North Europe\",\r\n        \"East Asia\",\r\n        \"Southeast Asia\",\r\n        \"Japan East\",\r\n        \"Japan West\",\r\n        \"North Central US\",\r\n        \"South Central US\",\r\n        \"East US 2\",\r\n        \"Central US\",\r\n        \"Australia East\",\r\n        \"Australia Southeast\",\r\n        \"Brazil South\",\r\n        \"South India\",\r\n        \"Central India\",\r\n        \"West India\",\r\n        \"Canada East\",\r\n        \"Canada Central\",\r\n        \"West US 2\",\r\n        \"West Central US\",\r\n        \"UK South\",\r\n        \"UK West\",\r\n        \"Korea Central\",\r\n        \"Korea South\",\r\n        \"France Central\",\r\n        \"South Africa North\",\r\n        \"East US 2 EUAP\",\r\n        \"Central US EUAP\"\r\n      ],\r\n      \"apiVersions\": [\r\n        \"2014-04-01\"\r\n      ]\r\n    },\r\n    {\r\n      \"resourceType\": \"storageAccounts/services/metricDefinitions\",\r\n      \"locations\": [\r\n        \"East US\",\r\n        \"West US\",\r\n        \"East US 2 (Stage)\",\r\n        \"West Europe\",\r\n        \"North Europe\",\r\n        \"East Asia\",\r\n        \"Southeast Asia\",\r\n        \"Japan East\",\r\n        \"Japan West\",\r\n        \"North Central US\",\r\n        \"South Central US\",\r\n        \"East US 2\",\r\n        \"Central US\",\r\n        \"Australia East\",\r\n        \"Australia Southeast\",\r\n        \"Brazil South\",\r\n        \"South India\",\r\n        \"Central India\",\r\n        \"West India\",\r\n        \"Canada East\",\r\n        \"Canada Central\",\r\n        \"West US 2\",\r\n        \"West Central US\",\r\n        \"UK South\",\r\n        \"UK West\",\r\n        \"Korea Central\",\r\n        \"Korea South\",\r\n        \"France Central\",\r\n        \"South Africa North\",\r\n        \"East US 2 EUAP\",\r\n        \"Central US EUAP\"\r\n      ],\r\n      \"apiVersions\": [\r\n        \"2014-04-01\"\r\n      ]\r\n    }\r\n  ],\r\n  \"registrationState\": \"Registered\"\r\n}",
      "StatusCode": 200
    },
    {
      "RequestUri": "/subscriptions/ce4a7590-4722-4bcf-a2c6-e473e9f11778/resourcegroups/pstestrg2354?api-version=2016-09-01",
      "EncodedRequestUri": "L3N1YnNjcmlwdGlvbnMvY2U0YTc1OTAtNDcyMi00YmNmLWEyYzYtZTQ3M2U5ZjExNzc4L3Jlc291cmNlZ3JvdXBzL3BzdGVzdHJnMjM1ND9hcGktdmVyc2lvbj0yMDE2LTA5LTAx",
      "RequestMethod": "PUT",
      "RequestBody": "{\r\n  \"location\": \"West US\"\r\n}",
      "RequestHeaders": {
        "x-ms-client-request-id": [
          "1f4fda27-26c8-4804-a2ee-ccdad7f1d208"
        ],
        "Accept-Language": [
          "en-US"
        ],
        "User-Agent": [
          "FxVersion/4.6.27207.03",
          "OSName/Windows",
          "OSVersion/Microsoft.Windows.10.0.17763.",
          "Microsoft.Azure.Management.Internal.Resources.ResourceManagementClient/1.1.19"
        ],
>>>>>>> 1b921547
        "Content-Type": [
          "application/json; charset=utf-8"
        ],
        "Content-Length": [
          "29"
        ],
        "User-Agent": [
          "Microsoft.Azure.Management.Resources.ResourceManagementClient/2.0.0.0"
        ]
      },
      "ResponseBody": "{\r\n  \"id\": \"/subscriptions/45b60d85-fd72-427a-a708-f994d26e593e/resourceGroups/pstestrg7672\",\r\n  \"name\": \"pstestrg7672\",\r\n  \"location\": \"westus\",\r\n  \"properties\": {\r\n    \"provisioningState\": \"Succeeded\"\r\n  }\r\n}",
      "ResponseHeaders": {
        "Content-Length": [
          "177"
        ],
        "Content-Type": [
          "application/json; charset=utf-8"
        ],
        "Expires": [
          "-1"
        ],
        "Pragma": [
          "no-cache"
        ],
        "x-ms-ratelimit-remaining-subscription-writes": [
<<<<<<< HEAD
          "1199"
        ],
        "x-ms-request-id": [
          "13ca3fd1-2545-4a8e-8614-f623ed18bc09"
        ],
        "x-ms-correlation-request-id": [
          "13ca3fd1-2545-4a8e-8614-f623ed18bc09"
        ],
        "x-ms-routing-request-id": [
          "SOUTHEASTASIA:20180621T102022Z:13ca3fd1-2545-4a8e-8614-f623ed18bc09"
=======
          "1192"
        ],
        "x-ms-request-id": [
          "9ac85b39-1734-47d3-93bf-74cc4e6ba955"
        ],
        "x-ms-correlation-request-id": [
          "9ac85b39-1734-47d3-93bf-74cc4e6ba955"
        ],
        "x-ms-routing-request-id": [
          "SOUTHEASTASIA:20190419T080602Z:9ac85b39-1734-47d3-93bf-74cc4e6ba955"
>>>>>>> 1b921547
        ],
        "Strict-Transport-Security": [
          "max-age=31536000; includeSubDomains"
        ],
        "X-Content-Type-Options": [
          "nosniff"
        ],
<<<<<<< HEAD
        "Cache-Control": [
          "no-cache"
=======
        "Date": [
          "Fri, 19 Apr 2019 08:06:02 GMT"
        ],
        "Content-Length": [
          "177"
        ],
        "Content-Type": [
          "application/json; charset=utf-8"
>>>>>>> 1b921547
        ],
        "Date": [
          "Thu, 21 Jun 2018 10:20:22 GMT"
        ]
      },
<<<<<<< HEAD
      "StatusCode": 201
    },
    {
      "RequestUri": "/subscriptions/45b60d85-fd72-427a-a708-f994d26e593e/providers/Microsoft.Storage/checkNameAvailability?api-version=2018-11-01",
      "EncodedRequestUri": "L3N1YnNjcmlwdGlvbnMvNDViNjBkODUtZmQ3Mi00MjdhLWE3MDgtZjk5NGQyNmU1OTNlL3Byb3ZpZGVycy9NaWNyb3NvZnQuU3RvcmFnZS9jaGVja05hbWVBdmFpbGFiaWxpdHk/YXBpLXZlcnNpb249MjAxOC0xMS0wMQ==",
      "RequestMethod": "POST",
      "RequestBody": "{\r\n  \"name\": \"stopstestrg7672\",\r\n  \"type\": \"Microsoft.Storage/storageAccounts\"\r\n}",
=======
      "ResponseBody": "{\r\n  \"id\": \"/subscriptions/ce4a7590-4722-4bcf-a2c6-e473e9f11778/resourceGroups/pstestrg2354\",\r\n  \"name\": \"pstestrg2354\",\r\n  \"location\": \"westus\",\r\n  \"properties\": {\r\n    \"provisioningState\": \"Succeeded\"\r\n  }\r\n}",
      "StatusCode": 201
    },
    {
      "RequestUri": "/subscriptions/ce4a7590-4722-4bcf-a2c6-e473e9f11778/providers/Microsoft.Storage/checkNameAvailability?api-version=2019-04-01",
      "EncodedRequestUri": "L3N1YnNjcmlwdGlvbnMvY2U0YTc1OTAtNDcyMi00YmNmLWEyYzYtZTQ3M2U5ZjExNzc4L3Byb3ZpZGVycy9NaWNyb3NvZnQuU3RvcmFnZS9jaGVja05hbWVBdmFpbGFiaWxpdHk/YXBpLXZlcnNpb249MjAxOS0wNC0wMQ==",
      "RequestMethod": "POST",
      "RequestBody": "{\r\n  \"name\": \"stopstestrg2354\",\r\n  \"type\": \"Microsoft.Storage/storageAccounts\"\r\n}",
>>>>>>> 1b921547
      "RequestHeaders": {
        "Content-Type": [
          "application/json; charset=utf-8"
        ],
        "Content-Length": [
          "81"
        ],
        "x-ms-client-request-id": [
<<<<<<< HEAD
          "91fc7a0a-152b-45dd-938f-45ea225afbe6"
=======
          "449a7dfd-f989-4778-915d-ee2cd569a50d"
>>>>>>> 1b921547
        ],
        "accept-language": [
          "en-US"
        ],
        "User-Agent": [
<<<<<<< HEAD
          "FxVersion/4.7.3110.0",
          "OSName/Windows10Enterprise",
          "OSVersion/6.3.17134",
          "Microsoft.Azure.Management.Storage.StorageManagementClient/8.2.0.0"
=======
          "FxVersion/4.6.27207.03",
          "OSName/Windows",
          "OSVersion/Microsoft.Windows.10.0.17763.",
          "Microsoft.Azure.Management.Storage.StorageManagementClient/11.0.0.0"
        ],
        "Content-Type": [
          "application/json; charset=utf-8"
        ],
        "Content-Length": [
          "81"
>>>>>>> 1b921547
        ]
      },
      "ResponseBody": "{\r\n  \"nameAvailable\": true\r\n}",
      "ResponseHeaders": {
        "Content-Length": [
          "22"
        ],
        "Content-Type": [
          "application/json"
        ],
        "Expires": [
          "-1"
        ],
        "Pragma": [
          "no-cache"
        ],
        "x-ms-request-id": [
<<<<<<< HEAD
          "3d89fb27-cb72-489b-bc9c-5d43cbddf37b"
=======
          "aad5aa15-2260-47c1-a851-0fc118c8615d"
>>>>>>> 1b921547
        ],
        "Strict-Transport-Security": [
          "max-age=31536000; includeSubDomains"
        ],
        "x-ms-ratelimit-remaining-subscription-reads": [
<<<<<<< HEAD
          "14998"
        ],
        "x-ms-correlation-request-id": [
          "5a279df3-5fb6-40e1-bfdf-0d23d9f7d0b9"
        ],
        "x-ms-routing-request-id": [
          "SOUTHEASTASIA:20180621T102023Z:5a279df3-5fb6-40e1-bfdf-0d23d9f7d0b9"
=======
          "11994"
        ],
        "x-ms-correlation-request-id": [
          "cbc8b7ae-40de-4766-9ae4-17264f4795f1"
        ],
        "x-ms-routing-request-id": [
          "SOUTHEASTASIA:20190419T080604Z:cbc8b7ae-40de-4766-9ae4-17264f4795f1"
>>>>>>> 1b921547
        ],
        "X-Content-Type-Options": [
          "nosniff"
        ],
<<<<<<< HEAD
        "Cache-Control": [
          "no-cache"
=======
        "Date": [
          "Fri, 19 Apr 2019 08:06:03 GMT"
        ],
        "Content-Length": [
          "22"
>>>>>>> 1b921547
        ],
        "Date": [
          "Thu, 21 Jun 2018 10:20:23 GMT"
        ],
        "Server": [
          "Microsoft-Azure-Storage-Resource-Provider/1.0,Microsoft-HTTPAPI/2.0 Microsoft-HTTPAPI/2.0"
        ]
      },
      "StatusCode": 200
    },
    {
<<<<<<< HEAD
      "RequestUri": "/subscriptions/45b60d85-fd72-427a-a708-f994d26e593e/resourceGroups/pstestrg7672/providers/Microsoft.Storage/storageAccounts/stopstestrg7672?api-version=2018-11-01",
      "EncodedRequestUri": "L3N1YnNjcmlwdGlvbnMvNDViNjBkODUtZmQ3Mi00MjdhLWE3MDgtZjk5NGQyNmU1OTNlL3Jlc291cmNlR3JvdXBzL3BzdGVzdHJnNzY3Mi9wcm92aWRlcnMvTWljcm9zb2Z0LlN0b3JhZ2Uvc3RvcmFnZUFjY291bnRzL3N0b3BzdGVzdHJnNzY3Mj9hcGktdmVyc2lvbj0yMDE4LTExLTAx",
=======
      "RequestUri": "/subscriptions/ce4a7590-4722-4bcf-a2c6-e473e9f11778/resourceGroups/pstestrg2354/providers/Microsoft.Storage/storageAccounts/stopstestrg2354?api-version=2019-04-01",
      "EncodedRequestUri": "L3N1YnNjcmlwdGlvbnMvY2U0YTc1OTAtNDcyMi00YmNmLWEyYzYtZTQ3M2U5ZjExNzc4L3Jlc291cmNlR3JvdXBzL3BzdGVzdHJnMjM1NC9wcm92aWRlcnMvTWljcm9zb2Z0LlN0b3JhZ2Uvc3RvcmFnZUFjY291bnRzL3N0b3BzdGVzdHJnMjM1ND9hcGktdmVyc2lvbj0yMDE5LTA0LTAx",
>>>>>>> 1b921547
      "RequestMethod": "PUT",
      "RequestBody": "{\r\n  \"sku\": {\r\n    \"name\": \"Standard_GRS\"\r\n  },\r\n  \"kind\": \"Storage\",\r\n  \"location\": \"West US\",\r\n  \"properties\": {\r\n    \"supportsHttpsTrafficOnly\": true,\r\n    \"azureFilesAadIntegration\": true,\r\n    \"isHnsEnabled\": true\r\n  }\r\n}",
      "RequestHeaders": {
        "Content-Type": [
          "application/json; charset=utf-8"
        ],
        "Content-Length": [
          "226"
        ],
        "x-ms-client-request-id": [
<<<<<<< HEAD
          "355e6fef-3a96-47f6-beaa-c390d1d791e8"
=======
          "95f0fe6f-ab67-42c5-a718-132b01b46b66"
>>>>>>> 1b921547
        ],
        "accept-language": [
          "en-US"
        ],
        "User-Agent": [
<<<<<<< HEAD
          "FxVersion/4.7.3110.0",
          "OSName/Windows10Enterprise",
          "OSVersion/6.3.17134",
          "Microsoft.Azure.Management.Storage.StorageManagementClient/8.2.0.0"
=======
          "FxVersion/4.6.27207.03",
          "OSName/Windows",
          "OSVersion/Microsoft.Windows.10.0.17763.",
          "Microsoft.Azure.Management.Storage.StorageManagementClient/11.0.0.0"
        ],
        "Content-Type": [
          "application/json; charset=utf-8"
        ],
        "Content-Length": [
          "187"
>>>>>>> 1b921547
        ]
      },
      "ResponseBody": "",
      "ResponseHeaders": {
        "Content-Length": [
          "0"
        ],
        "Content-Type": [
          "text/plain; charset=utf-8"
        ],
        "Expires": [
          "-1"
        ],
        "Pragma": [
          "no-cache"
        ],
<<<<<<< HEAD
=======
        "Location": [
          "https://management.azure.com/subscriptions/ce4a7590-4722-4bcf-a2c6-e473e9f11778/providers/Microsoft.Storage/locations/westus/asyncoperations/e06c4435-be01-4ee3-b569-124f2bc75d8c?monitor=true&api-version=2019-04-01"
        ],
>>>>>>> 1b921547
        "Retry-After": [
          "17"
        ],
        "x-ms-request-id": [
<<<<<<< HEAD
          "9c833368-3471-4285-a7c3-f23139d082f8"
=======
          "e06c4435-be01-4ee3-b569-124f2bc75d8c"
>>>>>>> 1b921547
        ],
        "Strict-Transport-Security": [
          "max-age=31536000; includeSubDomains"
        ],
        "x-ms-ratelimit-remaining-subscription-writes": [
<<<<<<< HEAD
          "1199"
        ],
        "x-ms-correlation-request-id": [
          "644ed548-106e-49ae-883e-f551b3aac5b8"
        ],
        "x-ms-routing-request-id": [
          "SOUTHEASTASIA:20180621T102028Z:644ed548-106e-49ae-883e-f551b3aac5b8"
=======
          "1198"
        ],
        "x-ms-correlation-request-id": [
          "694ea25e-30cc-4b5a-b495-9ae99e10d9d5"
        ],
        "x-ms-routing-request-id": [
          "SOUTHEASTASIA:20190419T080606Z:694ea25e-30cc-4b5a-b495-9ae99e10d9d5"
>>>>>>> 1b921547
        ],
        "X-Content-Type-Options": [
          "nosniff"
        ],
<<<<<<< HEAD
        "Cache-Control": [
          "no-cache"
=======
        "Date": [
          "Fri, 19 Apr 2019 08:06:06 GMT"
>>>>>>> 1b921547
        ],
        "Date": [
          "Thu, 21 Jun 2018 10:20:28 GMT"
        ],
        "Location": [
          "https://management.azure.com/subscriptions/45b60d85-fd72-427a-a708-f994d26e593e/providers/Microsoft.Storage/locations/westus/asyncoperations/9c833368-3471-4285-a7c3-f23139d082f8?monitor=true&api-version=2018-11-01"
        ],
        "Server": [
          "Microsoft-Azure-Storage-Resource-Provider/1.0,Microsoft-HTTPAPI/2.0 Microsoft-HTTPAPI/2.0"
        ]
      },
      "StatusCode": 202
    },
    {
<<<<<<< HEAD
      "RequestUri": "/subscriptions/45b60d85-fd72-427a-a708-f994d26e593e/providers/Microsoft.Storage/locations/westus/asyncoperations/9c833368-3471-4285-a7c3-f23139d082f8?monitor=true&api-version=2018-11-01",
      "EncodedRequestUri": "L3N1YnNjcmlwdGlvbnMvNDViNjBkODUtZmQ3Mi00MjdhLWE3MDgtZjk5NGQyNmU1OTNlL3Byb3ZpZGVycy9NaWNyb3NvZnQuU3RvcmFnZS9sb2NhdGlvbnMvd2VzdHVzL2FzeW5jb3BlcmF0aW9ucy85YzgzMzM2OC0zNDcxLTQyODUtYTdjMy1mMjMxMzlkMDgyZjg/bW9uaXRvcj10cnVlJmFwaS12ZXJzaW9uPTIwMTgtMTEtMDE=",
=======
      "RequestUri": "/subscriptions/ce4a7590-4722-4bcf-a2c6-e473e9f11778/providers/Microsoft.Storage/locations/westus/asyncoperations/e06c4435-be01-4ee3-b569-124f2bc75d8c?monitor=true&api-version=2019-04-01",
      "EncodedRequestUri": "L3N1YnNjcmlwdGlvbnMvY2U0YTc1OTAtNDcyMi00YmNmLWEyYzYtZTQ3M2U5ZjExNzc4L3Byb3ZpZGVycy9NaWNyb3NvZnQuU3RvcmFnZS9sb2NhdGlvbnMvd2VzdHVzL2FzeW5jb3BlcmF0aW9ucy9lMDZjNDQzNS1iZTAxLTRlZTMtYjU2OS0xMjRmMmJjNzVkOGM/bW9uaXRvcj10cnVlJmFwaS12ZXJzaW9uPTIwMTktMDQtMDE=",
>>>>>>> 1b921547
      "RequestMethod": "GET",
      "RequestBody": "",
      "RequestHeaders": {
        "User-Agent": [
<<<<<<< HEAD
          "FxVersion/4.7.3110.0",
          "OSName/Windows10Enterprise",
          "OSVersion/6.3.17134",
          "Microsoft.Azure.Management.Storage.StorageManagementClient/8.2.0.0"
=======
          "FxVersion/4.6.27207.03",
          "OSName/Windows",
          "OSVersion/Microsoft.Windows.10.0.17763.",
          "Microsoft.Azure.Management.Storage.StorageManagementClient/11.0.0.0"
>>>>>>> 1b921547
        ]
      },
      "ResponseBody": "{\r\n  \"sku\": {\r\n    \"name\": \"Standard_GRS\",\r\n    \"tier\": \"Standard\"\r\n  },\r\n  \"kind\": \"Storage\",\r\n  \"id\": \"/subscriptions/45b60d85-fd72-427a-a708-f994d26e593e/resourceGroups/pstestrg7672/providers/Microsoft.Storage/storageAccounts/stopstestrg7672\",\r\n  \"name\": \"stopstestrg7672\",\r\n  \"type\": \"Microsoft.Storage/storageAccounts\",\r\n  \"location\": \"westus\",\r\n  \"tags\": {},\r\n  \"properties\": {\r\n    \"azureFilesAadIntegration\": true,\r\n    \"isHnsEnabled\": true,\r\n    \"networkAcls\": {\r\n      \"bypass\": \"AzureServices\",\r\n      \"virtualNetworkRules\": [],\r\n      \"ipRules\": [],\r\n      \"defaultAction\": \"Allow\"\r\n    },\r\n    \"trustedDirectories\": [\r\n      \"72f988bf-86f1-41af-91ab-2d7cd011db47\"\r\n    ],\r\n    \"supportsHttpsTrafficOnly\": true,\r\n    \"encryption\": {\r\n      \"services\": {\r\n        \"file\": {\r\n          \"enabled\": true,\r\n          \"lastEnabledTime\": \"2018-06-21T10:20:28.0249791Z\"\r\n        },\r\n        \"blob\": {\r\n          \"enabled\": true,\r\n          \"lastEnabledTime\": \"2018-06-21T10:20:28.0249791Z\"\r\n        }\r\n      },\r\n      \"keySource\": \"Microsoft.Storage\"\r\n    },\r\n    \"provisioningState\": \"Succeeded\",\r\n    \"creationTime\": \"2018-06-21T10:20:27.728081Z\",\r\n    \"primaryEndpoints\": {\r\n      \"blob\": \"https://stopstestrg7672.blob.core.windows.net/\",\r\n      \"queue\": \"https://stopstestrg7672.queue.core.windows.net/\",\r\n      \"table\": \"https://stopstestrg7672.table.core.windows.net/\",\r\n      \"file\": \"https://stopstestrg7672.file.core.windows.net/\"\r\n    },\r\n    \"primaryLocation\": \"westus\",\r\n    \"statusOfPrimary\": \"available\",\r\n    \"secondaryLocation\": \"eastus\",\r\n    \"statusOfSecondary\": \"available\"\r\n  }\r\n}",
      "ResponseHeaders": {
        "Content-Length": [
          "1226"
        ],
        "Content-Type": [
          "application/json"
        ],
        "Expires": [
          "-1"
        ],
        "Pragma": [
          "no-cache"
        ],
        "x-ms-request-id": [
<<<<<<< HEAD
          "3923cb86-2964-424f-819b-3745290d9633"
=======
          "98742251-a24b-44aa-8216-034c9c8bc996"
>>>>>>> 1b921547
        ],
        "Strict-Transport-Security": [
          "max-age=31536000; includeSubDomains"
        ],
        "x-ms-ratelimit-remaining-subscription-reads": [
<<<<<<< HEAD
          "14997"
        ],
        "x-ms-correlation-request-id": [
          "27a7aa58-ee0d-46fe-b757-82b1d60c5d1b"
        ],
        "x-ms-routing-request-id": [
          "SOUTHEASTASIA:20180621T102045Z:27a7aa58-ee0d-46fe-b757-82b1d60c5d1b"
=======
          "11993"
        ],
        "x-ms-correlation-request-id": [
          "df62d15d-cef2-4388-b6e5-70d3b2d1defd"
        ],
        "x-ms-routing-request-id": [
          "SOUTHEASTASIA:20190419T080624Z:df62d15d-cef2-4388-b6e5-70d3b2d1defd"
>>>>>>> 1b921547
        ],
        "X-Content-Type-Options": [
          "nosniff"
        ],
<<<<<<< HEAD
        "Cache-Control": [
          "no-cache"
=======
        "Date": [
          "Fri, 19 Apr 2019 08:06:23 GMT"
        ],
        "Content-Length": [
          "1132"
>>>>>>> 1b921547
        ],
        "Date": [
          "Thu, 21 Jun 2018 10:20:45 GMT"
        ],
        "Server": [
          "Microsoft-Azure-Storage-Resource-Provider/1.0,Microsoft-HTTPAPI/2.0 Microsoft-HTTPAPI/2.0"
        ]
      },
<<<<<<< HEAD
      "StatusCode": 200
    },
    {
      "RequestUri": "/subscriptions/45b60d85-fd72-427a-a708-f994d26e593e/resourceGroups/pstestrg7672/providers/Microsoft.Storage/storageAccounts/stopstestrg7672?api-version=2018-11-01",
      "EncodedRequestUri": "L3N1YnNjcmlwdGlvbnMvNDViNjBkODUtZmQ3Mi00MjdhLWE3MDgtZjk5NGQyNmU1OTNlL3Jlc291cmNlR3JvdXBzL3BzdGVzdHJnNzY3Mi9wcm92aWRlcnMvTWljcm9zb2Z0LlN0b3JhZ2Uvc3RvcmFnZUFjY291bnRzL3N0b3BzdGVzdHJnNzY3Mj9hcGktdmVyc2lvbj0yMDE4LTExLTAx",
=======
      "ResponseBody": "{\r\n  \"sku\": {\r\n    \"name\": \"Standard_GRS\",\r\n    \"tier\": \"Standard\"\r\n  },\r\n  \"kind\": \"Storage\",\r\n  \"id\": \"/subscriptions/ce4a7590-4722-4bcf-a2c6-e473e9f11778/resourceGroups/pstestrg2354/providers/Microsoft.Storage/storageAccounts/stopstestrg2354\",\r\n  \"name\": \"stopstestrg2354\",\r\n  \"type\": \"Microsoft.Storage/storageAccounts\",\r\n  \"location\": \"westus\",\r\n  \"tags\": {},\r\n  \"properties\": {\r\n    \"isHnsEnabled\": true,\r\n    \"networkAcls\": {\r\n      \"bypass\": \"AzureServices\",\r\n      \"virtualNetworkRules\": [],\r\n      \"ipRules\": [],\r\n      \"defaultAction\": \"Allow\"\r\n    },\r\n    \"supportsHttpsTrafficOnly\": true,\r\n    \"encryption\": {\r\n      \"services\": {\r\n        \"file\": {\r\n          \"enabled\": true,\r\n          \"lastEnabledTime\": \"2019-04-19T08:06:06.2424848Z\"\r\n        },\r\n        \"blob\": {\r\n          \"enabled\": true,\r\n          \"lastEnabledTime\": \"2019-04-19T08:06:06.2424848Z\"\r\n        }\r\n      },\r\n      \"keySource\": \"Microsoft.Storage\"\r\n    },\r\n    \"provisioningState\": \"Succeeded\",\r\n    \"creationTime\": \"2019-04-19T08:06:06.0706272Z\",\r\n    \"primaryEndpoints\": {\r\n      \"blob\": \"https://stopstestrg2354.blob.core.windows.net/\",\r\n      \"queue\": \"https://stopstestrg2354.queue.core.windows.net/\",\r\n      \"table\": \"https://stopstestrg2354.table.core.windows.net/\",\r\n      \"file\": \"https://stopstestrg2354.file.core.windows.net/\"\r\n    },\r\n    \"primaryLocation\": \"westus\",\r\n    \"statusOfPrimary\": \"available\",\r\n    \"secondaryLocation\": \"eastus\",\r\n    \"statusOfSecondary\": \"available\"\r\n  }\r\n}",
      "StatusCode": 200
    },
    {
      "RequestUri": "/subscriptions/ce4a7590-4722-4bcf-a2c6-e473e9f11778/resourceGroups/pstestrg2354/providers/Microsoft.Storage/storageAccounts/stopstestrg2354?api-version=2019-04-01",
      "EncodedRequestUri": "L3N1YnNjcmlwdGlvbnMvY2U0YTc1OTAtNDcyMi00YmNmLWEyYzYtZTQ3M2U5ZjExNzc4L3Jlc291cmNlR3JvdXBzL3BzdGVzdHJnMjM1NC9wcm92aWRlcnMvTWljcm9zb2Z0LlN0b3JhZ2Uvc3RvcmFnZUFjY291bnRzL3N0b3BzdGVzdHJnMjM1ND9hcGktdmVyc2lvbj0yMDE5LTA0LTAx",
>>>>>>> 1b921547
      "RequestMethod": "GET",
      "RequestBody": "",
      "RequestHeaders": {
        "x-ms-client-request-id": [
<<<<<<< HEAD
          "de71cf57-2101-44e3-809d-4af1acedcfed"
=======
          "4cef2be6-08d8-4424-a8cc-726690481078"
>>>>>>> 1b921547
        ],
        "accept-language": [
          "en-US"
        ],
        "User-Agent": [
<<<<<<< HEAD
          "FxVersion/4.7.3110.0",
          "OSName/Windows10Enterprise",
          "OSVersion/6.3.17134",
          "Microsoft.Azure.Management.Storage.StorageManagementClient/8.2.0.0"
=======
          "FxVersion/4.6.27207.03",
          "OSName/Windows",
          "OSVersion/Microsoft.Windows.10.0.17763.",
          "Microsoft.Azure.Management.Storage.StorageManagementClient/11.0.0.0"
>>>>>>> 1b921547
        ]
      },
      "ResponseBody": "{\r\n  \"sku\": {\r\n    \"name\": \"Standard_GRS\",\r\n    \"tier\": \"Standard\"\r\n  },\r\n  \"kind\": \"Storage\",\r\n  \"id\": \"/subscriptions/45b60d85-fd72-427a-a708-f994d26e593e/resourceGroups/pstestrg7672/providers/Microsoft.Storage/storageAccounts/stopstestrg7672\",\r\n  \"name\": \"stopstestrg7672\",\r\n  \"type\": \"Microsoft.Storage/storageAccounts\",\r\n  \"location\": \"westus\",\r\n  \"tags\": {},\r\n  \"properties\": {\r\n    \"azureFilesAadIntegration\": true,\r\n    \"isHnsEnabled\": true,\r\n    \"networkAcls\": {\r\n      \"bypass\": \"AzureServices\",\r\n      \"virtualNetworkRules\": [],\r\n      \"ipRules\": [],\r\n      \"defaultAction\": \"Allow\"\r\n    },\r\n    \"trustedDirectories\": [\r\n      \"72f988bf-86f1-41af-91ab-2d7cd011db47\"\r\n    ],\r\n    \"supportsHttpsTrafficOnly\": true,\r\n    \"encryption\": {\r\n      \"services\": {\r\n        \"file\": {\r\n          \"enabled\": true,\r\n          \"lastEnabledTime\": \"2018-06-21T10:20:28.0249791Z\"\r\n        },\r\n        \"blob\": {\r\n          \"enabled\": true,\r\n          \"lastEnabledTime\": \"2018-06-21T10:20:28.0249791Z\"\r\n        }\r\n      },\r\n      \"keySource\": \"Microsoft.Storage\"\r\n    },\r\n    \"provisioningState\": \"Succeeded\",\r\n    \"creationTime\": \"2018-06-21T10:20:27.728081Z\",\r\n    \"primaryEndpoints\": {\r\n      \"blob\": \"https://stopstestrg7672.blob.core.windows.net/\",\r\n      \"queue\": \"https://stopstestrg7672.queue.core.windows.net/\",\r\n      \"table\": \"https://stopstestrg7672.table.core.windows.net/\",\r\n      \"file\": \"https://stopstestrg7672.file.core.windows.net/\"\r\n    },\r\n    \"primaryLocation\": \"westus\",\r\n    \"statusOfPrimary\": \"available\",\r\n    \"secondaryLocation\": \"eastus\",\r\n    \"statusOfSecondary\": \"available\"\r\n  }\r\n}",
      "ResponseHeaders": {
        "Content-Length": [
          "1226"
        ],
        "Content-Type": [
          "application/json"
        ],
        "Expires": [
          "-1"
        ],
        "Pragma": [
          "no-cache"
        ],
        "x-ms-request-id": [
<<<<<<< HEAD
          "c4721e28-44c3-4307-88d8-2314a65a6523"
=======
          "61264dd7-1f46-4674-83b8-740649c1e19b"
>>>>>>> 1b921547
        ],
        "Strict-Transport-Security": [
          "max-age=31536000; includeSubDomains"
        ],
        "x-ms-ratelimit-remaining-subscription-reads": [
<<<<<<< HEAD
          "14996"
        ],
        "x-ms-correlation-request-id": [
          "3cc47307-efb0-4d82-b791-93f268d4fa1b"
        ],
        "x-ms-routing-request-id": [
          "SOUTHEASTASIA:20180621T102046Z:3cc47307-efb0-4d82-b791-93f268d4fa1b"
=======
          "11992"
        ],
        "x-ms-correlation-request-id": [
          "d58183d5-dc0b-4734-a294-8f5c85bfccac"
        ],
        "x-ms-routing-request-id": [
          "SOUTHEASTASIA:20190419T080624Z:d58183d5-dc0b-4734-a294-8f5c85bfccac"
>>>>>>> 1b921547
        ],
        "X-Content-Type-Options": [
          "nosniff"
        ],
<<<<<<< HEAD
        "Cache-Control": [
          "no-cache"
=======
        "Date": [
          "Fri, 19 Apr 2019 08:06:24 GMT"
        ],
        "Content-Length": [
          "1132"
>>>>>>> 1b921547
        ],
        "Date": [
          "Thu, 21 Jun 2018 10:20:45 GMT"
        ],
        "Server": [
          "Microsoft-Azure-Storage-Resource-Provider/1.0,Microsoft-HTTPAPI/2.0 Microsoft-HTTPAPI/2.0"
        ]
      },
<<<<<<< HEAD
      "StatusCode": 200
    },
    {
      "RequestUri": "/subscriptions/45b60d85-fd72-427a-a708-f994d26e593e/resourceGroups/pstestrg7672/providers/Microsoft.Storage/storageAccounts/stopstestrg7672?api-version=2018-11-01",
      "EncodedRequestUri": "L3N1YnNjcmlwdGlvbnMvNDViNjBkODUtZmQ3Mi00MjdhLWE3MDgtZjk5NGQyNmU1OTNlL3Jlc291cmNlR3JvdXBzL3BzdGVzdHJnNzY3Mi9wcm92aWRlcnMvTWljcm9zb2Z0LlN0b3JhZ2Uvc3RvcmFnZUFjY291bnRzL3N0b3BzdGVzdHJnNzY3Mj9hcGktdmVyc2lvbj0yMDE4LTExLTAx",
=======
      "ResponseBody": "{\r\n  \"sku\": {\r\n    \"name\": \"Standard_GRS\",\r\n    \"tier\": \"Standard\"\r\n  },\r\n  \"kind\": \"Storage\",\r\n  \"id\": \"/subscriptions/ce4a7590-4722-4bcf-a2c6-e473e9f11778/resourceGroups/pstestrg2354/providers/Microsoft.Storage/storageAccounts/stopstestrg2354\",\r\n  \"name\": \"stopstestrg2354\",\r\n  \"type\": \"Microsoft.Storage/storageAccounts\",\r\n  \"location\": \"westus\",\r\n  \"tags\": {},\r\n  \"properties\": {\r\n    \"isHnsEnabled\": true,\r\n    \"networkAcls\": {\r\n      \"bypass\": \"AzureServices\",\r\n      \"virtualNetworkRules\": [],\r\n      \"ipRules\": [],\r\n      \"defaultAction\": \"Allow\"\r\n    },\r\n    \"supportsHttpsTrafficOnly\": true,\r\n    \"encryption\": {\r\n      \"services\": {\r\n        \"file\": {\r\n          \"enabled\": true,\r\n          \"lastEnabledTime\": \"2019-04-19T08:06:06.2424848Z\"\r\n        },\r\n        \"blob\": {\r\n          \"enabled\": true,\r\n          \"lastEnabledTime\": \"2019-04-19T08:06:06.2424848Z\"\r\n        }\r\n      },\r\n      \"keySource\": \"Microsoft.Storage\"\r\n    },\r\n    \"provisioningState\": \"Succeeded\",\r\n    \"creationTime\": \"2019-04-19T08:06:06.0706272Z\",\r\n    \"primaryEndpoints\": {\r\n      \"blob\": \"https://stopstestrg2354.blob.core.windows.net/\",\r\n      \"queue\": \"https://stopstestrg2354.queue.core.windows.net/\",\r\n      \"table\": \"https://stopstestrg2354.table.core.windows.net/\",\r\n      \"file\": \"https://stopstestrg2354.file.core.windows.net/\"\r\n    },\r\n    \"primaryLocation\": \"westus\",\r\n    \"statusOfPrimary\": \"available\",\r\n    \"secondaryLocation\": \"eastus\",\r\n    \"statusOfSecondary\": \"available\"\r\n  }\r\n}",
      "StatusCode": 200
    },
    {
      "RequestUri": "/subscriptions/ce4a7590-4722-4bcf-a2c6-e473e9f11778/resourceGroups/pstestrg2354/providers/Microsoft.Storage/storageAccounts/stopstestrg2354?api-version=2019-04-01",
      "EncodedRequestUri": "L3N1YnNjcmlwdGlvbnMvY2U0YTc1OTAtNDcyMi00YmNmLWEyYzYtZTQ3M2U5ZjExNzc4L3Jlc291cmNlR3JvdXBzL3BzdGVzdHJnMjM1NC9wcm92aWRlcnMvTWljcm9zb2Z0LlN0b3JhZ2Uvc3RvcmFnZUFjY291bnRzL3N0b3BzdGVzdHJnMjM1ND9hcGktdmVyc2lvbj0yMDE5LTA0LTAx",
>>>>>>> 1b921547
      "RequestMethod": "GET",
      "RequestBody": "",
      "RequestHeaders": {
        "x-ms-client-request-id": [
<<<<<<< HEAD
          "48d6ac4f-6113-44d6-bf41-b7f4107cc67a"
=======
          "6d9a2b86-def9-44a6-8fe5-c3d6894212bb"
>>>>>>> 1b921547
        ],
        "accept-language": [
          "en-US"
        ],
        "User-Agent": [
<<<<<<< HEAD
          "FxVersion/4.7.3110.0",
          "OSName/Windows10Enterprise",
          "OSVersion/6.3.17134",
          "Microsoft.Azure.Management.Storage.StorageManagementClient/8.2.0.0"
=======
          "FxVersion/4.6.27207.03",
          "OSName/Windows",
          "OSVersion/Microsoft.Windows.10.0.17763.",
          "Microsoft.Azure.Management.Storage.StorageManagementClient/11.0.0.0"
>>>>>>> 1b921547
        ]
      },
      "ResponseBody": "{\r\n  \"sku\": {\r\n    \"name\": \"Standard_GRS\",\r\n    \"tier\": \"Standard\"\r\n  },\r\n  \"kind\": \"Storage\",\r\n  \"id\": \"/subscriptions/45b60d85-fd72-427a-a708-f994d26e593e/resourceGroups/pstestrg7672/providers/Microsoft.Storage/storageAccounts/stopstestrg7672\",\r\n  \"name\": \"stopstestrg7672\",\r\n  \"type\": \"Microsoft.Storage/storageAccounts\",\r\n  \"location\": \"westus\",\r\n  \"tags\": {},\r\n  \"properties\": {\r\n    \"azureFilesAadIntegration\": true,\r\n    \"isHnsEnabled\": true,\r\n    \"networkAcls\": {\r\n      \"bypass\": \"AzureServices\",\r\n      \"virtualNetworkRules\": [],\r\n      \"ipRules\": [],\r\n      \"defaultAction\": \"Allow\"\r\n    },\r\n    \"trustedDirectories\": [\r\n      \"72f988bf-86f1-41af-91ab-2d7cd011db47\"\r\n    ],\r\n    \"supportsHttpsTrafficOnly\": true,\r\n    \"encryption\": {\r\n      \"services\": {\r\n        \"file\": {\r\n          \"enabled\": true,\r\n          \"lastEnabledTime\": \"2018-06-21T10:20:28.0249791Z\"\r\n        },\r\n        \"blob\": {\r\n          \"enabled\": true,\r\n          \"lastEnabledTime\": \"2018-06-21T10:20:28.0249791Z\"\r\n        }\r\n      },\r\n      \"keySource\": \"Microsoft.Storage\"\r\n    },\r\n    \"provisioningState\": \"Succeeded\",\r\n    \"creationTime\": \"2018-06-21T10:20:27.728081Z\",\r\n    \"primaryEndpoints\": {\r\n      \"blob\": \"https://stopstestrg7672.blob.core.windows.net/\",\r\n      \"queue\": \"https://stopstestrg7672.queue.core.windows.net/\",\r\n      \"table\": \"https://stopstestrg7672.table.core.windows.net/\",\r\n      \"file\": \"https://stopstestrg7672.file.core.windows.net/\"\r\n    },\r\n    \"primaryLocation\": \"westus\",\r\n    \"statusOfPrimary\": \"available\",\r\n    \"secondaryLocation\": \"eastus\",\r\n    \"statusOfSecondary\": \"available\"\r\n  }\r\n}",
      "ResponseHeaders": {
        "Content-Length": [
          "1226"
        ],
        "Content-Type": [
          "application/json"
        ],
        "Expires": [
          "-1"
        ],
        "Pragma": [
          "no-cache"
        ],
        "x-ms-request-id": [
<<<<<<< HEAD
          "fb1f70e5-c214-467f-82f5-e127c99d9b4f"
=======
          "dac4e60f-7e51-497d-83af-955fc90a99cd"
>>>>>>> 1b921547
        ],
        "Strict-Transport-Security": [
          "max-age=31536000; includeSubDomains"
        ],
        "x-ms-ratelimit-remaining-subscription-reads": [
<<<<<<< HEAD
          "14995"
        ],
        "x-ms-correlation-request-id": [
          "ae35f861-fe2d-47a8-b846-407eeb8a7b3a"
        ],
        "x-ms-routing-request-id": [
          "SOUTHEASTASIA:20180621T102046Z:ae35f861-fe2d-47a8-b846-407eeb8a7b3a"
=======
          "11981"
        ],
        "x-ms-correlation-request-id": [
          "b0ac374f-d24c-4263-97d2-4c339a263d4a"
        ],
        "x-ms-routing-request-id": [
          "SOUTHEASTASIA:20190419T080625Z:b0ac374f-d24c-4263-97d2-4c339a263d4a"
>>>>>>> 1b921547
        ],
        "X-Content-Type-Options": [
          "nosniff"
        ],
<<<<<<< HEAD
        "Cache-Control": [
          "no-cache"
=======
        "Date": [
          "Fri, 19 Apr 2019 08:06:24 GMT"
        ],
        "Content-Length": [
          "1132"
>>>>>>> 1b921547
        ],
        "Date": [
          "Thu, 21 Jun 2018 10:20:46 GMT"
        ],
        "Server": [
          "Microsoft-Azure-Storage-Resource-Provider/1.0,Microsoft-HTTPAPI/2.0 Microsoft-HTTPAPI/2.0"
        ]
      },
<<<<<<< HEAD
      "StatusCode": 200
    },
    {
      "RequestUri": "/subscriptions/45b60d85-fd72-427a-a708-f994d26e593e/resourceGroups/pstestrg7672/providers/Microsoft.Storage/storageAccounts/stopstestrg7672?api-version=2018-11-01",
      "EncodedRequestUri": "L3N1YnNjcmlwdGlvbnMvNDViNjBkODUtZmQ3Mi00MjdhLWE3MDgtZjk5NGQyNmU1OTNlL3Jlc291cmNlR3JvdXBzL3BzdGVzdHJnNzY3Mi9wcm92aWRlcnMvTWljcm9zb2Z0LlN0b3JhZ2Uvc3RvcmFnZUFjY291bnRzL3N0b3BzdGVzdHJnNzY3Mj9hcGktdmVyc2lvbj0yMDE4LTExLTAx",
=======
      "ResponseBody": "{\r\n  \"sku\": {\r\n    \"name\": \"Standard_GRS\",\r\n    \"tier\": \"Standard\"\r\n  },\r\n  \"kind\": \"Storage\",\r\n  \"id\": \"/subscriptions/ce4a7590-4722-4bcf-a2c6-e473e9f11778/resourceGroups/pstestrg2354/providers/Microsoft.Storage/storageAccounts/stopstestrg2354\",\r\n  \"name\": \"stopstestrg2354\",\r\n  \"type\": \"Microsoft.Storage/storageAccounts\",\r\n  \"location\": \"westus\",\r\n  \"tags\": {},\r\n  \"properties\": {\r\n    \"isHnsEnabled\": true,\r\n    \"networkAcls\": {\r\n      \"bypass\": \"AzureServices\",\r\n      \"virtualNetworkRules\": [],\r\n      \"ipRules\": [],\r\n      \"defaultAction\": \"Allow\"\r\n    },\r\n    \"supportsHttpsTrafficOnly\": true,\r\n    \"encryption\": {\r\n      \"services\": {\r\n        \"file\": {\r\n          \"enabled\": true,\r\n          \"lastEnabledTime\": \"2019-04-19T08:06:06.2424848Z\"\r\n        },\r\n        \"blob\": {\r\n          \"enabled\": true,\r\n          \"lastEnabledTime\": \"2019-04-19T08:06:06.2424848Z\"\r\n        }\r\n      },\r\n      \"keySource\": \"Microsoft.Storage\"\r\n    },\r\n    \"provisioningState\": \"Succeeded\",\r\n    \"creationTime\": \"2019-04-19T08:06:06.0706272Z\",\r\n    \"primaryEndpoints\": {\r\n      \"blob\": \"https://stopstestrg2354.blob.core.windows.net/\",\r\n      \"queue\": \"https://stopstestrg2354.queue.core.windows.net/\",\r\n      \"table\": \"https://stopstestrg2354.table.core.windows.net/\",\r\n      \"file\": \"https://stopstestrg2354.file.core.windows.net/\"\r\n    },\r\n    \"primaryLocation\": \"westus\",\r\n    \"statusOfPrimary\": \"available\",\r\n    \"secondaryLocation\": \"eastus\",\r\n    \"statusOfSecondary\": \"available\"\r\n  }\r\n}",
      "StatusCode": 200
    },
    {
      "RequestUri": "/subscriptions/ce4a7590-4722-4bcf-a2c6-e473e9f11778/resourceGroups/pstestrg2354/providers/Microsoft.Storage/storageAccounts/stopstestrg2354?api-version=2019-04-01",
      "EncodedRequestUri": "L3N1YnNjcmlwdGlvbnMvY2U0YTc1OTAtNDcyMi00YmNmLWEyYzYtZTQ3M2U5ZjExNzc4L3Jlc291cmNlR3JvdXBzL3BzdGVzdHJnMjM1NC9wcm92aWRlcnMvTWljcm9zb2Z0LlN0b3JhZ2Uvc3RvcmFnZUFjY291bnRzL3N0b3BzdGVzdHJnMjM1ND9hcGktdmVyc2lvbj0yMDE5LTA0LTAx",
>>>>>>> 1b921547
      "RequestMethod": "GET",
      "RequestBody": "",
      "RequestHeaders": {
        "x-ms-client-request-id": [
<<<<<<< HEAD
          "91364d9f-0ecb-4991-a12d-ea8c47d5f8d8"
=======
          "98c6e139-2417-4b23-8223-e490b0a3d8ef"
>>>>>>> 1b921547
        ],
        "accept-language": [
          "en-US"
        ],
        "User-Agent": [
<<<<<<< HEAD
          "FxVersion/4.7.3110.0",
          "OSName/Windows10Enterprise",
          "OSVersion/6.3.17134",
          "Microsoft.Azure.Management.Storage.StorageManagementClient/8.2.0.0"
=======
          "FxVersion/4.6.27207.03",
          "OSName/Windows",
          "OSVersion/Microsoft.Windows.10.0.17763.",
          "Microsoft.Azure.Management.Storage.StorageManagementClient/11.0.0.0"
>>>>>>> 1b921547
        ]
      },
      "ResponseBody": "{\r\n  \"sku\": {\r\n    \"name\": \"Standard_LRS\",\r\n    \"tier\": \"Standard\"\r\n  },\r\n  \"kind\": \"Storage\",\r\n  \"id\": \"/subscriptions/45b60d85-fd72-427a-a708-f994d26e593e/resourceGroups/pstestrg7672/providers/Microsoft.Storage/storageAccounts/stopstestrg7672\",\r\n  \"name\": \"stopstestrg7672\",\r\n  \"type\": \"Microsoft.Storage/storageAccounts\",\r\n  \"location\": \"westus\",\r\n  \"tags\": {},\r\n  \"properties\": {\r\n    \"azureFilesAadIntegration\": false,\r\n    \"isHnsEnabled\": true,\r\n    \"networkAcls\": {\r\n      \"bypass\": \"AzureServices\",\r\n      \"virtualNetworkRules\": [],\r\n      \"ipRules\": [],\r\n      \"defaultAction\": \"Allow\"\r\n    },\r\n    \"trustedDirectories\": [\r\n      \"72f988bf-86f1-41af-91ab-2d7cd011db47\"\r\n    ],\r\n    \"supportsHttpsTrafficOnly\": false,\r\n    \"encryption\": {\r\n      \"services\": {\r\n        \"file\": {\r\n          \"enabled\": true,\r\n          \"lastEnabledTime\": \"2018-06-21T10:20:28.0249791Z\"\r\n        },\r\n        \"blob\": {\r\n          \"enabled\": true,\r\n          \"lastEnabledTime\": \"2018-06-21T10:20:28.0249791Z\"\r\n        }\r\n      },\r\n      \"keySource\": \"Microsoft.Storage\"\r\n    },\r\n    \"provisioningState\": \"Succeeded\",\r\n    \"creationTime\": \"2018-06-21T10:20:27.728081Z\",\r\n    \"primaryEndpoints\": {\r\n      \"blob\": \"https://stopstestrg7672.blob.core.windows.net/\",\r\n      \"queue\": \"https://stopstestrg7672.queue.core.windows.net/\",\r\n      \"table\": \"https://stopstestrg7672.table.core.windows.net/\",\r\n      \"file\": \"https://stopstestrg7672.file.core.windows.net/\"\r\n    },\r\n    \"primaryLocation\": \"westus\",\r\n    \"statusOfPrimary\": \"available\"\r\n  }\r\n}",
      "ResponseHeaders": {
        "Content-Length": [
          "1167"
        ],
        "Content-Type": [
          "application/json"
        ],
        "Expires": [
          "-1"
        ],
        "Pragma": [
          "no-cache"
        ],
        "x-ms-request-id": [
<<<<<<< HEAD
          "bc1ae3b1-cd69-46ef-be23-060829500266"
=======
          "47f63926-f412-4618-be44-c346ead427df"
>>>>>>> 1b921547
        ],
        "Strict-Transport-Security": [
          "max-age=31536000; includeSubDomains"
        ],
        "x-ms-ratelimit-remaining-subscription-reads": [
<<<<<<< HEAD
          "14993"
        ],
        "x-ms-correlation-request-id": [
          "1e04a119-ea1d-494a-b025-d612c2c9e63a"
        ],
        "x-ms-routing-request-id": [
          "SOUTHEASTASIA:20180621T102049Z:1e04a119-ea1d-494a-b025-d612c2c9e63a"
=======
          "11984"
        ],
        "x-ms-correlation-request-id": [
          "70a015d2-a77a-421b-9b5c-a83fb10640b6"
        ],
        "x-ms-routing-request-id": [
          "SOUTHEASTASIA:20190419T080630Z:70a015d2-a77a-421b-9b5c-a83fb10640b6"
>>>>>>> 1b921547
        ],
        "X-Content-Type-Options": [
          "nosniff"
        ],
<<<<<<< HEAD
        "Cache-Control": [
          "no-cache"
=======
        "Date": [
          "Fri, 19 Apr 2019 08:06:30 GMT"
        ],
        "Content-Length": [
          "1072"
>>>>>>> 1b921547
        ],
        "Date": [
          "Thu, 21 Jun 2018 10:20:49 GMT"
        ],
        "Server": [
          "Microsoft-Azure-Storage-Resource-Provider/1.0,Microsoft-HTTPAPI/2.0 Microsoft-HTTPAPI/2.0"
        ]
      },
<<<<<<< HEAD
      "StatusCode": 200
    },
    {
      "RequestUri": "/subscriptions/45b60d85-fd72-427a-a708-f994d26e593e/resourceGroups/pstestrg7672/providers/Microsoft.Storage/storageAccounts/stopstestrg7672?api-version=2018-11-01",
      "EncodedRequestUri": "L3N1YnNjcmlwdGlvbnMvNDViNjBkODUtZmQ3Mi00MjdhLWE3MDgtZjk5NGQyNmU1OTNlL3Jlc291cmNlR3JvdXBzL3BzdGVzdHJnNzY3Mi9wcm92aWRlcnMvTWljcm9zb2Z0LlN0b3JhZ2Uvc3RvcmFnZUFjY291bnRzL3N0b3BzdGVzdHJnNzY3Mj9hcGktdmVyc2lvbj0yMDE4LTExLTAx",
=======
      "ResponseBody": "{\r\n  \"sku\": {\r\n    \"name\": \"Standard_LRS\",\r\n    \"tier\": \"Standard\"\r\n  },\r\n  \"kind\": \"Storage\",\r\n  \"id\": \"/subscriptions/ce4a7590-4722-4bcf-a2c6-e473e9f11778/resourceGroups/pstestrg2354/providers/Microsoft.Storage/storageAccounts/stopstestrg2354\",\r\n  \"name\": \"stopstestrg2354\",\r\n  \"type\": \"Microsoft.Storage/storageAccounts\",\r\n  \"location\": \"westus\",\r\n  \"tags\": {},\r\n  \"properties\": {\r\n    \"isHnsEnabled\": true,\r\n    \"networkAcls\": {\r\n      \"bypass\": \"AzureServices\",\r\n      \"virtualNetworkRules\": [],\r\n      \"ipRules\": [],\r\n      \"defaultAction\": \"Allow\"\r\n    },\r\n    \"supportsHttpsTrafficOnly\": false,\r\n    \"encryption\": {\r\n      \"services\": {\r\n        \"file\": {\r\n          \"enabled\": true,\r\n          \"lastEnabledTime\": \"2019-04-19T08:06:06.2424848Z\"\r\n        },\r\n        \"blob\": {\r\n          \"enabled\": true,\r\n          \"lastEnabledTime\": \"2019-04-19T08:06:06.2424848Z\"\r\n        }\r\n      },\r\n      \"keySource\": \"Microsoft.Storage\"\r\n    },\r\n    \"provisioningState\": \"Succeeded\",\r\n    \"creationTime\": \"2019-04-19T08:06:06.0706272Z\",\r\n    \"primaryEndpoints\": {\r\n      \"blob\": \"https://stopstestrg2354.blob.core.windows.net/\",\r\n      \"queue\": \"https://stopstestrg2354.queue.core.windows.net/\",\r\n      \"table\": \"https://stopstestrg2354.table.core.windows.net/\",\r\n      \"file\": \"https://stopstestrg2354.file.core.windows.net/\"\r\n    },\r\n    \"primaryLocation\": \"westus\",\r\n    \"statusOfPrimary\": \"available\"\r\n  }\r\n}",
      "StatusCode": 200
    },
    {
      "RequestUri": "/subscriptions/ce4a7590-4722-4bcf-a2c6-e473e9f11778/resourceGroups/pstestrg2354/providers/Microsoft.Storage/storageAccounts/stopstestrg2354?api-version=2019-04-01",
      "EncodedRequestUri": "L3N1YnNjcmlwdGlvbnMvY2U0YTc1OTAtNDcyMi00YmNmLWEyYzYtZTQ3M2U5ZjExNzc4L3Jlc291cmNlR3JvdXBzL3BzdGVzdHJnMjM1NC9wcm92aWRlcnMvTWljcm9zb2Z0LlN0b3JhZ2Uvc3RvcmFnZUFjY291bnRzL3N0b3BzdGVzdHJnMjM1ND9hcGktdmVyc2lvbj0yMDE5LTA0LTAx",
>>>>>>> 1b921547
      "RequestMethod": "GET",
      "RequestBody": "",
      "RequestHeaders": {
        "x-ms-client-request-id": [
<<<<<<< HEAD
          "c08c2144-6ef2-4e46-956d-0d244623bd61"
=======
          "a3516e45-159d-4877-86f1-608a65d692f1"
>>>>>>> 1b921547
        ],
        "accept-language": [
          "en-US"
        ],
        "User-Agent": [
<<<<<<< HEAD
          "FxVersion/4.7.3110.0",
          "OSName/Windows10Enterprise",
          "OSVersion/6.3.17134",
          "Microsoft.Azure.Management.Storage.StorageManagementClient/8.2.0.0"
=======
          "FxVersion/4.6.27207.03",
          "OSName/Windows",
          "OSVersion/Microsoft.Windows.10.0.17763.",
          "Microsoft.Azure.Management.Storage.StorageManagementClient/11.0.0.0"
>>>>>>> 1b921547
        ]
      },
      "ResponseBody": "{\r\n  \"sku\": {\r\n    \"name\": \"Standard_RAGRS\",\r\n    \"tier\": \"Standard\"\r\n  },\r\n  \"kind\": \"Storage\",\r\n  \"id\": \"/subscriptions/45b60d85-fd72-427a-a708-f994d26e593e/resourceGroups/pstestrg7672/providers/Microsoft.Storage/storageAccounts/stopstestrg7672\",\r\n  \"name\": \"stopstestrg7672\",\r\n  \"type\": \"Microsoft.Storage/storageAccounts\",\r\n  \"location\": \"westus\",\r\n  \"tags\": {},\r\n  \"properties\": {\r\n    \"azureFilesAadIntegration\": false,\r\n    \"isHnsEnabled\": true,\r\n    \"networkAcls\": {\r\n      \"bypass\": \"AzureServices\",\r\n      \"virtualNetworkRules\": [],\r\n      \"ipRules\": [],\r\n      \"defaultAction\": \"Allow\"\r\n    },\r\n    \"trustedDirectories\": [\r\n      \"72f988bf-86f1-41af-91ab-2d7cd011db47\"\r\n    ],\r\n    \"supportsHttpsTrafficOnly\": false,\r\n    \"encryption\": {\r\n      \"services\": {\r\n        \"file\": {\r\n          \"enabled\": true,\r\n          \"lastEnabledTime\": \"2018-06-21T10:20:28.0249791Z\"\r\n        },\r\n        \"blob\": {\r\n          \"enabled\": true,\r\n          \"lastEnabledTime\": \"2018-06-21T10:20:28.0249791Z\"\r\n        }\r\n      },\r\n      \"keySource\": \"Microsoft.Storage\"\r\n    },\r\n    \"provisioningState\": \"Succeeded\",\r\n    \"creationTime\": \"2018-06-21T10:20:27.728081Z\",\r\n    \"primaryEndpoints\": {\r\n      \"blob\": \"https://stopstestrg7672.blob.core.windows.net/\",\r\n      \"queue\": \"https://stopstestrg7672.queue.core.windows.net/\",\r\n      \"table\": \"https://stopstestrg7672.table.core.windows.net/\",\r\n      \"file\": \"https://stopstestrg7672.file.core.windows.net/\"\r\n    },\r\n    \"primaryLocation\": \"westus\",\r\n    \"statusOfPrimary\": \"available\",\r\n    \"secondaryLocation\": \"eastus\",\r\n    \"statusOfSecondary\": \"available\",\r\n    \"secondaryEndpoints\": {\r\n      \"blob\": \"https://stopstestrg7672-secondary.blob.core.windows.net/\",\r\n      \"queue\": \"https://stopstestrg7672-secondary.queue.core.windows.net/\",\r\n      \"table\": \"https://stopstestrg7672-secondary.table.core.windows.net/\"\r\n    }\r\n  }\r\n}",
      "ResponseHeaders": {
        "Content-Length": [
          "1455"
        ],
        "Content-Type": [
          "application/json"
        ],
        "Expires": [
          "-1"
        ],
        "Pragma": [
          "no-cache"
        ],
        "x-ms-request-id": [
<<<<<<< HEAD
          "0710e161-124f-43b5-89e6-053737c7655e"
=======
          "6a2720de-3499-4133-91ec-20cb53a74989"
>>>>>>> 1b921547
        ],
        "Strict-Transport-Security": [
          "max-age=31536000; includeSubDomains"
        ],
        "x-ms-ratelimit-remaining-subscription-reads": [
<<<<<<< HEAD
          "14992"
        ],
        "x-ms-correlation-request-id": [
          "39a2fccd-730f-4af6-a9ec-b6649cef6bef"
        ],
        "x-ms-routing-request-id": [
          "SOUTHEASTASIA:20180621T102054Z:39a2fccd-730f-4af6-a9ec-b6649cef6bef"
=======
          "11986"
        ],
        "x-ms-correlation-request-id": [
          "f2f26aa7-72ae-4678-8bb2-ca82d44f7753"
        ],
        "x-ms-routing-request-id": [
          "SOUTHEASTASIA:20190419T080635Z:f2f26aa7-72ae-4678-8bb2-ca82d44f7753"
>>>>>>> 1b921547
        ],
        "X-Content-Type-Options": [
          "nosniff"
        ],
<<<<<<< HEAD
        "Cache-Control": [
          "no-cache"
=======
        "Date": [
          "Fri, 19 Apr 2019 08:06:35 GMT"
        ],
        "Content-Length": [
          "1360"
>>>>>>> 1b921547
        ],
        "Date": [
          "Thu, 21 Jun 2018 10:20:53 GMT"
        ],
        "Server": [
          "Microsoft-Azure-Storage-Resource-Provider/1.0,Microsoft-HTTPAPI/2.0 Microsoft-HTTPAPI/2.0"
        ]
      },
<<<<<<< HEAD
      "StatusCode": 200
    },
    {
      "RequestUri": "/subscriptions/45b60d85-fd72-427a-a708-f994d26e593e/resourceGroups/pstestrg7672/providers/Microsoft.Storage/storageAccounts/stopstestrg7672?api-version=2018-11-01",
      "EncodedRequestUri": "L3N1YnNjcmlwdGlvbnMvNDViNjBkODUtZmQ3Mi00MjdhLWE3MDgtZjk5NGQyNmU1OTNlL3Jlc291cmNlR3JvdXBzL3BzdGVzdHJnNzY3Mi9wcm92aWRlcnMvTWljcm9zb2Z0LlN0b3JhZ2Uvc3RvcmFnZUFjY291bnRzL3N0b3BzdGVzdHJnNzY3Mj9hcGktdmVyc2lvbj0yMDE4LTExLTAx",
=======
      "ResponseBody": "{\r\n  \"sku\": {\r\n    \"name\": \"Standard_RAGRS\",\r\n    \"tier\": \"Standard\"\r\n  },\r\n  \"kind\": \"Storage\",\r\n  \"id\": \"/subscriptions/ce4a7590-4722-4bcf-a2c6-e473e9f11778/resourceGroups/pstestrg2354/providers/Microsoft.Storage/storageAccounts/stopstestrg2354\",\r\n  \"name\": \"stopstestrg2354\",\r\n  \"type\": \"Microsoft.Storage/storageAccounts\",\r\n  \"location\": \"westus\",\r\n  \"tags\": {},\r\n  \"properties\": {\r\n    \"isHnsEnabled\": true,\r\n    \"networkAcls\": {\r\n      \"bypass\": \"AzureServices\",\r\n      \"virtualNetworkRules\": [],\r\n      \"ipRules\": [],\r\n      \"defaultAction\": \"Allow\"\r\n    },\r\n    \"supportsHttpsTrafficOnly\": false,\r\n    \"encryption\": {\r\n      \"services\": {\r\n        \"file\": {\r\n          \"enabled\": true,\r\n          \"lastEnabledTime\": \"2019-04-19T08:06:06.2424848Z\"\r\n        },\r\n        \"blob\": {\r\n          \"enabled\": true,\r\n          \"lastEnabledTime\": \"2019-04-19T08:06:06.2424848Z\"\r\n        }\r\n      },\r\n      \"keySource\": \"Microsoft.Storage\"\r\n    },\r\n    \"provisioningState\": \"Succeeded\",\r\n    \"creationTime\": \"2019-04-19T08:06:06.0706272Z\",\r\n    \"primaryEndpoints\": {\r\n      \"blob\": \"https://stopstestrg2354.blob.core.windows.net/\",\r\n      \"queue\": \"https://stopstestrg2354.queue.core.windows.net/\",\r\n      \"table\": \"https://stopstestrg2354.table.core.windows.net/\",\r\n      \"file\": \"https://stopstestrg2354.file.core.windows.net/\"\r\n    },\r\n    \"primaryLocation\": \"westus\",\r\n    \"statusOfPrimary\": \"available\",\r\n    \"secondaryLocation\": \"eastus\",\r\n    \"statusOfSecondary\": \"available\",\r\n    \"secondaryEndpoints\": {\r\n      \"blob\": \"https://stopstestrg2354-secondary.blob.core.windows.net/\",\r\n      \"queue\": \"https://stopstestrg2354-secondary.queue.core.windows.net/\",\r\n      \"table\": \"https://stopstestrg2354-secondary.table.core.windows.net/\"\r\n    }\r\n  }\r\n}",
      "StatusCode": 200
    },
    {
      "RequestUri": "/subscriptions/ce4a7590-4722-4bcf-a2c6-e473e9f11778/resourceGroups/pstestrg2354/providers/Microsoft.Storage/storageAccounts/stopstestrg2354?api-version=2019-04-01",
      "EncodedRequestUri": "L3N1YnNjcmlwdGlvbnMvY2U0YTc1OTAtNDcyMi00YmNmLWEyYzYtZTQ3M2U5ZjExNzc4L3Jlc291cmNlR3JvdXBzL3BzdGVzdHJnMjM1NC9wcm92aWRlcnMvTWljcm9zb2Z0LlN0b3JhZ2Uvc3RvcmFnZUFjY291bnRzL3N0b3BzdGVzdHJnMjM1ND9hcGktdmVyc2lvbj0yMDE5LTA0LTAx",
>>>>>>> 1b921547
      "RequestMethod": "GET",
      "RequestBody": "",
      "RequestHeaders": {
        "x-ms-client-request-id": [
<<<<<<< HEAD
          "03e40163-61f8-4b4b-a452-bb73c6e84904"
=======
          "93472796-92bb-478f-91b2-93a119a4540f"
>>>>>>> 1b921547
        ],
        "accept-language": [
          "en-US"
        ],
        "User-Agent": [
<<<<<<< HEAD
          "FxVersion/4.7.3110.0",
          "OSName/Windows10Enterprise",
          "OSVersion/6.3.17134",
          "Microsoft.Azure.Management.Storage.StorageManagementClient/8.2.0.0"
=======
          "FxVersion/4.6.27207.03",
          "OSName/Windows",
          "OSVersion/Microsoft.Windows.10.0.17763.",
          "Microsoft.Azure.Management.Storage.StorageManagementClient/11.0.0.0"
>>>>>>> 1b921547
        ]
      },
      "ResponseBody": "{\r\n  \"sku\": {\r\n    \"name\": \"Standard_RAGRS\",\r\n    \"tier\": \"Standard\"\r\n  },\r\n  \"kind\": \"Storage\",\r\n  \"id\": \"/subscriptions/45b60d85-fd72-427a-a708-f994d26e593e/resourceGroups/pstestrg7672/providers/Microsoft.Storage/storageAccounts/stopstestrg7672\",\r\n  \"name\": \"stopstestrg7672\",\r\n  \"type\": \"Microsoft.Storage/storageAccounts\",\r\n  \"location\": \"westus\",\r\n  \"tags\": {},\r\n  \"properties\": {\r\n    \"azureFilesAadIntegration\": false,\r\n    \"isHnsEnabled\": true,\r\n    \"networkAcls\": {\r\n      \"bypass\": \"AzureServices\",\r\n      \"virtualNetworkRules\": [],\r\n      \"ipRules\": [],\r\n      \"defaultAction\": \"Allow\"\r\n    },\r\n    \"trustedDirectories\": [\r\n      \"72f988bf-86f1-41af-91ab-2d7cd011db47\"\r\n    ],\r\n    \"supportsHttpsTrafficOnly\": false,\r\n    \"encryption\": {\r\n      \"services\": {\r\n        \"file\": {\r\n          \"enabled\": true,\r\n          \"lastEnabledTime\": \"2018-06-21T10:20:28.0249791Z\"\r\n        },\r\n        \"blob\": {\r\n          \"enabled\": true,\r\n          \"lastEnabledTime\": \"2018-06-21T10:20:28.0249791Z\"\r\n        }\r\n      },\r\n      \"keySource\": \"Microsoft.Storage\"\r\n    },\r\n    \"provisioningState\": \"Succeeded\",\r\n    \"creationTime\": \"2018-06-21T10:20:27.728081Z\",\r\n    \"primaryEndpoints\": {\r\n      \"blob\": \"https://stopstestrg7672.blob.core.windows.net/\",\r\n      \"queue\": \"https://stopstestrg7672.queue.core.windows.net/\",\r\n      \"table\": \"https://stopstestrg7672.table.core.windows.net/\",\r\n      \"file\": \"https://stopstestrg7672.file.core.windows.net/\"\r\n    },\r\n    \"primaryLocation\": \"westus\",\r\n    \"statusOfPrimary\": \"available\",\r\n    \"secondaryLocation\": \"eastus\",\r\n    \"statusOfSecondary\": \"available\",\r\n    \"secondaryEndpoints\": {\r\n      \"blob\": \"https://stopstestrg7672-secondary.blob.core.windows.net/\",\r\n      \"queue\": \"https://stopstestrg7672-secondary.queue.core.windows.net/\",\r\n      \"table\": \"https://stopstestrg7672-secondary.table.core.windows.net/\"\r\n    }\r\n  }\r\n}",
      "ResponseHeaders": {
        "Content-Length": [
          "1455"
        ],
        "Content-Type": [
          "application/json"
        ],
        "Expires": [
          "-1"
        ],
        "Pragma": [
          "no-cache"
        ],
        "x-ms-request-id": [
<<<<<<< HEAD
          "35dae3f9-e86f-49f8-ae97-d60d205c23ad"
=======
          "8e12f157-7e3d-435d-b9f1-15ae890bc115"
>>>>>>> 1b921547
        ],
        "Strict-Transport-Security": [
          "max-age=31536000; includeSubDomains"
        ],
        "x-ms-ratelimit-remaining-subscription-reads": [
<<<<<<< HEAD
          "14991"
        ],
        "x-ms-correlation-request-id": [
          "d039863a-6081-4e5e-80b4-dd062a628ab5"
        ],
        "x-ms-routing-request-id": [
          "SOUTHEASTASIA:20180621T102054Z:d039863a-6081-4e5e-80b4-dd062a628ab5"
=======
          "11988"
        ],
        "x-ms-correlation-request-id": [
          "3bf6e0b6-4b57-43dc-90ae-9545e70b3271"
        ],
        "x-ms-routing-request-id": [
          "SOUTHEASTASIA:20190419T080636Z:3bf6e0b6-4b57-43dc-90ae-9545e70b3271"
>>>>>>> 1b921547
        ],
        "X-Content-Type-Options": [
          "nosniff"
        ],
<<<<<<< HEAD
        "Cache-Control": [
          "no-cache"
=======
        "Date": [
          "Fri, 19 Apr 2019 08:06:36 GMT"
        ],
        "Content-Length": [
          "1360"
>>>>>>> 1b921547
        ],
        "Date": [
          "Thu, 21 Jun 2018 10:20:54 GMT"
        ],
        "Server": [
          "Microsoft-Azure-Storage-Resource-Provider/1.0,Microsoft-HTTPAPI/2.0 Microsoft-HTTPAPI/2.0"
        ]
      },
<<<<<<< HEAD
      "StatusCode": 200
    },
    {
      "RequestUri": "/subscriptions/45b60d85-fd72-427a-a708-f994d26e593e/resourceGroups/pstestrg7672/providers/Microsoft.Storage/storageAccounts?api-version=2018-11-01",
      "EncodedRequestUri": "L3N1YnNjcmlwdGlvbnMvNDViNjBkODUtZmQ3Mi00MjdhLWE3MDgtZjk5NGQyNmU1OTNlL3Jlc291cmNlR3JvdXBzL3BzdGVzdHJnNzY3Mi9wcm92aWRlcnMvTWljcm9zb2Z0LlN0b3JhZ2Uvc3RvcmFnZUFjY291bnRzP2FwaS12ZXJzaW9uPTIwMTgtMTEtMDE=",
=======
      "ResponseBody": "{\r\n  \"sku\": {\r\n    \"name\": \"Standard_RAGRS\",\r\n    \"tier\": \"Standard\"\r\n  },\r\n  \"kind\": \"Storage\",\r\n  \"id\": \"/subscriptions/ce4a7590-4722-4bcf-a2c6-e473e9f11778/resourceGroups/pstestrg2354/providers/Microsoft.Storage/storageAccounts/stopstestrg2354\",\r\n  \"name\": \"stopstestrg2354\",\r\n  \"type\": \"Microsoft.Storage/storageAccounts\",\r\n  \"location\": \"westus\",\r\n  \"tags\": {},\r\n  \"properties\": {\r\n    \"isHnsEnabled\": true,\r\n    \"networkAcls\": {\r\n      \"bypass\": \"AzureServices\",\r\n      \"virtualNetworkRules\": [],\r\n      \"ipRules\": [],\r\n      \"defaultAction\": \"Allow\"\r\n    },\r\n    \"supportsHttpsTrafficOnly\": false,\r\n    \"encryption\": {\r\n      \"services\": {\r\n        \"file\": {\r\n          \"enabled\": true,\r\n          \"lastEnabledTime\": \"2019-04-19T08:06:06.2424848Z\"\r\n        },\r\n        \"blob\": {\r\n          \"enabled\": true,\r\n          \"lastEnabledTime\": \"2019-04-19T08:06:06.2424848Z\"\r\n        }\r\n      },\r\n      \"keySource\": \"Microsoft.Storage\"\r\n    },\r\n    \"provisioningState\": \"Succeeded\",\r\n    \"creationTime\": \"2019-04-19T08:06:06.0706272Z\",\r\n    \"primaryEndpoints\": {\r\n      \"blob\": \"https://stopstestrg2354.blob.core.windows.net/\",\r\n      \"queue\": \"https://stopstestrg2354.queue.core.windows.net/\",\r\n      \"table\": \"https://stopstestrg2354.table.core.windows.net/\",\r\n      \"file\": \"https://stopstestrg2354.file.core.windows.net/\"\r\n    },\r\n    \"primaryLocation\": \"westus\",\r\n    \"statusOfPrimary\": \"available\",\r\n    \"secondaryLocation\": \"eastus\",\r\n    \"statusOfSecondary\": \"available\",\r\n    \"secondaryEndpoints\": {\r\n      \"blob\": \"https://stopstestrg2354-secondary.blob.core.windows.net/\",\r\n      \"queue\": \"https://stopstestrg2354-secondary.queue.core.windows.net/\",\r\n      \"table\": \"https://stopstestrg2354-secondary.table.core.windows.net/\"\r\n    }\r\n  }\r\n}",
      "StatusCode": 200
    },
    {
      "RequestUri": "/subscriptions/ce4a7590-4722-4bcf-a2c6-e473e9f11778/resourceGroups/pstestrg2354/providers/Microsoft.Storage/storageAccounts?api-version=2019-04-01",
      "EncodedRequestUri": "L3N1YnNjcmlwdGlvbnMvY2U0YTc1OTAtNDcyMi00YmNmLWEyYzYtZTQ3M2U5ZjExNzc4L3Jlc291cmNlR3JvdXBzL3BzdGVzdHJnMjM1NC9wcm92aWRlcnMvTWljcm9zb2Z0LlN0b3JhZ2Uvc3RvcmFnZUFjY291bnRzP2FwaS12ZXJzaW9uPTIwMTktMDQtMDE=",
>>>>>>> 1b921547
      "RequestMethod": "GET",
      "RequestBody": "",
      "RequestHeaders": {
        "x-ms-client-request-id": [
<<<<<<< HEAD
          "7534cff7-9e5b-4371-8b1b-5f3b48d2a2c6"
=======
          "d390bea8-d7f3-4e66-8d4a-b627f2a63071"
>>>>>>> 1b921547
        ],
        "accept-language": [
          "en-US"
        ],
        "User-Agent": [
<<<<<<< HEAD
          "FxVersion/4.7.3110.0",
          "OSName/Windows10Enterprise",
          "OSVersion/6.3.17134",
          "Microsoft.Azure.Management.Storage.StorageManagementClient/8.2.0.0"
=======
          "FxVersion/4.6.27207.03",
          "OSName/Windows",
          "OSVersion/Microsoft.Windows.10.0.17763.",
          "Microsoft.Azure.Management.Storage.StorageManagementClient/11.0.0.0"
>>>>>>> 1b921547
        ]
      },
      "ResponseBody": "{\r\n  \"value\": [\r\n    {\r\n      \"sku\": {\r\n        \"name\": \"Standard_GRS\",\r\n        \"tier\": \"Standard\"\r\n      },\r\n      \"kind\": \"Storage\",\r\n      \"id\": \"/subscriptions/45b60d85-fd72-427a-a708-f994d26e593e/resourceGroups/pstestrg7672/providers/Microsoft.Storage/storageAccounts/stopstestrg7672\",\r\n      \"name\": \"stopstestrg7672\",\r\n      \"type\": \"Microsoft.Storage/storageAccounts\",\r\n      \"location\": \"westus\",\r\n      \"tags\": {},\r\n      \"properties\": {\r\n        \"azureFilesAadIntegration\": true,\r\n        \"isHnsEnabled\": true,\r\n        \"networkAcls\": {\r\n          \"bypass\": \"AzureServices\",\r\n          \"virtualNetworkRules\": [],\r\n          \"ipRules\": [],\r\n          \"defaultAction\": \"Allow\"\r\n        },\r\n        \"trustedDirectories\": [\r\n          \"72f988bf-86f1-41af-91ab-2d7cd011db47\"\r\n        ],\r\n        \"supportsHttpsTrafficOnly\": true,\r\n        \"encryption\": {\r\n          \"services\": {\r\n            \"file\": {\r\n              \"enabled\": true,\r\n              \"lastEnabledTime\": \"2018-06-21T10:20:28.0249791Z\"\r\n            },\r\n            \"blob\": {\r\n              \"enabled\": true,\r\n              \"lastEnabledTime\": \"2018-06-21T10:20:28.0249791Z\"\r\n            }\r\n          },\r\n          \"keySource\": \"Microsoft.Storage\"\r\n        },\r\n        \"provisioningState\": \"Succeeded\",\r\n        \"creationTime\": \"2018-06-21T10:20:27.728081Z\",\r\n        \"primaryEndpoints\": {\r\n          \"blob\": \"https://stopstestrg7672.blob.core.windows.net/\",\r\n          \"queue\": \"https://stopstestrg7672.queue.core.windows.net/\",\r\n          \"table\": \"https://stopstestrg7672.table.core.windows.net/\",\r\n          \"file\": \"https://stopstestrg7672.file.core.windows.net/\"\r\n        },\r\n        \"primaryLocation\": \"westus\",\r\n        \"statusOfPrimary\": \"available\",\r\n        \"secondaryLocation\": \"eastus\",\r\n        \"statusOfSecondary\": \"available\"\r\n      }\r\n    }\r\n  ]\r\n}",
      "ResponseHeaders": {
        "Content-Length": [
          "1238"
        ],
        "Content-Type": [
          "application/json"
        ],
        "Expires": [
          "-1"
        ],
        "Pragma": [
          "no-cache"
        ],
        "x-ms-request-id": [
<<<<<<< HEAD
          "4704639a-c086-4951-8742-05809faa40d3"
=======
          "3308839e-366e-492a-99c7-8d95300e1b8f"
>>>>>>> 1b921547
        ],
        "Strict-Transport-Security": [
          "max-age=31536000; includeSubDomains"
        ],
        "x-ms-ratelimit-remaining-subscription-reads": [
<<<<<<< HEAD
          "14994"
        ],
        "x-ms-correlation-request-id": [
          "2e5c03a5-733c-4a70-adf9-32d7b93b73c6"
        ],
        "x-ms-routing-request-id": [
          "SOUTHEASTASIA:20180621T102047Z:2e5c03a5-733c-4a70-adf9-32d7b93b73c6"
=======
          "11998"
        ],
        "Server": [
          "Microsoft-Azure-Storage-Resource-Provider/1.0,Microsoft-HTTPAPI/2.0 Microsoft-HTTPAPI/2.0"
        ],
        "x-ms-correlation-request-id": [
          "c4f32a44-8acc-4033-adff-4eea715e322c"
        ],
        "x-ms-routing-request-id": [
          "SOUTHEASTASIA:20190419T080626Z:c4f32a44-8acc-4033-adff-4eea715e322c"
>>>>>>> 1b921547
        ],
        "X-Content-Type-Options": [
          "nosniff"
        ],
<<<<<<< HEAD
        "Cache-Control": [
          "no-cache"
=======
        "Date": [
          "Fri, 19 Apr 2019 08:06:25 GMT"
        ],
        "Content-Length": [
          "1144"
>>>>>>> 1b921547
        ],
        "Date": [
          "Thu, 21 Jun 2018 10:20:46 GMT"
        ],
        "Server": [
          "Microsoft-Azure-Storage-Resource-Provider/1.0,Microsoft-HTTPAPI/2.0 Microsoft-HTTPAPI/2.0"
        ]
      },
<<<<<<< HEAD
      "StatusCode": 200
    },
    {
      "RequestUri": "/subscriptions/45b60d85-fd72-427a-a708-f994d26e593e/resourceGroups/pstestrg7672/providers/Microsoft.Storage/storageAccounts/stopstestrg7672?api-version=2018-11-01",
      "EncodedRequestUri": "L3N1YnNjcmlwdGlvbnMvNDViNjBkODUtZmQ3Mi00MjdhLWE3MDgtZjk5NGQyNmU1OTNlL3Jlc291cmNlR3JvdXBzL3BzdGVzdHJnNzY3Mi9wcm92aWRlcnMvTWljcm9zb2Z0LlN0b3JhZ2Uvc3RvcmFnZUFjY291bnRzL3N0b3BzdGVzdHJnNzY3Mj9hcGktdmVyc2lvbj0yMDE4LTExLTAx",
=======
      "ResponseBody": "{\r\n  \"value\": [\r\n    {\r\n      \"sku\": {\r\n        \"name\": \"Standard_GRS\",\r\n        \"tier\": \"Standard\"\r\n      },\r\n      \"kind\": \"Storage\",\r\n      \"id\": \"/subscriptions/ce4a7590-4722-4bcf-a2c6-e473e9f11778/resourceGroups/pstestrg2354/providers/Microsoft.Storage/storageAccounts/stopstestrg2354\",\r\n      \"name\": \"stopstestrg2354\",\r\n      \"type\": \"Microsoft.Storage/storageAccounts\",\r\n      \"location\": \"westus\",\r\n      \"tags\": {},\r\n      \"properties\": {\r\n        \"isHnsEnabled\": true,\r\n        \"networkAcls\": {\r\n          \"bypass\": \"AzureServices\",\r\n          \"virtualNetworkRules\": [],\r\n          \"ipRules\": [],\r\n          \"defaultAction\": \"Allow\"\r\n        },\r\n        \"supportsHttpsTrafficOnly\": true,\r\n        \"encryption\": {\r\n          \"services\": {\r\n            \"file\": {\r\n              \"enabled\": true,\r\n              \"lastEnabledTime\": \"2019-04-19T08:06:06.2424848Z\"\r\n            },\r\n            \"blob\": {\r\n              \"enabled\": true,\r\n              \"lastEnabledTime\": \"2019-04-19T08:06:06.2424848Z\"\r\n            }\r\n          },\r\n          \"keySource\": \"Microsoft.Storage\"\r\n        },\r\n        \"provisioningState\": \"Succeeded\",\r\n        \"creationTime\": \"2019-04-19T08:06:06.0706272Z\",\r\n        \"primaryEndpoints\": {\r\n          \"blob\": \"https://stopstestrg2354.blob.core.windows.net/\",\r\n          \"queue\": \"https://stopstestrg2354.queue.core.windows.net/\",\r\n          \"table\": \"https://stopstestrg2354.table.core.windows.net/\",\r\n          \"file\": \"https://stopstestrg2354.file.core.windows.net/\"\r\n        },\r\n        \"primaryLocation\": \"westus\",\r\n        \"statusOfPrimary\": \"available\",\r\n        \"secondaryLocation\": \"eastus\",\r\n        \"statusOfSecondary\": \"available\"\r\n      }\r\n    }\r\n  ]\r\n}",
      "StatusCode": 200
    },
    {
      "RequestUri": "/subscriptions/ce4a7590-4722-4bcf-a2c6-e473e9f11778/resourceGroups/pstestrg2354/providers/Microsoft.Storage/storageAccounts/stopstestrg2354?api-version=2019-04-01",
      "EncodedRequestUri": "L3N1YnNjcmlwdGlvbnMvY2U0YTc1OTAtNDcyMi00YmNmLWEyYzYtZTQ3M2U5ZjExNzc4L3Jlc291cmNlR3JvdXBzL3BzdGVzdHJnMjM1NC9wcm92aWRlcnMvTWljcm9zb2Z0LlN0b3JhZ2Uvc3RvcmFnZUFjY291bnRzL3N0b3BzdGVzdHJnMjM1ND9hcGktdmVyc2lvbj0yMDE5LTA0LTAx",
>>>>>>> 1b921547
      "RequestMethod": "PATCH",
      "RequestBody": "{\r\n  \"sku\": {\r\n    \"name\": \"Standard_LRS\"\r\n  },\r\n  \"properties\": {\r\n    \"supportsHttpsTrafficOnly\": false,\r\n    \"azureFilesAadIntegration\": false\r\n  }\r\n}",
      "RequestHeaders": {
        "Content-Type": [
          "application/json; charset=utf-8"
        ],
        "Content-Length": [
          "153"
        ],
        "x-ms-client-request-id": [
<<<<<<< HEAD
          "5f30502a-d7fe-468c-b320-f66fa5c7114b"
=======
          "933c0969-45aa-4ec5-9dc2-39a9455df94b"
>>>>>>> 1b921547
        ],
        "accept-language": [
          "en-US"
        ],
        "User-Agent": [
<<<<<<< HEAD
          "FxVersion/4.7.3110.0",
          "OSName/Windows10Enterprise",
          "OSVersion/6.3.17134",
          "Microsoft.Azure.Management.Storage.StorageManagementClient/8.2.0.0"
=======
          "FxVersion/4.6.27207.03",
          "OSName/Windows",
          "OSVersion/Microsoft.Windows.10.0.17763.",
          "Microsoft.Azure.Management.Storage.StorageManagementClient/11.0.0.0"
        ],
        "Content-Type": [
          "application/json; charset=utf-8"
        ],
        "Content-Length": [
          "113"
>>>>>>> 1b921547
        ]
      },
      "ResponseBody": "{\r\n  \"sku\": {\r\n    \"name\": \"Standard_LRS\",\r\n    \"tier\": \"Standard\"\r\n  },\r\n  \"kind\": \"Storage\",\r\n  \"id\": \"/subscriptions/45b60d85-fd72-427a-a708-f994d26e593e/resourceGroups/pstestrg7672/providers/Microsoft.Storage/storageAccounts/stopstestrg7672\",\r\n  \"name\": \"stopstestrg7672\",\r\n  \"type\": \"Microsoft.Storage/storageAccounts\",\r\n  \"location\": \"westus\",\r\n  \"tags\": {},\r\n  \"properties\": {\r\n    \"azureFilesAadIntegration\": false,\r\n    \"isHnsEnabled\": true,\r\n    \"networkAcls\": {\r\n      \"bypass\": \"AzureServices\",\r\n      \"virtualNetworkRules\": [],\r\n      \"ipRules\": [],\r\n      \"defaultAction\": \"Allow\"\r\n    },\r\n    \"trustedDirectories\": [\r\n      \"72f988bf-86f1-41af-91ab-2d7cd011db47\"\r\n    ],\r\n    \"supportsHttpsTrafficOnly\": false,\r\n    \"encryption\": {\r\n      \"services\": {\r\n        \"file\": {\r\n          \"enabled\": true,\r\n          \"lastEnabledTime\": \"2018-06-21T10:20:28.0249791Z\"\r\n        },\r\n        \"blob\": {\r\n          \"enabled\": true,\r\n          \"lastEnabledTime\": \"2018-06-21T10:20:28.0249791Z\"\r\n        }\r\n      },\r\n      \"keySource\": \"Microsoft.Storage\"\r\n    },\r\n    \"provisioningState\": \"Succeeded\",\r\n    \"creationTime\": \"2018-06-21T10:20:27.728081Z\",\r\n    \"primaryEndpoints\": {\r\n      \"blob\": \"https://stopstestrg7672.blob.core.windows.net/\",\r\n      \"queue\": \"https://stopstestrg7672.queue.core.windows.net/\",\r\n      \"table\": \"https://stopstestrg7672.table.core.windows.net/\",\r\n      \"file\": \"https://stopstestrg7672.file.core.windows.net/\"\r\n    },\r\n    \"primaryLocation\": \"westus\",\r\n    \"statusOfPrimary\": \"available\"\r\n  }\r\n}",
      "ResponseHeaders": {
        "Content-Length": [
          "1167"
        ],
        "Content-Type": [
          "application/json"
        ],
        "Expires": [
          "-1"
        ],
        "Pragma": [
          "no-cache"
        ],
        "x-ms-request-id": [
<<<<<<< HEAD
          "62582661-c02e-4fff-908b-ceab191f8451"
=======
          "abe8c7c1-27f7-4dfb-9e41-2adb7e67f6ec"
>>>>>>> 1b921547
        ],
        "Strict-Transport-Security": [
          "max-age=31536000; includeSubDomains"
        ],
        "x-ms-ratelimit-remaining-subscription-writes": [
          "1198"
        ],
        "x-ms-correlation-request-id": [
<<<<<<< HEAD
          "6f49ee62-743a-4168-81fd-112fd67c6da9"
        ],
        "x-ms-routing-request-id": [
          "SOUTHEASTASIA:20180621T102049Z:6f49ee62-743a-4168-81fd-112fd67c6da9"
=======
          "bb10ff5c-e025-420e-993b-ba6688f62732"
        ],
        "x-ms-routing-request-id": [
          "SOUTHEASTASIA:20190419T080630Z:bb10ff5c-e025-420e-993b-ba6688f62732"
>>>>>>> 1b921547
        ],
        "X-Content-Type-Options": [
          "nosniff"
        ],
<<<<<<< HEAD
        "Cache-Control": [
          "no-cache"
=======
        "Date": [
          "Fri, 19 Apr 2019 08:06:30 GMT"
        ],
        "Content-Length": [
          "1072"
>>>>>>> 1b921547
        ],
        "Date": [
          "Thu, 21 Jun 2018 10:20:48 GMT"
        ],
        "Server": [
          "Microsoft-Azure-Storage-Resource-Provider/1.0,Microsoft-HTTPAPI/2.0 Microsoft-HTTPAPI/2.0"
        ]
      },
<<<<<<< HEAD
      "StatusCode": 200
    },
    {
      "RequestUri": "/subscriptions/45b60d85-fd72-427a-a708-f994d26e593e/resourceGroups/pstestrg7672/providers/Microsoft.Storage/storageAccounts/stopstestrg7672?api-version=2018-11-01",
      "EncodedRequestUri": "L3N1YnNjcmlwdGlvbnMvNDViNjBkODUtZmQ3Mi00MjdhLWE3MDgtZjk5NGQyNmU1OTNlL3Jlc291cmNlR3JvdXBzL3BzdGVzdHJnNzY3Mi9wcm92aWRlcnMvTWljcm9zb2Z0LlN0b3JhZ2Uvc3RvcmFnZUFjY291bnRzL3N0b3BzdGVzdHJnNzY3Mj9hcGktdmVyc2lvbj0yMDE4LTExLTAx",
      "RequestMethod": "PATCH",
      "RequestBody": "{\r\n  \"sku\": {\r\n    \"name\": \"Standard_RAGRS\"\r\n  }\r\n}",
      "RequestHeaders": {
=======
      "ResponseBody": "{\r\n  \"sku\": {\r\n    \"name\": \"Standard_LRS\",\r\n    \"tier\": \"Standard\"\r\n  },\r\n  \"kind\": \"Storage\",\r\n  \"id\": \"/subscriptions/ce4a7590-4722-4bcf-a2c6-e473e9f11778/resourceGroups/pstestrg2354/providers/Microsoft.Storage/storageAccounts/stopstestrg2354\",\r\n  \"name\": \"stopstestrg2354\",\r\n  \"type\": \"Microsoft.Storage/storageAccounts\",\r\n  \"location\": \"westus\",\r\n  \"tags\": {},\r\n  \"properties\": {\r\n    \"isHnsEnabled\": true,\r\n    \"networkAcls\": {\r\n      \"bypass\": \"AzureServices\",\r\n      \"virtualNetworkRules\": [],\r\n      \"ipRules\": [],\r\n      \"defaultAction\": \"Allow\"\r\n    },\r\n    \"supportsHttpsTrafficOnly\": false,\r\n    \"encryption\": {\r\n      \"services\": {\r\n        \"file\": {\r\n          \"enabled\": true,\r\n          \"lastEnabledTime\": \"2019-04-19T08:06:06.2424848Z\"\r\n        },\r\n        \"blob\": {\r\n          \"enabled\": true,\r\n          \"lastEnabledTime\": \"2019-04-19T08:06:06.2424848Z\"\r\n        }\r\n      },\r\n      \"keySource\": \"Microsoft.Storage\"\r\n    },\r\n    \"provisioningState\": \"Succeeded\",\r\n    \"creationTime\": \"2019-04-19T08:06:06.0706272Z\",\r\n    \"primaryEndpoints\": {\r\n      \"blob\": \"https://stopstestrg2354.blob.core.windows.net/\",\r\n      \"queue\": \"https://stopstestrg2354.queue.core.windows.net/\",\r\n      \"table\": \"https://stopstestrg2354.table.core.windows.net/\",\r\n      \"file\": \"https://stopstestrg2354.file.core.windows.net/\"\r\n    },\r\n    \"primaryLocation\": \"westus\",\r\n    \"statusOfPrimary\": \"available\"\r\n  }\r\n}",
      "StatusCode": 200
    },
    {
      "RequestUri": "/subscriptions/ce4a7590-4722-4bcf-a2c6-e473e9f11778/resourceGroups/pstestrg2354/providers/Microsoft.Storage/storageAccounts/stopstestrg2354?api-version=2019-04-01",
      "EncodedRequestUri": "L3N1YnNjcmlwdGlvbnMvY2U0YTc1OTAtNDcyMi00YmNmLWEyYzYtZTQ3M2U5ZjExNzc4L3Jlc291cmNlR3JvdXBzL3BzdGVzdHJnMjM1NC9wcm92aWRlcnMvTWljcm9zb2Z0LlN0b3JhZ2Uvc3RvcmFnZUFjY291bnRzL3N0b3BzdGVzdHJnMjM1ND9hcGktdmVyc2lvbj0yMDE5LTA0LTAx",
      "RequestMethod": "PATCH",
      "RequestBody": "{\r\n  \"sku\": {\r\n    \"name\": \"Standard_RAGRS\"\r\n  }\r\n}",
      "RequestHeaders": {
        "x-ms-client-request-id": [
          "ddb4d627-fbbd-4baf-b0c3-8ffdf8d796ba"
        ],
        "Accept-Language": [
          "en-US"
        ],
        "User-Agent": [
          "FxVersion/4.6.27207.03",
          "OSName/Windows",
          "OSVersion/Microsoft.Windows.10.0.17763.",
          "Microsoft.Azure.Management.Storage.StorageManagementClient/11.0.0.0"
        ],
>>>>>>> 1b921547
        "Content-Type": [
          "application/json; charset=utf-8"
        ],
        "Content-Length": [
          "51"
        ],
        "x-ms-client-request-id": [
          "7d39b6b6-f8f6-441d-97f9-52707cd2d373"
        ],
        "accept-language": [
          "en-US"
        ],
        "User-Agent": [
          "FxVersion/4.7.3110.0",
          "OSName/Windows10Enterprise",
          "OSVersion/6.3.17134",
          "Microsoft.Azure.Management.Storage.StorageManagementClient/8.2.0.0"
        ]
      },
      "ResponseBody": "{\r\n  \"sku\": {\r\n    \"name\": \"Standard_RAGRS\",\r\n    \"tier\": \"Standard\"\r\n  },\r\n  \"kind\": \"Storage\",\r\n  \"id\": \"/subscriptions/45b60d85-fd72-427a-a708-f994d26e593e/resourceGroups/pstestrg7672/providers/Microsoft.Storage/storageAccounts/stopstestrg7672\",\r\n  \"name\": \"stopstestrg7672\",\r\n  \"type\": \"Microsoft.Storage/storageAccounts\",\r\n  \"location\": \"westus\",\r\n  \"tags\": {},\r\n  \"properties\": {\r\n    \"azureFilesAadIntegration\": false,\r\n    \"isHnsEnabled\": true,\r\n    \"networkAcls\": {\r\n      \"bypass\": \"AzureServices\",\r\n      \"virtualNetworkRules\": [],\r\n      \"ipRules\": [],\r\n      \"defaultAction\": \"Allow\"\r\n    },\r\n    \"trustedDirectories\": [\r\n      \"72f988bf-86f1-41af-91ab-2d7cd011db47\"\r\n    ],\r\n    \"supportsHttpsTrafficOnly\": false,\r\n    \"encryption\": {\r\n      \"services\": {\r\n        \"file\": {\r\n          \"enabled\": true,\r\n          \"lastEnabledTime\": \"2018-06-21T10:20:28.0249791Z\"\r\n        },\r\n        \"blob\": {\r\n          \"enabled\": true,\r\n          \"lastEnabledTime\": \"2018-06-21T10:20:28.0249791Z\"\r\n        }\r\n      },\r\n      \"keySource\": \"Microsoft.Storage\"\r\n    },\r\n    \"provisioningState\": \"Succeeded\",\r\n    \"creationTime\": \"2018-06-21T10:20:27.728081Z\",\r\n    \"primaryEndpoints\": {\r\n      \"blob\": \"https://stopstestrg7672.blob.core.windows.net/\",\r\n      \"queue\": \"https://stopstestrg7672.queue.core.windows.net/\",\r\n      \"table\": \"https://stopstestrg7672.table.core.windows.net/\",\r\n      \"file\": \"https://stopstestrg7672.file.core.windows.net/\"\r\n    },\r\n    \"primaryLocation\": \"westus\",\r\n    \"statusOfPrimary\": \"available\",\r\n    \"secondaryLocation\": \"eastus\",\r\n    \"statusOfSecondary\": \"available\",\r\n    \"secondaryEndpoints\": {\r\n      \"blob\": \"https://stopstestrg7672-secondary.blob.core.windows.net/\",\r\n      \"queue\": \"https://stopstestrg7672-secondary.queue.core.windows.net/\",\r\n      \"table\": \"https://stopstestrg7672-secondary.table.core.windows.net/\"\r\n    }\r\n  }\r\n}",
      "ResponseHeaders": {
        "Content-Length": [
          "1455"
        ],
        "Content-Type": [
          "application/json"
        ],
        "Expires": [
          "-1"
        ],
        "Pragma": [
          "no-cache"
        ],
        "x-ms-request-id": [
<<<<<<< HEAD
          "ac7f9d18-6b30-47da-88bc-bf99df3cdee4"
=======
          "4684d905-11e5-4cb0-9587-71de72b28ef9"
>>>>>>> 1b921547
        ],
        "Strict-Transport-Security": [
          "max-age=31536000; includeSubDomains"
        ],
        "x-ms-ratelimit-remaining-subscription-writes": [
<<<<<<< HEAD
          "1197"
        ],
        "x-ms-correlation-request-id": [
          "012fe98c-cebc-43ad-adfe-6ee0fb30e77b"
        ],
        "x-ms-routing-request-id": [
          "SOUTHEASTASIA:20180621T102053Z:012fe98c-cebc-43ad-adfe-6ee0fb30e77b"
=======
          "1195"
        ],
        "x-ms-correlation-request-id": [
          "18e81201-1982-4c4f-8a0c-b872131b74e7"
        ],
        "x-ms-routing-request-id": [
          "SOUTHEASTASIA:20190419T080635Z:18e81201-1982-4c4f-8a0c-b872131b74e7"
>>>>>>> 1b921547
        ],
        "X-Content-Type-Options": [
          "nosniff"
        ],
<<<<<<< HEAD
        "Cache-Control": [
          "no-cache"
=======
        "Date": [
          "Fri, 19 Apr 2019 08:06:34 GMT"
        ],
        "Content-Length": [
          "1360"
>>>>>>> 1b921547
        ],
        "Date": [
          "Thu, 21 Jun 2018 10:20:53 GMT"
        ],
        "Server": [
          "Microsoft-Azure-Storage-Resource-Provider/1.0,Microsoft-HTTPAPI/2.0 Microsoft-HTTPAPI/2.0"
        ]
      },
<<<<<<< HEAD
      "StatusCode": 200
    },
    {
      "RequestUri": "/subscriptions/45b60d85-fd72-427a-a708-f994d26e593e/resourceGroups/pstestrg7672/providers/Microsoft.Storage/storageAccounts/stopstestrg7672?api-version=2018-11-01",
      "EncodedRequestUri": "L3N1YnNjcmlwdGlvbnMvNDViNjBkODUtZmQ3Mi00MjdhLWE3MDgtZjk5NGQyNmU1OTNlL3Jlc291cmNlR3JvdXBzL3BzdGVzdHJnNzY3Mi9wcm92aWRlcnMvTWljcm9zb2Z0LlN0b3JhZ2Uvc3RvcmFnZUFjY291bnRzL3N0b3BzdGVzdHJnNzY3Mj9hcGktdmVyc2lvbj0yMDE4LTExLTAx",
=======
      "ResponseBody": "{\r\n  \"sku\": {\r\n    \"name\": \"Standard_RAGRS\",\r\n    \"tier\": \"Standard\"\r\n  },\r\n  \"kind\": \"Storage\",\r\n  \"id\": \"/subscriptions/ce4a7590-4722-4bcf-a2c6-e473e9f11778/resourceGroups/pstestrg2354/providers/Microsoft.Storage/storageAccounts/stopstestrg2354\",\r\n  \"name\": \"stopstestrg2354\",\r\n  \"type\": \"Microsoft.Storage/storageAccounts\",\r\n  \"location\": \"westus\",\r\n  \"tags\": {},\r\n  \"properties\": {\r\n    \"isHnsEnabled\": true,\r\n    \"networkAcls\": {\r\n      \"bypass\": \"AzureServices\",\r\n      \"virtualNetworkRules\": [],\r\n      \"ipRules\": [],\r\n      \"defaultAction\": \"Allow\"\r\n    },\r\n    \"supportsHttpsTrafficOnly\": false,\r\n    \"encryption\": {\r\n      \"services\": {\r\n        \"file\": {\r\n          \"enabled\": true,\r\n          \"lastEnabledTime\": \"2019-04-19T08:06:06.2424848Z\"\r\n        },\r\n        \"blob\": {\r\n          \"enabled\": true,\r\n          \"lastEnabledTime\": \"2019-04-19T08:06:06.2424848Z\"\r\n        }\r\n      },\r\n      \"keySource\": \"Microsoft.Storage\"\r\n    },\r\n    \"provisioningState\": \"Succeeded\",\r\n    \"creationTime\": \"2019-04-19T08:06:06.0706272Z\",\r\n    \"primaryEndpoints\": {\r\n      \"blob\": \"https://stopstestrg2354.blob.core.windows.net/\",\r\n      \"queue\": \"https://stopstestrg2354.queue.core.windows.net/\",\r\n      \"table\": \"https://stopstestrg2354.table.core.windows.net/\",\r\n      \"file\": \"https://stopstestrg2354.file.core.windows.net/\"\r\n    },\r\n    \"primaryLocation\": \"westus\",\r\n    \"statusOfPrimary\": \"available\",\r\n    \"secondaryLocation\": \"eastus\",\r\n    \"statusOfSecondary\": \"available\",\r\n    \"secondaryEndpoints\": {\r\n      \"blob\": \"https://stopstestrg2354-secondary.blob.core.windows.net/\",\r\n      \"queue\": \"https://stopstestrg2354-secondary.queue.core.windows.net/\",\r\n      \"table\": \"https://stopstestrg2354-secondary.table.core.windows.net/\"\r\n    }\r\n  }\r\n}",
      "StatusCode": 200
    },
    {
      "RequestUri": "/subscriptions/ce4a7590-4722-4bcf-a2c6-e473e9f11778/resourceGroups/pstestrg2354/providers/Microsoft.Storage/storageAccounts/stopstestrg2354?api-version=2019-04-01",
      "EncodedRequestUri": "L3N1YnNjcmlwdGlvbnMvY2U0YTc1OTAtNDcyMi00YmNmLWEyYzYtZTQ3M2U5ZjExNzc4L3Jlc291cmNlR3JvdXBzL3BzdGVzdHJnMjM1NC9wcm92aWRlcnMvTWljcm9zb2Z0LlN0b3JhZ2Uvc3RvcmFnZUFjY291bnRzL3N0b3BzdGVzdHJnMjM1ND9hcGktdmVyc2lvbj0yMDE5LTA0LTAx",
>>>>>>> 1b921547
      "RequestMethod": "DELETE",
      "RequestBody": "",
      "RequestHeaders": {
        "x-ms-client-request-id": [
<<<<<<< HEAD
          "5af9703f-03d9-45f9-8d04-af964f7f2183"
=======
          "b0fd4404-0490-48c0-bea5-5f35a4609f94"
>>>>>>> 1b921547
        ],
        "accept-language": [
          "en-US"
        ],
        "User-Agent": [
<<<<<<< HEAD
          "FxVersion/4.7.3110.0",
          "OSName/Windows10Enterprise",
          "OSVersion/6.3.17134",
          "Microsoft.Azure.Management.Storage.StorageManagementClient/8.2.0.0"
=======
          "FxVersion/4.6.27207.03",
          "OSName/Windows",
          "OSVersion/Microsoft.Windows.10.0.17763.",
          "Microsoft.Azure.Management.Storage.StorageManagementClient/11.0.0.0"
>>>>>>> 1b921547
        ]
      },
      "ResponseBody": "",
      "ResponseHeaders": {
        "Content-Length": [
          "0"
        ],
        "Content-Type": [
          "text/plain; charset=utf-8"
        ],
        "Expires": [
          "-1"
        ],
        "Pragma": [
          "no-cache"
        ],
        "x-ms-request-id": [
<<<<<<< HEAD
          "7805ec2d-9bc9-466a-ac39-47a694971686"
=======
          "8b9d3eab-82a1-4dfb-918a-434456505026"
>>>>>>> 1b921547
        ],
        "Strict-Transport-Security": [
          "max-age=31536000; includeSubDomains"
        ],
        "x-ms-ratelimit-remaining-subscription-deletes": [
          "14992"
        ],
        "x-ms-correlation-request-id": [
<<<<<<< HEAD
          "81f44e72-b253-46f8-acea-1862b41167d8"
        ],
        "x-ms-routing-request-id": [
          "SOUTHEASTASIA:20180621T102057Z:81f44e72-b253-46f8-acea-1862b41167d8"
=======
          "53a6a8fb-56cc-4eff-afb3-38a0a6eb17de"
        ],
        "x-ms-routing-request-id": [
          "SOUTHEASTASIA:20190419T080639Z:53a6a8fb-56cc-4eff-afb3-38a0a6eb17de"
>>>>>>> 1b921547
        ],
        "X-Content-Type-Options": [
          "nosniff"
        ],
<<<<<<< HEAD
        "Cache-Control": [
          "no-cache"
=======
        "Date": [
          "Fri, 19 Apr 2019 08:06:39 GMT"
        ],
        "Content-Type": [
          "text/plain; charset=utf-8"
>>>>>>> 1b921547
        ],
        "Date": [
          "Thu, 21 Jun 2018 10:20:57 GMT"
        ],
        "Server": [
          "Microsoft-Azure-Storage-Resource-Provider/1.0,Microsoft-HTTPAPI/2.0 Microsoft-HTTPAPI/2.0"
        ]
      },
      "StatusCode": 200
    },
    {
<<<<<<< HEAD
      "RequestUri": "/subscriptions/45b60d85-fd72-427a-a708-f994d26e593e/resourcegroups/pstestrg7672?api-version=2016-02-01",
      "EncodedRequestUri": "L3N1YnNjcmlwdGlvbnMvNDViNjBkODUtZmQ3Mi00MjdhLWE3MDgtZjk5NGQyNmU1OTNlL3Jlc291cmNlZ3JvdXBzL3BzdGVzdHJnNzY3Mj9hcGktdmVyc2lvbj0yMDE2LTAyLTAx",
      "RequestMethod": "DELETE",
      "RequestBody": "",
      "RequestHeaders": {
        "User-Agent": [
          "Microsoft.Azure.Management.Resources.ResourceManagementClient/2.0.0.0"
=======
      "RequestUri": "/subscriptions/ce4a7590-4722-4bcf-a2c6-e473e9f11778/resourcegroups/pstestrg2354?api-version=2016-09-01",
      "EncodedRequestUri": "L3N1YnNjcmlwdGlvbnMvY2U0YTc1OTAtNDcyMi00YmNmLWEyYzYtZTQ3M2U5ZjExNzc4L3Jlc291cmNlZ3JvdXBzL3BzdGVzdHJnMjM1ND9hcGktdmVyc2lvbj0yMDE2LTA5LTAx",
      "RequestMethod": "DELETE",
      "RequestBody": "",
      "RequestHeaders": {
        "x-ms-client-request-id": [
          "ce57619b-11e5-45b6-9ec0-8f07fbc3395b"
        ],
        "Accept-Language": [
          "en-US"
        ],
        "User-Agent": [
          "FxVersion/4.6.27207.03",
          "OSName/Windows",
          "OSVersion/Microsoft.Windows.10.0.17763.",
          "Microsoft.Azure.Management.Internal.Resources.ResourceManagementClient/1.1.19"
>>>>>>> 1b921547
        ]
      },
      "ResponseBody": "",
      "ResponseHeaders": {
        "Content-Length": [
          "0"
        ],
        "Expires": [
          "-1"
        ],
        "Pragma": [
          "no-cache"
        ],
<<<<<<< HEAD
=======
        "Location": [
          "https://management.azure.com/subscriptions/ce4a7590-4722-4bcf-a2c6-e473e9f11778/operationresults/eyJqb2JJZCI6IlJFU09VUkNFR1JPVVBERUxFVElPTkpPQi1QU1RFU1RSRzIzNTQtV0VTVFVTIiwiam9iTG9jYXRpb24iOiJ3ZXN0dXMifQ?api-version=2016-09-01"
        ],
>>>>>>> 1b921547
        "Retry-After": [
          "15"
        ],
        "x-ms-ratelimit-remaining-subscription-deletes": [
<<<<<<< HEAD
          "14999"
        ],
        "x-ms-request-id": [
          "629fee7c-d3de-4636-a95b-220c51da4e4e"
        ],
        "x-ms-correlation-request-id": [
          "629fee7c-d3de-4636-a95b-220c51da4e4e"
        ],
        "x-ms-routing-request-id": [
          "SOUTHEASTASIA:20180621T102101Z:629fee7c-d3de-4636-a95b-220c51da4e4e"
=======
          "14994"
        ],
        "x-ms-request-id": [
          "38bccdab-47a5-4708-a422-2633dc88b164"
        ],
        "x-ms-correlation-request-id": [
          "38bccdab-47a5-4708-a422-2633dc88b164"
        ],
        "x-ms-routing-request-id": [
          "SOUTHEASTASIA:20190419T080643Z:38bccdab-47a5-4708-a422-2633dc88b164"
>>>>>>> 1b921547
        ],
        "Strict-Transport-Security": [
          "max-age=31536000; includeSubDomains"
        ],
        "X-Content-Type-Options": [
          "nosniff"
        ],
<<<<<<< HEAD
        "Cache-Control": [
          "no-cache"
=======
        "Date": [
          "Fri, 19 Apr 2019 08:06:42 GMT"
>>>>>>> 1b921547
        ],
        "Date": [
          "Thu, 21 Jun 2018 10:21:00 GMT"
        ],
        "Location": [
          "https://management.azure.com/subscriptions/45b60d85-fd72-427a-a708-f994d26e593e/operationresults/eyJqb2JJZCI6IlJFU09VUkNFR1JPVVBERUxFVElPTkpPQi1QU1RFU1RSRzc2NzItV0VTVFVTIiwiam9iTG9jYXRpb24iOiJ3ZXN0dXMifQ?api-version=2016-02-01"
        ]
      },
      "StatusCode": 202
    },
    {
<<<<<<< HEAD
      "RequestUri": "/subscriptions/45b60d85-fd72-427a-a708-f994d26e593e/operationresults/eyJqb2JJZCI6IlJFU09VUkNFR1JPVVBERUxFVElPTkpPQi1QU1RFU1RSRzc2NzItV0VTVFVTIiwiam9iTG9jYXRpb24iOiJ3ZXN0dXMifQ?api-version=2016-02-01",
      "EncodedRequestUri": "L3N1YnNjcmlwdGlvbnMvNDViNjBkODUtZmQ3Mi00MjdhLWE3MDgtZjk5NGQyNmU1OTNlL29wZXJhdGlvbnJlc3VsdHMvZXlKcWIySkpaQ0k2SWxKRlUwOVZVa05GUjFKUFZWQkVSVXhGVkVsUFRrcFBRaTFRVTFSRlUxUlNSemMyTnpJdFYwVlRWRlZUSWl3aWFtOWlURzlqWVhScGIyNGlPaUozWlhOMGRYTWlmUT9hcGktdmVyc2lvbj0yMDE2LTAyLTAx",
=======
      "RequestUri": "/subscriptions/ce4a7590-4722-4bcf-a2c6-e473e9f11778/operationresults/eyJqb2JJZCI6IlJFU09VUkNFR1JPVVBERUxFVElPTkpPQi1QU1RFU1RSRzIzNTQtV0VTVFVTIiwiam9iTG9jYXRpb24iOiJ3ZXN0dXMifQ?api-version=2016-09-01",
      "EncodedRequestUri": "L3N1YnNjcmlwdGlvbnMvY2U0YTc1OTAtNDcyMi00YmNmLWEyYzYtZTQ3M2U5ZjExNzc4L29wZXJhdGlvbnJlc3VsdHMvZXlKcWIySkpaQ0k2SWxKRlUwOVZVa05GUjFKUFZWQkVSVXhGVkVsUFRrcFBRaTFRVTFSRlUxUlNSekl6TlRRdFYwVlRWRlZUSWl3aWFtOWlURzlqWVhScGIyNGlPaUozWlhOMGRYTWlmUT9hcGktdmVyc2lvbj0yMDE2LTA5LTAx",
>>>>>>> 1b921547
      "RequestMethod": "GET",
      "RequestBody": "",
      "RequestHeaders": {
        "x-ms-version": [
          "2016-02-01"
        ],
        "User-Agent": [
<<<<<<< HEAD
          "Microsoft.Azure.Management.Resources.ResourceManagementClient/2.0.0.0"
=======
          "FxVersion/4.6.27207.03",
          "OSName/Windows",
          "OSVersion/Microsoft.Windows.10.0.17763.",
          "Microsoft.Azure.Management.Internal.Resources.ResourceManagementClient/1.1.19"
>>>>>>> 1b921547
        ]
      },
      "ResponseBody": "",
      "ResponseHeaders": {
        "Content-Length": [
          "0"
        ],
        "Expires": [
          "-1"
        ],
        "Pragma": [
          "no-cache"
        ],
<<<<<<< HEAD
=======
        "Location": [
          "https://management.azure.com/subscriptions/ce4a7590-4722-4bcf-a2c6-e473e9f11778/operationresults/eyJqb2JJZCI6IlJFU09VUkNFR1JPVVBERUxFVElPTkpPQi1QU1RFU1RSRzIzNTQtV0VTVFVTIiwiam9iTG9jYXRpb24iOiJ3ZXN0dXMifQ?api-version=2016-09-01"
        ],
>>>>>>> 1b921547
        "Retry-After": [
          "15"
        ],
        "x-ms-ratelimit-remaining-subscription-reads": [
<<<<<<< HEAD
          "14995"
        ],
        "x-ms-request-id": [
          "8fe20398-501c-41bf-863b-91066f9acc36"
        ],
        "x-ms-correlation-request-id": [
          "8fe20398-501c-41bf-863b-91066f9acc36"
        ],
        "x-ms-routing-request-id": [
          "SOUTHEASTASIA:20180621T102101Z:8fe20398-501c-41bf-863b-91066f9acc36"
=======
          "11986"
        ],
        "x-ms-request-id": [
          "d92ec2eb-2f8a-4585-a14a-1f904712b84b"
        ],
        "x-ms-correlation-request-id": [
          "d92ec2eb-2f8a-4585-a14a-1f904712b84b"
        ],
        "x-ms-routing-request-id": [
          "SOUTHEASTASIA:20190419T080658Z:d92ec2eb-2f8a-4585-a14a-1f904712b84b"
>>>>>>> 1b921547
        ],
        "Strict-Transport-Security": [
          "max-age=31536000; includeSubDomains"
        ],
        "X-Content-Type-Options": [
          "nosniff"
        ],
<<<<<<< HEAD
        "Cache-Control": [
          "no-cache"
=======
        "Date": [
          "Fri, 19 Apr 2019 08:06:58 GMT"
>>>>>>> 1b921547
        ],
        "Date": [
          "Thu, 21 Jun 2018 10:21:01 GMT"
        ],
        "Location": [
          "https://management.azure.com/subscriptions/45b60d85-fd72-427a-a708-f994d26e593e/operationresults/eyJqb2JJZCI6IlJFU09VUkNFR1JPVVBERUxFVElPTkpPQi1QU1RFU1RSRzc2NzItV0VTVFVTIiwiam9iTG9jYXRpb24iOiJ3ZXN0dXMifQ?api-version=2016-02-01"
        ]
      },
      "StatusCode": 202
    },
    {
<<<<<<< HEAD
      "RequestUri": "/subscriptions/45b60d85-fd72-427a-a708-f994d26e593e/operationresults/eyJqb2JJZCI6IlJFU09VUkNFR1JPVVBERUxFVElPTkpPQi1QU1RFU1RSRzc2NzItV0VTVFVTIiwiam9iTG9jYXRpb24iOiJ3ZXN0dXMifQ?api-version=2016-02-01",
      "EncodedRequestUri": "L3N1YnNjcmlwdGlvbnMvNDViNjBkODUtZmQ3Mi00MjdhLWE3MDgtZjk5NGQyNmU1OTNlL29wZXJhdGlvbnJlc3VsdHMvZXlKcWIySkpaQ0k2SWxKRlUwOVZVa05GUjFKUFZWQkVSVXhGVkVsUFRrcFBRaTFRVTFSRlUxUlNSemMyTnpJdFYwVlRWRlZUSWl3aWFtOWlURzlqWVhScGIyNGlPaUozWlhOMGRYTWlmUT9hcGktdmVyc2lvbj0yMDE2LTAyLTAx",
=======
      "RequestUri": "/subscriptions/ce4a7590-4722-4bcf-a2c6-e473e9f11778/operationresults/eyJqb2JJZCI6IlJFU09VUkNFR1JPVVBERUxFVElPTkpPQi1QU1RFU1RSRzIzNTQtV0VTVFVTIiwiam9iTG9jYXRpb24iOiJ3ZXN0dXMifQ?api-version=2016-09-01",
      "EncodedRequestUri": "L3N1YnNjcmlwdGlvbnMvY2U0YTc1OTAtNDcyMi00YmNmLWEyYzYtZTQ3M2U5ZjExNzc4L29wZXJhdGlvbnJlc3VsdHMvZXlKcWIySkpaQ0k2SWxKRlUwOVZVa05GUjFKUFZWQkVSVXhGVkVsUFRrcFBRaTFRVTFSRlUxUlNSekl6TlRRdFYwVlRWRlZUSWl3aWFtOWlURzlqWVhScGIyNGlPaUozWlhOMGRYTWlmUT9hcGktdmVyc2lvbj0yMDE2LTA5LTAx",
>>>>>>> 1b921547
      "RequestMethod": "GET",
      "RequestBody": "",
      "RequestHeaders": {
        "x-ms-version": [
          "2016-02-01"
        ],
        "User-Agent": [
<<<<<<< HEAD
          "Microsoft.Azure.Management.Resources.ResourceManagementClient/2.0.0.0"
=======
          "FxVersion/4.6.27207.03",
          "OSName/Windows",
          "OSVersion/Microsoft.Windows.10.0.17763.",
          "Microsoft.Azure.Management.Internal.Resources.ResourceManagementClient/1.1.19"
>>>>>>> 1b921547
        ]
      },
      "ResponseBody": "",
      "ResponseHeaders": {
        "Content-Length": [
          "0"
        ],
        "Expires": [
          "-1"
        ],
        "Pragma": [
          "no-cache"
        ],
<<<<<<< HEAD
=======
        "Location": [
          "https://management.azure.com/subscriptions/ce4a7590-4722-4bcf-a2c6-e473e9f11778/operationresults/eyJqb2JJZCI6IlJFU09VUkNFR1JPVVBERUxFVElPTkpPQi1QU1RFU1RSRzIzNTQtV0VTVFVTIiwiam9iTG9jYXRpb24iOiJ3ZXN0dXMifQ?api-version=2016-09-01"
        ],
>>>>>>> 1b921547
        "Retry-After": [
          "15"
        ],
        "x-ms-ratelimit-remaining-subscription-reads": [
<<<<<<< HEAD
          "14994"
        ],
        "x-ms-request-id": [
          "6170b12c-c13e-4cdd-a786-6c72f3451c7d"
        ],
        "x-ms-correlation-request-id": [
          "6170b12c-c13e-4cdd-a786-6c72f3451c7d"
        ],
        "x-ms-routing-request-id": [
          "SOUTHEASTASIA:20180621T102117Z:6170b12c-c13e-4cdd-a786-6c72f3451c7d"
=======
          "11985"
        ],
        "x-ms-request-id": [
          "bd3b9e4a-d67c-4fda-a9e0-b0088d589efa"
        ],
        "x-ms-correlation-request-id": [
          "bd3b9e4a-d67c-4fda-a9e0-b0088d589efa"
        ],
        "x-ms-routing-request-id": [
          "SOUTHEASTASIA:20190419T080714Z:bd3b9e4a-d67c-4fda-a9e0-b0088d589efa"
>>>>>>> 1b921547
        ],
        "Strict-Transport-Security": [
          "max-age=31536000; includeSubDomains"
        ],
        "X-Content-Type-Options": [
          "nosniff"
        ],
<<<<<<< HEAD
        "Cache-Control": [
          "no-cache"
=======
        "Date": [
          "Fri, 19 Apr 2019 08:07:13 GMT"
>>>>>>> 1b921547
        ],
        "Date": [
          "Thu, 21 Jun 2018 10:21:16 GMT"
        ],
        "Location": [
          "https://management.azure.com/subscriptions/45b60d85-fd72-427a-a708-f994d26e593e/operationresults/eyJqb2JJZCI6IlJFU09VUkNFR1JPVVBERUxFVElPTkpPQi1QU1RFU1RSRzc2NzItV0VTVFVTIiwiam9iTG9jYXRpb24iOiJ3ZXN0dXMifQ?api-version=2016-02-01"
        ]
      },
      "StatusCode": 202
    },
    {
<<<<<<< HEAD
      "RequestUri": "/subscriptions/45b60d85-fd72-427a-a708-f994d26e593e/operationresults/eyJqb2JJZCI6IlJFU09VUkNFR1JPVVBERUxFVElPTkpPQi1QU1RFU1RSRzc2NzItV0VTVFVTIiwiam9iTG9jYXRpb24iOiJ3ZXN0dXMifQ?api-version=2016-02-01",
      "EncodedRequestUri": "L3N1YnNjcmlwdGlvbnMvNDViNjBkODUtZmQ3Mi00MjdhLWE3MDgtZjk5NGQyNmU1OTNlL29wZXJhdGlvbnJlc3VsdHMvZXlKcWIySkpaQ0k2SWxKRlUwOVZVa05GUjFKUFZWQkVSVXhGVkVsUFRrcFBRaTFRVTFSRlUxUlNSemMyTnpJdFYwVlRWRlZUSWl3aWFtOWlURzlqWVhScGIyNGlPaUozWlhOMGRYTWlmUT9hcGktdmVyc2lvbj0yMDE2LTAyLTAx",
=======
      "RequestUri": "/subscriptions/ce4a7590-4722-4bcf-a2c6-e473e9f11778/operationresults/eyJqb2JJZCI6IlJFU09VUkNFR1JPVVBERUxFVElPTkpPQi1QU1RFU1RSRzIzNTQtV0VTVFVTIiwiam9iTG9jYXRpb24iOiJ3ZXN0dXMifQ?api-version=2016-09-01",
      "EncodedRequestUri": "L3N1YnNjcmlwdGlvbnMvY2U0YTc1OTAtNDcyMi00YmNmLWEyYzYtZTQ3M2U5ZjExNzc4L29wZXJhdGlvbnJlc3VsdHMvZXlKcWIySkpaQ0k2SWxKRlUwOVZVa05GUjFKUFZWQkVSVXhGVkVsUFRrcFBRaTFRVTFSRlUxUlNSekl6TlRRdFYwVlRWRlZUSWl3aWFtOWlURzlqWVhScGIyNGlPaUozWlhOMGRYTWlmUT9hcGktdmVyc2lvbj0yMDE2LTA5LTAx",
>>>>>>> 1b921547
      "RequestMethod": "GET",
      "RequestBody": "",
      "RequestHeaders": {
        "x-ms-version": [
          "2016-02-01"
        ],
        "User-Agent": [
<<<<<<< HEAD
          "Microsoft.Azure.Management.Resources.ResourceManagementClient/2.0.0.0"
=======
          "FxVersion/4.6.27207.03",
          "OSName/Windows",
          "OSVersion/Microsoft.Windows.10.0.17763.",
          "Microsoft.Azure.Management.Internal.Resources.ResourceManagementClient/1.1.19"
>>>>>>> 1b921547
        ]
      },
      "ResponseBody": "",
      "ResponseHeaders": {
        "Content-Length": [
          "0"
        ],
        "Expires": [
          "-1"
        ],
        "Pragma": [
          "no-cache"
        ],
        "Retry-After": [
          "15"
        ],
        "x-ms-ratelimit-remaining-subscription-reads": [
<<<<<<< HEAD
          "14993"
        ],
        "x-ms-request-id": [
          "1e211a1c-8462-4ef9-9e15-a6aecd8ba2ca"
        ],
        "x-ms-correlation-request-id": [
          "1e211a1c-8462-4ef9-9e15-a6aecd8ba2ca"
        ],
        "x-ms-routing-request-id": [
          "SOUTHEASTASIA:20180621T102132Z:1e211a1c-8462-4ef9-9e15-a6aecd8ba2ca"
=======
          "11984"
        ],
        "x-ms-request-id": [
          "3cf9795e-51fd-4021-873c-62b2c940a32a"
        ],
        "x-ms-correlation-request-id": [
          "3cf9795e-51fd-4021-873c-62b2c940a32a"
        ],
        "x-ms-routing-request-id": [
          "SOUTHEASTASIA:20190419T080729Z:3cf9795e-51fd-4021-873c-62b2c940a32a"
>>>>>>> 1b921547
        ],
        "Strict-Transport-Security": [
          "max-age=31536000; includeSubDomains"
        ],
        "X-Content-Type-Options": [
          "nosniff"
        ],
<<<<<<< HEAD
        "Cache-Control": [
          "no-cache"
=======
        "Date": [
          "Fri, 19 Apr 2019 08:07:29 GMT"
>>>>>>> 1b921547
        ],
        "Date": [
          "Thu, 21 Jun 2018 10:21:32 GMT"
        ],
        "Location": [
          "https://management.azure.com/subscriptions/45b60d85-fd72-427a-a708-f994d26e593e/operationresults/eyJqb2JJZCI6IlJFU09VUkNFR1JPVVBERUxFVElPTkpPQi1QU1RFU1RSRzc2NzItV0VTVFVTIiwiam9iTG9jYXRpb24iOiJ3ZXN0dXMifQ?api-version=2016-02-01"
        ]
      },
      "StatusCode": 202
    },
    {
<<<<<<< HEAD
      "RequestUri": "/subscriptions/45b60d85-fd72-427a-a708-f994d26e593e/operationresults/eyJqb2JJZCI6IlJFU09VUkNFR1JPVVBERUxFVElPTkpPQi1QU1RFU1RSRzc2NzItV0VTVFVTIiwiam9iTG9jYXRpb24iOiJ3ZXN0dXMifQ?api-version=2016-02-01",
      "EncodedRequestUri": "L3N1YnNjcmlwdGlvbnMvNDViNjBkODUtZmQ3Mi00MjdhLWE3MDgtZjk5NGQyNmU1OTNlL29wZXJhdGlvbnJlc3VsdHMvZXlKcWIySkpaQ0k2SWxKRlUwOVZVa05GUjFKUFZWQkVSVXhGVkVsUFRrcFBRaTFRVTFSRlUxUlNSemMyTnpJdFYwVlRWRlZUSWl3aWFtOWlURzlqWVhScGIyNGlPaUozWlhOMGRYTWlmUT9hcGktdmVyc2lvbj0yMDE2LTAyLTAx",
=======
      "RequestUri": "/subscriptions/ce4a7590-4722-4bcf-a2c6-e473e9f11778/operationresults/eyJqb2JJZCI6IlJFU09VUkNFR1JPVVBERUxFVElPTkpPQi1QU1RFU1RSRzIzNTQtV0VTVFVTIiwiam9iTG9jYXRpb24iOiJ3ZXN0dXMifQ?api-version=2016-09-01",
      "EncodedRequestUri": "L3N1YnNjcmlwdGlvbnMvY2U0YTc1OTAtNDcyMi00YmNmLWEyYzYtZTQ3M2U5ZjExNzc4L29wZXJhdGlvbnJlc3VsdHMvZXlKcWIySkpaQ0k2SWxKRlUwOVZVa05GUjFKUFZWQkVSVXhGVkVsUFRrcFBRaTFRVTFSRlUxUlNSekl6TlRRdFYwVlRWRlZUSWl3aWFtOWlURzlqWVhScGIyNGlPaUozWlhOMGRYTWlmUT9hcGktdmVyc2lvbj0yMDE2LTA5LTAx",
>>>>>>> 1b921547
      "RequestMethod": "GET",
      "RequestBody": "",
      "RequestHeaders": {
        "x-ms-version": [
          "2016-02-01"
        ],
        "User-Agent": [
<<<<<<< HEAD
          "Microsoft.Azure.Management.Resources.ResourceManagementClient/2.0.0.0"
=======
          "FxVersion/4.6.27207.03",
          "OSName/Windows",
          "OSVersion/Microsoft.Windows.10.0.17763.",
          "Microsoft.Azure.Management.Internal.Resources.ResourceManagementClient/1.1.19"
>>>>>>> 1b921547
        ]
      },
      "ResponseBody": "",
      "ResponseHeaders": {
        "Content-Length": [
          "0"
        ],
        "Expires": [
          "-1"
        ],
        "Pragma": [
          "no-cache"
        ],
        "x-ms-ratelimit-remaining-subscription-reads": [
<<<<<<< HEAD
          "14992"
        ],
        "x-ms-request-id": [
          "f5d5aaf8-50f3-46c7-b9bf-dc125b739635"
        ],
        "x-ms-correlation-request-id": [
          "f5d5aaf8-50f3-46c7-b9bf-dc125b739635"
        ],
        "x-ms-routing-request-id": [
          "SOUTHEASTASIA:20180621T102148Z:f5d5aaf8-50f3-46c7-b9bf-dc125b739635"
=======
          "11983"
        ],
        "x-ms-request-id": [
          "d0788427-3880-4328-bb04-8d3d4ebd25ae"
        ],
        "x-ms-correlation-request-id": [
          "d0788427-3880-4328-bb04-8d3d4ebd25ae"
        ],
        "x-ms-routing-request-id": [
          "SOUTHEASTASIA:20190419T080730Z:d0788427-3880-4328-bb04-8d3d4ebd25ae"
>>>>>>> 1b921547
        ],
        "Strict-Transport-Security": [
          "max-age=31536000; includeSubDomains"
        ],
        "X-Content-Type-Options": [
          "nosniff"
        ],
<<<<<<< HEAD
        "Cache-Control": [
          "no-cache"
=======
        "Date": [
          "Fri, 19 Apr 2019 08:07:30 GMT"
        ],
        "Expires": [
          "-1"
>>>>>>> 1b921547
        ],
        "Date": [
          "Thu, 21 Jun 2018 10:21:47 GMT"
        ]
      },
      "StatusCode": 200
    }
  ],
  "Names": {
    "Test-SetAzureStorageAccount": [
<<<<<<< HEAD
      "pstestrg7672"
=======
      "pstestrg2354"
>>>>>>> 1b921547
    ]
  },
  "Variables": {
    "SubscriptionId": "45b60d85-fd72-427a-a708-f994d26e593e"
  }
}<|MERGE_RESOLUTION|>--- conflicted
+++ resolved
@@ -1,15 +1,11 @@
 {
   "Entries": [
     {
-      "RequestUri": "/subscriptions/45b60d85-fd72-427a-a708-f994d26e593e/providers/Microsoft.Storage?api-version=2016-02-01",
-      "EncodedRequestUri": "L3N1YnNjcmlwdGlvbnMvNDViNjBkODUtZmQ3Mi00MjdhLWE3MDgtZjk5NGQyNmU1OTNlL3Byb3ZpZGVycy9NaWNyb3NvZnQuU3RvcmFnZT9hcGktdmVyc2lvbj0yMDE2LTAyLTAx",
+      "RequestUri": "/subscriptions/ce4a7590-4722-4bcf-a2c6-e473e9f11778/providers/Microsoft.Storage?api-version=2016-09-01",
+      "EncodedRequestUri": "L3N1YnNjcmlwdGlvbnMvY2U0YTc1OTAtNDcyMi00YmNmLWEyYzYtZTQ3M2U5ZjExNzc4L3Byb3ZpZGVycy9NaWNyb3NvZnQuU3RvcmFnZT9hcGktdmVyc2lvbj0yMDE2LTA5LTAx",
       "RequestMethod": "GET",
       "RequestBody": "",
       "RequestHeaders": {
-<<<<<<< HEAD
-        "User-Agent": [
-          "Microsoft.Azure.Management.Resources.ResourceManagementClient/2.0.0.0"
-=======
         "x-ms-client-request-id": [
           "5d6fe156-7415-411a-b8ca-804c43c69287"
         ],
@@ -21,36 +17,16 @@
           "OSName/Windows",
           "OSVersion/Microsoft.Windows.10.0.17763.",
           "Microsoft.Azure.Management.Internal.Resources.ResourceManagementClient/1.1.19"
->>>>>>> 1b921547
-        ]
-      },
-      "ResponseBody": "{\r\n  \"id\": \"/subscriptions/45b60d85-fd72-427a-a708-f994d26e593e/providers/Microsoft.Storage\",\r\n  \"namespace\": \"Microsoft.Storage\",\r\n  \"authorizations\": [\r\n    {\r\n      \"applicationId\": \"a6aa9161-5291-40bb-8c5c-923b567bee3b\",\r\n      \"roleDefinitionId\": \"070ab87f-0efc-4423-b18b-756f3bdb0236\"\r\n    },\r\n    {\r\n      \"applicationId\": \"e406a681-f3d4-42a8-90b6-c2b029497af1\"\r\n    }\r\n  ],\r\n  \"resourceTypes\": [\r\n    {\r\n      \"resourceType\": \"storageAccounts\",\r\n      \"locations\": [\r\n        \"East US\",\r\n        \"East US 2\",\r\n        \"West US\",\r\n        \"West Europe\",\r\n        \"East Asia\",\r\n        \"Southeast Asia\",\r\n        \"Japan East\",\r\n        \"Japan West\",\r\n        \"North Central US\",\r\n        \"South Central US\",\r\n        \"Central US\",\r\n        \"North Europe\",\r\n        \"Brazil South\",\r\n        \"Australia East\",\r\n        \"Australia Southeast\",\r\n        \"South India\",\r\n        \"Central India\",\r\n        \"West India\",\r\n        \"Canada East\",\r\n        \"Canada Central\",\r\n        \"West US 2\",\r\n        \"West Central US\",\r\n        \"UK South\",\r\n        \"UK West\",\r\n        \"Korea Central\",\r\n        \"Korea South\",\r\n        \"France Central\",\r\n        \"East US 2 (Stage)\",\r\n        \"East US 2 EUAP\",\r\n        \"Central US EUAP\"\r\n      ],\r\n      \"apiVersions\": [\r\n        \"2018-07-01\",\r\n        \"2018-02-01\",\r\n        \"2017-10-01\",\r\n        \"2017-06-01\",\r\n        \"2016-12-01\",\r\n        \"2016-05-01\",\r\n        \"2016-01-01\",\r\n        \"2015-06-15\",\r\n        \"2015-05-01-preview\"\r\n      ],\r\n      \"capabilities\": \"CrossResourceGroupResourceMove, CrossSubscriptionResourceMove, SystemAssignedResourceIdentity\"\r\n    },\r\n    {\r\n      \"resourceType\": \"operations\",\r\n      \"locations\": [],\r\n      \"apiVersions\": [\r\n        \"2018-07-01\",\r\n        \"2018-02-01\",\r\n        \"2017-10-01\",\r\n        \"2017-06-01\",\r\n        \"2016-12-01\",\r\n        \"2016-05-01\",\r\n        \"2016-01-01\",\r\n        \"2015-06-15\",\r\n        \"2015-05-01-preview\"\r\n      ]\r\n    },\r\n    {\r\n      \"resourceType\": \"locations/asyncoperations\",\r\n      \"locations\": [\r\n        \"East US\",\r\n        \"East US 2\",\r\n        \"West US\",\r\n        \"West Europe\",\r\n        \"East Asia\",\r\n        \"Southeast Asia\",\r\n        \"Japan East\",\r\n        \"Japan West\",\r\n        \"North Central US\",\r\n        \"South Central US\",\r\n        \"Central US\",\r\n        \"North Europe\",\r\n        \"Brazil South\",\r\n        \"Australia East\",\r\n        \"Australia Southeast\",\r\n        \"South India\",\r\n        \"Central India\",\r\n        \"West India\",\r\n        \"Canada East\",\r\n        \"Canada Central\",\r\n        \"West US 2\",\r\n        \"West Central US\",\r\n        \"UK South\",\r\n        \"UK West\",\r\n        \"Korea Central\",\r\n        \"Korea South\",\r\n        \"France Central\",\r\n        \"East US 2 (Stage)\",\r\n        \"East US 2 EUAP\",\r\n        \"Central US EUAP\"\r\n      ],\r\n      \"apiVersions\": [\r\n        \"2018-07-01\",\r\n        \"2018-02-01\",\r\n        \"2017-10-01\",\r\n        \"2017-06-01\",\r\n        \"2016-12-01\",\r\n        \"2016-05-01\",\r\n        \"2016-01-01\",\r\n        \"2015-06-15\",\r\n        \"2015-05-01-preview\"\r\n      ]\r\n    },\r\n    {\r\n      \"resourceType\": \"storageAccounts/listAccountSas\",\r\n      \"locations\": [\r\n        \"East US\",\r\n        \"East US 2\",\r\n        \"West US\",\r\n        \"West Europe\",\r\n        \"East Asia\",\r\n        \"Southeast Asia\",\r\n        \"Japan East\",\r\n        \"Japan West\",\r\n        \"North Central US\",\r\n        \"South Central US\",\r\n        \"Central US\",\r\n        \"North Europe\",\r\n        \"Brazil South\",\r\n        \"Australia East\",\r\n        \"Australia Southeast\",\r\n        \"South India\",\r\n        \"Central India\",\r\n        \"West India\",\r\n        \"Canada East\",\r\n        \"Canada Central\",\r\n        \"West US 2\",\r\n        \"West Central US\",\r\n        \"UK South\",\r\n        \"UK West\",\r\n        \"Korea Central\",\r\n        \"Korea South\",\r\n        \"France Central\",\r\n        \"East US 2 (Stage)\",\r\n        \"East US 2 EUAP\",\r\n        \"Central US EUAP\"\r\n      ],\r\n      \"apiVersions\": [\r\n        \"2018-07-01\",\r\n        \"2018-02-01\",\r\n        \"2017-10-01\",\r\n        \"2017-06-01\",\r\n        \"2016-12-01\",\r\n        \"2016-05-01\"\r\n      ]\r\n    },\r\n    {\r\n      \"resourceType\": \"storageAccounts/listServiceSas\",\r\n      \"locations\": [\r\n        \"East US\",\r\n        \"East US 2\",\r\n        \"West US\",\r\n        \"West Europe\",\r\n        \"East Asia\",\r\n        \"Southeast Asia\",\r\n        \"Japan East\",\r\n        \"Japan West\",\r\n        \"North Central US\",\r\n        \"South Central US\",\r\n        \"Central US\",\r\n        \"North Europe\",\r\n        \"Brazil South\",\r\n        \"Australia East\",\r\n        \"Australia Southeast\",\r\n        \"South India\",\r\n        \"Central India\",\r\n        \"West India\",\r\n        \"Canada East\",\r\n        \"Canada Central\",\r\n        \"West US 2\",\r\n        \"West Central US\",\r\n        \"UK South\",\r\n        \"UK West\",\r\n        \"Korea Central\",\r\n        \"Korea South\",\r\n        \"France Central\",\r\n        \"East US 2 (Stage)\",\r\n        \"East US 2 EUAP\",\r\n        \"Central US EUAP\"\r\n      ],\r\n      \"apiVersions\": [\r\n        \"2018-07-01\",\r\n        \"2018-02-01\",\r\n        \"2017-10-01\",\r\n        \"2017-06-01\",\r\n        \"2016-12-01\",\r\n        \"2016-05-01\"\r\n      ]\r\n    },\r\n    {\r\n      \"resourceType\": \"storageAccounts/blobServices\",\r\n      \"locations\": [\r\n        \"East US\",\r\n        \"East US 2\",\r\n        \"West US\",\r\n        \"West Europe\",\r\n        \"East Asia\",\r\n        \"Southeast Asia\",\r\n        \"Japan East\",\r\n        \"Japan West\",\r\n        \"North Central US\",\r\n        \"South Central US\",\r\n        \"Central US\",\r\n        \"North Europe\",\r\n        \"Brazil South\",\r\n        \"Australia East\",\r\n        \"Australia Southeast\",\r\n        \"South India\",\r\n        \"Central India\",\r\n        \"West India\",\r\n        \"Canada East\",\r\n        \"Canada Central\",\r\n        \"West US 2\",\r\n        \"West Central US\",\r\n        \"UK South\",\r\n        \"UK West\",\r\n        \"Korea Central\",\r\n        \"Korea South\",\r\n        \"France Central\",\r\n        \"East US 2 (Stage)\",\r\n        \"East US 2 EUAP\",\r\n        \"Central US EUAP\"\r\n      ],\r\n      \"apiVersions\": [\r\n        \"2018-07-01\",\r\n        \"2018-02-01\",\r\n        \"2017-10-01\",\r\n        \"2017-06-01\",\r\n        \"2016-12-01\",\r\n        \"2016-05-01\"\r\n      ]\r\n    },\r\n    {\r\n      \"resourceType\": \"storageAccounts/tableServices\",\r\n      \"locations\": [\r\n        \"East US\",\r\n        \"East US 2\",\r\n        \"West US\",\r\n        \"West Europe\",\r\n        \"East Asia\",\r\n        \"Southeast Asia\",\r\n        \"Japan East\",\r\n        \"Japan West\",\r\n        \"North Central US\",\r\n        \"South Central US\",\r\n        \"Central US\",\r\n        \"North Europe\",\r\n        \"Brazil South\",\r\n        \"Australia East\",\r\n        \"Australia Southeast\",\r\n        \"South India\",\r\n        \"Central India\",\r\n        \"West India\",\r\n        \"Canada East\",\r\n        \"Canada Central\",\r\n        \"West US 2\",\r\n        \"West Central US\",\r\n        \"UK South\",\r\n        \"UK West\",\r\n        \"Korea Central\",\r\n        \"Korea South\",\r\n        \"France Central\",\r\n        \"East US 2 (Stage)\",\r\n        \"East US 2 EUAP\",\r\n        \"Central US EUAP\"\r\n      ],\r\n      \"apiVersions\": [\r\n        \"2018-07-01\",\r\n        \"2018-02-01\",\r\n        \"2017-10-01\",\r\n        \"2017-06-01\",\r\n        \"2016-12-01\",\r\n        \"2016-05-01\"\r\n      ]\r\n    },\r\n    {\r\n      \"resourceType\": \"storageAccounts/queueServices\",\r\n      \"locations\": [\r\n        \"East US\",\r\n        \"East US 2\",\r\n        \"West US\",\r\n        \"West Europe\",\r\n        \"East Asia\",\r\n        \"Southeast Asia\",\r\n        \"Japan East\",\r\n        \"Japan West\",\r\n        \"North Central US\",\r\n        \"South Central US\",\r\n        \"Central US\",\r\n        \"North Europe\",\r\n        \"Brazil South\",\r\n        \"Australia East\",\r\n        \"Australia Southeast\",\r\n        \"South India\",\r\n        \"Central India\",\r\n        \"West India\",\r\n        \"Canada East\",\r\n        \"Canada Central\",\r\n        \"West US 2\",\r\n        \"West Central US\",\r\n        \"UK South\",\r\n        \"UK West\",\r\n        \"Korea Central\",\r\n        \"Korea South\",\r\n        \"France Central\",\r\n        \"East US 2 (Stage)\",\r\n        \"East US 2 EUAP\",\r\n        \"Central US EUAP\"\r\n      ],\r\n      \"apiVersions\": [\r\n        \"2018-07-01\",\r\n        \"2018-02-01\",\r\n        \"2017-10-01\",\r\n        \"2017-06-01\",\r\n        \"2016-12-01\",\r\n        \"2016-05-01\"\r\n      ]\r\n    },\r\n    {\r\n      \"resourceType\": \"storageAccounts/fileServices\",\r\n      \"locations\": [\r\n        \"East US\",\r\n        \"East US 2\",\r\n        \"West US\",\r\n        \"West Europe\",\r\n        \"East Asia\",\r\n        \"Southeast Asia\",\r\n        \"Japan East\",\r\n        \"Japan West\",\r\n        \"North Central US\",\r\n        \"South Central US\",\r\n        \"Central US\",\r\n        \"North Europe\",\r\n        \"Brazil South\",\r\n        \"Australia East\",\r\n        \"Australia Southeast\",\r\n        \"South India\",\r\n        \"Central India\",\r\n        \"West India\",\r\n        \"Canada East\",\r\n        \"Canada Central\",\r\n        \"West US 2\",\r\n        \"West Central US\",\r\n        \"UK South\",\r\n        \"UK West\",\r\n        \"Korea Central\",\r\n        \"Korea South\",\r\n        \"France Central\",\r\n        \"East US 2 (Stage)\",\r\n        \"East US 2 EUAP\",\r\n        \"Central US EUAP\"\r\n      ],\r\n      \"apiVersions\": [\r\n        \"2018-07-01\",\r\n        \"2018-02-01\",\r\n        \"2017-10-01\",\r\n        \"2017-06-01\",\r\n        \"2016-12-01\",\r\n        \"2016-05-01\"\r\n      ]\r\n    },\r\n    {\r\n      \"resourceType\": \"locations\",\r\n      \"locations\": [],\r\n      \"apiVersions\": [\r\n        \"2018-07-01\",\r\n        \"2018-02-01\",\r\n        \"2017-10-01\",\r\n        \"2017-06-01\",\r\n        \"2016-12-01\",\r\n        \"2016-07-01\",\r\n        \"2016-01-01\"\r\n      ]\r\n    },\r\n    {\r\n      \"resourceType\": \"locations/usages\",\r\n      \"locations\": [\r\n        \"East US\",\r\n        \"East US 2\",\r\n        \"West US\",\r\n        \"West Europe\",\r\n        \"East Asia\",\r\n        \"Southeast Asia\",\r\n        \"Japan East\",\r\n        \"Japan West\",\r\n        \"North Central US\",\r\n        \"South Central US\",\r\n        \"Central US\",\r\n        \"North Europe\",\r\n        \"Brazil South\",\r\n        \"Australia East\",\r\n        \"Australia Southeast\",\r\n        \"South India\",\r\n        \"Central India\",\r\n        \"West India\",\r\n        \"Canada East\",\r\n        \"Canada Central\",\r\n        \"West US 2\",\r\n        \"West Central US\",\r\n        \"UK South\",\r\n        \"UK West\",\r\n        \"Korea Central\",\r\n        \"Korea South\",\r\n        \"France Central\",\r\n        \"East US 2 (Stage)\",\r\n        \"East US 2 EUAP\",\r\n        \"Central US EUAP\"\r\n      ],\r\n      \"apiVersions\": [\r\n        \"2018-07-01\",\r\n        \"2018-02-01\",\r\n        \"2017-10-01\",\r\n        \"2017-06-01\",\r\n        \"2016-12-01\"\r\n      ]\r\n    },\r\n    {\r\n      \"resourceType\": \"locations/deleteVirtualNetworkOrSubnets\",\r\n      \"locations\": [\r\n        \"East US\",\r\n        \"East US 2\",\r\n        \"West US\",\r\n        \"West Europe\",\r\n        \"East Asia\",\r\n        \"Southeast Asia\",\r\n        \"Japan East\",\r\n        \"Japan West\",\r\n        \"North Central US\",\r\n        \"South Central US\",\r\n        \"Central US\",\r\n        \"North Europe\",\r\n        \"Brazil South\",\r\n        \"Australia East\",\r\n        \"Australia Southeast\",\r\n        \"South India\",\r\n        \"Central India\",\r\n        \"West India\",\r\n        \"Canada East\",\r\n        \"Canada Central\",\r\n        \"West US 2\",\r\n        \"West Central US\",\r\n        \"UK South\",\r\n        \"UK West\",\r\n        \"Korea Central\",\r\n        \"Korea South\",\r\n        \"France Central\",\r\n        \"East US 2 (Stage)\",\r\n        \"East US 2 EUAP\",\r\n        \"Central US EUAP\"\r\n      ],\r\n      \"apiVersions\": [\r\n        \"2018-07-01\",\r\n        \"2018-02-01\",\r\n        \"2017-10-01\",\r\n        \"2017-06-01\",\r\n        \"2016-12-01\",\r\n        \"2016-07-01\"\r\n      ]\r\n    },\r\n    {\r\n      \"resourceType\": \"usages\",\r\n      \"locations\": [],\r\n      \"apiVersions\": [\r\n        \"2018-07-01\",\r\n        \"2018-02-01\",\r\n        \"2017-10-01\",\r\n        \"2017-06-01\",\r\n        \"2016-12-01\",\r\n        \"2016-05-01\",\r\n        \"2016-01-01\",\r\n        \"2015-06-15\",\r\n        \"2015-05-01-preview\"\r\n      ]\r\n    },\r\n    {\r\n      \"resourceType\": \"checkNameAvailability\",\r\n      \"locations\": [],\r\n      \"apiVersions\": [\r\n        \"2018-07-01\",\r\n        \"2018-02-01\",\r\n        \"2017-10-01\",\r\n        \"2017-06-01\",\r\n        \"2016-12-01\",\r\n        \"2016-05-01\",\r\n        \"2016-01-01\",\r\n        \"2015-06-15\",\r\n        \"2015-05-01-preview\"\r\n      ]\r\n    },\r\n    {\r\n      \"resourceType\": \"storageAccounts/services\",\r\n      \"locations\": [\r\n        \"East US\",\r\n        \"West US\",\r\n        \"East US 2 (Stage)\",\r\n        \"West Europe\",\r\n        \"North Europe\",\r\n        \"East Asia\",\r\n        \"Southeast Asia\",\r\n        \"Japan East\",\r\n        \"Japan West\",\r\n        \"North Central US\",\r\n        \"South Central US\",\r\n        \"East US 2\",\r\n        \"Central US\",\r\n        \"Australia East\",\r\n        \"Australia Southeast\",\r\n        \"Brazil South\",\r\n        \"South India\",\r\n        \"Central India\",\r\n        \"West India\",\r\n        \"Canada East\",\r\n        \"Canada Central\",\r\n        \"West US 2\",\r\n        \"West Central US\",\r\n        \"UK South\",\r\n        \"UK West\",\r\n        \"Korea Central\",\r\n        \"Korea South\",\r\n        \"France Central\",\r\n        \"East US 2 EUAP\",\r\n        \"Central US EUAP\"\r\n      ],\r\n      \"apiVersions\": [\r\n        \"2014-04-01\"\r\n      ]\r\n    },\r\n    {\r\n      \"resourceType\": \"storageAccounts/services/metricDefinitions\",\r\n      \"locations\": [\r\n        \"East US\",\r\n        \"West US\",\r\n        \"East US 2 (Stage)\",\r\n        \"West Europe\",\r\n        \"North Europe\",\r\n        \"East Asia\",\r\n        \"Southeast Asia\",\r\n        \"Japan East\",\r\n        \"Japan West\",\r\n        \"North Central US\",\r\n        \"South Central US\",\r\n        \"East US 2\",\r\n        \"Central US\",\r\n        \"Australia East\",\r\n        \"Australia Southeast\",\r\n        \"Brazil South\",\r\n        \"South India\",\r\n        \"Central India\",\r\n        \"West India\",\r\n        \"Canada East\",\r\n        \"Canada Central\",\r\n        \"West US 2\",\r\n        \"West Central US\",\r\n        \"UK South\",\r\n        \"UK West\",\r\n        \"Korea Central\",\r\n        \"Korea South\",\r\n        \"France Central\",\r\n        \"East US 2 EUAP\",\r\n        \"Central US EUAP\"\r\n      ],\r\n      \"apiVersions\": [\r\n        \"2014-04-01\"\r\n      ]\r\n    }\r\n  ],\r\n  \"registrationState\": \"Registered\"\r\n}",
-      "ResponseHeaders": {
-        "Content-Length": [
-          "8499"
-        ],
-        "Content-Type": [
-          "application/json; charset=utf-8"
-        ],
-        "Expires": [
-          "-1"
-        ],
-        "Pragma": [
-          "no-cache"
-        ],
-        "x-ms-ratelimit-remaining-subscription-reads": [
-<<<<<<< HEAD
-          "14996"
-        ],
-        "x-ms-request-id": [
-          "c26bfea3-0e38-4636-a024-13512331b98b"
-        ],
-        "x-ms-correlation-request-id": [
-          "c26bfea3-0e38-4636-a024-13512331b98b"
-        ],
-        "x-ms-routing-request-id": [
-          "SOUTHEASTASIA:20180621T102019Z:c26bfea3-0e38-4636-a024-13512331b98b"
-=======
+        ]
+      },
+      "ResponseHeaders": {
+        "Cache-Control": [
+          "no-cache"
+        ],
+        "Pragma": [
+          "no-cache"
+        ],
+        "x-ms-ratelimit-remaining-subscription-reads": [
           "11995"
         ],
         "x-ms-request-id": [
@@ -61,31 +37,13 @@
         ],
         "x-ms-routing-request-id": [
           "SOUTHEASTASIA:20190419T080601Z:20752ddd-653e-4794-be70-42c1eb7b0af0"
->>>>>>> 1b921547
-        ],
-        "Strict-Transport-Security": [
-          "max-age=31536000; includeSubDomains"
-        ],
-        "X-Content-Type-Options": [
-          "nosniff"
-        ],
-<<<<<<< HEAD
-        "Cache-Control": [
-          "no-cache"
-        ],
-        "Date": [
-          "Thu, 21 Jun 2018 10:20:19 GMT"
-        ]
-      },
-      "StatusCode": 200
-    },
-    {
-      "RequestUri": "/subscriptions/45b60d85-fd72-427a-a708-f994d26e593e/resourcegroups/pstestrg7672?api-version=2016-02-01",
-      "EncodedRequestUri": "L3N1YnNjcmlwdGlvbnMvNDViNjBkODUtZmQ3Mi00MjdhLWE3MDgtZjk5NGQyNmU1OTNlL3Jlc291cmNlZ3JvdXBzL3BzdGVzdHJnNzY3Mj9hcGktdmVyc2lvbj0yMDE2LTAyLTAx",
-      "RequestMethod": "PUT",
-      "RequestBody": "{\r\n  \"location\": \"West US\"\r\n}",
-      "RequestHeaders": {
-=======
+        ],
+        "Strict-Transport-Security": [
+          "max-age=31536000; includeSubDomains"
+        ],
+        "X-Content-Type-Options": [
+          "nosniff"
+        ],
         "Date": [
           "Fri, 19 Apr 2019 08:06:01 GMT"
         ],
@@ -120,19 +78,41 @@
           "OSVersion/Microsoft.Windows.10.0.17763.",
           "Microsoft.Azure.Management.Internal.Resources.ResourceManagementClient/1.1.19"
         ],
->>>>>>> 1b921547
         "Content-Type": [
           "application/json; charset=utf-8"
         ],
         "Content-Length": [
           "29"
-        ],
-        "User-Agent": [
-          "Microsoft.Azure.Management.Resources.ResourceManagementClient/2.0.0.0"
-        ]
-      },
-      "ResponseBody": "{\r\n  \"id\": \"/subscriptions/45b60d85-fd72-427a-a708-f994d26e593e/resourceGroups/pstestrg7672\",\r\n  \"name\": \"pstestrg7672\",\r\n  \"location\": \"westus\",\r\n  \"properties\": {\r\n    \"provisioningState\": \"Succeeded\"\r\n  }\r\n}",
-      "ResponseHeaders": {
+        ]
+      },
+      "ResponseHeaders": {
+        "Cache-Control": [
+          "no-cache"
+        ],
+        "Pragma": [
+          "no-cache"
+        ],
+        "x-ms-ratelimit-remaining-subscription-writes": [
+          "1192"
+        ],
+        "x-ms-request-id": [
+          "9ac85b39-1734-47d3-93bf-74cc4e6ba955"
+        ],
+        "x-ms-correlation-request-id": [
+          "9ac85b39-1734-47d3-93bf-74cc4e6ba955"
+        ],
+        "x-ms-routing-request-id": [
+          "SOUTHEASTASIA:20190419T080602Z:9ac85b39-1734-47d3-93bf-74cc4e6ba955"
+        ],
+        "Strict-Transport-Security": [
+          "max-age=31536000; includeSubDomains"
+        ],
+        "X-Content-Type-Options": [
+          "nosniff"
+        ],
+        "Date": [
+          "Fri, 19 Apr 2019 08:06:02 GMT"
+        ],
         "Content-Length": [
           "177"
         ],
@@ -141,68 +121,8 @@
         ],
         "Expires": [
           "-1"
-        ],
-        "Pragma": [
-          "no-cache"
-        ],
-        "x-ms-ratelimit-remaining-subscription-writes": [
-<<<<<<< HEAD
-          "1199"
-        ],
-        "x-ms-request-id": [
-          "13ca3fd1-2545-4a8e-8614-f623ed18bc09"
-        ],
-        "x-ms-correlation-request-id": [
-          "13ca3fd1-2545-4a8e-8614-f623ed18bc09"
-        ],
-        "x-ms-routing-request-id": [
-          "SOUTHEASTASIA:20180621T102022Z:13ca3fd1-2545-4a8e-8614-f623ed18bc09"
-=======
-          "1192"
-        ],
-        "x-ms-request-id": [
-          "9ac85b39-1734-47d3-93bf-74cc4e6ba955"
-        ],
-        "x-ms-correlation-request-id": [
-          "9ac85b39-1734-47d3-93bf-74cc4e6ba955"
-        ],
-        "x-ms-routing-request-id": [
-          "SOUTHEASTASIA:20190419T080602Z:9ac85b39-1734-47d3-93bf-74cc4e6ba955"
->>>>>>> 1b921547
-        ],
-        "Strict-Transport-Security": [
-          "max-age=31536000; includeSubDomains"
-        ],
-        "X-Content-Type-Options": [
-          "nosniff"
-        ],
-<<<<<<< HEAD
-        "Cache-Control": [
-          "no-cache"
-=======
-        "Date": [
-          "Fri, 19 Apr 2019 08:06:02 GMT"
-        ],
-        "Content-Length": [
-          "177"
-        ],
-        "Content-Type": [
-          "application/json; charset=utf-8"
->>>>>>> 1b921547
-        ],
-        "Date": [
-          "Thu, 21 Jun 2018 10:20:22 GMT"
-        ]
-      },
-<<<<<<< HEAD
-      "StatusCode": 201
-    },
-    {
-      "RequestUri": "/subscriptions/45b60d85-fd72-427a-a708-f994d26e593e/providers/Microsoft.Storage/checkNameAvailability?api-version=2018-11-01",
-      "EncodedRequestUri": "L3N1YnNjcmlwdGlvbnMvNDViNjBkODUtZmQ3Mi00MjdhLWE3MDgtZjk5NGQyNmU1OTNlL3Byb3ZpZGVycy9NaWNyb3NvZnQuU3RvcmFnZS9jaGVja05hbWVBdmFpbGFiaWxpdHk/YXBpLXZlcnNpb249MjAxOC0xMS0wMQ==",
-      "RequestMethod": "POST",
-      "RequestBody": "{\r\n  \"name\": \"stopstestrg7672\",\r\n  \"type\": \"Microsoft.Storage/storageAccounts\"\r\n}",
-=======
+        ]
+      },
       "ResponseBody": "{\r\n  \"id\": \"/subscriptions/ce4a7590-4722-4bcf-a2c6-e473e9f11778/resourceGroups/pstestrg2354\",\r\n  \"name\": \"pstestrg2354\",\r\n  \"location\": \"westus\",\r\n  \"properties\": {\r\n    \"provisioningState\": \"Succeeded\"\r\n  }\r\n}",
       "StatusCode": 201
     },
@@ -211,921 +131,550 @@
       "EncodedRequestUri": "L3N1YnNjcmlwdGlvbnMvY2U0YTc1OTAtNDcyMi00YmNmLWEyYzYtZTQ3M2U5ZjExNzc4L3Byb3ZpZGVycy9NaWNyb3NvZnQuU3RvcmFnZS9jaGVja05hbWVBdmFpbGFiaWxpdHk/YXBpLXZlcnNpb249MjAxOS0wNC0wMQ==",
       "RequestMethod": "POST",
       "RequestBody": "{\r\n  \"name\": \"stopstestrg2354\",\r\n  \"type\": \"Microsoft.Storage/storageAccounts\"\r\n}",
->>>>>>> 1b921547
-      "RequestHeaders": {
+      "RequestHeaders": {
+        "x-ms-client-request-id": [
+          "449a7dfd-f989-4778-915d-ee2cd569a50d"
+        ],
+        "Accept-Language": [
+          "en-US"
+        ],
+        "User-Agent": [
+          "FxVersion/4.6.27207.03",
+          "OSName/Windows",
+          "OSVersion/Microsoft.Windows.10.0.17763.",
+          "Microsoft.Azure.Management.Storage.StorageManagementClient/11.0.0.0"
+        ],
         "Content-Type": [
           "application/json; charset=utf-8"
         ],
         "Content-Length": [
           "81"
-        ],
-        "x-ms-client-request-id": [
-<<<<<<< HEAD
-          "91fc7a0a-152b-45dd-938f-45ea225afbe6"
-=======
-          "449a7dfd-f989-4778-915d-ee2cd569a50d"
->>>>>>> 1b921547
-        ],
-        "accept-language": [
-          "en-US"
-        ],
-        "User-Agent": [
-<<<<<<< HEAD
-          "FxVersion/4.7.3110.0",
-          "OSName/Windows10Enterprise",
-          "OSVersion/6.3.17134",
-          "Microsoft.Azure.Management.Storage.StorageManagementClient/8.2.0.0"
-=======
-          "FxVersion/4.6.27207.03",
-          "OSName/Windows",
-          "OSVersion/Microsoft.Windows.10.0.17763.",
-          "Microsoft.Azure.Management.Storage.StorageManagementClient/11.0.0.0"
-        ],
-        "Content-Type": [
-          "application/json; charset=utf-8"
-        ],
-        "Content-Length": [
-          "81"
->>>>>>> 1b921547
-        ]
-      },
-      "ResponseBody": "{\r\n  \"nameAvailable\": true\r\n}",
-      "ResponseHeaders": {
-        "Content-Length": [
-          "22"
-        ],
-        "Content-Type": [
-          "application/json"
-        ],
-        "Expires": [
-          "-1"
-        ],
-        "Pragma": [
-          "no-cache"
-        ],
-        "x-ms-request-id": [
-<<<<<<< HEAD
-          "3d89fb27-cb72-489b-bc9c-5d43cbddf37b"
-=======
+        ]
+      },
+      "ResponseHeaders": {
+        "Cache-Control": [
+          "no-cache"
+        ],
+        "Pragma": [
+          "no-cache"
+        ],
+        "x-ms-request-id": [
           "aad5aa15-2260-47c1-a851-0fc118c8615d"
->>>>>>> 1b921547
-        ],
-        "Strict-Transport-Security": [
-          "max-age=31536000; includeSubDomains"
-        ],
-        "x-ms-ratelimit-remaining-subscription-reads": [
-<<<<<<< HEAD
-          "14998"
-        ],
-        "x-ms-correlation-request-id": [
-          "5a279df3-5fb6-40e1-bfdf-0d23d9f7d0b9"
-        ],
-        "x-ms-routing-request-id": [
-          "SOUTHEASTASIA:20180621T102023Z:5a279df3-5fb6-40e1-bfdf-0d23d9f7d0b9"
-=======
-          "11994"
-        ],
-        "x-ms-correlation-request-id": [
-          "cbc8b7ae-40de-4766-9ae4-17264f4795f1"
-        ],
-        "x-ms-routing-request-id": [
-          "SOUTHEASTASIA:20190419T080604Z:cbc8b7ae-40de-4766-9ae4-17264f4795f1"
->>>>>>> 1b921547
-        ],
-        "X-Content-Type-Options": [
-          "nosniff"
-        ],
-<<<<<<< HEAD
-        "Cache-Control": [
-          "no-cache"
-=======
-        "Date": [
-          "Fri, 19 Apr 2019 08:06:03 GMT"
-        ],
-        "Content-Length": [
-          "22"
->>>>>>> 1b921547
-        ],
-        "Date": [
-          "Thu, 21 Jun 2018 10:20:23 GMT"
+        ],
+        "Strict-Transport-Security": [
+          "max-age=31536000; includeSubDomains"
         ],
         "Server": [
           "Microsoft-Azure-Storage-Resource-Provider/1.0,Microsoft-HTTPAPI/2.0 Microsoft-HTTPAPI/2.0"
-        ]
-      },
-      "StatusCode": 200
-    },
-    {
-<<<<<<< HEAD
-      "RequestUri": "/subscriptions/45b60d85-fd72-427a-a708-f994d26e593e/resourceGroups/pstestrg7672/providers/Microsoft.Storage/storageAccounts/stopstestrg7672?api-version=2018-11-01",
-      "EncodedRequestUri": "L3N1YnNjcmlwdGlvbnMvNDViNjBkODUtZmQ3Mi00MjdhLWE3MDgtZjk5NGQyNmU1OTNlL3Jlc291cmNlR3JvdXBzL3BzdGVzdHJnNzY3Mi9wcm92aWRlcnMvTWljcm9zb2Z0LlN0b3JhZ2Uvc3RvcmFnZUFjY291bnRzL3N0b3BzdGVzdHJnNzY3Mj9hcGktdmVyc2lvbj0yMDE4LTExLTAx",
-=======
+        ],
+        "x-ms-ratelimit-remaining-subscription-reads": [
+          "11994"
+        ],
+        "x-ms-correlation-request-id": [
+          "cbc8b7ae-40de-4766-9ae4-17264f4795f1"
+        ],
+        "x-ms-routing-request-id": [
+          "SOUTHEASTASIA:20190419T080604Z:cbc8b7ae-40de-4766-9ae4-17264f4795f1"
+        ],
+        "X-Content-Type-Options": [
+          "nosniff"
+        ],
+        "Date": [
+          "Fri, 19 Apr 2019 08:06:03 GMT"
+        ],
+        "Content-Length": [
+          "22"
+        ],
+        "Content-Type": [
+          "application/json"
+        ],
+        "Expires": [
+          "-1"
+        ]
+      },
+      "ResponseBody": "{\r\n  \"nameAvailable\": true\r\n}",
+      "StatusCode": 200
+    },
+    {
       "RequestUri": "/subscriptions/ce4a7590-4722-4bcf-a2c6-e473e9f11778/resourceGroups/pstestrg2354/providers/Microsoft.Storage/storageAccounts/stopstestrg2354?api-version=2019-04-01",
       "EncodedRequestUri": "L3N1YnNjcmlwdGlvbnMvY2U0YTc1OTAtNDcyMi00YmNmLWEyYzYtZTQ3M2U5ZjExNzc4L3Jlc291cmNlR3JvdXBzL3BzdGVzdHJnMjM1NC9wcm92aWRlcnMvTWljcm9zb2Z0LlN0b3JhZ2Uvc3RvcmFnZUFjY291bnRzL3N0b3BzdGVzdHJnMjM1ND9hcGktdmVyc2lvbj0yMDE5LTA0LTAx",
->>>>>>> 1b921547
       "RequestMethod": "PUT",
       "RequestBody": "{\r\n  \"sku\": {\r\n    \"name\": \"Standard_GRS\"\r\n  },\r\n  \"kind\": \"Storage\",\r\n  \"location\": \"West US\",\r\n  \"properties\": {\r\n    \"supportsHttpsTrafficOnly\": true,\r\n    \"azureFilesAadIntegration\": true,\r\n    \"isHnsEnabled\": true\r\n  }\r\n}",
       "RequestHeaders": {
+        "x-ms-client-request-id": [
+          "95f0fe6f-ab67-42c5-a718-132b01b46b66"
+        ],
+        "Accept-Language": [
+          "en-US"
+        ],
+        "User-Agent": [
+          "FxVersion/4.6.27207.03",
+          "OSName/Windows",
+          "OSVersion/Microsoft.Windows.10.0.17763.",
+          "Microsoft.Azure.Management.Storage.StorageManagementClient/11.0.0.0"
+        ],
         "Content-Type": [
           "application/json; charset=utf-8"
         ],
         "Content-Length": [
-          "226"
-        ],
-        "x-ms-client-request-id": [
-<<<<<<< HEAD
-          "355e6fef-3a96-47f6-beaa-c390d1d791e8"
-=======
-          "95f0fe6f-ab67-42c5-a718-132b01b46b66"
->>>>>>> 1b921547
-        ],
-        "accept-language": [
-          "en-US"
-        ],
-        "User-Agent": [
-<<<<<<< HEAD
-          "FxVersion/4.7.3110.0",
-          "OSName/Windows10Enterprise",
-          "OSVersion/6.3.17134",
-          "Microsoft.Azure.Management.Storage.StorageManagementClient/8.2.0.0"
-=======
-          "FxVersion/4.6.27207.03",
-          "OSName/Windows",
-          "OSVersion/Microsoft.Windows.10.0.17763.",
-          "Microsoft.Azure.Management.Storage.StorageManagementClient/11.0.0.0"
-        ],
-        "Content-Type": [
-          "application/json; charset=utf-8"
-        ],
-        "Content-Length": [
           "187"
->>>>>>> 1b921547
-        ]
-      },
-      "ResponseBody": "",
-      "ResponseHeaders": {
-        "Content-Length": [
-          "0"
-        ],
-        "Content-Type": [
-          "text/plain; charset=utf-8"
-        ],
-        "Expires": [
-          "-1"
-        ],
-        "Pragma": [
-          "no-cache"
-        ],
-<<<<<<< HEAD
-=======
+        ]
+      },
+      "ResponseHeaders": {
+        "Cache-Control": [
+          "no-cache"
+        ],
+        "Pragma": [
+          "no-cache"
+        ],
         "Location": [
           "https://management.azure.com/subscriptions/ce4a7590-4722-4bcf-a2c6-e473e9f11778/providers/Microsoft.Storage/locations/westus/asyncoperations/e06c4435-be01-4ee3-b569-124f2bc75d8c?monitor=true&api-version=2019-04-01"
         ],
->>>>>>> 1b921547
         "Retry-After": [
           "17"
         ],
         "x-ms-request-id": [
-<<<<<<< HEAD
-          "9c833368-3471-4285-a7c3-f23139d082f8"
-=======
           "e06c4435-be01-4ee3-b569-124f2bc75d8c"
->>>>>>> 1b921547
-        ],
-        "Strict-Transport-Security": [
-          "max-age=31536000; includeSubDomains"
-        ],
-        "x-ms-ratelimit-remaining-subscription-writes": [
-<<<<<<< HEAD
-          "1199"
-        ],
-        "x-ms-correlation-request-id": [
-          "644ed548-106e-49ae-883e-f551b3aac5b8"
-        ],
-        "x-ms-routing-request-id": [
-          "SOUTHEASTASIA:20180621T102028Z:644ed548-106e-49ae-883e-f551b3aac5b8"
-=======
-          "1198"
-        ],
-        "x-ms-correlation-request-id": [
-          "694ea25e-30cc-4b5a-b495-9ae99e10d9d5"
-        ],
-        "x-ms-routing-request-id": [
-          "SOUTHEASTASIA:20190419T080606Z:694ea25e-30cc-4b5a-b495-9ae99e10d9d5"
->>>>>>> 1b921547
-        ],
-        "X-Content-Type-Options": [
-          "nosniff"
-        ],
-<<<<<<< HEAD
-        "Cache-Control": [
-          "no-cache"
-=======
-        "Date": [
-          "Fri, 19 Apr 2019 08:06:06 GMT"
->>>>>>> 1b921547
-        ],
-        "Date": [
-          "Thu, 21 Jun 2018 10:20:28 GMT"
-        ],
-        "Location": [
-          "https://management.azure.com/subscriptions/45b60d85-fd72-427a-a708-f994d26e593e/providers/Microsoft.Storage/locations/westus/asyncoperations/9c833368-3471-4285-a7c3-f23139d082f8?monitor=true&api-version=2018-11-01"
+        ],
+        "Strict-Transport-Security": [
+          "max-age=31536000; includeSubDomains"
         ],
         "Server": [
           "Microsoft-Azure-Storage-Resource-Provider/1.0,Microsoft-HTTPAPI/2.0 Microsoft-HTTPAPI/2.0"
-        ]
-      },
+        ],
+        "x-ms-ratelimit-remaining-subscription-writes": [
+          "1198"
+        ],
+        "x-ms-correlation-request-id": [
+          "694ea25e-30cc-4b5a-b495-9ae99e10d9d5"
+        ],
+        "x-ms-routing-request-id": [
+          "SOUTHEASTASIA:20190419T080606Z:694ea25e-30cc-4b5a-b495-9ae99e10d9d5"
+        ],
+        "X-Content-Type-Options": [
+          "nosniff"
+        ],
+        "Date": [
+          "Fri, 19 Apr 2019 08:06:06 GMT"
+        ],
+        "Content-Type": [
+          "text/plain; charset=utf-8"
+        ],
+        "Expires": [
+          "-1"
+        ],
+        "Content-Length": [
+          "0"
+        ]
+      },
+      "ResponseBody": "",
       "StatusCode": 202
     },
     {
-<<<<<<< HEAD
-      "RequestUri": "/subscriptions/45b60d85-fd72-427a-a708-f994d26e593e/providers/Microsoft.Storage/locations/westus/asyncoperations/9c833368-3471-4285-a7c3-f23139d082f8?monitor=true&api-version=2018-11-01",
-      "EncodedRequestUri": "L3N1YnNjcmlwdGlvbnMvNDViNjBkODUtZmQ3Mi00MjdhLWE3MDgtZjk5NGQyNmU1OTNlL3Byb3ZpZGVycy9NaWNyb3NvZnQuU3RvcmFnZS9sb2NhdGlvbnMvd2VzdHVzL2FzeW5jb3BlcmF0aW9ucy85YzgzMzM2OC0zNDcxLTQyODUtYTdjMy1mMjMxMzlkMDgyZjg/bW9uaXRvcj10cnVlJmFwaS12ZXJzaW9uPTIwMTgtMTEtMDE=",
-=======
       "RequestUri": "/subscriptions/ce4a7590-4722-4bcf-a2c6-e473e9f11778/providers/Microsoft.Storage/locations/westus/asyncoperations/e06c4435-be01-4ee3-b569-124f2bc75d8c?monitor=true&api-version=2019-04-01",
       "EncodedRequestUri": "L3N1YnNjcmlwdGlvbnMvY2U0YTc1OTAtNDcyMi00YmNmLWEyYzYtZTQ3M2U5ZjExNzc4L3Byb3ZpZGVycy9NaWNyb3NvZnQuU3RvcmFnZS9sb2NhdGlvbnMvd2VzdHVzL2FzeW5jb3BlcmF0aW9ucy9lMDZjNDQzNS1iZTAxLTRlZTMtYjU2OS0xMjRmMmJjNzVkOGM/bW9uaXRvcj10cnVlJmFwaS12ZXJzaW9uPTIwMTktMDQtMDE=",
->>>>>>> 1b921547
       "RequestMethod": "GET",
       "RequestBody": "",
       "RequestHeaders": {
         "User-Agent": [
-<<<<<<< HEAD
-          "FxVersion/4.7.3110.0",
-          "OSName/Windows10Enterprise",
-          "OSVersion/6.3.17134",
-          "Microsoft.Azure.Management.Storage.StorageManagementClient/8.2.0.0"
-=======
           "FxVersion/4.6.27207.03",
           "OSName/Windows",
           "OSVersion/Microsoft.Windows.10.0.17763.",
           "Microsoft.Azure.Management.Storage.StorageManagementClient/11.0.0.0"
->>>>>>> 1b921547
-        ]
-      },
-      "ResponseBody": "{\r\n  \"sku\": {\r\n    \"name\": \"Standard_GRS\",\r\n    \"tier\": \"Standard\"\r\n  },\r\n  \"kind\": \"Storage\",\r\n  \"id\": \"/subscriptions/45b60d85-fd72-427a-a708-f994d26e593e/resourceGroups/pstestrg7672/providers/Microsoft.Storage/storageAccounts/stopstestrg7672\",\r\n  \"name\": \"stopstestrg7672\",\r\n  \"type\": \"Microsoft.Storage/storageAccounts\",\r\n  \"location\": \"westus\",\r\n  \"tags\": {},\r\n  \"properties\": {\r\n    \"azureFilesAadIntegration\": true,\r\n    \"isHnsEnabled\": true,\r\n    \"networkAcls\": {\r\n      \"bypass\": \"AzureServices\",\r\n      \"virtualNetworkRules\": [],\r\n      \"ipRules\": [],\r\n      \"defaultAction\": \"Allow\"\r\n    },\r\n    \"trustedDirectories\": [\r\n      \"72f988bf-86f1-41af-91ab-2d7cd011db47\"\r\n    ],\r\n    \"supportsHttpsTrafficOnly\": true,\r\n    \"encryption\": {\r\n      \"services\": {\r\n        \"file\": {\r\n          \"enabled\": true,\r\n          \"lastEnabledTime\": \"2018-06-21T10:20:28.0249791Z\"\r\n        },\r\n        \"blob\": {\r\n          \"enabled\": true,\r\n          \"lastEnabledTime\": \"2018-06-21T10:20:28.0249791Z\"\r\n        }\r\n      },\r\n      \"keySource\": \"Microsoft.Storage\"\r\n    },\r\n    \"provisioningState\": \"Succeeded\",\r\n    \"creationTime\": \"2018-06-21T10:20:27.728081Z\",\r\n    \"primaryEndpoints\": {\r\n      \"blob\": \"https://stopstestrg7672.blob.core.windows.net/\",\r\n      \"queue\": \"https://stopstestrg7672.queue.core.windows.net/\",\r\n      \"table\": \"https://stopstestrg7672.table.core.windows.net/\",\r\n      \"file\": \"https://stopstestrg7672.file.core.windows.net/\"\r\n    },\r\n    \"primaryLocation\": \"westus\",\r\n    \"statusOfPrimary\": \"available\",\r\n    \"secondaryLocation\": \"eastus\",\r\n    \"statusOfSecondary\": \"available\"\r\n  }\r\n}",
-      "ResponseHeaders": {
-        "Content-Length": [
-          "1226"
-        ],
-        "Content-Type": [
-          "application/json"
-        ],
-        "Expires": [
-          "-1"
-        ],
-        "Pragma": [
-          "no-cache"
-        ],
-        "x-ms-request-id": [
-<<<<<<< HEAD
-          "3923cb86-2964-424f-819b-3745290d9633"
-=======
+        ]
+      },
+      "ResponseHeaders": {
+        "Cache-Control": [
+          "no-cache"
+        ],
+        "Pragma": [
+          "no-cache"
+        ],
+        "x-ms-request-id": [
           "98742251-a24b-44aa-8216-034c9c8bc996"
->>>>>>> 1b921547
-        ],
-        "Strict-Transport-Security": [
-          "max-age=31536000; includeSubDomains"
-        ],
-        "x-ms-ratelimit-remaining-subscription-reads": [
-<<<<<<< HEAD
-          "14997"
-        ],
-        "x-ms-correlation-request-id": [
-          "27a7aa58-ee0d-46fe-b757-82b1d60c5d1b"
-        ],
-        "x-ms-routing-request-id": [
-          "SOUTHEASTASIA:20180621T102045Z:27a7aa58-ee0d-46fe-b757-82b1d60c5d1b"
-=======
-          "11993"
-        ],
-        "x-ms-correlation-request-id": [
-          "df62d15d-cef2-4388-b6e5-70d3b2d1defd"
-        ],
-        "x-ms-routing-request-id": [
-          "SOUTHEASTASIA:20190419T080624Z:df62d15d-cef2-4388-b6e5-70d3b2d1defd"
->>>>>>> 1b921547
-        ],
-        "X-Content-Type-Options": [
-          "nosniff"
-        ],
-<<<<<<< HEAD
-        "Cache-Control": [
-          "no-cache"
-=======
-        "Date": [
-          "Fri, 19 Apr 2019 08:06:23 GMT"
-        ],
-        "Content-Length": [
-          "1132"
->>>>>>> 1b921547
-        ],
-        "Date": [
-          "Thu, 21 Jun 2018 10:20:45 GMT"
+        ],
+        "Strict-Transport-Security": [
+          "max-age=31536000; includeSubDomains"
         ],
         "Server": [
           "Microsoft-Azure-Storage-Resource-Provider/1.0,Microsoft-HTTPAPI/2.0 Microsoft-HTTPAPI/2.0"
-        ]
-      },
-<<<<<<< HEAD
-      "StatusCode": 200
-    },
-    {
-      "RequestUri": "/subscriptions/45b60d85-fd72-427a-a708-f994d26e593e/resourceGroups/pstestrg7672/providers/Microsoft.Storage/storageAccounts/stopstestrg7672?api-version=2018-11-01",
-      "EncodedRequestUri": "L3N1YnNjcmlwdGlvbnMvNDViNjBkODUtZmQ3Mi00MjdhLWE3MDgtZjk5NGQyNmU1OTNlL3Jlc291cmNlR3JvdXBzL3BzdGVzdHJnNzY3Mi9wcm92aWRlcnMvTWljcm9zb2Z0LlN0b3JhZ2Uvc3RvcmFnZUFjY291bnRzL3N0b3BzdGVzdHJnNzY3Mj9hcGktdmVyc2lvbj0yMDE4LTExLTAx",
-=======
-      "ResponseBody": "{\r\n  \"sku\": {\r\n    \"name\": \"Standard_GRS\",\r\n    \"tier\": \"Standard\"\r\n  },\r\n  \"kind\": \"Storage\",\r\n  \"id\": \"/subscriptions/ce4a7590-4722-4bcf-a2c6-e473e9f11778/resourceGroups/pstestrg2354/providers/Microsoft.Storage/storageAccounts/stopstestrg2354\",\r\n  \"name\": \"stopstestrg2354\",\r\n  \"type\": \"Microsoft.Storage/storageAccounts\",\r\n  \"location\": \"westus\",\r\n  \"tags\": {},\r\n  \"properties\": {\r\n    \"isHnsEnabled\": true,\r\n    \"networkAcls\": {\r\n      \"bypass\": \"AzureServices\",\r\n      \"virtualNetworkRules\": [],\r\n      \"ipRules\": [],\r\n      \"defaultAction\": \"Allow\"\r\n    },\r\n    \"supportsHttpsTrafficOnly\": true,\r\n    \"encryption\": {\r\n      \"services\": {\r\n        \"file\": {\r\n          \"enabled\": true,\r\n          \"lastEnabledTime\": \"2019-04-19T08:06:06.2424848Z\"\r\n        },\r\n        \"blob\": {\r\n          \"enabled\": true,\r\n          \"lastEnabledTime\": \"2019-04-19T08:06:06.2424848Z\"\r\n        }\r\n      },\r\n      \"keySource\": \"Microsoft.Storage\"\r\n    },\r\n    \"provisioningState\": \"Succeeded\",\r\n    \"creationTime\": \"2019-04-19T08:06:06.0706272Z\",\r\n    \"primaryEndpoints\": {\r\n      \"blob\": \"https://stopstestrg2354.blob.core.windows.net/\",\r\n      \"queue\": \"https://stopstestrg2354.queue.core.windows.net/\",\r\n      \"table\": \"https://stopstestrg2354.table.core.windows.net/\",\r\n      \"file\": \"https://stopstestrg2354.file.core.windows.net/\"\r\n    },\r\n    \"primaryLocation\": \"westus\",\r\n    \"statusOfPrimary\": \"available\",\r\n    \"secondaryLocation\": \"eastus\",\r\n    \"statusOfSecondary\": \"available\"\r\n  }\r\n}",
+        ],
+        "x-ms-ratelimit-remaining-subscription-reads": [
+          "11993"
+        ],
+        "x-ms-correlation-request-id": [
+          "df62d15d-cef2-4388-b6e5-70d3b2d1defd"
+        ],
+        "x-ms-routing-request-id": [
+          "SOUTHEASTASIA:20190419T080624Z:df62d15d-cef2-4388-b6e5-70d3b2d1defd"
+        ],
+        "X-Content-Type-Options": [
+          "nosniff"
+        ],
+        "Date": [
+          "Fri, 19 Apr 2019 08:06:23 GMT"
+        ],
+        "Content-Length": [
+          "1132"
+        ],
+        "Content-Type": [
+          "application/json"
+        ],
+        "Expires": [
+          "-1"
+        ]
+      },
+      "ResponseBody": "{\r\n  \"sku\": {\r\n    \"name\": \"Standard_GRS\",\r\n    \"tier\": \"Standard\"\r\n  },\r\n  \"kind\": \"Storage\",\r\n  \"id\": \"/subscriptions/ce4a7590-4722-4bcf-a2c6-e473e9f11778/resourceGroups/pstestrg2354/providers/Microsoft.Storage/storageAccounts/stopstestrg2354\",\r\n  \"name\": \"stopstestrg2354\",\r\n  \"type\": \"Microsoft.Storage/storageAccounts\",\r\n  \"location\": \"westus\",\r\n  \"tags\": {},\r\n  \"properties\": {\r\n    \"azureFilesAadIntegration\": true,\r\n    \"isHnsEnabled\": true,\r\n    \"networkAcls\": {\r\n      \"bypass\": \"AzureServices\",\r\n      \"virtualNetworkRules\": [],\r\n      \"ipRules\": [],\r\n      \"defaultAction\": \"Allow\"\r\n    },\r\n    \"supportsHttpsTrafficOnly\": true,\r\n    \"encryption\": {\r\n      \"services\": {\r\n        \"file\": {\r\n          \"enabled\": true,\r\n          \"lastEnabledTime\": \"2019-04-19T08:06:06.2424848Z\"\r\n        },\r\n        \"blob\": {\r\n          \"enabled\": true,\r\n          \"lastEnabledTime\": \"2019-04-19T08:06:06.2424848Z\"\r\n        }\r\n      },\r\n      \"keySource\": \"Microsoft.Storage\"\r\n    },\r\n    \"provisioningState\": \"Succeeded\",\r\n    \"creationTime\": \"2019-04-19T08:06:06.0706272Z\",\r\n    \"primaryEndpoints\": {\r\n      \"blob\": \"https://stopstestrg2354.blob.core.windows.net/\",\r\n      \"queue\": \"https://stopstestrg2354.queue.core.windows.net/\",\r\n      \"table\": \"https://stopstestrg2354.table.core.windows.net/\",\r\n      \"file\": \"https://stopstestrg2354.file.core.windows.net/\"\r\n    },\r\n    \"primaryLocation\": \"westus\",\r\n    \"statusOfPrimary\": \"available\",\r\n    \"secondaryLocation\": \"eastus\",\r\n    \"statusOfSecondary\": \"available\"\r\n  }\r\n}",
       "StatusCode": 200
     },
     {
       "RequestUri": "/subscriptions/ce4a7590-4722-4bcf-a2c6-e473e9f11778/resourceGroups/pstestrg2354/providers/Microsoft.Storage/storageAccounts/stopstestrg2354?api-version=2019-04-01",
       "EncodedRequestUri": "L3N1YnNjcmlwdGlvbnMvY2U0YTc1OTAtNDcyMi00YmNmLWEyYzYtZTQ3M2U5ZjExNzc4L3Jlc291cmNlR3JvdXBzL3BzdGVzdHJnMjM1NC9wcm92aWRlcnMvTWljcm9zb2Z0LlN0b3JhZ2Uvc3RvcmFnZUFjY291bnRzL3N0b3BzdGVzdHJnMjM1ND9hcGktdmVyc2lvbj0yMDE5LTA0LTAx",
->>>>>>> 1b921547
       "RequestMethod": "GET",
       "RequestBody": "",
       "RequestHeaders": {
         "x-ms-client-request-id": [
-<<<<<<< HEAD
-          "de71cf57-2101-44e3-809d-4af1acedcfed"
-=======
           "4cef2be6-08d8-4424-a8cc-726690481078"
->>>>>>> 1b921547
-        ],
-        "accept-language": [
-          "en-US"
-        ],
-        "User-Agent": [
-<<<<<<< HEAD
-          "FxVersion/4.7.3110.0",
-          "OSName/Windows10Enterprise",
-          "OSVersion/6.3.17134",
-          "Microsoft.Azure.Management.Storage.StorageManagementClient/8.2.0.0"
-=======
+        ],
+        "Accept-Language": [
+          "en-US"
+        ],
+        "User-Agent": [
           "FxVersion/4.6.27207.03",
           "OSName/Windows",
           "OSVersion/Microsoft.Windows.10.0.17763.",
           "Microsoft.Azure.Management.Storage.StorageManagementClient/11.0.0.0"
->>>>>>> 1b921547
-        ]
-      },
-      "ResponseBody": "{\r\n  \"sku\": {\r\n    \"name\": \"Standard_GRS\",\r\n    \"tier\": \"Standard\"\r\n  },\r\n  \"kind\": \"Storage\",\r\n  \"id\": \"/subscriptions/45b60d85-fd72-427a-a708-f994d26e593e/resourceGroups/pstestrg7672/providers/Microsoft.Storage/storageAccounts/stopstestrg7672\",\r\n  \"name\": \"stopstestrg7672\",\r\n  \"type\": \"Microsoft.Storage/storageAccounts\",\r\n  \"location\": \"westus\",\r\n  \"tags\": {},\r\n  \"properties\": {\r\n    \"azureFilesAadIntegration\": true,\r\n    \"isHnsEnabled\": true,\r\n    \"networkAcls\": {\r\n      \"bypass\": \"AzureServices\",\r\n      \"virtualNetworkRules\": [],\r\n      \"ipRules\": [],\r\n      \"defaultAction\": \"Allow\"\r\n    },\r\n    \"trustedDirectories\": [\r\n      \"72f988bf-86f1-41af-91ab-2d7cd011db47\"\r\n    ],\r\n    \"supportsHttpsTrafficOnly\": true,\r\n    \"encryption\": {\r\n      \"services\": {\r\n        \"file\": {\r\n          \"enabled\": true,\r\n          \"lastEnabledTime\": \"2018-06-21T10:20:28.0249791Z\"\r\n        },\r\n        \"blob\": {\r\n          \"enabled\": true,\r\n          \"lastEnabledTime\": \"2018-06-21T10:20:28.0249791Z\"\r\n        }\r\n      },\r\n      \"keySource\": \"Microsoft.Storage\"\r\n    },\r\n    \"provisioningState\": \"Succeeded\",\r\n    \"creationTime\": \"2018-06-21T10:20:27.728081Z\",\r\n    \"primaryEndpoints\": {\r\n      \"blob\": \"https://stopstestrg7672.blob.core.windows.net/\",\r\n      \"queue\": \"https://stopstestrg7672.queue.core.windows.net/\",\r\n      \"table\": \"https://stopstestrg7672.table.core.windows.net/\",\r\n      \"file\": \"https://stopstestrg7672.file.core.windows.net/\"\r\n    },\r\n    \"primaryLocation\": \"westus\",\r\n    \"statusOfPrimary\": \"available\",\r\n    \"secondaryLocation\": \"eastus\",\r\n    \"statusOfSecondary\": \"available\"\r\n  }\r\n}",
-      "ResponseHeaders": {
-        "Content-Length": [
-          "1226"
-        ],
-        "Content-Type": [
-          "application/json"
-        ],
-        "Expires": [
-          "-1"
-        ],
-        "Pragma": [
-          "no-cache"
-        ],
-        "x-ms-request-id": [
-<<<<<<< HEAD
-          "c4721e28-44c3-4307-88d8-2314a65a6523"
-=======
+        ]
+      },
+      "ResponseHeaders": {
+        "Cache-Control": [
+          "no-cache"
+        ],
+        "Pragma": [
+          "no-cache"
+        ],
+        "x-ms-request-id": [
           "61264dd7-1f46-4674-83b8-740649c1e19b"
->>>>>>> 1b921547
-        ],
-        "Strict-Transport-Security": [
-          "max-age=31536000; includeSubDomains"
-        ],
-        "x-ms-ratelimit-remaining-subscription-reads": [
-<<<<<<< HEAD
-          "14996"
-        ],
-        "x-ms-correlation-request-id": [
-          "3cc47307-efb0-4d82-b791-93f268d4fa1b"
-        ],
-        "x-ms-routing-request-id": [
-          "SOUTHEASTASIA:20180621T102046Z:3cc47307-efb0-4d82-b791-93f268d4fa1b"
-=======
-          "11992"
-        ],
-        "x-ms-correlation-request-id": [
-          "d58183d5-dc0b-4734-a294-8f5c85bfccac"
-        ],
-        "x-ms-routing-request-id": [
-          "SOUTHEASTASIA:20190419T080624Z:d58183d5-dc0b-4734-a294-8f5c85bfccac"
->>>>>>> 1b921547
-        ],
-        "X-Content-Type-Options": [
-          "nosniff"
-        ],
-<<<<<<< HEAD
-        "Cache-Control": [
-          "no-cache"
-=======
-        "Date": [
-          "Fri, 19 Apr 2019 08:06:24 GMT"
-        ],
-        "Content-Length": [
-          "1132"
->>>>>>> 1b921547
-        ],
-        "Date": [
-          "Thu, 21 Jun 2018 10:20:45 GMT"
+        ],
+        "Strict-Transport-Security": [
+          "max-age=31536000; includeSubDomains"
         ],
         "Server": [
           "Microsoft-Azure-Storage-Resource-Provider/1.0,Microsoft-HTTPAPI/2.0 Microsoft-HTTPAPI/2.0"
-        ]
-      },
-<<<<<<< HEAD
-      "StatusCode": 200
-    },
-    {
-      "RequestUri": "/subscriptions/45b60d85-fd72-427a-a708-f994d26e593e/resourceGroups/pstestrg7672/providers/Microsoft.Storage/storageAccounts/stopstestrg7672?api-version=2018-11-01",
-      "EncodedRequestUri": "L3N1YnNjcmlwdGlvbnMvNDViNjBkODUtZmQ3Mi00MjdhLWE3MDgtZjk5NGQyNmU1OTNlL3Jlc291cmNlR3JvdXBzL3BzdGVzdHJnNzY3Mi9wcm92aWRlcnMvTWljcm9zb2Z0LlN0b3JhZ2Uvc3RvcmFnZUFjY291bnRzL3N0b3BzdGVzdHJnNzY3Mj9hcGktdmVyc2lvbj0yMDE4LTExLTAx",
-=======
-      "ResponseBody": "{\r\n  \"sku\": {\r\n    \"name\": \"Standard_GRS\",\r\n    \"tier\": \"Standard\"\r\n  },\r\n  \"kind\": \"Storage\",\r\n  \"id\": \"/subscriptions/ce4a7590-4722-4bcf-a2c6-e473e9f11778/resourceGroups/pstestrg2354/providers/Microsoft.Storage/storageAccounts/stopstestrg2354\",\r\n  \"name\": \"stopstestrg2354\",\r\n  \"type\": \"Microsoft.Storage/storageAccounts\",\r\n  \"location\": \"westus\",\r\n  \"tags\": {},\r\n  \"properties\": {\r\n    \"isHnsEnabled\": true,\r\n    \"networkAcls\": {\r\n      \"bypass\": \"AzureServices\",\r\n      \"virtualNetworkRules\": [],\r\n      \"ipRules\": [],\r\n      \"defaultAction\": \"Allow\"\r\n    },\r\n    \"supportsHttpsTrafficOnly\": true,\r\n    \"encryption\": {\r\n      \"services\": {\r\n        \"file\": {\r\n          \"enabled\": true,\r\n          \"lastEnabledTime\": \"2019-04-19T08:06:06.2424848Z\"\r\n        },\r\n        \"blob\": {\r\n          \"enabled\": true,\r\n          \"lastEnabledTime\": \"2019-04-19T08:06:06.2424848Z\"\r\n        }\r\n      },\r\n      \"keySource\": \"Microsoft.Storage\"\r\n    },\r\n    \"provisioningState\": \"Succeeded\",\r\n    \"creationTime\": \"2019-04-19T08:06:06.0706272Z\",\r\n    \"primaryEndpoints\": {\r\n      \"blob\": \"https://stopstestrg2354.blob.core.windows.net/\",\r\n      \"queue\": \"https://stopstestrg2354.queue.core.windows.net/\",\r\n      \"table\": \"https://stopstestrg2354.table.core.windows.net/\",\r\n      \"file\": \"https://stopstestrg2354.file.core.windows.net/\"\r\n    },\r\n    \"primaryLocation\": \"westus\",\r\n    \"statusOfPrimary\": \"available\",\r\n    \"secondaryLocation\": \"eastus\",\r\n    \"statusOfSecondary\": \"available\"\r\n  }\r\n}",
+        ],
+        "x-ms-ratelimit-remaining-subscription-reads": [
+          "11992"
+        ],
+        "x-ms-correlation-request-id": [
+          "d58183d5-dc0b-4734-a294-8f5c85bfccac"
+        ],
+        "x-ms-routing-request-id": [
+          "SOUTHEASTASIA:20190419T080624Z:d58183d5-dc0b-4734-a294-8f5c85bfccac"
+        ],
+        "X-Content-Type-Options": [
+          "nosniff"
+        ],
+        "Date": [
+          "Fri, 19 Apr 2019 08:06:24 GMT"
+        ],
+        "Content-Length": [
+          "1132"
+        ],
+        "Content-Type": [
+          "application/json"
+        ],
+        "Expires": [
+          "-1"
+        ]
+      },
+      "ResponseBody": "{\r\n  \"sku\": {\r\n    \"name\": \"Standard_GRS\",\r\n    \"tier\": \"Standard\"\r\n  },\r\n  \"kind\": \"Storage\",\r\n  \"id\": \"/subscriptions/ce4a7590-4722-4bcf-a2c6-e473e9f11778/resourceGroups/pstestrg2354/providers/Microsoft.Storage/storageAccounts/stopstestrg2354\",\r\n  \"name\": \"stopstestrg2354\",\r\n  \"type\": \"Microsoft.Storage/storageAccounts\",\r\n  \"location\": \"westus\",\r\n  \"tags\": {},\r\n  \"properties\": {\r\n    \"azureFilesAadIntegration\": true,\r\n    \"isHnsEnabled\": true,\r\n    \"networkAcls\": {\r\n      \"bypass\": \"AzureServices\",\r\n      \"virtualNetworkRules\": [],\r\n      \"ipRules\": [],\r\n      \"defaultAction\": \"Allow\"\r\n    },\r\n    \"supportsHttpsTrafficOnly\": true,\r\n    \"encryption\": {\r\n      \"services\": {\r\n        \"file\": {\r\n          \"enabled\": true,\r\n          \"lastEnabledTime\": \"2019-04-19T08:06:06.2424848Z\"\r\n        },\r\n        \"blob\": {\r\n          \"enabled\": true,\r\n          \"lastEnabledTime\": \"2019-04-19T08:06:06.2424848Z\"\r\n        }\r\n      },\r\n      \"keySource\": \"Microsoft.Storage\"\r\n    },\r\n    \"provisioningState\": \"Succeeded\",\r\n    \"creationTime\": \"2019-04-19T08:06:06.0706272Z\",\r\n    \"primaryEndpoints\": {\r\n      \"blob\": \"https://stopstestrg2354.blob.core.windows.net/\",\r\n      \"queue\": \"https://stopstestrg2354.queue.core.windows.net/\",\r\n      \"table\": \"https://stopstestrg2354.table.core.windows.net/\",\r\n      \"file\": \"https://stopstestrg2354.file.core.windows.net/\"\r\n    },\r\n    \"primaryLocation\": \"westus\",\r\n    \"statusOfPrimary\": \"available\",\r\n    \"secondaryLocation\": \"eastus\",\r\n    \"statusOfSecondary\": \"available\"\r\n  }\r\n}",
       "StatusCode": 200
     },
     {
       "RequestUri": "/subscriptions/ce4a7590-4722-4bcf-a2c6-e473e9f11778/resourceGroups/pstestrg2354/providers/Microsoft.Storage/storageAccounts/stopstestrg2354?api-version=2019-04-01",
       "EncodedRequestUri": "L3N1YnNjcmlwdGlvbnMvY2U0YTc1OTAtNDcyMi00YmNmLWEyYzYtZTQ3M2U5ZjExNzc4L3Jlc291cmNlR3JvdXBzL3BzdGVzdHJnMjM1NC9wcm92aWRlcnMvTWljcm9zb2Z0LlN0b3JhZ2Uvc3RvcmFnZUFjY291bnRzL3N0b3BzdGVzdHJnMjM1ND9hcGktdmVyc2lvbj0yMDE5LTA0LTAx",
->>>>>>> 1b921547
       "RequestMethod": "GET",
       "RequestBody": "",
       "RequestHeaders": {
         "x-ms-client-request-id": [
-<<<<<<< HEAD
-          "48d6ac4f-6113-44d6-bf41-b7f4107cc67a"
-=======
           "6d9a2b86-def9-44a6-8fe5-c3d6894212bb"
->>>>>>> 1b921547
-        ],
-        "accept-language": [
-          "en-US"
-        ],
-        "User-Agent": [
-<<<<<<< HEAD
-          "FxVersion/4.7.3110.0",
-          "OSName/Windows10Enterprise",
-          "OSVersion/6.3.17134",
-          "Microsoft.Azure.Management.Storage.StorageManagementClient/8.2.0.0"
-=======
+        ],
+        "Accept-Language": [
+          "en-US"
+        ],
+        "User-Agent": [
           "FxVersion/4.6.27207.03",
           "OSName/Windows",
           "OSVersion/Microsoft.Windows.10.0.17763.",
           "Microsoft.Azure.Management.Storage.StorageManagementClient/11.0.0.0"
->>>>>>> 1b921547
-        ]
-      },
-      "ResponseBody": "{\r\n  \"sku\": {\r\n    \"name\": \"Standard_GRS\",\r\n    \"tier\": \"Standard\"\r\n  },\r\n  \"kind\": \"Storage\",\r\n  \"id\": \"/subscriptions/45b60d85-fd72-427a-a708-f994d26e593e/resourceGroups/pstestrg7672/providers/Microsoft.Storage/storageAccounts/stopstestrg7672\",\r\n  \"name\": \"stopstestrg7672\",\r\n  \"type\": \"Microsoft.Storage/storageAccounts\",\r\n  \"location\": \"westus\",\r\n  \"tags\": {},\r\n  \"properties\": {\r\n    \"azureFilesAadIntegration\": true,\r\n    \"isHnsEnabled\": true,\r\n    \"networkAcls\": {\r\n      \"bypass\": \"AzureServices\",\r\n      \"virtualNetworkRules\": [],\r\n      \"ipRules\": [],\r\n      \"defaultAction\": \"Allow\"\r\n    },\r\n    \"trustedDirectories\": [\r\n      \"72f988bf-86f1-41af-91ab-2d7cd011db47\"\r\n    ],\r\n    \"supportsHttpsTrafficOnly\": true,\r\n    \"encryption\": {\r\n      \"services\": {\r\n        \"file\": {\r\n          \"enabled\": true,\r\n          \"lastEnabledTime\": \"2018-06-21T10:20:28.0249791Z\"\r\n        },\r\n        \"blob\": {\r\n          \"enabled\": true,\r\n          \"lastEnabledTime\": \"2018-06-21T10:20:28.0249791Z\"\r\n        }\r\n      },\r\n      \"keySource\": \"Microsoft.Storage\"\r\n    },\r\n    \"provisioningState\": \"Succeeded\",\r\n    \"creationTime\": \"2018-06-21T10:20:27.728081Z\",\r\n    \"primaryEndpoints\": {\r\n      \"blob\": \"https://stopstestrg7672.blob.core.windows.net/\",\r\n      \"queue\": \"https://stopstestrg7672.queue.core.windows.net/\",\r\n      \"table\": \"https://stopstestrg7672.table.core.windows.net/\",\r\n      \"file\": \"https://stopstestrg7672.file.core.windows.net/\"\r\n    },\r\n    \"primaryLocation\": \"westus\",\r\n    \"statusOfPrimary\": \"available\",\r\n    \"secondaryLocation\": \"eastus\",\r\n    \"statusOfSecondary\": \"available\"\r\n  }\r\n}",
-      "ResponseHeaders": {
-        "Content-Length": [
-          "1226"
-        ],
-        "Content-Type": [
-          "application/json"
-        ],
-        "Expires": [
-          "-1"
-        ],
-        "Pragma": [
-          "no-cache"
-        ],
-        "x-ms-request-id": [
-<<<<<<< HEAD
-          "fb1f70e5-c214-467f-82f5-e127c99d9b4f"
-=======
+        ]
+      },
+      "ResponseHeaders": {
+        "Cache-Control": [
+          "no-cache"
+        ],
+        "Pragma": [
+          "no-cache"
+        ],
+        "x-ms-request-id": [
           "dac4e60f-7e51-497d-83af-955fc90a99cd"
->>>>>>> 1b921547
-        ],
-        "Strict-Transport-Security": [
-          "max-age=31536000; includeSubDomains"
-        ],
-        "x-ms-ratelimit-remaining-subscription-reads": [
-<<<<<<< HEAD
-          "14995"
-        ],
-        "x-ms-correlation-request-id": [
-          "ae35f861-fe2d-47a8-b846-407eeb8a7b3a"
-        ],
-        "x-ms-routing-request-id": [
-          "SOUTHEASTASIA:20180621T102046Z:ae35f861-fe2d-47a8-b846-407eeb8a7b3a"
-=======
-          "11981"
-        ],
-        "x-ms-correlation-request-id": [
-          "b0ac374f-d24c-4263-97d2-4c339a263d4a"
-        ],
-        "x-ms-routing-request-id": [
-          "SOUTHEASTASIA:20190419T080625Z:b0ac374f-d24c-4263-97d2-4c339a263d4a"
->>>>>>> 1b921547
-        ],
-        "X-Content-Type-Options": [
-          "nosniff"
-        ],
-<<<<<<< HEAD
-        "Cache-Control": [
-          "no-cache"
-=======
-        "Date": [
-          "Fri, 19 Apr 2019 08:06:24 GMT"
-        ],
-        "Content-Length": [
-          "1132"
->>>>>>> 1b921547
-        ],
-        "Date": [
-          "Thu, 21 Jun 2018 10:20:46 GMT"
+        ],
+        "Strict-Transport-Security": [
+          "max-age=31536000; includeSubDomains"
         ],
         "Server": [
           "Microsoft-Azure-Storage-Resource-Provider/1.0,Microsoft-HTTPAPI/2.0 Microsoft-HTTPAPI/2.0"
-        ]
-      },
-<<<<<<< HEAD
-      "StatusCode": 200
-    },
-    {
-      "RequestUri": "/subscriptions/45b60d85-fd72-427a-a708-f994d26e593e/resourceGroups/pstestrg7672/providers/Microsoft.Storage/storageAccounts/stopstestrg7672?api-version=2018-11-01",
-      "EncodedRequestUri": "L3N1YnNjcmlwdGlvbnMvNDViNjBkODUtZmQ3Mi00MjdhLWE3MDgtZjk5NGQyNmU1OTNlL3Jlc291cmNlR3JvdXBzL3BzdGVzdHJnNzY3Mi9wcm92aWRlcnMvTWljcm9zb2Z0LlN0b3JhZ2Uvc3RvcmFnZUFjY291bnRzL3N0b3BzdGVzdHJnNzY3Mj9hcGktdmVyc2lvbj0yMDE4LTExLTAx",
-=======
-      "ResponseBody": "{\r\n  \"sku\": {\r\n    \"name\": \"Standard_GRS\",\r\n    \"tier\": \"Standard\"\r\n  },\r\n  \"kind\": \"Storage\",\r\n  \"id\": \"/subscriptions/ce4a7590-4722-4bcf-a2c6-e473e9f11778/resourceGroups/pstestrg2354/providers/Microsoft.Storage/storageAccounts/stopstestrg2354\",\r\n  \"name\": \"stopstestrg2354\",\r\n  \"type\": \"Microsoft.Storage/storageAccounts\",\r\n  \"location\": \"westus\",\r\n  \"tags\": {},\r\n  \"properties\": {\r\n    \"isHnsEnabled\": true,\r\n    \"networkAcls\": {\r\n      \"bypass\": \"AzureServices\",\r\n      \"virtualNetworkRules\": [],\r\n      \"ipRules\": [],\r\n      \"defaultAction\": \"Allow\"\r\n    },\r\n    \"supportsHttpsTrafficOnly\": true,\r\n    \"encryption\": {\r\n      \"services\": {\r\n        \"file\": {\r\n          \"enabled\": true,\r\n          \"lastEnabledTime\": \"2019-04-19T08:06:06.2424848Z\"\r\n        },\r\n        \"blob\": {\r\n          \"enabled\": true,\r\n          \"lastEnabledTime\": \"2019-04-19T08:06:06.2424848Z\"\r\n        }\r\n      },\r\n      \"keySource\": \"Microsoft.Storage\"\r\n    },\r\n    \"provisioningState\": \"Succeeded\",\r\n    \"creationTime\": \"2019-04-19T08:06:06.0706272Z\",\r\n    \"primaryEndpoints\": {\r\n      \"blob\": \"https://stopstestrg2354.blob.core.windows.net/\",\r\n      \"queue\": \"https://stopstestrg2354.queue.core.windows.net/\",\r\n      \"table\": \"https://stopstestrg2354.table.core.windows.net/\",\r\n      \"file\": \"https://stopstestrg2354.file.core.windows.net/\"\r\n    },\r\n    \"primaryLocation\": \"westus\",\r\n    \"statusOfPrimary\": \"available\",\r\n    \"secondaryLocation\": \"eastus\",\r\n    \"statusOfSecondary\": \"available\"\r\n  }\r\n}",
+        ],
+        "x-ms-ratelimit-remaining-subscription-reads": [
+          "11981"
+        ],
+        "x-ms-correlation-request-id": [
+          "b0ac374f-d24c-4263-97d2-4c339a263d4a"
+        ],
+        "x-ms-routing-request-id": [
+          "SOUTHEASTASIA:20190419T080625Z:b0ac374f-d24c-4263-97d2-4c339a263d4a"
+        ],
+        "X-Content-Type-Options": [
+          "nosniff"
+        ],
+        "Date": [
+          "Fri, 19 Apr 2019 08:06:24 GMT"
+        ],
+        "Content-Length": [
+          "1132"
+        ],
+        "Content-Type": [
+          "application/json"
+        ],
+        "Expires": [
+          "-1"
+        ]
+      },
+      "ResponseBody": "{\r\n  \"sku\": {\r\n    \"name\": \"Standard_GRS\",\r\n    \"tier\": \"Standard\"\r\n  },\r\n  \"kind\": \"Storage\",\r\n  \"id\": \"/subscriptions/ce4a7590-4722-4bcf-a2c6-e473e9f11778/resourceGroups/pstestrg2354/providers/Microsoft.Storage/storageAccounts/stopstestrg2354\",\r\n  \"name\": \"stopstestrg2354\",\r\n  \"type\": \"Microsoft.Storage/storageAccounts\",\r\n  \"location\": \"westus\",\r\n  \"tags\": {},\r\n  \"properties\": {\r\n    \"azureFilesAadIntegration\": true,\r\n    \"isHnsEnabled\": true,\r\n    \"networkAcls\": {\r\n      \"bypass\": \"AzureServices\",\r\n      \"virtualNetworkRules\": [],\r\n      \"ipRules\": [],\r\n      \"defaultAction\": \"Allow\"\r\n    },\r\n    \"supportsHttpsTrafficOnly\": true,\r\n    \"encryption\": {\r\n      \"services\": {\r\n        \"file\": {\r\n          \"enabled\": true,\r\n          \"lastEnabledTime\": \"2019-04-19T08:06:06.2424848Z\"\r\n        },\r\n        \"blob\": {\r\n          \"enabled\": true,\r\n          \"lastEnabledTime\": \"2019-04-19T08:06:06.2424848Z\"\r\n        }\r\n      },\r\n      \"keySource\": \"Microsoft.Storage\"\r\n    },\r\n    \"provisioningState\": \"Succeeded\",\r\n    \"creationTime\": \"2019-04-19T08:06:06.0706272Z\",\r\n    \"primaryEndpoints\": {\r\n      \"blob\": \"https://stopstestrg2354.blob.core.windows.net/\",\r\n      \"queue\": \"https://stopstestrg2354.queue.core.windows.net/\",\r\n      \"table\": \"https://stopstestrg2354.table.core.windows.net/\",\r\n      \"file\": \"https://stopstestrg2354.file.core.windows.net/\"\r\n    },\r\n    \"primaryLocation\": \"westus\",\r\n    \"statusOfPrimary\": \"available\",\r\n    \"secondaryLocation\": \"eastus\",\r\n    \"statusOfSecondary\": \"available\"\r\n  }\r\n}",
       "StatusCode": 200
     },
     {
       "RequestUri": "/subscriptions/ce4a7590-4722-4bcf-a2c6-e473e9f11778/resourceGroups/pstestrg2354/providers/Microsoft.Storage/storageAccounts/stopstestrg2354?api-version=2019-04-01",
       "EncodedRequestUri": "L3N1YnNjcmlwdGlvbnMvY2U0YTc1OTAtNDcyMi00YmNmLWEyYzYtZTQ3M2U5ZjExNzc4L3Jlc291cmNlR3JvdXBzL3BzdGVzdHJnMjM1NC9wcm92aWRlcnMvTWljcm9zb2Z0LlN0b3JhZ2Uvc3RvcmFnZUFjY291bnRzL3N0b3BzdGVzdHJnMjM1ND9hcGktdmVyc2lvbj0yMDE5LTA0LTAx",
->>>>>>> 1b921547
       "RequestMethod": "GET",
       "RequestBody": "",
       "RequestHeaders": {
         "x-ms-client-request-id": [
-<<<<<<< HEAD
-          "91364d9f-0ecb-4991-a12d-ea8c47d5f8d8"
-=======
           "98c6e139-2417-4b23-8223-e490b0a3d8ef"
->>>>>>> 1b921547
-        ],
-        "accept-language": [
-          "en-US"
-        ],
-        "User-Agent": [
-<<<<<<< HEAD
-          "FxVersion/4.7.3110.0",
-          "OSName/Windows10Enterprise",
-          "OSVersion/6.3.17134",
-          "Microsoft.Azure.Management.Storage.StorageManagementClient/8.2.0.0"
-=======
+        ],
+        "Accept-Language": [
+          "en-US"
+        ],
+        "User-Agent": [
           "FxVersion/4.6.27207.03",
           "OSName/Windows",
           "OSVersion/Microsoft.Windows.10.0.17763.",
           "Microsoft.Azure.Management.Storage.StorageManagementClient/11.0.0.0"
->>>>>>> 1b921547
-        ]
-      },
-      "ResponseBody": "{\r\n  \"sku\": {\r\n    \"name\": \"Standard_LRS\",\r\n    \"tier\": \"Standard\"\r\n  },\r\n  \"kind\": \"Storage\",\r\n  \"id\": \"/subscriptions/45b60d85-fd72-427a-a708-f994d26e593e/resourceGroups/pstestrg7672/providers/Microsoft.Storage/storageAccounts/stopstestrg7672\",\r\n  \"name\": \"stopstestrg7672\",\r\n  \"type\": \"Microsoft.Storage/storageAccounts\",\r\n  \"location\": \"westus\",\r\n  \"tags\": {},\r\n  \"properties\": {\r\n    \"azureFilesAadIntegration\": false,\r\n    \"isHnsEnabled\": true,\r\n    \"networkAcls\": {\r\n      \"bypass\": \"AzureServices\",\r\n      \"virtualNetworkRules\": [],\r\n      \"ipRules\": [],\r\n      \"defaultAction\": \"Allow\"\r\n    },\r\n    \"trustedDirectories\": [\r\n      \"72f988bf-86f1-41af-91ab-2d7cd011db47\"\r\n    ],\r\n    \"supportsHttpsTrafficOnly\": false,\r\n    \"encryption\": {\r\n      \"services\": {\r\n        \"file\": {\r\n          \"enabled\": true,\r\n          \"lastEnabledTime\": \"2018-06-21T10:20:28.0249791Z\"\r\n        },\r\n        \"blob\": {\r\n          \"enabled\": true,\r\n          \"lastEnabledTime\": \"2018-06-21T10:20:28.0249791Z\"\r\n        }\r\n      },\r\n      \"keySource\": \"Microsoft.Storage\"\r\n    },\r\n    \"provisioningState\": \"Succeeded\",\r\n    \"creationTime\": \"2018-06-21T10:20:27.728081Z\",\r\n    \"primaryEndpoints\": {\r\n      \"blob\": \"https://stopstestrg7672.blob.core.windows.net/\",\r\n      \"queue\": \"https://stopstestrg7672.queue.core.windows.net/\",\r\n      \"table\": \"https://stopstestrg7672.table.core.windows.net/\",\r\n      \"file\": \"https://stopstestrg7672.file.core.windows.net/\"\r\n    },\r\n    \"primaryLocation\": \"westus\",\r\n    \"statusOfPrimary\": \"available\"\r\n  }\r\n}",
-      "ResponseHeaders": {
-        "Content-Length": [
-          "1167"
-        ],
-        "Content-Type": [
-          "application/json"
-        ],
-        "Expires": [
-          "-1"
-        ],
-        "Pragma": [
-          "no-cache"
-        ],
-        "x-ms-request-id": [
-<<<<<<< HEAD
-          "bc1ae3b1-cd69-46ef-be23-060829500266"
-=======
+        ]
+      },
+      "ResponseHeaders": {
+        "Cache-Control": [
+          "no-cache"
+        ],
+        "Pragma": [
+          "no-cache"
+        ],
+        "x-ms-request-id": [
           "47f63926-f412-4618-be44-c346ead427df"
->>>>>>> 1b921547
-        ],
-        "Strict-Transport-Security": [
-          "max-age=31536000; includeSubDomains"
-        ],
-        "x-ms-ratelimit-remaining-subscription-reads": [
-<<<<<<< HEAD
-          "14993"
-        ],
-        "x-ms-correlation-request-id": [
-          "1e04a119-ea1d-494a-b025-d612c2c9e63a"
-        ],
-        "x-ms-routing-request-id": [
-          "SOUTHEASTASIA:20180621T102049Z:1e04a119-ea1d-494a-b025-d612c2c9e63a"
-=======
-          "11984"
-        ],
-        "x-ms-correlation-request-id": [
-          "70a015d2-a77a-421b-9b5c-a83fb10640b6"
-        ],
-        "x-ms-routing-request-id": [
-          "SOUTHEASTASIA:20190419T080630Z:70a015d2-a77a-421b-9b5c-a83fb10640b6"
->>>>>>> 1b921547
-        ],
-        "X-Content-Type-Options": [
-          "nosniff"
-        ],
-<<<<<<< HEAD
-        "Cache-Control": [
-          "no-cache"
-=======
-        "Date": [
-          "Fri, 19 Apr 2019 08:06:30 GMT"
-        ],
-        "Content-Length": [
-          "1072"
->>>>>>> 1b921547
-        ],
-        "Date": [
-          "Thu, 21 Jun 2018 10:20:49 GMT"
+        ],
+        "Strict-Transport-Security": [
+          "max-age=31536000; includeSubDomains"
         ],
         "Server": [
           "Microsoft-Azure-Storage-Resource-Provider/1.0,Microsoft-HTTPAPI/2.0 Microsoft-HTTPAPI/2.0"
-        ]
-      },
-<<<<<<< HEAD
-      "StatusCode": 200
-    },
-    {
-      "RequestUri": "/subscriptions/45b60d85-fd72-427a-a708-f994d26e593e/resourceGroups/pstestrg7672/providers/Microsoft.Storage/storageAccounts/stopstestrg7672?api-version=2018-11-01",
-      "EncodedRequestUri": "L3N1YnNjcmlwdGlvbnMvNDViNjBkODUtZmQ3Mi00MjdhLWE3MDgtZjk5NGQyNmU1OTNlL3Jlc291cmNlR3JvdXBzL3BzdGVzdHJnNzY3Mi9wcm92aWRlcnMvTWljcm9zb2Z0LlN0b3JhZ2Uvc3RvcmFnZUFjY291bnRzL3N0b3BzdGVzdHJnNzY3Mj9hcGktdmVyc2lvbj0yMDE4LTExLTAx",
-=======
-      "ResponseBody": "{\r\n  \"sku\": {\r\n    \"name\": \"Standard_LRS\",\r\n    \"tier\": \"Standard\"\r\n  },\r\n  \"kind\": \"Storage\",\r\n  \"id\": \"/subscriptions/ce4a7590-4722-4bcf-a2c6-e473e9f11778/resourceGroups/pstestrg2354/providers/Microsoft.Storage/storageAccounts/stopstestrg2354\",\r\n  \"name\": \"stopstestrg2354\",\r\n  \"type\": \"Microsoft.Storage/storageAccounts\",\r\n  \"location\": \"westus\",\r\n  \"tags\": {},\r\n  \"properties\": {\r\n    \"isHnsEnabled\": true,\r\n    \"networkAcls\": {\r\n      \"bypass\": \"AzureServices\",\r\n      \"virtualNetworkRules\": [],\r\n      \"ipRules\": [],\r\n      \"defaultAction\": \"Allow\"\r\n    },\r\n    \"supportsHttpsTrafficOnly\": false,\r\n    \"encryption\": {\r\n      \"services\": {\r\n        \"file\": {\r\n          \"enabled\": true,\r\n          \"lastEnabledTime\": \"2019-04-19T08:06:06.2424848Z\"\r\n        },\r\n        \"blob\": {\r\n          \"enabled\": true,\r\n          \"lastEnabledTime\": \"2019-04-19T08:06:06.2424848Z\"\r\n        }\r\n      },\r\n      \"keySource\": \"Microsoft.Storage\"\r\n    },\r\n    \"provisioningState\": \"Succeeded\",\r\n    \"creationTime\": \"2019-04-19T08:06:06.0706272Z\",\r\n    \"primaryEndpoints\": {\r\n      \"blob\": \"https://stopstestrg2354.blob.core.windows.net/\",\r\n      \"queue\": \"https://stopstestrg2354.queue.core.windows.net/\",\r\n      \"table\": \"https://stopstestrg2354.table.core.windows.net/\",\r\n      \"file\": \"https://stopstestrg2354.file.core.windows.net/\"\r\n    },\r\n    \"primaryLocation\": \"westus\",\r\n    \"statusOfPrimary\": \"available\"\r\n  }\r\n}",
+        ],
+        "x-ms-ratelimit-remaining-subscription-reads": [
+          "11984"
+        ],
+        "x-ms-correlation-request-id": [
+          "70a015d2-a77a-421b-9b5c-a83fb10640b6"
+        ],
+        "x-ms-routing-request-id": [
+          "SOUTHEASTASIA:20190419T080630Z:70a015d2-a77a-421b-9b5c-a83fb10640b6"
+        ],
+        "X-Content-Type-Options": [
+          "nosniff"
+        ],
+        "Date": [
+          "Fri, 19 Apr 2019 08:06:30 GMT"
+        ],
+        "Content-Length": [
+          "1072"
+        ],
+        "Content-Type": [
+          "application/json"
+        ],
+        "Expires": [
+          "-1"
+        ]
+      },
+      "ResponseBody": "{\r\n  \"sku\": {\r\n    \"name\": \"Standard_LRS\",\r\n    \"tier\": \"Standard\"\r\n  },\r\n  \"kind\": \"Storage\",\r\n  \"id\": \"/subscriptions/ce4a7590-4722-4bcf-a2c6-e473e9f11778/resourceGroups/pstestrg2354/providers/Microsoft.Storage/storageAccounts/stopstestrg2354\",\r\n  \"name\": \"stopstestrg2354\",\r\n  \"type\": \"Microsoft.Storage/storageAccounts\",\r\n  \"location\": \"westus\",\r\n  \"tags\": {},\r\n  \"properties\": {\r\n    \"azureFilesAadIntegration\": false,\r\n    \"isHnsEnabled\": true,\r\n    \"networkAcls\": {\r\n      \"bypass\": \"AzureServices\",\r\n      \"virtualNetworkRules\": [],\r\n      \"ipRules\": [],\r\n      \"defaultAction\": \"Allow\"\r\n    },\r\n    \"supportsHttpsTrafficOnly\": false,\r\n    \"encryption\": {\r\n      \"services\": {\r\n        \"file\": {\r\n          \"enabled\": true,\r\n          \"lastEnabledTime\": \"2019-04-19T08:06:06.2424848Z\"\r\n        },\r\n        \"blob\": {\r\n          \"enabled\": true,\r\n          \"lastEnabledTime\": \"2019-04-19T08:06:06.2424848Z\"\r\n        }\r\n      },\r\n      \"keySource\": \"Microsoft.Storage\"\r\n    },\r\n    \"provisioningState\": \"Succeeded\",\r\n    \"creationTime\": \"2019-04-19T08:06:06.0706272Z\",\r\n    \"primaryEndpoints\": {\r\n      \"blob\": \"https://stopstestrg2354.blob.core.windows.net/\",\r\n      \"queue\": \"https://stopstestrg2354.queue.core.windows.net/\",\r\n      \"table\": \"https://stopstestrg2354.table.core.windows.net/\",\r\n      \"file\": \"https://stopstestrg2354.file.core.windows.net/\"\r\n    },\r\n    \"primaryLocation\": \"westus\",\r\n    \"statusOfPrimary\": \"available\"\r\n  }\r\n}",
       "StatusCode": 200
     },
     {
       "RequestUri": "/subscriptions/ce4a7590-4722-4bcf-a2c6-e473e9f11778/resourceGroups/pstestrg2354/providers/Microsoft.Storage/storageAccounts/stopstestrg2354?api-version=2019-04-01",
       "EncodedRequestUri": "L3N1YnNjcmlwdGlvbnMvY2U0YTc1OTAtNDcyMi00YmNmLWEyYzYtZTQ3M2U5ZjExNzc4L3Jlc291cmNlR3JvdXBzL3BzdGVzdHJnMjM1NC9wcm92aWRlcnMvTWljcm9zb2Z0LlN0b3JhZ2Uvc3RvcmFnZUFjY291bnRzL3N0b3BzdGVzdHJnMjM1ND9hcGktdmVyc2lvbj0yMDE5LTA0LTAx",
->>>>>>> 1b921547
       "RequestMethod": "GET",
       "RequestBody": "",
       "RequestHeaders": {
         "x-ms-client-request-id": [
-<<<<<<< HEAD
-          "c08c2144-6ef2-4e46-956d-0d244623bd61"
-=======
           "a3516e45-159d-4877-86f1-608a65d692f1"
->>>>>>> 1b921547
-        ],
-        "accept-language": [
-          "en-US"
-        ],
-        "User-Agent": [
-<<<<<<< HEAD
-          "FxVersion/4.7.3110.0",
-          "OSName/Windows10Enterprise",
-          "OSVersion/6.3.17134",
-          "Microsoft.Azure.Management.Storage.StorageManagementClient/8.2.0.0"
-=======
+        ],
+        "Accept-Language": [
+          "en-US"
+        ],
+        "User-Agent": [
           "FxVersion/4.6.27207.03",
           "OSName/Windows",
           "OSVersion/Microsoft.Windows.10.0.17763.",
           "Microsoft.Azure.Management.Storage.StorageManagementClient/11.0.0.0"
->>>>>>> 1b921547
-        ]
-      },
-      "ResponseBody": "{\r\n  \"sku\": {\r\n    \"name\": \"Standard_RAGRS\",\r\n    \"tier\": \"Standard\"\r\n  },\r\n  \"kind\": \"Storage\",\r\n  \"id\": \"/subscriptions/45b60d85-fd72-427a-a708-f994d26e593e/resourceGroups/pstestrg7672/providers/Microsoft.Storage/storageAccounts/stopstestrg7672\",\r\n  \"name\": \"stopstestrg7672\",\r\n  \"type\": \"Microsoft.Storage/storageAccounts\",\r\n  \"location\": \"westus\",\r\n  \"tags\": {},\r\n  \"properties\": {\r\n    \"azureFilesAadIntegration\": false,\r\n    \"isHnsEnabled\": true,\r\n    \"networkAcls\": {\r\n      \"bypass\": \"AzureServices\",\r\n      \"virtualNetworkRules\": [],\r\n      \"ipRules\": [],\r\n      \"defaultAction\": \"Allow\"\r\n    },\r\n    \"trustedDirectories\": [\r\n      \"72f988bf-86f1-41af-91ab-2d7cd011db47\"\r\n    ],\r\n    \"supportsHttpsTrafficOnly\": false,\r\n    \"encryption\": {\r\n      \"services\": {\r\n        \"file\": {\r\n          \"enabled\": true,\r\n          \"lastEnabledTime\": \"2018-06-21T10:20:28.0249791Z\"\r\n        },\r\n        \"blob\": {\r\n          \"enabled\": true,\r\n          \"lastEnabledTime\": \"2018-06-21T10:20:28.0249791Z\"\r\n        }\r\n      },\r\n      \"keySource\": \"Microsoft.Storage\"\r\n    },\r\n    \"provisioningState\": \"Succeeded\",\r\n    \"creationTime\": \"2018-06-21T10:20:27.728081Z\",\r\n    \"primaryEndpoints\": {\r\n      \"blob\": \"https://stopstestrg7672.blob.core.windows.net/\",\r\n      \"queue\": \"https://stopstestrg7672.queue.core.windows.net/\",\r\n      \"table\": \"https://stopstestrg7672.table.core.windows.net/\",\r\n      \"file\": \"https://stopstestrg7672.file.core.windows.net/\"\r\n    },\r\n    \"primaryLocation\": \"westus\",\r\n    \"statusOfPrimary\": \"available\",\r\n    \"secondaryLocation\": \"eastus\",\r\n    \"statusOfSecondary\": \"available\",\r\n    \"secondaryEndpoints\": {\r\n      \"blob\": \"https://stopstestrg7672-secondary.blob.core.windows.net/\",\r\n      \"queue\": \"https://stopstestrg7672-secondary.queue.core.windows.net/\",\r\n      \"table\": \"https://stopstestrg7672-secondary.table.core.windows.net/\"\r\n    }\r\n  }\r\n}",
-      "ResponseHeaders": {
-        "Content-Length": [
-          "1455"
-        ],
-        "Content-Type": [
-          "application/json"
-        ],
-        "Expires": [
-          "-1"
-        ],
-        "Pragma": [
-          "no-cache"
-        ],
-        "x-ms-request-id": [
-<<<<<<< HEAD
-          "0710e161-124f-43b5-89e6-053737c7655e"
-=======
+        ]
+      },
+      "ResponseHeaders": {
+        "Cache-Control": [
+          "no-cache"
+        ],
+        "Pragma": [
+          "no-cache"
+        ],
+        "x-ms-request-id": [
           "6a2720de-3499-4133-91ec-20cb53a74989"
->>>>>>> 1b921547
-        ],
-        "Strict-Transport-Security": [
-          "max-age=31536000; includeSubDomains"
-        ],
-        "x-ms-ratelimit-remaining-subscription-reads": [
-<<<<<<< HEAD
-          "14992"
-        ],
-        "x-ms-correlation-request-id": [
-          "39a2fccd-730f-4af6-a9ec-b6649cef6bef"
-        ],
-        "x-ms-routing-request-id": [
-          "SOUTHEASTASIA:20180621T102054Z:39a2fccd-730f-4af6-a9ec-b6649cef6bef"
-=======
-          "11986"
-        ],
-        "x-ms-correlation-request-id": [
-          "f2f26aa7-72ae-4678-8bb2-ca82d44f7753"
-        ],
-        "x-ms-routing-request-id": [
-          "SOUTHEASTASIA:20190419T080635Z:f2f26aa7-72ae-4678-8bb2-ca82d44f7753"
->>>>>>> 1b921547
-        ],
-        "X-Content-Type-Options": [
-          "nosniff"
-        ],
-<<<<<<< HEAD
-        "Cache-Control": [
-          "no-cache"
-=======
-        "Date": [
-          "Fri, 19 Apr 2019 08:06:35 GMT"
-        ],
-        "Content-Length": [
-          "1360"
->>>>>>> 1b921547
-        ],
-        "Date": [
-          "Thu, 21 Jun 2018 10:20:53 GMT"
+        ],
+        "Strict-Transport-Security": [
+          "max-age=31536000; includeSubDomains"
         ],
         "Server": [
           "Microsoft-Azure-Storage-Resource-Provider/1.0,Microsoft-HTTPAPI/2.0 Microsoft-HTTPAPI/2.0"
-        ]
-      },
-<<<<<<< HEAD
-      "StatusCode": 200
-    },
-    {
-      "RequestUri": "/subscriptions/45b60d85-fd72-427a-a708-f994d26e593e/resourceGroups/pstestrg7672/providers/Microsoft.Storage/storageAccounts/stopstestrg7672?api-version=2018-11-01",
-      "EncodedRequestUri": "L3N1YnNjcmlwdGlvbnMvNDViNjBkODUtZmQ3Mi00MjdhLWE3MDgtZjk5NGQyNmU1OTNlL3Jlc291cmNlR3JvdXBzL3BzdGVzdHJnNzY3Mi9wcm92aWRlcnMvTWljcm9zb2Z0LlN0b3JhZ2Uvc3RvcmFnZUFjY291bnRzL3N0b3BzdGVzdHJnNzY3Mj9hcGktdmVyc2lvbj0yMDE4LTExLTAx",
-=======
-      "ResponseBody": "{\r\n  \"sku\": {\r\n    \"name\": \"Standard_RAGRS\",\r\n    \"tier\": \"Standard\"\r\n  },\r\n  \"kind\": \"Storage\",\r\n  \"id\": \"/subscriptions/ce4a7590-4722-4bcf-a2c6-e473e9f11778/resourceGroups/pstestrg2354/providers/Microsoft.Storage/storageAccounts/stopstestrg2354\",\r\n  \"name\": \"stopstestrg2354\",\r\n  \"type\": \"Microsoft.Storage/storageAccounts\",\r\n  \"location\": \"westus\",\r\n  \"tags\": {},\r\n  \"properties\": {\r\n    \"isHnsEnabled\": true,\r\n    \"networkAcls\": {\r\n      \"bypass\": \"AzureServices\",\r\n      \"virtualNetworkRules\": [],\r\n      \"ipRules\": [],\r\n      \"defaultAction\": \"Allow\"\r\n    },\r\n    \"supportsHttpsTrafficOnly\": false,\r\n    \"encryption\": {\r\n      \"services\": {\r\n        \"file\": {\r\n          \"enabled\": true,\r\n          \"lastEnabledTime\": \"2019-04-19T08:06:06.2424848Z\"\r\n        },\r\n        \"blob\": {\r\n          \"enabled\": true,\r\n          \"lastEnabledTime\": \"2019-04-19T08:06:06.2424848Z\"\r\n        }\r\n      },\r\n      \"keySource\": \"Microsoft.Storage\"\r\n    },\r\n    \"provisioningState\": \"Succeeded\",\r\n    \"creationTime\": \"2019-04-19T08:06:06.0706272Z\",\r\n    \"primaryEndpoints\": {\r\n      \"blob\": \"https://stopstestrg2354.blob.core.windows.net/\",\r\n      \"queue\": \"https://stopstestrg2354.queue.core.windows.net/\",\r\n      \"table\": \"https://stopstestrg2354.table.core.windows.net/\",\r\n      \"file\": \"https://stopstestrg2354.file.core.windows.net/\"\r\n    },\r\n    \"primaryLocation\": \"westus\",\r\n    \"statusOfPrimary\": \"available\",\r\n    \"secondaryLocation\": \"eastus\",\r\n    \"statusOfSecondary\": \"available\",\r\n    \"secondaryEndpoints\": {\r\n      \"blob\": \"https://stopstestrg2354-secondary.blob.core.windows.net/\",\r\n      \"queue\": \"https://stopstestrg2354-secondary.queue.core.windows.net/\",\r\n      \"table\": \"https://stopstestrg2354-secondary.table.core.windows.net/\"\r\n    }\r\n  }\r\n}",
+        ],
+        "x-ms-ratelimit-remaining-subscription-reads": [
+          "11986"
+        ],
+        "x-ms-correlation-request-id": [
+          "f2f26aa7-72ae-4678-8bb2-ca82d44f7753"
+        ],
+        "x-ms-routing-request-id": [
+          "SOUTHEASTASIA:20190419T080635Z:f2f26aa7-72ae-4678-8bb2-ca82d44f7753"
+        ],
+        "X-Content-Type-Options": [
+          "nosniff"
+        ],
+        "Date": [
+          "Fri, 19 Apr 2019 08:06:35 GMT"
+        ],
+        "Content-Length": [
+          "1360"
+        ],
+        "Content-Type": [
+          "application/json"
+        ],
+        "Expires": [
+          "-1"
+        ]
+      },
+      "ResponseBody": "{\r\n  \"sku\": {\r\n    \"name\": \"Standard_RAGRS\",\r\n    \"tier\": \"Standard\"\r\n  },\r\n  \"kind\": \"Storage\",\r\n  \"id\": \"/subscriptions/ce4a7590-4722-4bcf-a2c6-e473e9f11778/resourceGroups/pstestrg2354/providers/Microsoft.Storage/storageAccounts/stopstestrg2354\",\r\n  \"name\": \"stopstestrg2354\",\r\n  \"type\": \"Microsoft.Storage/storageAccounts\",\r\n  \"location\": \"westus\",\r\n  \"tags\": {},\r\n  \"properties\": {\r\n    \"azureFilesAadIntegration\": false,\r\n    \"isHnsEnabled\": true,\r\n    \"networkAcls\": {\r\n      \"bypass\": \"AzureServices\",\r\n      \"virtualNetworkRules\": [],\r\n      \"ipRules\": [],\r\n      \"defaultAction\": \"Allow\"\r\n    },\r\n    \"supportsHttpsTrafficOnly\": false,\r\n    \"encryption\": {\r\n      \"services\": {\r\n        \"file\": {\r\n          \"enabled\": true,\r\n          \"lastEnabledTime\": \"2019-04-19T08:06:06.2424848Z\"\r\n        },\r\n        \"blob\": {\r\n          \"enabled\": true,\r\n          \"lastEnabledTime\": \"2019-04-19T08:06:06.2424848Z\"\r\n        }\r\n      },\r\n      \"keySource\": \"Microsoft.Storage\"\r\n    },\r\n    \"provisioningState\": \"Succeeded\",\r\n    \"creationTime\": \"2019-04-19T08:06:06.0706272Z\",\r\n    \"primaryEndpoints\": {\r\n      \"blob\": \"https://stopstestrg2354.blob.core.windows.net/\",\r\n      \"queue\": \"https://stopstestrg2354.queue.core.windows.net/\",\r\n      \"table\": \"https://stopstestrg2354.table.core.windows.net/\",\r\n      \"file\": \"https://stopstestrg2354.file.core.windows.net/\"\r\n    },\r\n    \"primaryLocation\": \"westus\",\r\n    \"statusOfPrimary\": \"available\",\r\n    \"secondaryLocation\": \"eastus\",\r\n    \"statusOfSecondary\": \"available\",\r\n    \"secondaryEndpoints\": {\r\n      \"blob\": \"https://stopstestrg2354-secondary.blob.core.windows.net/\",\r\n      \"queue\": \"https://stopstestrg2354-secondary.queue.core.windows.net/\",\r\n      \"table\": \"https://stopstestrg2354-secondary.table.core.windows.net/\"\r\n    }\r\n  }\r\n}",
       "StatusCode": 200
     },
     {
       "RequestUri": "/subscriptions/ce4a7590-4722-4bcf-a2c6-e473e9f11778/resourceGroups/pstestrg2354/providers/Microsoft.Storage/storageAccounts/stopstestrg2354?api-version=2019-04-01",
       "EncodedRequestUri": "L3N1YnNjcmlwdGlvbnMvY2U0YTc1OTAtNDcyMi00YmNmLWEyYzYtZTQ3M2U5ZjExNzc4L3Jlc291cmNlR3JvdXBzL3BzdGVzdHJnMjM1NC9wcm92aWRlcnMvTWljcm9zb2Z0LlN0b3JhZ2Uvc3RvcmFnZUFjY291bnRzL3N0b3BzdGVzdHJnMjM1ND9hcGktdmVyc2lvbj0yMDE5LTA0LTAx",
->>>>>>> 1b921547
       "RequestMethod": "GET",
       "RequestBody": "",
       "RequestHeaders": {
         "x-ms-client-request-id": [
-<<<<<<< HEAD
-          "03e40163-61f8-4b4b-a452-bb73c6e84904"
-=======
           "93472796-92bb-478f-91b2-93a119a4540f"
->>>>>>> 1b921547
-        ],
-        "accept-language": [
-          "en-US"
-        ],
-        "User-Agent": [
-<<<<<<< HEAD
-          "FxVersion/4.7.3110.0",
-          "OSName/Windows10Enterprise",
-          "OSVersion/6.3.17134",
-          "Microsoft.Azure.Management.Storage.StorageManagementClient/8.2.0.0"
-=======
+        ],
+        "Accept-Language": [
+          "en-US"
+        ],
+        "User-Agent": [
           "FxVersion/4.6.27207.03",
           "OSName/Windows",
           "OSVersion/Microsoft.Windows.10.0.17763.",
           "Microsoft.Azure.Management.Storage.StorageManagementClient/11.0.0.0"
->>>>>>> 1b921547
-        ]
-      },
-      "ResponseBody": "{\r\n  \"sku\": {\r\n    \"name\": \"Standard_RAGRS\",\r\n    \"tier\": \"Standard\"\r\n  },\r\n  \"kind\": \"Storage\",\r\n  \"id\": \"/subscriptions/45b60d85-fd72-427a-a708-f994d26e593e/resourceGroups/pstestrg7672/providers/Microsoft.Storage/storageAccounts/stopstestrg7672\",\r\n  \"name\": \"stopstestrg7672\",\r\n  \"type\": \"Microsoft.Storage/storageAccounts\",\r\n  \"location\": \"westus\",\r\n  \"tags\": {},\r\n  \"properties\": {\r\n    \"azureFilesAadIntegration\": false,\r\n    \"isHnsEnabled\": true,\r\n    \"networkAcls\": {\r\n      \"bypass\": \"AzureServices\",\r\n      \"virtualNetworkRules\": [],\r\n      \"ipRules\": [],\r\n      \"defaultAction\": \"Allow\"\r\n    },\r\n    \"trustedDirectories\": [\r\n      \"72f988bf-86f1-41af-91ab-2d7cd011db47\"\r\n    ],\r\n    \"supportsHttpsTrafficOnly\": false,\r\n    \"encryption\": {\r\n      \"services\": {\r\n        \"file\": {\r\n          \"enabled\": true,\r\n          \"lastEnabledTime\": \"2018-06-21T10:20:28.0249791Z\"\r\n        },\r\n        \"blob\": {\r\n          \"enabled\": true,\r\n          \"lastEnabledTime\": \"2018-06-21T10:20:28.0249791Z\"\r\n        }\r\n      },\r\n      \"keySource\": \"Microsoft.Storage\"\r\n    },\r\n    \"provisioningState\": \"Succeeded\",\r\n    \"creationTime\": \"2018-06-21T10:20:27.728081Z\",\r\n    \"primaryEndpoints\": {\r\n      \"blob\": \"https://stopstestrg7672.blob.core.windows.net/\",\r\n      \"queue\": \"https://stopstestrg7672.queue.core.windows.net/\",\r\n      \"table\": \"https://stopstestrg7672.table.core.windows.net/\",\r\n      \"file\": \"https://stopstestrg7672.file.core.windows.net/\"\r\n    },\r\n    \"primaryLocation\": \"westus\",\r\n    \"statusOfPrimary\": \"available\",\r\n    \"secondaryLocation\": \"eastus\",\r\n    \"statusOfSecondary\": \"available\",\r\n    \"secondaryEndpoints\": {\r\n      \"blob\": \"https://stopstestrg7672-secondary.blob.core.windows.net/\",\r\n      \"queue\": \"https://stopstestrg7672-secondary.queue.core.windows.net/\",\r\n      \"table\": \"https://stopstestrg7672-secondary.table.core.windows.net/\"\r\n    }\r\n  }\r\n}",
-      "ResponseHeaders": {
-        "Content-Length": [
-          "1455"
-        ],
-        "Content-Type": [
-          "application/json"
-        ],
-        "Expires": [
-          "-1"
-        ],
-        "Pragma": [
-          "no-cache"
-        ],
-        "x-ms-request-id": [
-<<<<<<< HEAD
-          "35dae3f9-e86f-49f8-ae97-d60d205c23ad"
-=======
+        ]
+      },
+      "ResponseHeaders": {
+        "Cache-Control": [
+          "no-cache"
+        ],
+        "Pragma": [
+          "no-cache"
+        ],
+        "x-ms-request-id": [
           "8e12f157-7e3d-435d-b9f1-15ae890bc115"
->>>>>>> 1b921547
-        ],
-        "Strict-Transport-Security": [
-          "max-age=31536000; includeSubDomains"
-        ],
-        "x-ms-ratelimit-remaining-subscription-reads": [
-<<<<<<< HEAD
-          "14991"
-        ],
-        "x-ms-correlation-request-id": [
-          "d039863a-6081-4e5e-80b4-dd062a628ab5"
-        ],
-        "x-ms-routing-request-id": [
-          "SOUTHEASTASIA:20180621T102054Z:d039863a-6081-4e5e-80b4-dd062a628ab5"
-=======
-          "11988"
-        ],
-        "x-ms-correlation-request-id": [
-          "3bf6e0b6-4b57-43dc-90ae-9545e70b3271"
-        ],
-        "x-ms-routing-request-id": [
-          "SOUTHEASTASIA:20190419T080636Z:3bf6e0b6-4b57-43dc-90ae-9545e70b3271"
->>>>>>> 1b921547
-        ],
-        "X-Content-Type-Options": [
-          "nosniff"
-        ],
-<<<<<<< HEAD
-        "Cache-Control": [
-          "no-cache"
-=======
-        "Date": [
-          "Fri, 19 Apr 2019 08:06:36 GMT"
-        ],
-        "Content-Length": [
-          "1360"
->>>>>>> 1b921547
-        ],
-        "Date": [
-          "Thu, 21 Jun 2018 10:20:54 GMT"
+        ],
+        "Strict-Transport-Security": [
+          "max-age=31536000; includeSubDomains"
         ],
         "Server": [
           "Microsoft-Azure-Storage-Resource-Provider/1.0,Microsoft-HTTPAPI/2.0 Microsoft-HTTPAPI/2.0"
-        ]
-      },
-<<<<<<< HEAD
-      "StatusCode": 200
-    },
-    {
-      "RequestUri": "/subscriptions/45b60d85-fd72-427a-a708-f994d26e593e/resourceGroups/pstestrg7672/providers/Microsoft.Storage/storageAccounts?api-version=2018-11-01",
-      "EncodedRequestUri": "L3N1YnNjcmlwdGlvbnMvNDViNjBkODUtZmQ3Mi00MjdhLWE3MDgtZjk5NGQyNmU1OTNlL3Jlc291cmNlR3JvdXBzL3BzdGVzdHJnNzY3Mi9wcm92aWRlcnMvTWljcm9zb2Z0LlN0b3JhZ2Uvc3RvcmFnZUFjY291bnRzP2FwaS12ZXJzaW9uPTIwMTgtMTEtMDE=",
-=======
-      "ResponseBody": "{\r\n  \"sku\": {\r\n    \"name\": \"Standard_RAGRS\",\r\n    \"tier\": \"Standard\"\r\n  },\r\n  \"kind\": \"Storage\",\r\n  \"id\": \"/subscriptions/ce4a7590-4722-4bcf-a2c6-e473e9f11778/resourceGroups/pstestrg2354/providers/Microsoft.Storage/storageAccounts/stopstestrg2354\",\r\n  \"name\": \"stopstestrg2354\",\r\n  \"type\": \"Microsoft.Storage/storageAccounts\",\r\n  \"location\": \"westus\",\r\n  \"tags\": {},\r\n  \"properties\": {\r\n    \"isHnsEnabled\": true,\r\n    \"networkAcls\": {\r\n      \"bypass\": \"AzureServices\",\r\n      \"virtualNetworkRules\": [],\r\n      \"ipRules\": [],\r\n      \"defaultAction\": \"Allow\"\r\n    },\r\n    \"supportsHttpsTrafficOnly\": false,\r\n    \"encryption\": {\r\n      \"services\": {\r\n        \"file\": {\r\n          \"enabled\": true,\r\n          \"lastEnabledTime\": \"2019-04-19T08:06:06.2424848Z\"\r\n        },\r\n        \"blob\": {\r\n          \"enabled\": true,\r\n          \"lastEnabledTime\": \"2019-04-19T08:06:06.2424848Z\"\r\n        }\r\n      },\r\n      \"keySource\": \"Microsoft.Storage\"\r\n    },\r\n    \"provisioningState\": \"Succeeded\",\r\n    \"creationTime\": \"2019-04-19T08:06:06.0706272Z\",\r\n    \"primaryEndpoints\": {\r\n      \"blob\": \"https://stopstestrg2354.blob.core.windows.net/\",\r\n      \"queue\": \"https://stopstestrg2354.queue.core.windows.net/\",\r\n      \"table\": \"https://stopstestrg2354.table.core.windows.net/\",\r\n      \"file\": \"https://stopstestrg2354.file.core.windows.net/\"\r\n    },\r\n    \"primaryLocation\": \"westus\",\r\n    \"statusOfPrimary\": \"available\",\r\n    \"secondaryLocation\": \"eastus\",\r\n    \"statusOfSecondary\": \"available\",\r\n    \"secondaryEndpoints\": {\r\n      \"blob\": \"https://stopstestrg2354-secondary.blob.core.windows.net/\",\r\n      \"queue\": \"https://stopstestrg2354-secondary.queue.core.windows.net/\",\r\n      \"table\": \"https://stopstestrg2354-secondary.table.core.windows.net/\"\r\n    }\r\n  }\r\n}",
+        ],
+        "x-ms-ratelimit-remaining-subscription-reads": [
+          "11988"
+        ],
+        "x-ms-correlation-request-id": [
+          "3bf6e0b6-4b57-43dc-90ae-9545e70b3271"
+        ],
+        "x-ms-routing-request-id": [
+          "SOUTHEASTASIA:20190419T080636Z:3bf6e0b6-4b57-43dc-90ae-9545e70b3271"
+        ],
+        "X-Content-Type-Options": [
+          "nosniff"
+        ],
+        "Date": [
+          "Fri, 19 Apr 2019 08:06:36 GMT"
+        ],
+        "Content-Length": [
+          "1360"
+        ],
+        "Content-Type": [
+          "application/json"
+        ],
+        "Expires": [
+          "-1"
+        ]
+      },
+      "ResponseBody": "{\r\n  \"sku\": {\r\n    \"name\": \"Standard_RAGRS\",\r\n    \"tier\": \"Standard\"\r\n  },\r\n  \"kind\": \"Storage\",\r\n  \"id\": \"/subscriptions/ce4a7590-4722-4bcf-a2c6-e473e9f11778/resourceGroups/pstestrg2354/providers/Microsoft.Storage/storageAccounts/stopstestrg2354\",\r\n  \"name\": \"stopstestrg2354\",\r\n  \"type\": \"Microsoft.Storage/storageAccounts\",\r\n  \"location\": \"westus\",\r\n  \"tags\": {},\r\n  \"properties\": {\r\n    \"azureFilesAadIntegration\": false,\r\n    \"isHnsEnabled\": true,\r\n    \"networkAcls\": {\r\n      \"bypass\": \"AzureServices\",\r\n      \"virtualNetworkRules\": [],\r\n      \"ipRules\": [],\r\n      \"defaultAction\": \"Allow\"\r\n    },\r\n    \"supportsHttpsTrafficOnly\": false,\r\n    \"encryption\": {\r\n      \"services\": {\r\n        \"file\": {\r\n          \"enabled\": true,\r\n          \"lastEnabledTime\": \"2019-04-19T08:06:06.2424848Z\"\r\n        },\r\n        \"blob\": {\r\n          \"enabled\": true,\r\n          \"lastEnabledTime\": \"2019-04-19T08:06:06.2424848Z\"\r\n        }\r\n      },\r\n      \"keySource\": \"Microsoft.Storage\"\r\n    },\r\n    \"provisioningState\": \"Succeeded\",\r\n    \"creationTime\": \"2019-04-19T08:06:06.0706272Z\",\r\n    \"primaryEndpoints\": {\r\n      \"blob\": \"https://stopstestrg2354.blob.core.windows.net/\",\r\n      \"queue\": \"https://stopstestrg2354.queue.core.windows.net/\",\r\n      \"table\": \"https://stopstestrg2354.table.core.windows.net/\",\r\n      \"file\": \"https://stopstestrg2354.file.core.windows.net/\"\r\n    },\r\n    \"primaryLocation\": \"westus\",\r\n    \"statusOfPrimary\": \"available\",\r\n    \"secondaryLocation\": \"eastus\",\r\n    \"statusOfSecondary\": \"available\",\r\n    \"secondaryEndpoints\": {\r\n      \"blob\": \"https://stopstestrg2354-secondary.blob.core.windows.net/\",\r\n      \"queue\": \"https://stopstestrg2354-secondary.queue.core.windows.net/\",\r\n      \"table\": \"https://stopstestrg2354-secondary.table.core.windows.net/\"\r\n    }\r\n  }\r\n}",
       "StatusCode": 200
     },
     {
       "RequestUri": "/subscriptions/ce4a7590-4722-4bcf-a2c6-e473e9f11778/resourceGroups/pstestrg2354/providers/Microsoft.Storage/storageAccounts?api-version=2019-04-01",
       "EncodedRequestUri": "L3N1YnNjcmlwdGlvbnMvY2U0YTc1OTAtNDcyMi00YmNmLWEyYzYtZTQ3M2U5ZjExNzc4L3Jlc291cmNlR3JvdXBzL3BzdGVzdHJnMjM1NC9wcm92aWRlcnMvTWljcm9zb2Z0LlN0b3JhZ2Uvc3RvcmFnZUFjY291bnRzP2FwaS12ZXJzaW9uPTIwMTktMDQtMDE=",
->>>>>>> 1b921547
       "RequestMethod": "GET",
       "RequestBody": "",
       "RequestHeaders": {
         "x-ms-client-request-id": [
-<<<<<<< HEAD
-          "7534cff7-9e5b-4371-8b1b-5f3b48d2a2c6"
-=======
           "d390bea8-d7f3-4e66-8d4a-b627f2a63071"
->>>>>>> 1b921547
-        ],
-        "accept-language": [
-          "en-US"
-        ],
-        "User-Agent": [
-<<<<<<< HEAD
-          "FxVersion/4.7.3110.0",
-          "OSName/Windows10Enterprise",
-          "OSVersion/6.3.17134",
-          "Microsoft.Azure.Management.Storage.StorageManagementClient/8.2.0.0"
-=======
+        ],
+        "Accept-Language": [
+          "en-US"
+        ],
+        "User-Agent": [
           "FxVersion/4.6.27207.03",
           "OSName/Windows",
           "OSVersion/Microsoft.Windows.10.0.17763.",
           "Microsoft.Azure.Management.Storage.StorageManagementClient/11.0.0.0"
->>>>>>> 1b921547
-        ]
-      },
-      "ResponseBody": "{\r\n  \"value\": [\r\n    {\r\n      \"sku\": {\r\n        \"name\": \"Standard_GRS\",\r\n        \"tier\": \"Standard\"\r\n      },\r\n      \"kind\": \"Storage\",\r\n      \"id\": \"/subscriptions/45b60d85-fd72-427a-a708-f994d26e593e/resourceGroups/pstestrg7672/providers/Microsoft.Storage/storageAccounts/stopstestrg7672\",\r\n      \"name\": \"stopstestrg7672\",\r\n      \"type\": \"Microsoft.Storage/storageAccounts\",\r\n      \"location\": \"westus\",\r\n      \"tags\": {},\r\n      \"properties\": {\r\n        \"azureFilesAadIntegration\": true,\r\n        \"isHnsEnabled\": true,\r\n        \"networkAcls\": {\r\n          \"bypass\": \"AzureServices\",\r\n          \"virtualNetworkRules\": [],\r\n          \"ipRules\": [],\r\n          \"defaultAction\": \"Allow\"\r\n        },\r\n        \"trustedDirectories\": [\r\n          \"72f988bf-86f1-41af-91ab-2d7cd011db47\"\r\n        ],\r\n        \"supportsHttpsTrafficOnly\": true,\r\n        \"encryption\": {\r\n          \"services\": {\r\n            \"file\": {\r\n              \"enabled\": true,\r\n              \"lastEnabledTime\": \"2018-06-21T10:20:28.0249791Z\"\r\n            },\r\n            \"blob\": {\r\n              \"enabled\": true,\r\n              \"lastEnabledTime\": \"2018-06-21T10:20:28.0249791Z\"\r\n            }\r\n          },\r\n          \"keySource\": \"Microsoft.Storage\"\r\n        },\r\n        \"provisioningState\": \"Succeeded\",\r\n        \"creationTime\": \"2018-06-21T10:20:27.728081Z\",\r\n        \"primaryEndpoints\": {\r\n          \"blob\": \"https://stopstestrg7672.blob.core.windows.net/\",\r\n          \"queue\": \"https://stopstestrg7672.queue.core.windows.net/\",\r\n          \"table\": \"https://stopstestrg7672.table.core.windows.net/\",\r\n          \"file\": \"https://stopstestrg7672.file.core.windows.net/\"\r\n        },\r\n        \"primaryLocation\": \"westus\",\r\n        \"statusOfPrimary\": \"available\",\r\n        \"secondaryLocation\": \"eastus\",\r\n        \"statusOfSecondary\": \"available\"\r\n      }\r\n    }\r\n  ]\r\n}",
-      "ResponseHeaders": {
-        "Content-Length": [
-          "1238"
-        ],
-        "Content-Type": [
-          "application/json"
-        ],
-        "Expires": [
-          "-1"
-        ],
-        "Pragma": [
-          "no-cache"
-        ],
-        "x-ms-request-id": [
-<<<<<<< HEAD
-          "4704639a-c086-4951-8742-05809faa40d3"
-=======
+        ]
+      },
+      "ResponseHeaders": {
+        "Cache-Control": [
+          "no-cache"
+        ],
+        "Pragma": [
+          "no-cache"
+        ],
+        "x-ms-request-id": [
           "3308839e-366e-492a-99c7-8d95300e1b8f"
->>>>>>> 1b921547
-        ],
-        "Strict-Transport-Security": [
-          "max-age=31536000; includeSubDomains"
-        ],
-        "x-ms-ratelimit-remaining-subscription-reads": [
-<<<<<<< HEAD
-          "14994"
-        ],
-        "x-ms-correlation-request-id": [
-          "2e5c03a5-733c-4a70-adf9-32d7b93b73c6"
-        ],
-        "x-ms-routing-request-id": [
-          "SOUTHEASTASIA:20180621T102047Z:2e5c03a5-733c-4a70-adf9-32d7b93b73c6"
-=======
+        ],
+        "Strict-Transport-Security": [
+          "max-age=31536000; includeSubDomains"
+        ],
+        "x-ms-ratelimit-remaining-subscription-reads": [
           "11998"
         ],
         "Server": [
@@ -1136,153 +685,92 @@
         ],
         "x-ms-routing-request-id": [
           "SOUTHEASTASIA:20190419T080626Z:c4f32a44-8acc-4033-adff-4eea715e322c"
->>>>>>> 1b921547
-        ],
-        "X-Content-Type-Options": [
-          "nosniff"
-        ],
-<<<<<<< HEAD
-        "Cache-Control": [
-          "no-cache"
-=======
+        ],
+        "X-Content-Type-Options": [
+          "nosniff"
+        ],
         "Date": [
           "Fri, 19 Apr 2019 08:06:25 GMT"
         ],
         "Content-Length": [
           "1144"
->>>>>>> 1b921547
-        ],
-        "Date": [
-          "Thu, 21 Jun 2018 10:20:46 GMT"
+        ],
+        "Content-Type": [
+          "application/json"
+        ],
+        "Expires": [
+          "-1"
+        ]
+      },
+      "ResponseBody": "{\r\n  \"value\": [\r\n    {\r\n      \"sku\": {\r\n        \"name\": \"Standard_GRS\",\r\n        \"tier\": \"Standard\"\r\n      },\r\n      \"kind\": \"Storage\",\r\n      \"id\": \"/subscriptions/ce4a7590-4722-4bcf-a2c6-e473e9f11778/resourceGroups/pstestrg2354/providers/Microsoft.Storage/storageAccounts/stopstestrg2354\",\r\n      \"name\": \"stopstestrg2354\",\r\n      \"type\": \"Microsoft.Storage/storageAccounts\",\r\n      \"location\": \"westus\",\r\n      \"tags\": {},\r\n      \"properties\": {\r\n        \"azureFilesAadIntegration\": true,\r\n        \"isHnsEnabled\": true,\r\n        \"networkAcls\": {\r\n          \"bypass\": \"AzureServices\",\r\n          \"virtualNetworkRules\": [],\r\n          \"ipRules\": [],\r\n          \"defaultAction\": \"Allow\"\r\n        },\r\n        \"supportsHttpsTrafficOnly\": true,\r\n        \"encryption\": {\r\n          \"services\": {\r\n            \"file\": {\r\n              \"enabled\": true,\r\n              \"lastEnabledTime\": \"2019-04-19T08:06:06.2424848Z\"\r\n            },\r\n            \"blob\": {\r\n              \"enabled\": true,\r\n              \"lastEnabledTime\": \"2019-04-19T08:06:06.2424848Z\"\r\n            }\r\n          },\r\n          \"keySource\": \"Microsoft.Storage\"\r\n        },\r\n        \"provisioningState\": \"Succeeded\",\r\n        \"creationTime\": \"2019-04-19T08:06:06.0706272Z\",\r\n        \"primaryEndpoints\": {\r\n          \"blob\": \"https://stopstestrg2354.blob.core.windows.net/\",\r\n          \"queue\": \"https://stopstestrg2354.queue.core.windows.net/\",\r\n          \"table\": \"https://stopstestrg2354.table.core.windows.net/\",\r\n          \"file\": \"https://stopstestrg2354.file.core.windows.net/\"\r\n        },\r\n        \"primaryLocation\": \"westus\",\r\n        \"statusOfPrimary\": \"available\",\r\n        \"secondaryLocation\": \"eastus\",\r\n        \"statusOfSecondary\": \"available\"\r\n      }\r\n    }\r\n  ]\r\n}",
+      "StatusCode": 200
+    },
+    {
+      "RequestUri": "/subscriptions/ce4a7590-4722-4bcf-a2c6-e473e9f11778/resourceGroups/pstestrg2354/providers/Microsoft.Storage/storageAccounts/stopstestrg2354?api-version=2019-04-01",
+      "EncodedRequestUri": "L3N1YnNjcmlwdGlvbnMvY2U0YTc1OTAtNDcyMi00YmNmLWEyYzYtZTQ3M2U5ZjExNzc4L3Jlc291cmNlR3JvdXBzL3BzdGVzdHJnMjM1NC9wcm92aWRlcnMvTWljcm9zb2Z0LlN0b3JhZ2Uvc3RvcmFnZUFjY291bnRzL3N0b3BzdGVzdHJnMjM1ND9hcGktdmVyc2lvbj0yMDE5LTA0LTAx",
+      "RequestMethod": "PATCH",
+      "RequestBody": "{\r\n  \"sku\": {\r\n    \"name\": \"Standard_LRS\"\r\n  },\r\n  \"properties\": {\r\n    \"supportsHttpsTrafficOnly\": false\r\n  }\r\n}",
+      "RequestHeaders": {
+        "x-ms-client-request-id": [
+          "933c0969-45aa-4ec5-9dc2-39a9455df94b"
+        ],
+        "Accept-Language": [
+          "en-US"
+        ],
+        "User-Agent": [
+          "FxVersion/4.6.27207.03",
+          "OSName/Windows",
+          "OSVersion/Microsoft.Windows.10.0.17763.",
+          "Microsoft.Azure.Management.Storage.StorageManagementClient/11.0.0.0"
+        ],
+        "Content-Type": [
+          "application/json; charset=utf-8"
+        ],
+        "Content-Length": [
+          "113"
+        ]
+      },
+      "ResponseHeaders": {
+        "Cache-Control": [
+          "no-cache"
+        ],
+        "Pragma": [
+          "no-cache"
+        ],
+        "x-ms-request-id": [
+          "abe8c7c1-27f7-4dfb-9e41-2adb7e67f6ec"
+        ],
+        "Strict-Transport-Security": [
+          "max-age=31536000; includeSubDomains"
         ],
         "Server": [
           "Microsoft-Azure-Storage-Resource-Provider/1.0,Microsoft-HTTPAPI/2.0 Microsoft-HTTPAPI/2.0"
-        ]
-      },
-<<<<<<< HEAD
-      "StatusCode": 200
-    },
-    {
-      "RequestUri": "/subscriptions/45b60d85-fd72-427a-a708-f994d26e593e/resourceGroups/pstestrg7672/providers/Microsoft.Storage/storageAccounts/stopstestrg7672?api-version=2018-11-01",
-      "EncodedRequestUri": "L3N1YnNjcmlwdGlvbnMvNDViNjBkODUtZmQ3Mi00MjdhLWE3MDgtZjk5NGQyNmU1OTNlL3Jlc291cmNlR3JvdXBzL3BzdGVzdHJnNzY3Mi9wcm92aWRlcnMvTWljcm9zb2Z0LlN0b3JhZ2Uvc3RvcmFnZUFjY291bnRzL3N0b3BzdGVzdHJnNzY3Mj9hcGktdmVyc2lvbj0yMDE4LTExLTAx",
-=======
-      "ResponseBody": "{\r\n  \"value\": [\r\n    {\r\n      \"sku\": {\r\n        \"name\": \"Standard_GRS\",\r\n        \"tier\": \"Standard\"\r\n      },\r\n      \"kind\": \"Storage\",\r\n      \"id\": \"/subscriptions/ce4a7590-4722-4bcf-a2c6-e473e9f11778/resourceGroups/pstestrg2354/providers/Microsoft.Storage/storageAccounts/stopstestrg2354\",\r\n      \"name\": \"stopstestrg2354\",\r\n      \"type\": \"Microsoft.Storage/storageAccounts\",\r\n      \"location\": \"westus\",\r\n      \"tags\": {},\r\n      \"properties\": {\r\n        \"isHnsEnabled\": true,\r\n        \"networkAcls\": {\r\n          \"bypass\": \"AzureServices\",\r\n          \"virtualNetworkRules\": [],\r\n          \"ipRules\": [],\r\n          \"defaultAction\": \"Allow\"\r\n        },\r\n        \"supportsHttpsTrafficOnly\": true,\r\n        \"encryption\": {\r\n          \"services\": {\r\n            \"file\": {\r\n              \"enabled\": true,\r\n              \"lastEnabledTime\": \"2019-04-19T08:06:06.2424848Z\"\r\n            },\r\n            \"blob\": {\r\n              \"enabled\": true,\r\n              \"lastEnabledTime\": \"2019-04-19T08:06:06.2424848Z\"\r\n            }\r\n          },\r\n          \"keySource\": \"Microsoft.Storage\"\r\n        },\r\n        \"provisioningState\": \"Succeeded\",\r\n        \"creationTime\": \"2019-04-19T08:06:06.0706272Z\",\r\n        \"primaryEndpoints\": {\r\n          \"blob\": \"https://stopstestrg2354.blob.core.windows.net/\",\r\n          \"queue\": \"https://stopstestrg2354.queue.core.windows.net/\",\r\n          \"table\": \"https://stopstestrg2354.table.core.windows.net/\",\r\n          \"file\": \"https://stopstestrg2354.file.core.windows.net/\"\r\n        },\r\n        \"primaryLocation\": \"westus\",\r\n        \"statusOfPrimary\": \"available\",\r\n        \"secondaryLocation\": \"eastus\",\r\n        \"statusOfSecondary\": \"available\"\r\n      }\r\n    }\r\n  ]\r\n}",
-      "StatusCode": 200
-    },
-    {
-      "RequestUri": "/subscriptions/ce4a7590-4722-4bcf-a2c6-e473e9f11778/resourceGroups/pstestrg2354/providers/Microsoft.Storage/storageAccounts/stopstestrg2354?api-version=2019-04-01",
-      "EncodedRequestUri": "L3N1YnNjcmlwdGlvbnMvY2U0YTc1OTAtNDcyMi00YmNmLWEyYzYtZTQ3M2U5ZjExNzc4L3Jlc291cmNlR3JvdXBzL3BzdGVzdHJnMjM1NC9wcm92aWRlcnMvTWljcm9zb2Z0LlN0b3JhZ2Uvc3RvcmFnZUFjY291bnRzL3N0b3BzdGVzdHJnMjM1ND9hcGktdmVyc2lvbj0yMDE5LTA0LTAx",
->>>>>>> 1b921547
-      "RequestMethod": "PATCH",
-      "RequestBody": "{\r\n  \"sku\": {\r\n    \"name\": \"Standard_LRS\"\r\n  },\r\n  \"properties\": {\r\n    \"supportsHttpsTrafficOnly\": false,\r\n    \"azureFilesAadIntegration\": false\r\n  }\r\n}",
-      "RequestHeaders": {
-        "Content-Type": [
-          "application/json; charset=utf-8"
-        ],
-        "Content-Length": [
-          "153"
-        ],
-        "x-ms-client-request-id": [
-<<<<<<< HEAD
-          "5f30502a-d7fe-468c-b320-f66fa5c7114b"
-=======
-          "933c0969-45aa-4ec5-9dc2-39a9455df94b"
->>>>>>> 1b921547
-        ],
-        "accept-language": [
-          "en-US"
-        ],
-        "User-Agent": [
-<<<<<<< HEAD
-          "FxVersion/4.7.3110.0",
-          "OSName/Windows10Enterprise",
-          "OSVersion/6.3.17134",
-          "Microsoft.Azure.Management.Storage.StorageManagementClient/8.2.0.0"
-=======
-          "FxVersion/4.6.27207.03",
-          "OSName/Windows",
-          "OSVersion/Microsoft.Windows.10.0.17763.",
-          "Microsoft.Azure.Management.Storage.StorageManagementClient/11.0.0.0"
-        ],
-        "Content-Type": [
-          "application/json; charset=utf-8"
-        ],
-        "Content-Length": [
-          "113"
->>>>>>> 1b921547
-        ]
-      },
-      "ResponseBody": "{\r\n  \"sku\": {\r\n    \"name\": \"Standard_LRS\",\r\n    \"tier\": \"Standard\"\r\n  },\r\n  \"kind\": \"Storage\",\r\n  \"id\": \"/subscriptions/45b60d85-fd72-427a-a708-f994d26e593e/resourceGroups/pstestrg7672/providers/Microsoft.Storage/storageAccounts/stopstestrg7672\",\r\n  \"name\": \"stopstestrg7672\",\r\n  \"type\": \"Microsoft.Storage/storageAccounts\",\r\n  \"location\": \"westus\",\r\n  \"tags\": {},\r\n  \"properties\": {\r\n    \"azureFilesAadIntegration\": false,\r\n    \"isHnsEnabled\": true,\r\n    \"networkAcls\": {\r\n      \"bypass\": \"AzureServices\",\r\n      \"virtualNetworkRules\": [],\r\n      \"ipRules\": [],\r\n      \"defaultAction\": \"Allow\"\r\n    },\r\n    \"trustedDirectories\": [\r\n      \"72f988bf-86f1-41af-91ab-2d7cd011db47\"\r\n    ],\r\n    \"supportsHttpsTrafficOnly\": false,\r\n    \"encryption\": {\r\n      \"services\": {\r\n        \"file\": {\r\n          \"enabled\": true,\r\n          \"lastEnabledTime\": \"2018-06-21T10:20:28.0249791Z\"\r\n        },\r\n        \"blob\": {\r\n          \"enabled\": true,\r\n          \"lastEnabledTime\": \"2018-06-21T10:20:28.0249791Z\"\r\n        }\r\n      },\r\n      \"keySource\": \"Microsoft.Storage\"\r\n    },\r\n    \"provisioningState\": \"Succeeded\",\r\n    \"creationTime\": \"2018-06-21T10:20:27.728081Z\",\r\n    \"primaryEndpoints\": {\r\n      \"blob\": \"https://stopstestrg7672.blob.core.windows.net/\",\r\n      \"queue\": \"https://stopstestrg7672.queue.core.windows.net/\",\r\n      \"table\": \"https://stopstestrg7672.table.core.windows.net/\",\r\n      \"file\": \"https://stopstestrg7672.file.core.windows.net/\"\r\n    },\r\n    \"primaryLocation\": \"westus\",\r\n    \"statusOfPrimary\": \"available\"\r\n  }\r\n}",
-      "ResponseHeaders": {
-        "Content-Length": [
-          "1167"
-        ],
-        "Content-Type": [
-          "application/json"
-        ],
-        "Expires": [
-          "-1"
-        ],
-        "Pragma": [
-          "no-cache"
-        ],
-        "x-ms-request-id": [
-<<<<<<< HEAD
-          "62582661-c02e-4fff-908b-ceab191f8451"
-=======
-          "abe8c7c1-27f7-4dfb-9e41-2adb7e67f6ec"
->>>>>>> 1b921547
-        ],
-        "Strict-Transport-Security": [
-          "max-age=31536000; includeSubDomains"
         ],
         "x-ms-ratelimit-remaining-subscription-writes": [
           "1198"
         ],
         "x-ms-correlation-request-id": [
-<<<<<<< HEAD
-          "6f49ee62-743a-4168-81fd-112fd67c6da9"
-        ],
-        "x-ms-routing-request-id": [
-          "SOUTHEASTASIA:20180621T102049Z:6f49ee62-743a-4168-81fd-112fd67c6da9"
-=======
           "bb10ff5c-e025-420e-993b-ba6688f62732"
         ],
         "x-ms-routing-request-id": [
           "SOUTHEASTASIA:20190419T080630Z:bb10ff5c-e025-420e-993b-ba6688f62732"
->>>>>>> 1b921547
-        ],
-        "X-Content-Type-Options": [
-          "nosniff"
-        ],
-<<<<<<< HEAD
-        "Cache-Control": [
-          "no-cache"
-=======
+        ],
+        "X-Content-Type-Options": [
+          "nosniff"
+        ],
         "Date": [
           "Fri, 19 Apr 2019 08:06:30 GMT"
         ],
         "Content-Length": [
           "1072"
->>>>>>> 1b921547
-        ],
-        "Date": [
-          "Thu, 21 Jun 2018 10:20:48 GMT"
-        ],
-        "Server": [
-          "Microsoft-Azure-Storage-Resource-Provider/1.0,Microsoft-HTTPAPI/2.0 Microsoft-HTTPAPI/2.0"
-        ]
-      },
-<<<<<<< HEAD
-      "StatusCode": 200
-    },
-    {
-      "RequestUri": "/subscriptions/45b60d85-fd72-427a-a708-f994d26e593e/resourceGroups/pstestrg7672/providers/Microsoft.Storage/storageAccounts/stopstestrg7672?api-version=2018-11-01",
-      "EncodedRequestUri": "L3N1YnNjcmlwdGlvbnMvNDViNjBkODUtZmQ3Mi00MjdhLWE3MDgtZjk5NGQyNmU1OTNlL3Jlc291cmNlR3JvdXBzL3BzdGVzdHJnNzY3Mi9wcm92aWRlcnMvTWljcm9zb2Z0LlN0b3JhZ2Uvc3RvcmFnZUFjY291bnRzL3N0b3BzdGVzdHJnNzY3Mj9hcGktdmVyc2lvbj0yMDE4LTExLTAx",
-      "RequestMethod": "PATCH",
-      "RequestBody": "{\r\n  \"sku\": {\r\n    \"name\": \"Standard_RAGRS\"\r\n  }\r\n}",
-      "RequestHeaders": {
-=======
+        ],
+        "Content-Type": [
+          "application/json"
+        ],
+        "Expires": [
+          "-1"
+        ]
+      },
       "ResponseBody": "{\r\n  \"sku\": {\r\n    \"name\": \"Standard_LRS\",\r\n    \"tier\": \"Standard\"\r\n  },\r\n  \"kind\": \"Storage\",\r\n  \"id\": \"/subscriptions/ce4a7590-4722-4bcf-a2c6-e473e9f11778/resourceGroups/pstestrg2354/providers/Microsoft.Storage/storageAccounts/stopstestrg2354\",\r\n  \"name\": \"stopstestrg2354\",\r\n  \"type\": \"Microsoft.Storage/storageAccounts\",\r\n  \"location\": \"westus\",\r\n  \"tags\": {},\r\n  \"properties\": {\r\n    \"isHnsEnabled\": true,\r\n    \"networkAcls\": {\r\n      \"bypass\": \"AzureServices\",\r\n      \"virtualNetworkRules\": [],\r\n      \"ipRules\": [],\r\n      \"defaultAction\": \"Allow\"\r\n    },\r\n    \"supportsHttpsTrafficOnly\": false,\r\n    \"encryption\": {\r\n      \"services\": {\r\n        \"file\": {\r\n          \"enabled\": true,\r\n          \"lastEnabledTime\": \"2019-04-19T08:06:06.2424848Z\"\r\n        },\r\n        \"blob\": {\r\n          \"enabled\": true,\r\n          \"lastEnabledTime\": \"2019-04-19T08:06:06.2424848Z\"\r\n        }\r\n      },\r\n      \"keySource\": \"Microsoft.Storage\"\r\n    },\r\n    \"provisioningState\": \"Succeeded\",\r\n    \"creationTime\": \"2019-04-19T08:06:06.0706272Z\",\r\n    \"primaryEndpoints\": {\r\n      \"blob\": \"https://stopstestrg2354.blob.core.windows.net/\",\r\n      \"queue\": \"https://stopstestrg2354.queue.core.windows.net/\",\r\n      \"table\": \"https://stopstestrg2354.table.core.windows.net/\",\r\n      \"file\": \"https://stopstestrg2354.file.core.windows.net/\"\r\n    },\r\n    \"primaryLocation\": \"westus\",\r\n    \"statusOfPrimary\": \"available\"\r\n  }\r\n}",
       "StatusCode": 200
     },
@@ -1304,204 +792,121 @@
           "OSVersion/Microsoft.Windows.10.0.17763.",
           "Microsoft.Azure.Management.Storage.StorageManagementClient/11.0.0.0"
         ],
->>>>>>> 1b921547
         "Content-Type": [
           "application/json; charset=utf-8"
         ],
         "Content-Length": [
           "51"
-        ],
-        "x-ms-client-request-id": [
-          "7d39b6b6-f8f6-441d-97f9-52707cd2d373"
-        ],
-        "accept-language": [
-          "en-US"
-        ],
-        "User-Agent": [
-          "FxVersion/4.7.3110.0",
-          "OSName/Windows10Enterprise",
-          "OSVersion/6.3.17134",
-          "Microsoft.Azure.Management.Storage.StorageManagementClient/8.2.0.0"
-        ]
-      },
-      "ResponseBody": "{\r\n  \"sku\": {\r\n    \"name\": \"Standard_RAGRS\",\r\n    \"tier\": \"Standard\"\r\n  },\r\n  \"kind\": \"Storage\",\r\n  \"id\": \"/subscriptions/45b60d85-fd72-427a-a708-f994d26e593e/resourceGroups/pstestrg7672/providers/Microsoft.Storage/storageAccounts/stopstestrg7672\",\r\n  \"name\": \"stopstestrg7672\",\r\n  \"type\": \"Microsoft.Storage/storageAccounts\",\r\n  \"location\": \"westus\",\r\n  \"tags\": {},\r\n  \"properties\": {\r\n    \"azureFilesAadIntegration\": false,\r\n    \"isHnsEnabled\": true,\r\n    \"networkAcls\": {\r\n      \"bypass\": \"AzureServices\",\r\n      \"virtualNetworkRules\": [],\r\n      \"ipRules\": [],\r\n      \"defaultAction\": \"Allow\"\r\n    },\r\n    \"trustedDirectories\": [\r\n      \"72f988bf-86f1-41af-91ab-2d7cd011db47\"\r\n    ],\r\n    \"supportsHttpsTrafficOnly\": false,\r\n    \"encryption\": {\r\n      \"services\": {\r\n        \"file\": {\r\n          \"enabled\": true,\r\n          \"lastEnabledTime\": \"2018-06-21T10:20:28.0249791Z\"\r\n        },\r\n        \"blob\": {\r\n          \"enabled\": true,\r\n          \"lastEnabledTime\": \"2018-06-21T10:20:28.0249791Z\"\r\n        }\r\n      },\r\n      \"keySource\": \"Microsoft.Storage\"\r\n    },\r\n    \"provisioningState\": \"Succeeded\",\r\n    \"creationTime\": \"2018-06-21T10:20:27.728081Z\",\r\n    \"primaryEndpoints\": {\r\n      \"blob\": \"https://stopstestrg7672.blob.core.windows.net/\",\r\n      \"queue\": \"https://stopstestrg7672.queue.core.windows.net/\",\r\n      \"table\": \"https://stopstestrg7672.table.core.windows.net/\",\r\n      \"file\": \"https://stopstestrg7672.file.core.windows.net/\"\r\n    },\r\n    \"primaryLocation\": \"westus\",\r\n    \"statusOfPrimary\": \"available\",\r\n    \"secondaryLocation\": \"eastus\",\r\n    \"statusOfSecondary\": \"available\",\r\n    \"secondaryEndpoints\": {\r\n      \"blob\": \"https://stopstestrg7672-secondary.blob.core.windows.net/\",\r\n      \"queue\": \"https://stopstestrg7672-secondary.queue.core.windows.net/\",\r\n      \"table\": \"https://stopstestrg7672-secondary.table.core.windows.net/\"\r\n    }\r\n  }\r\n}",
-      "ResponseHeaders": {
-        "Content-Length": [
-          "1455"
-        ],
-        "Content-Type": [
-          "application/json"
-        ],
-        "Expires": [
-          "-1"
-        ],
-        "Pragma": [
-          "no-cache"
-        ],
-        "x-ms-request-id": [
-<<<<<<< HEAD
-          "ac7f9d18-6b30-47da-88bc-bf99df3cdee4"
-=======
+        ]
+      },
+      "ResponseHeaders": {
+        "Cache-Control": [
+          "no-cache"
+        ],
+        "Pragma": [
+          "no-cache"
+        ],
+        "x-ms-request-id": [
           "4684d905-11e5-4cb0-9587-71de72b28ef9"
->>>>>>> 1b921547
-        ],
-        "Strict-Transport-Security": [
-          "max-age=31536000; includeSubDomains"
-        ],
-        "x-ms-ratelimit-remaining-subscription-writes": [
-<<<<<<< HEAD
-          "1197"
-        ],
-        "x-ms-correlation-request-id": [
-          "012fe98c-cebc-43ad-adfe-6ee0fb30e77b"
-        ],
-        "x-ms-routing-request-id": [
-          "SOUTHEASTASIA:20180621T102053Z:012fe98c-cebc-43ad-adfe-6ee0fb30e77b"
-=======
-          "1195"
-        ],
-        "x-ms-correlation-request-id": [
-          "18e81201-1982-4c4f-8a0c-b872131b74e7"
-        ],
-        "x-ms-routing-request-id": [
-          "SOUTHEASTASIA:20190419T080635Z:18e81201-1982-4c4f-8a0c-b872131b74e7"
->>>>>>> 1b921547
-        ],
-        "X-Content-Type-Options": [
-          "nosniff"
-        ],
-<<<<<<< HEAD
-        "Cache-Control": [
-          "no-cache"
-=======
-        "Date": [
-          "Fri, 19 Apr 2019 08:06:34 GMT"
-        ],
-        "Content-Length": [
-          "1360"
->>>>>>> 1b921547
-        ],
-        "Date": [
-          "Thu, 21 Jun 2018 10:20:53 GMT"
+        ],
+        "Strict-Transport-Security": [
+          "max-age=31536000; includeSubDomains"
         ],
         "Server": [
           "Microsoft-Azure-Storage-Resource-Provider/1.0,Microsoft-HTTPAPI/2.0 Microsoft-HTTPAPI/2.0"
-        ]
-      },
-<<<<<<< HEAD
-      "StatusCode": 200
-    },
-    {
-      "RequestUri": "/subscriptions/45b60d85-fd72-427a-a708-f994d26e593e/resourceGroups/pstestrg7672/providers/Microsoft.Storage/storageAccounts/stopstestrg7672?api-version=2018-11-01",
-      "EncodedRequestUri": "L3N1YnNjcmlwdGlvbnMvNDViNjBkODUtZmQ3Mi00MjdhLWE3MDgtZjk5NGQyNmU1OTNlL3Jlc291cmNlR3JvdXBzL3BzdGVzdHJnNzY3Mi9wcm92aWRlcnMvTWljcm9zb2Z0LlN0b3JhZ2Uvc3RvcmFnZUFjY291bnRzL3N0b3BzdGVzdHJnNzY3Mj9hcGktdmVyc2lvbj0yMDE4LTExLTAx",
-=======
+        ],
+        "x-ms-ratelimit-remaining-subscription-writes": [
+          "1195"
+        ],
+        "x-ms-correlation-request-id": [
+          "18e81201-1982-4c4f-8a0c-b872131b74e7"
+        ],
+        "x-ms-routing-request-id": [
+          "SOUTHEASTASIA:20190419T080635Z:18e81201-1982-4c4f-8a0c-b872131b74e7"
+        ],
+        "X-Content-Type-Options": [
+          "nosniff"
+        ],
+        "Date": [
+          "Fri, 19 Apr 2019 08:06:34 GMT"
+        ],
+        "Content-Length": [
+          "1360"
+        ],
+        "Content-Type": [
+          "application/json"
+        ],
+        "Expires": [
+          "-1"
+        ]
+      },
       "ResponseBody": "{\r\n  \"sku\": {\r\n    \"name\": \"Standard_RAGRS\",\r\n    \"tier\": \"Standard\"\r\n  },\r\n  \"kind\": \"Storage\",\r\n  \"id\": \"/subscriptions/ce4a7590-4722-4bcf-a2c6-e473e9f11778/resourceGroups/pstestrg2354/providers/Microsoft.Storage/storageAccounts/stopstestrg2354\",\r\n  \"name\": \"stopstestrg2354\",\r\n  \"type\": \"Microsoft.Storage/storageAccounts\",\r\n  \"location\": \"westus\",\r\n  \"tags\": {},\r\n  \"properties\": {\r\n    \"isHnsEnabled\": true,\r\n    \"networkAcls\": {\r\n      \"bypass\": \"AzureServices\",\r\n      \"virtualNetworkRules\": [],\r\n      \"ipRules\": [],\r\n      \"defaultAction\": \"Allow\"\r\n    },\r\n    \"supportsHttpsTrafficOnly\": false,\r\n    \"encryption\": {\r\n      \"services\": {\r\n        \"file\": {\r\n          \"enabled\": true,\r\n          \"lastEnabledTime\": \"2019-04-19T08:06:06.2424848Z\"\r\n        },\r\n        \"blob\": {\r\n          \"enabled\": true,\r\n          \"lastEnabledTime\": \"2019-04-19T08:06:06.2424848Z\"\r\n        }\r\n      },\r\n      \"keySource\": \"Microsoft.Storage\"\r\n    },\r\n    \"provisioningState\": \"Succeeded\",\r\n    \"creationTime\": \"2019-04-19T08:06:06.0706272Z\",\r\n    \"primaryEndpoints\": {\r\n      \"blob\": \"https://stopstestrg2354.blob.core.windows.net/\",\r\n      \"queue\": \"https://stopstestrg2354.queue.core.windows.net/\",\r\n      \"table\": \"https://stopstestrg2354.table.core.windows.net/\",\r\n      \"file\": \"https://stopstestrg2354.file.core.windows.net/\"\r\n    },\r\n    \"primaryLocation\": \"westus\",\r\n    \"statusOfPrimary\": \"available\",\r\n    \"secondaryLocation\": \"eastus\",\r\n    \"statusOfSecondary\": \"available\",\r\n    \"secondaryEndpoints\": {\r\n      \"blob\": \"https://stopstestrg2354-secondary.blob.core.windows.net/\",\r\n      \"queue\": \"https://stopstestrg2354-secondary.queue.core.windows.net/\",\r\n      \"table\": \"https://stopstestrg2354-secondary.table.core.windows.net/\"\r\n    }\r\n  }\r\n}",
       "StatusCode": 200
     },
     {
       "RequestUri": "/subscriptions/ce4a7590-4722-4bcf-a2c6-e473e9f11778/resourceGroups/pstestrg2354/providers/Microsoft.Storage/storageAccounts/stopstestrg2354?api-version=2019-04-01",
       "EncodedRequestUri": "L3N1YnNjcmlwdGlvbnMvY2U0YTc1OTAtNDcyMi00YmNmLWEyYzYtZTQ3M2U5ZjExNzc4L3Jlc291cmNlR3JvdXBzL3BzdGVzdHJnMjM1NC9wcm92aWRlcnMvTWljcm9zb2Z0LlN0b3JhZ2Uvc3RvcmFnZUFjY291bnRzL3N0b3BzdGVzdHJnMjM1ND9hcGktdmVyc2lvbj0yMDE5LTA0LTAx",
->>>>>>> 1b921547
       "RequestMethod": "DELETE",
       "RequestBody": "",
       "RequestHeaders": {
         "x-ms-client-request-id": [
-<<<<<<< HEAD
-          "5af9703f-03d9-45f9-8d04-af964f7f2183"
-=======
           "b0fd4404-0490-48c0-bea5-5f35a4609f94"
->>>>>>> 1b921547
-        ],
-        "accept-language": [
-          "en-US"
-        ],
-        "User-Agent": [
-<<<<<<< HEAD
-          "FxVersion/4.7.3110.0",
-          "OSName/Windows10Enterprise",
-          "OSVersion/6.3.17134",
-          "Microsoft.Azure.Management.Storage.StorageManagementClient/8.2.0.0"
-=======
+        ],
+        "Accept-Language": [
+          "en-US"
+        ],
+        "User-Agent": [
           "FxVersion/4.6.27207.03",
           "OSName/Windows",
           "OSVersion/Microsoft.Windows.10.0.17763.",
           "Microsoft.Azure.Management.Storage.StorageManagementClient/11.0.0.0"
->>>>>>> 1b921547
-        ]
-      },
-      "ResponseBody": "",
-      "ResponseHeaders": {
-        "Content-Length": [
-          "0"
-        ],
-        "Content-Type": [
-          "text/plain; charset=utf-8"
-        ],
-        "Expires": [
-          "-1"
-        ],
-        "Pragma": [
-          "no-cache"
-        ],
-        "x-ms-request-id": [
-<<<<<<< HEAD
-          "7805ec2d-9bc9-466a-ac39-47a694971686"
-=======
+        ]
+      },
+      "ResponseHeaders": {
+        "Cache-Control": [
+          "no-cache"
+        ],
+        "Pragma": [
+          "no-cache"
+        ],
+        "x-ms-request-id": [
           "8b9d3eab-82a1-4dfb-918a-434456505026"
->>>>>>> 1b921547
-        ],
-        "Strict-Transport-Security": [
-          "max-age=31536000; includeSubDomains"
+        ],
+        "Strict-Transport-Security": [
+          "max-age=31536000; includeSubDomains"
+        ],
+        "Server": [
+          "Microsoft-Azure-Storage-Resource-Provider/1.0,Microsoft-HTTPAPI/2.0 Microsoft-HTTPAPI/2.0"
         ],
         "x-ms-ratelimit-remaining-subscription-deletes": [
           "14992"
         ],
         "x-ms-correlation-request-id": [
-<<<<<<< HEAD
-          "81f44e72-b253-46f8-acea-1862b41167d8"
-        ],
-        "x-ms-routing-request-id": [
-          "SOUTHEASTASIA:20180621T102057Z:81f44e72-b253-46f8-acea-1862b41167d8"
-=======
           "53a6a8fb-56cc-4eff-afb3-38a0a6eb17de"
         ],
         "x-ms-routing-request-id": [
           "SOUTHEASTASIA:20190419T080639Z:53a6a8fb-56cc-4eff-afb3-38a0a6eb17de"
->>>>>>> 1b921547
-        ],
-        "X-Content-Type-Options": [
-          "nosniff"
-        ],
-<<<<<<< HEAD
-        "Cache-Control": [
-          "no-cache"
-=======
+        ],
+        "X-Content-Type-Options": [
+          "nosniff"
+        ],
         "Date": [
           "Fri, 19 Apr 2019 08:06:39 GMT"
         ],
         "Content-Type": [
           "text/plain; charset=utf-8"
->>>>>>> 1b921547
-        ],
-        "Date": [
-          "Thu, 21 Jun 2018 10:20:57 GMT"
-        ],
-        "Server": [
-          "Microsoft-Azure-Storage-Resource-Provider/1.0,Microsoft-HTTPAPI/2.0 Microsoft-HTTPAPI/2.0"
-        ]
-      },
-      "StatusCode": 200
-    },
-    {
-<<<<<<< HEAD
-      "RequestUri": "/subscriptions/45b60d85-fd72-427a-a708-f994d26e593e/resourcegroups/pstestrg7672?api-version=2016-02-01",
-      "EncodedRequestUri": "L3N1YnNjcmlwdGlvbnMvNDViNjBkODUtZmQ3Mi00MjdhLWE3MDgtZjk5NGQyNmU1OTNlL3Jlc291cmNlZ3JvdXBzL3BzdGVzdHJnNzY3Mj9hcGktdmVyc2lvbj0yMDE2LTAyLTAx",
-      "RequestMethod": "DELETE",
-      "RequestBody": "",
-      "RequestHeaders": {
-        "User-Agent": [
-          "Microsoft.Azure.Management.Resources.ResourceManagementClient/2.0.0.0"
-=======
+        ],
+        "Expires": [
+          "-1"
+        ],
+        "Content-Length": [
+          "0"
+        ]
+      },
+      "ResponseBody": "",
+      "StatusCode": 200
+    },
+    {
       "RequestUri": "/subscriptions/ce4a7590-4722-4bcf-a2c6-e473e9f11778/resourcegroups/pstestrg2354?api-version=2016-09-01",
       "EncodedRequestUri": "L3N1YnNjcmlwdGlvbnMvY2U0YTc1OTAtNDcyMi00YmNmLWEyYzYtZTQ3M2U5ZjExNzc4L3Jlc291cmNlZ3JvdXBzL3BzdGVzdHJnMjM1ND9hcGktdmVyc2lvbj0yMDE2LTA5LTAx",
       "RequestMethod": "DELETE",
@@ -1518,42 +923,22 @@
           "OSName/Windows",
           "OSVersion/Microsoft.Windows.10.0.17763.",
           "Microsoft.Azure.Management.Internal.Resources.ResourceManagementClient/1.1.19"
->>>>>>> 1b921547
-        ]
-      },
-      "ResponseBody": "",
-      "ResponseHeaders": {
-        "Content-Length": [
-          "0"
-        ],
-        "Expires": [
-          "-1"
-        ],
-        "Pragma": [
-          "no-cache"
-        ],
-<<<<<<< HEAD
-=======
+        ]
+      },
+      "ResponseHeaders": {
+        "Cache-Control": [
+          "no-cache"
+        ],
+        "Pragma": [
+          "no-cache"
+        ],
         "Location": [
           "https://management.azure.com/subscriptions/ce4a7590-4722-4bcf-a2c6-e473e9f11778/operationresults/eyJqb2JJZCI6IlJFU09VUkNFR1JPVVBERUxFVElPTkpPQi1QU1RFU1RSRzIzNTQtV0VTVFVTIiwiam9iTG9jYXRpb24iOiJ3ZXN0dXMifQ?api-version=2016-09-01"
         ],
->>>>>>> 1b921547
         "Retry-After": [
           "15"
         ],
         "x-ms-ratelimit-remaining-subscription-deletes": [
-<<<<<<< HEAD
-          "14999"
-        ],
-        "x-ms-request-id": [
-          "629fee7c-d3de-4636-a95b-220c51da4e4e"
-        ],
-        "x-ms-correlation-request-id": [
-          "629fee7c-d3de-4636-a95b-220c51da4e4e"
-        ],
-        "x-ms-routing-request-id": [
-          "SOUTHEASTASIA:20180621T102101Z:629fee7c-d3de-4636-a95b-220c51da4e4e"
-=======
           "14994"
         ],
         "x-ms-request-id": [
@@ -1564,89 +949,53 @@
         ],
         "x-ms-routing-request-id": [
           "SOUTHEASTASIA:20190419T080643Z:38bccdab-47a5-4708-a422-2633dc88b164"
->>>>>>> 1b921547
-        ],
-        "Strict-Transport-Security": [
-          "max-age=31536000; includeSubDomains"
-        ],
-        "X-Content-Type-Options": [
-          "nosniff"
-        ],
-<<<<<<< HEAD
-        "Cache-Control": [
-          "no-cache"
-=======
+        ],
+        "Strict-Transport-Security": [
+          "max-age=31536000; includeSubDomains"
+        ],
+        "X-Content-Type-Options": [
+          "nosniff"
+        ],
         "Date": [
           "Fri, 19 Apr 2019 08:06:42 GMT"
->>>>>>> 1b921547
-        ],
-        "Date": [
-          "Thu, 21 Jun 2018 10:21:00 GMT"
-        ],
-        "Location": [
-          "https://management.azure.com/subscriptions/45b60d85-fd72-427a-a708-f994d26e593e/operationresults/eyJqb2JJZCI6IlJFU09VUkNFR1JPVVBERUxFVElPTkpPQi1QU1RFU1RSRzc2NzItV0VTVFVTIiwiam9iTG9jYXRpb24iOiJ3ZXN0dXMifQ?api-version=2016-02-01"
-        ]
-      },
+        ],
+        "Expires": [
+          "-1"
+        ],
+        "Content-Length": [
+          "0"
+        ]
+      },
+      "ResponseBody": "",
       "StatusCode": 202
     },
     {
-<<<<<<< HEAD
-      "RequestUri": "/subscriptions/45b60d85-fd72-427a-a708-f994d26e593e/operationresults/eyJqb2JJZCI6IlJFU09VUkNFR1JPVVBERUxFVElPTkpPQi1QU1RFU1RSRzc2NzItV0VTVFVTIiwiam9iTG9jYXRpb24iOiJ3ZXN0dXMifQ?api-version=2016-02-01",
-      "EncodedRequestUri": "L3N1YnNjcmlwdGlvbnMvNDViNjBkODUtZmQ3Mi00MjdhLWE3MDgtZjk5NGQyNmU1OTNlL29wZXJhdGlvbnJlc3VsdHMvZXlKcWIySkpaQ0k2SWxKRlUwOVZVa05GUjFKUFZWQkVSVXhGVkVsUFRrcFBRaTFRVTFSRlUxUlNSemMyTnpJdFYwVlRWRlZUSWl3aWFtOWlURzlqWVhScGIyNGlPaUozWlhOMGRYTWlmUT9hcGktdmVyc2lvbj0yMDE2LTAyLTAx",
-=======
       "RequestUri": "/subscriptions/ce4a7590-4722-4bcf-a2c6-e473e9f11778/operationresults/eyJqb2JJZCI6IlJFU09VUkNFR1JPVVBERUxFVElPTkpPQi1QU1RFU1RSRzIzNTQtV0VTVFVTIiwiam9iTG9jYXRpb24iOiJ3ZXN0dXMifQ?api-version=2016-09-01",
       "EncodedRequestUri": "L3N1YnNjcmlwdGlvbnMvY2U0YTc1OTAtNDcyMi00YmNmLWEyYzYtZTQ3M2U5ZjExNzc4L29wZXJhdGlvbnJlc3VsdHMvZXlKcWIySkpaQ0k2SWxKRlUwOVZVa05GUjFKUFZWQkVSVXhGVkVsUFRrcFBRaTFRVTFSRlUxUlNSekl6TlRRdFYwVlRWRlZUSWl3aWFtOWlURzlqWVhScGIyNGlPaUozWlhOMGRYTWlmUT9hcGktdmVyc2lvbj0yMDE2LTA5LTAx",
->>>>>>> 1b921547
       "RequestMethod": "GET",
       "RequestBody": "",
       "RequestHeaders": {
-        "x-ms-version": [
-          "2016-02-01"
-        ],
-        "User-Agent": [
-<<<<<<< HEAD
-          "Microsoft.Azure.Management.Resources.ResourceManagementClient/2.0.0.0"
-=======
+        "User-Agent": [
           "FxVersion/4.6.27207.03",
           "OSName/Windows",
           "OSVersion/Microsoft.Windows.10.0.17763.",
           "Microsoft.Azure.Management.Internal.Resources.ResourceManagementClient/1.1.19"
->>>>>>> 1b921547
-        ]
-      },
-      "ResponseBody": "",
-      "ResponseHeaders": {
-        "Content-Length": [
-          "0"
-        ],
-        "Expires": [
-          "-1"
-        ],
-        "Pragma": [
-          "no-cache"
-        ],
-<<<<<<< HEAD
-=======
+        ]
+      },
+      "ResponseHeaders": {
+        "Cache-Control": [
+          "no-cache"
+        ],
+        "Pragma": [
+          "no-cache"
+        ],
         "Location": [
           "https://management.azure.com/subscriptions/ce4a7590-4722-4bcf-a2c6-e473e9f11778/operationresults/eyJqb2JJZCI6IlJFU09VUkNFR1JPVVBERUxFVElPTkpPQi1QU1RFU1RSRzIzNTQtV0VTVFVTIiwiam9iTG9jYXRpb24iOiJ3ZXN0dXMifQ?api-version=2016-09-01"
         ],
->>>>>>> 1b921547
         "Retry-After": [
           "15"
         ],
         "x-ms-ratelimit-remaining-subscription-reads": [
-<<<<<<< HEAD
-          "14995"
-        ],
-        "x-ms-request-id": [
-          "8fe20398-501c-41bf-863b-91066f9acc36"
-        ],
-        "x-ms-correlation-request-id": [
-          "8fe20398-501c-41bf-863b-91066f9acc36"
-        ],
-        "x-ms-routing-request-id": [
-          "SOUTHEASTASIA:20180621T102101Z:8fe20398-501c-41bf-863b-91066f9acc36"
-=======
           "11986"
         ],
         "x-ms-request-id": [
@@ -1657,89 +1006,53 @@
         ],
         "x-ms-routing-request-id": [
           "SOUTHEASTASIA:20190419T080658Z:d92ec2eb-2f8a-4585-a14a-1f904712b84b"
->>>>>>> 1b921547
-        ],
-        "Strict-Transport-Security": [
-          "max-age=31536000; includeSubDomains"
-        ],
-        "X-Content-Type-Options": [
-          "nosniff"
-        ],
-<<<<<<< HEAD
-        "Cache-Control": [
-          "no-cache"
-=======
+        ],
+        "Strict-Transport-Security": [
+          "max-age=31536000; includeSubDomains"
+        ],
+        "X-Content-Type-Options": [
+          "nosniff"
+        ],
         "Date": [
           "Fri, 19 Apr 2019 08:06:58 GMT"
->>>>>>> 1b921547
-        ],
-        "Date": [
-          "Thu, 21 Jun 2018 10:21:01 GMT"
-        ],
-        "Location": [
-          "https://management.azure.com/subscriptions/45b60d85-fd72-427a-a708-f994d26e593e/operationresults/eyJqb2JJZCI6IlJFU09VUkNFR1JPVVBERUxFVElPTkpPQi1QU1RFU1RSRzc2NzItV0VTVFVTIiwiam9iTG9jYXRpb24iOiJ3ZXN0dXMifQ?api-version=2016-02-01"
-        ]
-      },
+        ],
+        "Expires": [
+          "-1"
+        ],
+        "Content-Length": [
+          "0"
+        ]
+      },
+      "ResponseBody": "",
       "StatusCode": 202
     },
     {
-<<<<<<< HEAD
-      "RequestUri": "/subscriptions/45b60d85-fd72-427a-a708-f994d26e593e/operationresults/eyJqb2JJZCI6IlJFU09VUkNFR1JPVVBERUxFVElPTkpPQi1QU1RFU1RSRzc2NzItV0VTVFVTIiwiam9iTG9jYXRpb24iOiJ3ZXN0dXMifQ?api-version=2016-02-01",
-      "EncodedRequestUri": "L3N1YnNjcmlwdGlvbnMvNDViNjBkODUtZmQ3Mi00MjdhLWE3MDgtZjk5NGQyNmU1OTNlL29wZXJhdGlvbnJlc3VsdHMvZXlKcWIySkpaQ0k2SWxKRlUwOVZVa05GUjFKUFZWQkVSVXhGVkVsUFRrcFBRaTFRVTFSRlUxUlNSemMyTnpJdFYwVlRWRlZUSWl3aWFtOWlURzlqWVhScGIyNGlPaUozWlhOMGRYTWlmUT9hcGktdmVyc2lvbj0yMDE2LTAyLTAx",
-=======
       "RequestUri": "/subscriptions/ce4a7590-4722-4bcf-a2c6-e473e9f11778/operationresults/eyJqb2JJZCI6IlJFU09VUkNFR1JPVVBERUxFVElPTkpPQi1QU1RFU1RSRzIzNTQtV0VTVFVTIiwiam9iTG9jYXRpb24iOiJ3ZXN0dXMifQ?api-version=2016-09-01",
       "EncodedRequestUri": "L3N1YnNjcmlwdGlvbnMvY2U0YTc1OTAtNDcyMi00YmNmLWEyYzYtZTQ3M2U5ZjExNzc4L29wZXJhdGlvbnJlc3VsdHMvZXlKcWIySkpaQ0k2SWxKRlUwOVZVa05GUjFKUFZWQkVSVXhGVkVsUFRrcFBRaTFRVTFSRlUxUlNSekl6TlRRdFYwVlRWRlZUSWl3aWFtOWlURzlqWVhScGIyNGlPaUozWlhOMGRYTWlmUT9hcGktdmVyc2lvbj0yMDE2LTA5LTAx",
->>>>>>> 1b921547
       "RequestMethod": "GET",
       "RequestBody": "",
       "RequestHeaders": {
-        "x-ms-version": [
-          "2016-02-01"
-        ],
-        "User-Agent": [
-<<<<<<< HEAD
-          "Microsoft.Azure.Management.Resources.ResourceManagementClient/2.0.0.0"
-=======
+        "User-Agent": [
           "FxVersion/4.6.27207.03",
           "OSName/Windows",
           "OSVersion/Microsoft.Windows.10.0.17763.",
           "Microsoft.Azure.Management.Internal.Resources.ResourceManagementClient/1.1.19"
->>>>>>> 1b921547
-        ]
-      },
-      "ResponseBody": "",
-      "ResponseHeaders": {
-        "Content-Length": [
-          "0"
-        ],
-        "Expires": [
-          "-1"
-        ],
-        "Pragma": [
-          "no-cache"
-        ],
-<<<<<<< HEAD
-=======
+        ]
+      },
+      "ResponseHeaders": {
+        "Cache-Control": [
+          "no-cache"
+        ],
+        "Pragma": [
+          "no-cache"
+        ],
         "Location": [
           "https://management.azure.com/subscriptions/ce4a7590-4722-4bcf-a2c6-e473e9f11778/operationresults/eyJqb2JJZCI6IlJFU09VUkNFR1JPVVBERUxFVElPTkpPQi1QU1RFU1RSRzIzNTQtV0VTVFVTIiwiam9iTG9jYXRpb24iOiJ3ZXN0dXMifQ?api-version=2016-09-01"
         ],
->>>>>>> 1b921547
         "Retry-After": [
           "15"
         ],
         "x-ms-ratelimit-remaining-subscription-reads": [
-<<<<<<< HEAD
-          "14994"
-        ],
-        "x-ms-request-id": [
-          "6170b12c-c13e-4cdd-a786-6c72f3451c7d"
-        ],
-        "x-ms-correlation-request-id": [
-          "6170b12c-c13e-4cdd-a786-6c72f3451c7d"
-        ],
-        "x-ms-routing-request-id": [
-          "SOUTHEASTASIA:20180621T102117Z:6170b12c-c13e-4cdd-a786-6c72f3451c7d"
-=======
           "11985"
         ],
         "x-ms-request-id": [
@@ -1750,213 +1063,135 @@
         ],
         "x-ms-routing-request-id": [
           "SOUTHEASTASIA:20190419T080714Z:bd3b9e4a-d67c-4fda-a9e0-b0088d589efa"
->>>>>>> 1b921547
-        ],
-        "Strict-Transport-Security": [
-          "max-age=31536000; includeSubDomains"
-        ],
-        "X-Content-Type-Options": [
-          "nosniff"
-        ],
-<<<<<<< HEAD
-        "Cache-Control": [
-          "no-cache"
-=======
+        ],
+        "Strict-Transport-Security": [
+          "max-age=31536000; includeSubDomains"
+        ],
+        "X-Content-Type-Options": [
+          "nosniff"
+        ],
         "Date": [
           "Fri, 19 Apr 2019 08:07:13 GMT"
->>>>>>> 1b921547
-        ],
-        "Date": [
-          "Thu, 21 Jun 2018 10:21:16 GMT"
-        ],
-        "Location": [
-          "https://management.azure.com/subscriptions/45b60d85-fd72-427a-a708-f994d26e593e/operationresults/eyJqb2JJZCI6IlJFU09VUkNFR1JPVVBERUxFVElPTkpPQi1QU1RFU1RSRzc2NzItV0VTVFVTIiwiam9iTG9jYXRpb24iOiJ3ZXN0dXMifQ?api-version=2016-02-01"
-        ]
-      },
+        ],
+        "Expires": [
+          "-1"
+        ],
+        "Content-Length": [
+          "0"
+        ]
+      },
+      "ResponseBody": "",
       "StatusCode": 202
     },
     {
-<<<<<<< HEAD
-      "RequestUri": "/subscriptions/45b60d85-fd72-427a-a708-f994d26e593e/operationresults/eyJqb2JJZCI6IlJFU09VUkNFR1JPVVBERUxFVElPTkpPQi1QU1RFU1RSRzc2NzItV0VTVFVTIiwiam9iTG9jYXRpb24iOiJ3ZXN0dXMifQ?api-version=2016-02-01",
-      "EncodedRequestUri": "L3N1YnNjcmlwdGlvbnMvNDViNjBkODUtZmQ3Mi00MjdhLWE3MDgtZjk5NGQyNmU1OTNlL29wZXJhdGlvbnJlc3VsdHMvZXlKcWIySkpaQ0k2SWxKRlUwOVZVa05GUjFKUFZWQkVSVXhGVkVsUFRrcFBRaTFRVTFSRlUxUlNSemMyTnpJdFYwVlRWRlZUSWl3aWFtOWlURzlqWVhScGIyNGlPaUozWlhOMGRYTWlmUT9hcGktdmVyc2lvbj0yMDE2LTAyLTAx",
-=======
       "RequestUri": "/subscriptions/ce4a7590-4722-4bcf-a2c6-e473e9f11778/operationresults/eyJqb2JJZCI6IlJFU09VUkNFR1JPVVBERUxFVElPTkpPQi1QU1RFU1RSRzIzNTQtV0VTVFVTIiwiam9iTG9jYXRpb24iOiJ3ZXN0dXMifQ?api-version=2016-09-01",
       "EncodedRequestUri": "L3N1YnNjcmlwdGlvbnMvY2U0YTc1OTAtNDcyMi00YmNmLWEyYzYtZTQ3M2U5ZjExNzc4L29wZXJhdGlvbnJlc3VsdHMvZXlKcWIySkpaQ0k2SWxKRlUwOVZVa05GUjFKUFZWQkVSVXhGVkVsUFRrcFBRaTFRVTFSRlUxUlNSekl6TlRRdFYwVlRWRlZUSWl3aWFtOWlURzlqWVhScGIyNGlPaUozWlhOMGRYTWlmUT9hcGktdmVyc2lvbj0yMDE2LTA5LTAx",
->>>>>>> 1b921547
       "RequestMethod": "GET",
       "RequestBody": "",
       "RequestHeaders": {
-        "x-ms-version": [
-          "2016-02-01"
-        ],
-        "User-Agent": [
-<<<<<<< HEAD
-          "Microsoft.Azure.Management.Resources.ResourceManagementClient/2.0.0.0"
-=======
+        "User-Agent": [
           "FxVersion/4.6.27207.03",
           "OSName/Windows",
           "OSVersion/Microsoft.Windows.10.0.17763.",
           "Microsoft.Azure.Management.Internal.Resources.ResourceManagementClient/1.1.19"
->>>>>>> 1b921547
+        ]
+      },
+      "ResponseHeaders": {
+        "Cache-Control": [
+          "no-cache"
+        ],
+        "Pragma": [
+          "no-cache"
+        ],
+        "x-ms-ratelimit-remaining-subscription-reads": [
+          "11984"
+        ],
+        "x-ms-request-id": [
+          "3cf9795e-51fd-4021-873c-62b2c940a32a"
+        ],
+        "x-ms-correlation-request-id": [
+          "3cf9795e-51fd-4021-873c-62b2c940a32a"
+        ],
+        "x-ms-routing-request-id": [
+          "SOUTHEASTASIA:20190419T080729Z:3cf9795e-51fd-4021-873c-62b2c940a32a"
+        ],
+        "Strict-Transport-Security": [
+          "max-age=31536000; includeSubDomains"
+        ],
+        "X-Content-Type-Options": [
+          "nosniff"
+        ],
+        "Date": [
+          "Fri, 19 Apr 2019 08:07:29 GMT"
+        ],
+        "Expires": [
+          "-1"
+        ],
+        "Content-Length": [
+          "0"
         ]
       },
       "ResponseBody": "",
-      "ResponseHeaders": {
-        "Content-Length": [
-          "0"
-        ],
-        "Expires": [
-          "-1"
-        ],
-        "Pragma": [
-          "no-cache"
-        ],
-        "Retry-After": [
-          "15"
-        ],
-        "x-ms-ratelimit-remaining-subscription-reads": [
-<<<<<<< HEAD
-          "14993"
-        ],
-        "x-ms-request-id": [
-          "1e211a1c-8462-4ef9-9e15-a6aecd8ba2ca"
-        ],
-        "x-ms-correlation-request-id": [
-          "1e211a1c-8462-4ef9-9e15-a6aecd8ba2ca"
-        ],
-        "x-ms-routing-request-id": [
-          "SOUTHEASTASIA:20180621T102132Z:1e211a1c-8462-4ef9-9e15-a6aecd8ba2ca"
-=======
-          "11984"
-        ],
-        "x-ms-request-id": [
-          "3cf9795e-51fd-4021-873c-62b2c940a32a"
-        ],
-        "x-ms-correlation-request-id": [
-          "3cf9795e-51fd-4021-873c-62b2c940a32a"
-        ],
-        "x-ms-routing-request-id": [
-          "SOUTHEASTASIA:20190419T080729Z:3cf9795e-51fd-4021-873c-62b2c940a32a"
->>>>>>> 1b921547
-        ],
-        "Strict-Transport-Security": [
-          "max-age=31536000; includeSubDomains"
-        ],
-        "X-Content-Type-Options": [
-          "nosniff"
-        ],
-<<<<<<< HEAD
-        "Cache-Control": [
-          "no-cache"
-=======
-        "Date": [
-          "Fri, 19 Apr 2019 08:07:29 GMT"
->>>>>>> 1b921547
-        ],
-        "Date": [
-          "Thu, 21 Jun 2018 10:21:32 GMT"
-        ],
-        "Location": [
-          "https://management.azure.com/subscriptions/45b60d85-fd72-427a-a708-f994d26e593e/operationresults/eyJqb2JJZCI6IlJFU09VUkNFR1JPVVBERUxFVElPTkpPQi1QU1RFU1RSRzc2NzItV0VTVFVTIiwiam9iTG9jYXRpb24iOiJ3ZXN0dXMifQ?api-version=2016-02-01"
-        ]
-      },
-      "StatusCode": 202
-    },
-    {
-<<<<<<< HEAD
-      "RequestUri": "/subscriptions/45b60d85-fd72-427a-a708-f994d26e593e/operationresults/eyJqb2JJZCI6IlJFU09VUkNFR1JPVVBERUxFVElPTkpPQi1QU1RFU1RSRzc2NzItV0VTVFVTIiwiam9iTG9jYXRpb24iOiJ3ZXN0dXMifQ?api-version=2016-02-01",
-      "EncodedRequestUri": "L3N1YnNjcmlwdGlvbnMvNDViNjBkODUtZmQ3Mi00MjdhLWE3MDgtZjk5NGQyNmU1OTNlL29wZXJhdGlvbnJlc3VsdHMvZXlKcWIySkpaQ0k2SWxKRlUwOVZVa05GUjFKUFZWQkVSVXhGVkVsUFRrcFBRaTFRVTFSRlUxUlNSemMyTnpJdFYwVlRWRlZUSWl3aWFtOWlURzlqWVhScGIyNGlPaUozWlhOMGRYTWlmUT9hcGktdmVyc2lvbj0yMDE2LTAyLTAx",
-=======
+      "StatusCode": 200
+    },
+    {
       "RequestUri": "/subscriptions/ce4a7590-4722-4bcf-a2c6-e473e9f11778/operationresults/eyJqb2JJZCI6IlJFU09VUkNFR1JPVVBERUxFVElPTkpPQi1QU1RFU1RSRzIzNTQtV0VTVFVTIiwiam9iTG9jYXRpb24iOiJ3ZXN0dXMifQ?api-version=2016-09-01",
       "EncodedRequestUri": "L3N1YnNjcmlwdGlvbnMvY2U0YTc1OTAtNDcyMi00YmNmLWEyYzYtZTQ3M2U5ZjExNzc4L29wZXJhdGlvbnJlc3VsdHMvZXlKcWIySkpaQ0k2SWxKRlUwOVZVa05GUjFKUFZWQkVSVXhGVkVsUFRrcFBRaTFRVTFSRlUxUlNSekl6TlRRdFYwVlRWRlZUSWl3aWFtOWlURzlqWVhScGIyNGlPaUozWlhOMGRYTWlmUT9hcGktdmVyc2lvbj0yMDE2LTA5LTAx",
->>>>>>> 1b921547
       "RequestMethod": "GET",
       "RequestBody": "",
       "RequestHeaders": {
-        "x-ms-version": [
-          "2016-02-01"
-        ],
-        "User-Agent": [
-<<<<<<< HEAD
-          "Microsoft.Azure.Management.Resources.ResourceManagementClient/2.0.0.0"
-=======
+        "User-Agent": [
           "FxVersion/4.6.27207.03",
           "OSName/Windows",
           "OSVersion/Microsoft.Windows.10.0.17763.",
           "Microsoft.Azure.Management.Internal.Resources.ResourceManagementClient/1.1.19"
->>>>>>> 1b921547
+        ]
+      },
+      "ResponseHeaders": {
+        "Cache-Control": [
+          "no-cache"
+        ],
+        "Pragma": [
+          "no-cache"
+        ],
+        "x-ms-ratelimit-remaining-subscription-reads": [
+          "11983"
+        ],
+        "x-ms-request-id": [
+          "d0788427-3880-4328-bb04-8d3d4ebd25ae"
+        ],
+        "x-ms-correlation-request-id": [
+          "d0788427-3880-4328-bb04-8d3d4ebd25ae"
+        ],
+        "x-ms-routing-request-id": [
+          "SOUTHEASTASIA:20190419T080730Z:d0788427-3880-4328-bb04-8d3d4ebd25ae"
+        ],
+        "Strict-Transport-Security": [
+          "max-age=31536000; includeSubDomains"
+        ],
+        "X-Content-Type-Options": [
+          "nosniff"
+        ],
+        "Date": [
+          "Fri, 19 Apr 2019 08:07:30 GMT"
+        ],
+        "Expires": [
+          "-1"
+        ],
+        "Content-Length": [
+          "0"
         ]
       },
       "ResponseBody": "",
-      "ResponseHeaders": {
-        "Content-Length": [
-          "0"
-        ],
-        "Expires": [
-          "-1"
-        ],
-        "Pragma": [
-          "no-cache"
-        ],
-        "x-ms-ratelimit-remaining-subscription-reads": [
-<<<<<<< HEAD
-          "14992"
-        ],
-        "x-ms-request-id": [
-          "f5d5aaf8-50f3-46c7-b9bf-dc125b739635"
-        ],
-        "x-ms-correlation-request-id": [
-          "f5d5aaf8-50f3-46c7-b9bf-dc125b739635"
-        ],
-        "x-ms-routing-request-id": [
-          "SOUTHEASTASIA:20180621T102148Z:f5d5aaf8-50f3-46c7-b9bf-dc125b739635"
-=======
-          "11983"
-        ],
-        "x-ms-request-id": [
-          "d0788427-3880-4328-bb04-8d3d4ebd25ae"
-        ],
-        "x-ms-correlation-request-id": [
-          "d0788427-3880-4328-bb04-8d3d4ebd25ae"
-        ],
-        "x-ms-routing-request-id": [
-          "SOUTHEASTASIA:20190419T080730Z:d0788427-3880-4328-bb04-8d3d4ebd25ae"
->>>>>>> 1b921547
-        ],
-        "Strict-Transport-Security": [
-          "max-age=31536000; includeSubDomains"
-        ],
-        "X-Content-Type-Options": [
-          "nosniff"
-        ],
-<<<<<<< HEAD
-        "Cache-Control": [
-          "no-cache"
-=======
-        "Date": [
-          "Fri, 19 Apr 2019 08:07:30 GMT"
-        ],
-        "Expires": [
-          "-1"
->>>>>>> 1b921547
-        ],
-        "Date": [
-          "Thu, 21 Jun 2018 10:21:47 GMT"
-        ]
-      },
       "StatusCode": 200
     }
   ],
   "Names": {
     "Test-SetAzureStorageAccount": [
-<<<<<<< HEAD
-      "pstestrg7672"
-=======
       "pstestrg2354"
->>>>>>> 1b921547
     ]
   },
   "Variables": {
-    "SubscriptionId": "45b60d85-fd72-427a-a708-f994d26e593e"
+    "SubscriptionId": "ce4a7590-4722-4bcf-a2c6-e473e9f11778"
   }
 }