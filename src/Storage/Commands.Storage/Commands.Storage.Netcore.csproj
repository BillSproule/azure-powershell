--- conflicted
+++ resolved
@@ -28,26 +28,9 @@
   </PropertyGroup>
 
   <ItemGroup>
-<<<<<<< HEAD
-    <PackageReference Include="WindowsAzure.Storage" Version="9.3.0" />
-    <PackageReference Include="Microsoft.Azure.Storage.DataMovement" Version="0.7.3" />
-  </ItemGroup>
-
-  <ItemGroup>
-    <None Include="Azure.Storage.Netcore.psd1" Link="Azure.Storage.Netcore.psd1">
-      <CopyToOutputDirectory>PreserveNewest</CopyToOutputDirectory>
-    </None>
-  </ItemGroup>
-
-  <ItemGroup>
-    <ProjectReference Include="..\..\Common\Commands.Common.Authentication.Abstractions\Common.Authentication.Abstractions.Netcore.csproj" />
-    <ProjectReference Include="..\..\Common\Commands.Common\Common.Netcore.csproj" />
-    <ProjectReference Include="..\..\Common\Commands.Common.Storage\Common.Storage.Netcore.csproj" />
-=======
     <PackageReference Include="System.Security.Permissions" Version="4.5.0" />
     <PackageReference Include="WindowsAzure.Storage" Version="9.3.0" />
     <PackageReference Include="Microsoft.Azure.Storage.DataMovement" Version="0.8.1" />
->>>>>>> 6ec3ca34
   </ItemGroup>
 
   <ItemGroup>
