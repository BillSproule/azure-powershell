// ----------------------------------------------------------------------------------
//
// Copyright Microsoft Corporation
// Licensed under the Apache License, Version 2.0 (the "License");
// you may not use this file except in compliance with the License.
// You may obtain a copy of the License at
// http://www.apache.org/licenses/LICENSE-2.0
// Unless required by applicable law or agreed to in writing, software
// distributed under the License is distributed on an "AS IS" BASIS,
// WITHOUT WARRANTIES OR CONDITIONS OF ANY KIND, either express or implied.
// See the License for the specific language governing permissions and
// limitations under the License.
// ----------------------------------------------------------------------------------


using System;
using System.Collections.Generic;
using System.Collections.ObjectModel;
using System.IO;
using System.Linq;
using System.Management.Automation;
using System.Reflection;
using System.Security.Cryptography.X509Certificates;
using System.Text;
using System.Threading;
using System.Xml;
using Microsoft.VisualStudio.TestTools.UnitTesting;
using Microsoft.Azure.Common.Authentication.Models;
using Microsoft.WindowsAzure.Commands.ServiceManagement.Extensions;
using Microsoft.WindowsAzure.Commands.ServiceManagement.Model;
using Microsoft.WindowsAzure.Commands.ServiceManagement.Test.FunctionalTests.ConfigDataInfo;
using Hyak.Common;
using Microsoft.WindowsAzure.Commands.ServiceManagement.PlatformImageRepository.Model;

namespace Microsoft.WindowsAzure.Commands.ServiceManagement.Test.FunctionalTests
{
    [TestClass]
    public class FunctionalTest : ServiceManagementTest
    {
        private string serviceName;
        private string vmName;

        [ClassInitialize]
        public static void ClassInit(TestContext context)
        {
            if (defaultAzureSubscription.Equals(null))
            {
                Assert.Inconclusive("No Subscription is selected!");
            }
        }

        [TestInitialize]
        public void Initialize()
        {
            serviceName = Utilities.GetUniqueShortName(serviceNamePrefix);
            vmName = Utilities.GetUniqueShortName(vmNamePrefix);
            pass = false;
            testStartTime = DateTime.Now;
        }

        [TestCleanup]
        public virtual void CleanUp()
        {
            Console.WriteLine("Test {0}", pass ? "passed" : "failed");

            // Cleanup
            if ((cleanupIfPassed && pass) || (cleanupIfFailed && !pass))
            {
                Console.WriteLine("Starting to clean up created VM and service...");
                CleanupService(serviceName);
            }
        }

        [TestMethod(), TestCategory(Category.Functional), TestProperty("Feature", "IAAS"), Priority(1), Owner("hylee"), Description("Test the cmdlet (Get-AzureStorageAccount)")]
        [Ignore]
        public void ScriptTestSample()
        {
            vmPowershellCmdlets.RunPSScript("Get-Help Save-AzureVhd -full");
        }

        /// <summary>
        ///
        /// </summary>
        [TestMethod(), TestCategory(Category.Functional), TestProperty("Feature", "IAAS"), Priority(1), Owner("hylee"), Description("Test the cmdlet ((Add,Get,Remove)-AzureCertificate)")]
        [DataSource("Microsoft.VisualStudio.TestTools.DataSource.CSV", "|DataDirectory|\\Resources\\certificateData.csv", "certificateData#csv", DataAccessMethod.Sequential)]
        public void AzureCertificateTest()
        {
            StartTest(MethodBase.GetCurrentMethod().Name, testStartTime);
            vmPowershellCmdlets.NewAzureQuickVM(OS.Windows, vmName, serviceName, imageName, username, password, locationName);
            Console.WriteLine("Service Name: {0} is created.  VM: {1} is created.", serviceName, vmName);

            // Certificate files to test
            string cerFileName = Convert.ToString(TestContext.DataRow["cerFileName"]);
            string pfxFileName = Convert.ToString(TestContext.DataRow["pfxFileName"]);
            string psswrd = Convert.ToString(TestContext.DataRow["password"]);
            string thumbprintAlgorithm = Convert.ToString(TestContext.DataRow["algorithm"]);

            // Create a certificate
            X509Certificate2 certCreated = Utilities.CreateCertificate(psswrd);
            byte[] certData = certCreated.Export(X509ContentType.Pfx, psswrd);
            File.WriteAllBytes(pfxFileName, certData);
            byte[] certData2 = certCreated.Export(X509ContentType.Cert);
            File.WriteAllBytes(cerFileName, certData2);

            // Install the .cer file to local machine.
            StoreLocation certStoreLocation = StoreLocation.CurrentUser;
            StoreName certStoreName = StoreName.My;
            X509Certificate2 installedCert = Utilities.InstallCert(cerFileName, certStoreLocation, certStoreName);

            // Certificate1: get it from the installed certificate.
            PSObject cert1 = vmPowershellCmdlets.RunPSScript(
                String.Format("Get-Item cert:\\{0}\\{1}\\{2}", certStoreLocation.ToString(), certStoreName.ToString(), installedCert.Thumbprint))[0];
            string cert1data = Convert.ToBase64String(((X509Certificate2)cert1.BaseObject).RawData);

            // Certificate2: get it from .pfx file.
            X509Certificate2Collection cert2 = new X509Certificate2Collection();
            cert2.Import(pfxFileName, psswrd, X509KeyStorageFlags.PersistKeySet);
            string cert2data = Convert.ToBase64String(cert2[0].RawData);

            // Certificate3: get it from .cer file.
            X509Certificate2Collection cert3 = new X509Certificate2Collection();
            cert3.Import(cerFileName);
            string cert3data = Convert.ToBase64String(cert3[0].RawData);

            try
            {
                // Add a cert item
                vmPowershellCmdlets.AddAzureCertificate(serviceName, cert1);
                CertificateContext getCert1 = vmPowershellCmdlets.GetAzureCertificate(serviceName).FirstOrDefault(a => a.Thumbprint.Equals(installedCert.Thumbprint));
                Console.WriteLine("Cert is added: {0}", getCert1.Thumbprint);
                Assert.AreEqual(getCert1.Data, cert1data, "Cert is different!!");

                Thread.Sleep(TimeSpan.FromMinutes(2));
                vmPowershellCmdlets.RemoveAzureCertificate(serviceName, getCert1.Thumbprint, thumbprintAlgorithm);
                pass = Utilities.CheckRemove(vmPowershellCmdlets.GetAzureCertificate, serviceName, getCert1.Thumbprint, thumbprintAlgorithm);

                // Add .pfx file
                vmPowershellCmdlets.AddAzureCertificate(serviceName, pfxFileName, psswrd);
                CertificateContext getCert2 = vmPowershellCmdlets.GetAzureCertificate(serviceName, cert2[0].Thumbprint, thumbprintAlgorithm)[0];
                Console.WriteLine("Cert is added: {0}", cert2[0].Thumbprint);
                Assert.AreEqual(getCert2.Data, cert2data, "Cert is different!!");
                Thread.Sleep(TimeSpan.FromMinutes(2));
                vmPowershellCmdlets.RemoveAzureCertificate(serviceName, cert2[0].Thumbprint, thumbprintAlgorithm);
                pass &= Utilities.CheckRemove(vmPowershellCmdlets.GetAzureCertificate, serviceName, cert2[0].Thumbprint, thumbprintAlgorithm);

                // Add .cer file
                vmPowershellCmdlets.AddAzureCertificate(serviceName, cerFileName);
                CertificateContext getCert3 = vmPowershellCmdlets.GetAzureCertificate(serviceName, cert3[0].Thumbprint, thumbprintAlgorithm)[0];
                Console.WriteLine("Cert is added: {0}", cert3[0].Thumbprint);
                Assert.AreEqual(getCert3.Data, cert3data, "Cert is different!!");
                Thread.Sleep(TimeSpan.FromMinutes(2));
                vmPowershellCmdlets.RemoveAzureCertificate(serviceName, cert3[0].Thumbprint, thumbprintAlgorithm);
                pass &= Utilities.CheckRemove(vmPowershellCmdlets.GetAzureCertificate, serviceName, cert3[0].Thumbprint, thumbprintAlgorithm);

                var certs = vmPowershellCmdlets.GetAzureCertificate(serviceName);
                Console.WriteLine("number of certs: {0}", certs.Count);
                Utilities.PrintContext(certs);
            }
            catch (Exception e)
            {
                pass = false;
                Assert.Fail(e.ToString());
            }
        }

        /// <summary>
        ///
        /// </summary>
        [TestMethod(), TestCategory(Category.Functional), TestProperty("Feature", "IAAS"), Priority(1), Owner("hylee"), Description("Test the cmdlet ((Add,Get,Set,Remove)-AzureDataDisk)")]
        public void AzureDataDiskTest()
        {
            StartTest(MethodBase.GetCurrentMethod().Name, testStartTime);
            vmPowershellCmdlets.NewAzureQuickVM(OS.Windows, vmName, serviceName, imageName, username, password, locationName);
            Console.WriteLine("Service Name: {0} is created.  VM: {1} is created.", serviceName, vmName);

            string diskLabel1 = "disk1";
            int diskSize1 = 30;
            int lunSlot1 = 0;

            string diskLabel2 = "disk2";
            int diskSize2 = 50;
            int lunSlot2 = 2;


            try
            {
                AddAzureDataDiskConfig dataDiskInfo1 = new AddAzureDataDiskConfig(DiskCreateOption.CreateNew, diskSize1, diskLabel1, lunSlot1);
                AddAzureDataDiskConfig dataDiskInfo2 = new AddAzureDataDiskConfig(DiskCreateOption.CreateNew, diskSize2, diskLabel2, lunSlot2);

                vmPowershellCmdlets.AddDataDisk(vmName, serviceName, new[] { dataDiskInfo1, dataDiskInfo2 }); // Add-AzureDataDisk with Get-AzureVM and Update-AzureVm

                Assert.IsTrue(CheckDataDisk(vmName, serviceName, dataDiskInfo1, HostCaching.None), "Data disk is not properly added");
                Console.WriteLine("Data disk added correctly.");

                Assert.IsTrue(CheckDataDisk(vmName, serviceName, dataDiskInfo2, HostCaching.None), "Data disk is not properly added");
                Console.WriteLine("Data disk added correctly.");

                vmPowershellCmdlets.SetDataDisk(vmName, serviceName, HostCaching.ReadOnly, lunSlot1);
                Assert.IsTrue(CheckDataDisk(vmName, serviceName, dataDiskInfo1, HostCaching.ReadOnly), "Data disk is not properly changed");
                Console.WriteLine("Data disk is changed correctly.");

                pass = true;

            }
            catch (Exception e)
            {
                pass = false;
                Assert.Fail("Exception occurred: {0}", e.ToString());
            }
            finally
            {
                // Remove DataDisks created
                foreach (DataVirtualHardDisk disk in vmPowershellCmdlets.GetAzureDataDisk(vmName, serviceName))
                {
                    vmPowershellCmdlets.RemoveDataDisk(vmName, serviceName, new[] { disk.Lun }); // Remove-AzureDataDisk
                    RemoveDisk(disk.DiskName, 10);
                }
                Assert.AreEqual(0, vmPowershellCmdlets.GetAzureDataDisk(vmName, serviceName).Count, "DataDisk is not removed.");
            }
        }

        private void RemoveDisk(string diskName, int maxTry)
        {
            for (int i = 0; i <= maxTry; i++)
            {
                try
                {
                    vmPowershellCmdlets.RemoveAzureDisk(diskName, false);
                    break;
                }
                catch (Exception e)
                {
                    if (i == maxTry)
                    {
                        Console.WriteLine("Max try reached.  Couldn't delete the Virtual disk");
                    }
                    if (e.ToString().Contains("currently in use"))
                    {
                        Thread.Sleep(TimeSpan.FromSeconds(30));
                        continue;
                    }
                }
            }
        }

        private bool CheckDataDisk(string vmName, string serviceName, AddAzureDataDiskConfig dataDiskInfo, HostCaching hc)
        {
            bool found = false;
            foreach (DataVirtualHardDisk disk in vmPowershellCmdlets.GetAzureDataDisk(vmName, serviceName))
            {
                Console.WriteLine("DataDisk - Name:{0}, Label:{1}, Size:{2}, LUN:{3}, HostCaching: {4}", disk.DiskName, disk.DiskLabel, disk.LogicalDiskSizeInGB, disk.Lun, disk.HostCaching);
                if (disk.DiskLabel == dataDiskInfo.DiskLabel && disk.LogicalDiskSizeInGB == dataDiskInfo.DiskSizeGB && disk.Lun == dataDiskInfo.LunSlot)
                {
                    if (disk.HostCaching == hc.ToString())
                    {
                        found = true;
                        Console.WriteLine("DataDisk found: {0}", disk.DiskLabel);
                    }
                }
            }
            return found;
        }

        /// <summary>
        ///
        /// </summary>
        [TestMethod(), TestCategory(Category.Functional), TestProperty("Feature", "IAAS"), Priority(1), Owner("hylee"), Description("Test the cmdlet Set-AzureAvailabilitySet)")]
        public void AzureAvailabilitySetTest()
        {
            StartTest(MethodBase.GetCurrentMethod().Name, testStartTime);
            vmPowershellCmdlets.NewAzureQuickVM(OS.Windows, vmName, serviceName, imageName, username, password, locationName);
            Console.WriteLine("Service Name: {0} is created.  VM: {1} is created.", serviceName, vmName);

            string testAVSetName = "testAVSet1";

            try
            {
                var vm = vmPowershellCmdlets.SetAzureAvailabilitySet(vmName, serviceName, testAVSetName);
                vmPowershellCmdlets.UpdateAzureVM(vmName, serviceName, vm);
                Assert.IsTrue(Verify.AzureAvailabilitySet(vmPowershellCmdlets.GetAzureVM(vmName, serviceName).VM, testAVSetName));

                vm = vmPowershellCmdlets.SetAzureAvailabilitySet(vmName, serviceName, string.Empty);
                vmPowershellCmdlets.UpdateAzureVM(vmName, serviceName, vm);
                Assert.IsTrue(Verify.AzureAvailabilitySet(vmPowershellCmdlets.GetAzureVM(vmName, serviceName).VM, string.Empty));

                vm = vmPowershellCmdlets.SetAzureAvailabilitySet(vmName, serviceName, testAVSetName);
                vmPowershellCmdlets.UpdateAzureVM(vmName, serviceName, vm);
                Assert.IsTrue(Verify.AzureAvailabilitySet(vmPowershellCmdlets.GetAzureVM(vmName, serviceName).VM, testAVSetName));

                vm = vmPowershellCmdlets.SetAzureAvailabilitySet(vmName, serviceName, null);
                vmPowershellCmdlets.UpdateAzureVM(vmName, serviceName, vm);
                Assert.IsTrue(Verify.AzureAvailabilitySet(vmPowershellCmdlets.GetAzureVM(vmName, serviceName).VM, testAVSetName));

                vm = vmPowershellCmdlets.RemoveAzureAvailabilitySet(vmName, serviceName);
                vmPowershellCmdlets.UpdateAzureVM(vmName, serviceName, vm);
                Assert.IsTrue(Verify.AzureAvailabilitySet(vmPowershellCmdlets.GetAzureVM(vmName, serviceName).VM, testAVSetName));

                pass = true;
            }
            catch (Exception e)
            {
                pass = false;
                Assert.Fail("Exception occurred: {0}", e.ToString());
            }
        }

        /// <summary>
        ///
        /// </summary>
        [TestMethod(), TestCategory(Category.Functional), TestProperty("Feature", "IAAS"), Priority(1), Owner("hylee"), Description("Test the cmdlet ((Get,Set)-AzureOSDisk)")]
        public void AzureOSDiskTest()
        {
            StartTest(MethodBase.GetCurrentMethod().Name, testStartTime);
            vmPowershellCmdlets.NewAzureQuickVM(OS.Windows, vmName, serviceName, imageName, username, password, locationName);
            Console.WriteLine("Service Name: {0} is created.  VM: {1} is created.", serviceName, vmName);

            try
            {
                PersistentVM vm = vmPowershellCmdlets.GetAzureVM(vmName, serviceName).VM;
                Assert.IsTrue(Verify.AzureOsDisk(vm, "Windows", HostCaching.ReadWrite));

                PersistentVM vm2 = vmPowershellCmdlets.SetAzureOSDisk(HostCaching.ReadOnly, vm);
                Assert.IsTrue(Verify.AzureOsDisk(vm2, "Windows", HostCaching.ReadOnly));

                pass = true;

            }
            catch (Exception e)
            {
                pass = false;
                Assert.Fail("Exception occurred: {0}", e.ToString());
            }
        }


        /// <summary>
        ///
        /// </summary>
        [TestMethod(), TestCategory(Category.Functional), TestCategory(Category.BVT), TestProperty("Feature", "IAAS"), Priority(1), Owner("hylee"), Description("Test the cmdlet ((New,Get,Set,Remove)-AzureAffinityGroup)")]
        [DataSource("Microsoft.VisualStudio.TestTools.DataSource.CSV", "|DataDirectory|\\Resources\\affinityGroupData.csv", "affinityGroupData#csv", DataAccessMethod.Sequential)]
        public void AzureAffinityGroupTest()
        {
            StartTest(MethodBase.GetCurrentMethod().Name, testStartTime);

            string affinityName1 = Convert.ToString(TestContext.DataRow["affinityName1"]);
            string affinityLabel1 = Convert.ToString(TestContext.DataRow["affinityLabel1"]);
            string location1 = CheckLocation(Convert.ToString(TestContext.DataRow["location1"]));
            string description1 = Convert.ToString(TestContext.DataRow["description1"]);

            string affinityName2 = Convert.ToString(TestContext.DataRow["affinityName2"]);
            string affinityLabel2 = Convert.ToString(TestContext.DataRow["affinityLabel2"]);
            string location2 = CheckLocation(Convert.ToString(TestContext.DataRow["location2"]));
            string description2 = Convert.ToString(TestContext.DataRow["description2"]);

            try
            {
                ServiceManagementCmdletTestHelper vmPowershellCmdlets = new ServiceManagementCmdletTestHelper();

                // Remove previously created affinity groups
                foreach (var aff in vmPowershellCmdlets.GetAzureAffinityGroup(null))
                {
                    if (aff.Name == affinityName1 || aff.Name == affinityName2)
                    {
                        vmPowershellCmdlets.RemoveAzureAffinityGroup(aff.Name);
                    }
                }

                // New-AzureAffinityGroup
                vmPowershellCmdlets.NewAzureAffinityGroup(affinityName1, location1, affinityLabel1, description1);
                vmPowershellCmdlets.NewAzureAffinityGroup(affinityName2, location2, affinityLabel2, description2);
                Console.WriteLine("Affinity groups created: {0}, {1}", affinityName1, affinityName2);

                // Get-AzureAffinityGroup

                pass = AffinityGroupVerify(vmPowershellCmdlets.GetAzureAffinityGroup(affinityName1)[0], affinityName1, affinityLabel1, location1, description1);
                pass &= AffinityGroupVerify(vmPowershellCmdlets.GetAzureAffinityGroup(affinityName2)[0], affinityName2, affinityLabel2, location2, description2);


                // Set-AzureAffinityGroup
                vmPowershellCmdlets.SetAzureAffinityGroup(affinityName2, affinityLabel1, description1);
                Console.WriteLine("update affinity group: {0}", affinityName2);

                pass &= AffinityGroupVerify(vmPowershellCmdlets.GetAzureAffinityGroup(affinityName2)[0], affinityName2, affinityLabel1, location2, description1);


                // Remove-AzureAffinityGroup
                vmPowershellCmdlets.RemoveAzureAffinityGroup(affinityName2);
                pass &= Utilities.CheckRemove(vmPowershellCmdlets.GetAzureAffinityGroup, affinityName2);
                vmPowershellCmdlets.RemoveAzureAffinityGroup(affinityName1);
                pass &= Utilities.CheckRemove(vmPowershellCmdlets.GetAzureAffinityGroup, affinityName1);

            }
            catch (Exception e)
            {
                pass = false;
                Assert.Fail(e.ToString());
            }
        }

        private bool AffinityGroupVerify(AffinityGroupContext affContext, string name, string label, string location, string description)
        {
            bool result = true;

            Console.WriteLine("AffinityGroup: Name - {0}, Location - {1}, Label - {2}, Description - {3}", affContext.Name, affContext.Location, affContext.Label, affContext.Description);
            try
            {
                Assert.AreEqual(affContext.Name, name, "Error: Affinity Name is not equal!");
                Assert.AreEqual(affContext.Label, label, "Error: Affinity Label is not equal!");
                Assert.AreEqual(affContext.Location, location, "Error: Affinity Location is not equal!");
                Assert.AreEqual(affContext.Description, description, "Error: Affinity Description is not equal!");
            }
            catch (Exception e)
            {
                Console.WriteLine(e.ToString());
                result = false;
            }
            return result;
        }

        private string CheckLocation(string loc)
        {
            string checkLoc = vmPowershellCmdlets.GetAzureLocationName(new string[] { loc });
            if (string.IsNullOrEmpty(checkLoc))
            {
                foreach (LocationsContext l in vmPowershellCmdlets.GetAzureLocation())
                {
                    if (l.AvailableServices.Contains("Storage"))
                    {
                        return l.Name;
                    }
                }
                return null;
            }
            else
            {
                return checkLoc;
            }
        }

        /// <summary>
        ///
        /// </summary>
        [TestMethod(), TestCategory(Category.Functional), TestProperty("Feature", "IAAS"), Priority(1), Owner("hylee"), Description("Test the cmdlet (New-AzureCertificateSetting)")]
        [DataSource("Microsoft.VisualStudio.TestTools.DataSource.CSV", "|DataDirectory|\\Resources\\certificateData.csv", "certificateData#csv", DataAccessMethod.Sequential)]
        public void AzureCertificateSettingTest()
        {
            StartTest(MethodBase.GetCurrentMethod().Name, testStartTime);

            // Create a certificate
            string cerFileName = Convert.ToString(TestContext.DataRow["cerFileName"]);
            X509Certificate2 certCreated = Utilities.CreateCertificate(password);
            byte[] certData2 = certCreated.Export(X509ContentType.Cert);
            File.WriteAllBytes(cerFileName, certData2);

            // Install the .cer file to local machine.
            StoreLocation certStoreLocation = StoreLocation.CurrentUser;
            StoreName certStoreName = StoreName.My;
            X509Certificate2 installedCert = Utilities.InstallCert(cerFileName, certStoreLocation, certStoreName);

            PSObject certToUpload = vmPowershellCmdlets.RunPSScript(
                String.Format("Get-Item cert:\\{0}\\{1}\\{2}", certStoreLocation.ToString(), certStoreName.ToString(), installedCert.Thumbprint))[0];

            try
            {
                vmPowershellCmdlets.NewAzureService(serviceName, locationName);
                var certList = new CertificateSettingList();
                certList.Add(vmPowershellCmdlets.NewAzureCertificateSetting(certStoreName.ToString(), installedCert.Thumbprint));

                var azureVMConfigInfo = new AzureVMConfigInfo(vmName, InstanceSize.Small.ToString(), imageName);
                var azureProvisioningConfig = new AzureProvisioningConfigInfo(OS.Windows, certList, username, password);
                var persistentVMConfigInfo = new PersistentVMConfigInfo(azureVMConfigInfo, azureProvisioningConfig, null, null);
                PersistentVM vm = vmPowershellCmdlets.GetPersistentVM(persistentVMConfigInfo);

                // Negative Test:
                //   Try to deploy a VM with a certificate that does not exist in the hosted service.
                //   This should fail.
                try
                {
                    vmPowershellCmdlets.NewAzureVM(serviceName, new[] { vm });
                    Assert.Fail(
                        "Should have failed, but it succeeded !!  New-AzureVM should fail if it contains a thumbprint that does not exist in the hosted service.");
                }
                catch (Exception e)
                {
                    if (e is AssertFailedException)
                    {
                        throw;
                    }
                    Console.WriteLine("This exception is expected: {0}", e);
                }

                // Now we add the certificate to the hosted service.
                vmPowershellCmdlets.AddAzureCertificate(serviceName, certToUpload);
                vmPowershellCmdlets.NewAzureVM(serviceName, new[] { vm });

                PersistentVMRoleContext result = vmPowershellCmdlets.GetAzureVM(vmName, serviceName);
                Console.WriteLine("{0} is created", result.Name);

                pass = true;
            }
            catch (Exception e)
            {
                Console.WriteLine(e);
                Console.WriteLine(e.InnerException);
                throw;
            }
            finally
            {
                Utilities.UninstallCert(installedCert, certStoreLocation, certStoreName);
            }
        }

        /// <summary>
        ///
        /// </summary>
        [TestMethod(), TestCategory(Category.Functional), TestCategory(Category.BVT), TestProperty("Feature", "PAAS"), Priority(1), Owner("hylee"), Description("Test the cmdlet ((New,Get,Set,Remove,Move)-AzureDeployment)")]
        [DataSource("Microsoft.VisualStudio.TestTools.DataSource.CSV", "|DataDirectory|\\Resources\\package.csv", "package#csv", DataAccessMethod.Sequential)]
        public void AzureDeploymentTest()
        {
            StartTest(MethodBase.GetCurrentMethod().Name, testStartTime);

            // Choose the package and config files from local machine
            string packageName = Convert.ToString(TestContext.DataRow["packageName"]);
            string configName = Convert.ToString(TestContext.DataRow["configName"]);
            string upgradePackageName = Convert.ToString(TestContext.DataRow["upgradePackage"]);
            string upgradeConfigName = Convert.ToString(TestContext.DataRow["upgradeConfig"]);
            string upgradeConfigName2 = Convert.ToString(TestContext.DataRow["upgradeConfig2"]);

            var packagePath1 = new FileInfo(Directory.GetCurrentDirectory() + "\\" + packageName);
            var configPath1 = new FileInfo(Directory.GetCurrentDirectory() + "\\" + configName);
            var packagePath2 = new FileInfo(Directory.GetCurrentDirectory() + "\\" + upgradePackageName);
            var configPath2 = new FileInfo(Directory.GetCurrentDirectory() + "\\" + upgradeConfigName);
            var configPath3 = new FileInfo(Directory.GetCurrentDirectory() + "\\" + upgradeConfigName2);

            Assert.IsTrue(File.Exists(packagePath1.FullName), "file not exist={0}", packagePath1);
            Assert.IsTrue(File.Exists(packagePath2.FullName), "file not exist={0}", packagePath2);
            Assert.IsTrue(File.Exists(configPath1.FullName), "file not exist={0}", configPath1);
            Assert.IsTrue(File.Exists(configPath2.FullName), "file not exist={0}", configPath2);
            Assert.IsTrue(File.Exists(configPath3.FullName), "file not exist={0}", configPath3);

            string deploymentName = "deployment1";
            string deploymentName2 = "deployment2";
            string deploymentLabel = "label1";
            DeploymentInfoContext result;

            PSCredential cred = new PSCredential(username, Utilities.convertToSecureString(password));
            ExtensionConfigurationInput rdpExtCfg = vmPowershellCmdlets.NewAzureServiceRemoteDesktopExtensionConfig(cred);

            try
            {
                vmPowershellCmdlets.NewAzureService(serviceName, serviceName, locationName);
                Console.WriteLine("service, {0}, is created.", serviceName);

                Utilities.RetryActionUntilSuccess(() =>
                {
                    vmPowershellCmdlets.NewAzureDeployment(serviceName, packagePath1.FullName, configPath1.FullName, DeploymentSlotType.Staging, deploymentLabel, deploymentName, false, false, rdpExtCfg);
                }, "Windows Azure is currently performing an operation on this hosted service that requires exclusive access.", 10, 30);

                result = vmPowershellCmdlets.GetAzureDeployment(serviceName, DeploymentSlotType.Staging);
                pass = Utilities.PrintAndCompareDeployment(result, serviceName, deploymentName, deploymentLabel, DeploymentSlotType.Staging, null, 1);
                Console.WriteLine("successfully deployed the package");

                ExtensionContext extResult0 = vmPowershellCmdlets.GetAzureServiceExtension(serviceName, DeploymentSlotType.Staging)[0];
                Utilities.PrintContext(extResult0);

                // Move the deployment from 'Staging' to 'Production'
                Utilities.RetryActionUntilSuccess(() =>
                {
                    vmPowershellCmdlets.MoveAzureDeployment(serviceName);
                }, "The server encountered an internal error. Please retry the request.", 10, 30);
                result = vmPowershellCmdlets.GetAzureDeployment(serviceName, DeploymentSlotType.Production);
                pass &= Utilities.PrintAndCompareDeployment(result, serviceName, deploymentName, deploymentLabel, DeploymentSlotType.Production, null, 1);
                Console.WriteLine("successfully moved.");

                ExtensionContext extResult1 = vmPowershellCmdlets.GetAzureServiceExtension(serviceName, DeploymentSlotType.Production)[0];
                Utilities.PrintContext(extResult1);

                Assert.IsTrue(string.Equals(extResult0.Id, extResult1.Id));

                // Check until the deployment moving is done, and the staging slot is empty.
                Utilities.RetryActionUntilSuccess(() =>
                {
                    try
                    {
                        result = vmPowershellCmdlets.GetAzureDeployment(serviceName, DeploymentSlotType.Staging);
                        Assert.IsNull(result);
                    }
                    catch (Exception e)
                    {
                        const string errorMessage = "No deployments were found.";
                        Assert.IsTrue(e.ToString().Contains(errorMessage) || (e.InnerException != null && e.InnerException.ToString().Contains(errorMessage)));
                    }
                }, "Assert", 10, 60);
                Console.WriteLine("successfully checked original deployment has been moved away.");

                // Re-create the Staging depoyment with the extension
                Utilities.RetryActionUntilSuccess(() =>
                {
                    vmPowershellCmdlets.NewAzureDeployment(serviceName, packagePath2.FullName, configPath2.FullName, DeploymentSlotType.Staging, deploymentLabel, deploymentName2, false, false, rdpExtCfg);
                }, "Windows Azure is currently performing an operation on this hosted service that requires exclusive access.", 10, 60);

                result = vmPowershellCmdlets.GetAzureDeployment(serviceName, DeploymentSlotType.Staging);
                pass = Utilities.PrintAndCompareDeployment(result, serviceName, deploymentName2, deploymentLabel, DeploymentSlotType.Staging, null, 2);
                Console.WriteLine(string.Format("Successfully re-deployed the package #2 to the {0} slot.", DeploymentSlotType.Staging));

                ExtensionContext extResult2 = vmPowershellCmdlets.GetAzureServiceExtension(serviceName, DeploymentSlotType.Staging)[0];
                Utilities.PrintContext(extResult2);

                // Update the deployment with the extension
                Utilities.RetryActionUntilSuccess(() =>
                {
                    vmPowershellCmdlets.SetAzureDeploymentConfig(serviceName, DeploymentSlotType.Staging, configPath2.FullName, rdpExtCfg);
                }, "The server encountered an internal error. Please retry the request.", 10, 30);
                result = vmPowershellCmdlets.GetAzureDeployment(serviceName, DeploymentSlotType.Staging);
                pass &= Utilities.PrintAndCompareDeployment(result, serviceName, deploymentName2, deploymentLabel, DeploymentSlotType.Staging, null, 2);
                Console.WriteLine("successfully updated the deployment #2");

                ExtensionContext extResult3 = vmPowershellCmdlets.GetAzureServiceExtension(serviceName, DeploymentSlotType.Staging)[0];
                Utilities.PrintContext(extResult3);
<<<<<<< HEAD

                Assert.IsTrue(!string.Equals(extResult2.Id, extResult3.Id));

                // Remove the deployment #2
                vmPowershellCmdlets.RemoveAzureDeployment(serviceName, DeploymentSlotType.Staging, true);

=======

                Assert.IsTrue(!string.Equals(extResult2.Id, extResult3.Id));

                // Remove the deployment #2
                vmPowershellCmdlets.RemoveAzureDeployment(serviceName, DeploymentSlotType.Staging, true);

>>>>>>> 14c6c747
                // Set the deployment #1 status to 'Suspended'
                Utilities.RetryActionUntilSuccess(() =>
                {
                    vmPowershellCmdlets.SetAzureDeploymentStatus(serviceName, DeploymentSlotType.Production, DeploymentStatus.Suspended);
                }, "The server encountered an internal error. Please retry the request.", 10, 30);
                result = vmPowershellCmdlets.GetAzureDeployment(serviceName, DeploymentSlotType.Production);
                pass &= Utilities.PrintAndCompareDeployment(result, serviceName, deploymentName, deploymentLabel, DeploymentSlotType.Production, DeploymentStatus.Suspended, 1);
                Console.WriteLine("successfully changed the status");

                // Update the deployment #1
                Utilities.RetryActionUntilSuccess(() =>
                {
                    vmPowershellCmdlets.SetAzureDeploymentConfig(serviceName, DeploymentSlotType.Production, configPath2.FullName);
                }, "The server encountered an internal error. Please retry the request.", 10, 30);
                result = vmPowershellCmdlets.GetAzureDeployment(serviceName, DeploymentSlotType.Production);
                pass &= Utilities.PrintAndCompareDeployment(result, serviceName, deploymentName, deploymentLabel, DeploymentSlotType.Production, null, 2);
                Console.WriteLine("successfully updated the deployment");

                // Upgrade the deployment #1
                DateTime start = DateTime.Now;
                Utilities.RetryActionUntilSuccess(() =>
                {
                    vmPowershellCmdlets.SetAzureDeploymentUpgrade(serviceName, DeploymentSlotType.Production, UpgradeType.Simultaneous, packagePath2.FullName, configPath3.FullName);
                }, "The server encountered an internal error. Please retry the request.", 10, 30);
                TimeSpan duration = DateTime.Now - start;
                Console.WriteLine("Auto upgrade took {0}.", duration);

                result = vmPowershellCmdlets.GetAzureDeployment(serviceName, DeploymentSlotType.Production);
                pass &= Utilities.PrintAndCompareDeployment(result, serviceName, deploymentName, serviceName, DeploymentSlotType.Production, null, 4);
                Console.WriteLine("successfully updated the deployment");

                var date = DateTime.Now.AddMonths(-1);
                // Get Deployment Events by Name
                var events = vmPowershellCmdlets.GetAzureDeploymentEvent(serviceName, deploymentName, date, date.AddHours(1));
                Assert.IsTrue(!events.Any() || events.All(e => e.DeploymentName == deploymentName
                    && !string.IsNullOrEmpty(e.InstanceName) && !string.IsNullOrEmpty(e.RebootReason) && !string.IsNullOrEmpty(e.RoleName)
                    && (!e.RebootStartTime.HasValue || (e.RebootStartTime >= date && e.RebootStartTime <= date.AddHours(1)))));
                // Get Deployment Events by Slot
                events = vmPowershellCmdlets.GetAzureDeploymentEventBySlot(serviceName, DeploymentSlotType.Production, date, date.AddHours(1));
                Assert.IsTrue(!events.Any() || events.All(e => e.DeploymentSlot == DeploymentSlotType.Production
                    && !string.IsNullOrEmpty(e.InstanceName) && !string.IsNullOrEmpty(e.RebootReason) && !string.IsNullOrEmpty(e.RoleName)
                    && (!e.RebootStartTime.HasValue || (e.RebootStartTime >= date && e.RebootStartTime <= date.AddHours(1)))));
                // Get Deployment Events default by Production Slot
                events = vmPowershellCmdlets.GetAzureDeploymentEventBySlot(serviceName, null, date, date.AddHours(1));
                Assert.IsTrue(!events.Any() || events.All(e => e.DeploymentSlot == DeploymentSlotType.Production
                    && !string.IsNullOrEmpty(e.InstanceName) && !string.IsNullOrEmpty(e.RebootReason) && !string.IsNullOrEmpty(e.RoleName)
                    && (!e.RebootStartTime.HasValue || (e.RebootStartTime >= date && e.RebootStartTime <= date.AddHours(1)))));

                try
                {
                    // Negative test for invalid date range
                    events = vmPowershellCmdlets.GetAzureDeploymentEvent(serviceName, deploymentName, date, date.AddHours(-1));
                }
                catch (Exception ex)
                {
                    Assert.IsNotNull(ex.InnerException);
                    CloudException ce = (CloudException) ex.InnerException;
                    Assert.IsTrue(ce.Response.StatusCode == System.Net.HttpStatusCode.BadRequest);
                    Assert.IsTrue(ce.Message.Contains("The date specified in parameter EndTime is not within the correct range."));
                }

                // Negative test for Get-AzureVM
                var vmRoleList1 = vmPowershellCmdlets.GetAzureVM();
                Assert.IsFalse(vmRoleList1.Any(r => r.DeploymentName == deploymentName));
                var vmRoleList2 = vmPowershellCmdlets.GetAzureVM(serviceName);
                Assert.IsFalse(vmRoleList2.Any(r => r.DeploymentName == deploymentName));

                vmPowershellCmdlets.RemoveAzureDeployment(serviceName, DeploymentSlotType.Production, true);

                pass &= Utilities.CheckRemove(vmPowershellCmdlets.GetAzureDeployment, serviceName, DeploymentSlotType.Production);
            }
            catch (Exception e)
            {
                pass = false;
                Console.WriteLine("Exception occurred: {0}", e.ToString());
                throw;
            }
            finally
            {
                if (!Utilities.CheckRemove(vmPowershellCmdlets.GetAzureDeployment, serviceName, DeploymentSlotType.Production))
                {
                    vmPowershellCmdlets.RemoveAzureDeployment(serviceName, DeploymentSlotType.Production, true);
                }
            }
        }

        /// <summary>
        /// 
        /// </summary>
        [TestMethod(), TestCategory(Category.Functional), TestProperty("Feature", "IAAS"), Priority(1), Owner("hylee"), Description("Test the cmdlet ((New,Get)-AzureDns)")]
        public void AzureDnsTest()
        {
            StartTest(MethodBase.GetCurrentMethod().Name, testStartTime);

            const string dnsName = "OpenDns1";
            const string ipAddress = "208.67.222.222";

            try
            {
                vmPowershellCmdlets.NewAzureService(serviceName, locationName);

                DnsServer dns = vmPowershellCmdlets.NewAzureDns(dnsName, ipAddress);

                var azureVMConfigInfo = new AzureVMConfigInfo(vmName, InstanceSize.ExtraSmall.ToString(), imageName);
                var azureProvisioningConfig = new AzureProvisioningConfigInfo(OS.Windows, username, password);
                var persistentVMConfigInfo = new PersistentVMConfigInfo(azureVMConfigInfo, azureProvisioningConfig, null, null);
                PersistentVM vm = vmPowershellCmdlets.GetPersistentVM(persistentVMConfigInfo);

                vmPowershellCmdlets.NewAzureVM(serviceName, new[] { vm }, null, new[] { dns }, null, null, null, null);

                Assert.IsTrue(Verify.AzureDns(vmPowershellCmdlets.GetAzureDeployment(serviceName).DnsSettings, dns));
                pass = true;

            }
            catch (Exception e)
            {
                pass = false;
                Console.WriteLine("Exception occurred: {0}", e.ToString());
                throw;
            }
        }

        /// <summary>
        /// 
        /// </summary>
        [TestMethod(), TestCategory(Category.Functional), TestProperty("Feature", "IAAS"), Priority(1), Owner("derajen"), Description("Test the cmdlet ((Add,Set,Remove)-AzureDns)")]
        public void AzureDnsTest2()
        {
            StartTest(MethodBase.GetCurrentMethod().Name, testStartTime);

            const string dnsName = "OpenDns1";
            const string ipAddress = "208.67.222.222";
            const string ipAddress2 = "127.0.0.1";

            try
            {
                vmPowershellCmdlets.NewAzureService(serviceName, locationName);

                // Create a VM
                var azureVMConfigInfo = new AzureVMConfigInfo(vmName, InstanceSize.ExtraSmall.ToString(), imageName);
                var azureProvisioningConfig = new AzureProvisioningConfigInfo(OS.Windows, username, password);
                var persistentVMConfigInfo = new PersistentVMConfigInfo(azureVMConfigInfo, azureProvisioningConfig, null, null);
                PersistentVM vm = vmPowershellCmdlets.GetPersistentVM(persistentVMConfigInfo);
                vmPowershellCmdlets.NewAzureVM(serviceName, new[] { vm });

                // Add a DNS server
                vmPowershellCmdlets.AddAzureDns(dnsName, ipAddress, serviceName);

                var dnsServer = vmPowershellCmdlets.GetAzureDeployment(serviceName).DnsSettings.DnsServers[0];
                Assert.AreEqual(dnsName, dnsServer.Name);
                Assert.AreEqual(ipAddress, dnsServer.Address);

                // Edit the DNS server 
                vmPowershellCmdlets.SetAzureDns(dnsName, ipAddress2, serviceName);

                dnsServer = vmPowershellCmdlets.GetAzureDeployment(serviceName).DnsSettings.DnsServers[0];
                Assert.AreEqual(dnsName, dnsServer.Name);
                Assert.AreEqual(ipAddress2, dnsServer.Address);

                // Remove the DNS server 
                vmPowershellCmdlets.RemoveAzureDns(dnsName, serviceName, force:true);

                Assert.IsNull(vmPowershellCmdlets.GetAzureDeployment(serviceName).DnsSettings);

                pass = true;

            }
            catch (Exception e)
            {
                pass = false;
                Console.WriteLine("Exception occurred: {0}", e.ToString());
                throw;
            }
        }

        /// <summary>
        /// Test to validate creation of multiple network interfaces on a vm
        /// </summary>
        [TestMethod(), TestCategory(Category.Preview), TestProperty("Feature", "IAAS"), Priority(1), Owner("derajen"), Description("Test the cmdlet ((Add,Set,Remove)-AzureNetworkInterfaceConfig)")]
        public void AzureMultiNicTest()
        {
            StartTest(MethodBase.GetCurrentMethod().Name, testStartTime);
            try
            {
                var nic1 = "eth1";
                var nic2 = "eth2";

                var nic1Address = "10.0.1.40";
                var nic2Address = "10.0.1.39";

                // Create a VNet
                var vnetConfig = vmPowershellCmdlets.GetAzureVNetConfig(null);
                vmPowershellCmdlets.SetAzureVNetConfig(Directory.GetCurrentDirectory() + "\\VnetconfigWithLocation.netcfg");
                var sites = vmPowershellCmdlets.GetAzureVNetSite(null);
                var subnet = sites[0].Subnets.First().Name;
                var vnetName = sites[0].Name;

                // Create a new service
                vmPowershellCmdlets.NewAzureService(serviceName, locationName);

                // Create the VM
                var azureVMConfigInfo = new AzureVMConfigInfo(vmName, InstanceSize.Large.ToString(), imageName);
                var azureProvisioningConfig = new AzureProvisioningConfigInfo(OS.Windows, username, password);
                var persistentVMConfigInfo = new PersistentVMConfigInfo(azureVMConfigInfo, azureProvisioningConfig, null, null);
                PersistentVM vm = vmPowershellCmdlets.GetPersistentVM(persistentVMConfigInfo);
                vm = (PersistentVM)vmPowershellCmdlets.SetAzureSubnet(vm, new string[] {subnet});

                // AddNetworkInterfaceConfig
                vm = (PersistentVM)vmPowershellCmdlets.AddAzureNetworkInterfaceConfig(nic1, subnet, nic1Address, vm);
                vm = (PersistentVM)vmPowershellCmdlets.AddAzureNetworkInterfaceConfig(nic2, subnet, vm);

                Assert.AreEqual(((NetworkConfigurationSet)vm.ConfigurationSets[1]).NetworkInterfaces.Count, 2);
                Assert.AreEqual(((NetworkConfigurationSet)vm.ConfigurationSets[1]).NetworkInterfaces[0].Name, nic1);
                Assert.AreEqual(((NetworkConfigurationSet)vm.ConfigurationSets[1]).NetworkInterfaces[0].IPConfigurations[0].SubnetName, subnet);
                Assert.AreEqual(((NetworkConfigurationSet)vm.ConfigurationSets[1]).NetworkInterfaces[0].IPConfigurations[0].StaticVirtualNetworkIPAddress, nic1Address);

                Assert.AreEqual(((NetworkConfigurationSet)vm.ConfigurationSets[1]).NetworkInterfaces[1].Name, nic2);
                Assert.AreEqual(((NetworkConfigurationSet)vm.ConfigurationSets[1]).NetworkInterfaces[1].IPConfigurations[0].SubnetName, subnet);
                Assert.IsNull(((NetworkConfigurationSet)vm.ConfigurationSets[1]).NetworkInterfaces[1].IPConfigurations[0].StaticVirtualNetworkIPAddress);

                // Verify SetNetworkInterfaceConfig
                vm = (PersistentVM)vmPowershellCmdlets.SetAzureNetworkInterfaceConfig(nic2, subnet, nic2Address, vm);
                Assert.AreEqual(((NetworkConfigurationSet)vm.ConfigurationSets[1]).NetworkInterfaces[1].Name, nic2);
                Assert.AreEqual(((NetworkConfigurationSet)vm.ConfigurationSets[1]).NetworkInterfaces[1].IPConfigurations[0].SubnetName, subnet);
                Assert.AreEqual(((NetworkConfigurationSet)vm.ConfigurationSets[1]).NetworkInterfaces[1].IPConfigurations[0].StaticVirtualNetworkIPAddress, nic2Address);

                // Verify RemoveNetworkInterfaceConfig
                vm = (PersistentVM)vmPowershellCmdlets.RemoveAzureNetworkInterfaceConfig(nic2, vm);
                Assert.AreEqual(((NetworkConfigurationSet)vm.ConfigurationSets[1]).NetworkInterfaces.Count, 1);
                Assert.AreEqual(((NetworkConfigurationSet)vm.ConfigurationSets[1]).NetworkInterfaces[0].Name, nic1);

                // Verify the create vm using NIC
                vmPowershellCmdlets.NewAzureVM(serviceName, new[] { vm }, vnetName, null, null, null, null, null, null, null, null, null, false );

                // Verify GetNetworkInterfaceConfig
                var getVM = vmPowershellCmdlets.GetAzureVM(vmName, serviceName);

                Assert.AreEqual(getVM.NetworkInterfaces[0].Name, nic1);
                Assert.AreEqual(getVM.NetworkInterfaces[0].IpConfigurations[0].SubnetName, subnet);
                Assert.IsNotNull(getVM.NetworkInterfaces[0].MacAddress);

                var getNic = vmPowershellCmdlets.GetAzureNetworkInterfaceConfig(nic1, getVM);
                Assert.AreEqual(getNic.Name, nic1);
                Assert.AreEqual(getNic.IpConfigurations[0].SubnetName, subnet);
                Assert.IsNotNull(getNic.MacAddress);

                pass = true;
            }
            catch (Exception e)
            {
                pass = false;
                Console.WriteLine("Exception occurred: {0}", e.ToString());
                throw;
            }
        }

        /// <summary>
        ///
        /// </summary>
        [TestMethod(), TestCategory(Category.Functional), TestCategory(Category.BVT), TestProperty("Feature", "IAAS"), Priority(1), Owner("hylee"), Description("Test the cmdlet (Get-AzureLocation)")]
        public void AzureLocationTest()
        {
            StartTest(MethodBase.GetCurrentMethod().Name, testStartTime);

            try
            {
                foreach (LocationsContext loc in vmPowershellCmdlets.GetAzureLocation())
                {
                    Console.WriteLine("Location: Name - {0}, DisplayName - {1}", loc.Name, loc.DisplayName);
                }

                pass = true;

            }
            catch (Exception e)
            {
                pass = false;
                Assert.Fail("Exception occurred: {0}", e.ToString());
            }
        }

        /// <summary>
        ///
        /// </summary>
        [TestMethod(), TestCategory(Category.Functional), TestCategory(Category.BVT), TestProperty("Feature", "IAAS"), Priority(1), Owner("hylee"), Description("Test the cmdlet (Get-AzureOSVersion)")]
        public void AzureOSVersionTest()
        {
            StartTest(MethodBase.GetCurrentMethod().Name, testStartTime);

            try
            {
                foreach (OSVersionsContext osVersions in vmPowershellCmdlets.GetAzureOSVersion())
                {
                    Console.WriteLine("OS Version: Family - {0}, FamilyLabel - {1}, Version - {2}", osVersions.Family, osVersions.FamilyLabel, osVersions.Version);
                }

                pass = true;

            }
            catch (Exception e)
            {
                pass = false;
                Assert.Fail("Exception occurred: {0}", e.ToString());
            }
        }


        /// <summary>
        ///
        /// </summary>
        [TestMethod(), TestCategory(Category.Functional), TestProperty("Feature", "PAAS"), Priority(1), Owner("hylee"), Description("Test the cmdlet ((Get,Set)-AzureRole)")]
        [DataSource("Microsoft.VisualStudio.TestTools.DataSource.CSV", "|DataDirectory|\\Resources\\package.csv", "package#csv", DataAccessMethod.Sequential)]
        public void AzureRoleTest()
        {
            StartTest(MethodBase.GetCurrentMethod().Name, testStartTime);

            // Choose the package and config files from local machine
            string packageName = Convert.ToString(TestContext.DataRow["packageName"]);
            string configName = Convert.ToString(TestContext.DataRow["configName"]);
            string upgradePackageName = Convert.ToString(TestContext.DataRow["upgradePackage"]);
            string upgradeConfigName = Convert.ToString(TestContext.DataRow["upgradeConfig"]);

            var packagePath1 = new FileInfo(Directory.GetCurrentDirectory() + "\\" + packageName);
            var configPath1 = new FileInfo(Directory.GetCurrentDirectory() + "\\" + configName);

            Assert.IsTrue(File.Exists(packagePath1.FullName), "VHD file not exist={0}", packagePath1);
            Assert.IsTrue(File.Exists(configPath1.FullName), "VHD file not exist={0}", configPath1);

            string deploymentName = "deployment1";
            string deploymentLabel = "label1";
            string slot = DeploymentSlotType.Production;

            //DeploymentInfoContext result;
            string roleName = "";

            try
            {
                vmPowershellCmdlets.NewAzureService(serviceName, serviceName, locationName);

                vmPowershellCmdlets.NewAzureDeployment(serviceName, packagePath1.FullName, configPath1.FullName, slot, deploymentLabel, deploymentName, false, false);


                foreach (RoleContext role in vmPowershellCmdlets.GetAzureRole(serviceName, slot, null, false))
                {
                    Console.WriteLine("Role: Name - {0}, ServiceName - {1}, DeploymenntID - {2}, InstanceCount - {3}", role.RoleName, role.ServiceName, role.DeploymentID, role.InstanceCount);
                    Assert.AreEqual(serviceName, role.ServiceName);
                    roleName = role.RoleName;
                }

                vmPowershellCmdlets.SetAzureRole(serviceName, slot, roleName, 2);

                foreach (RoleContext role in vmPowershellCmdlets.GetAzureRole(serviceName, slot, null, false))
                {
                    Console.WriteLine("Role: Name - {0}, ServiceName - {1}, DeploymenntID - {2}, InstanceCount - {3}", role.RoleName, role.ServiceName, role.DeploymentID, role.InstanceCount);
                    Assert.AreEqual(serviceName, role.ServiceName);
                    Assert.AreEqual(2, role.InstanceCount);
                }

                pass = true;

            }
            catch (Exception e)
            {
                pass = false;
                Console.WriteLine("Exception occurred: {0}", e.ToString());
                throw;
            }
        }

        /// <summary>
        ///
        /// </summary>
        [TestMethod(), TestCategory(Category.Functional), TestCategory(Category.BVT), TestProperty("Feature", "PAAS"), Priority(1), Owner("hylee"), Description("Test the cmdlet (New-AzureServiceRemoteDesktopConfig)")]
        [Ignore]
        public void AzureServiceDiagnosticsExtensionConfigTest()
        {
            StartTest(MethodBase.GetCurrentMethod().Name, testStartTime);

            List<string> defaultRoles = new List<string>(new string[] { "AllRoles" });
            string[] roles = new string[] { "WebRole1", "WorkerRole2" };
            string thumb = "abc";
            string alg = "sha1";

            // Create a certificate
            X509Certificate2 cert = Utilities.CreateCertificate(password);

            string storage = defaultAzureSubscription.CurrentStorageAccountName;
            XmlDocument daConfig = new XmlDocument();
            daConfig.Load(@".\da.xml");

            try
            {
                //// Case 1: No thumbprint, no Certificate
                ExtensionConfigurationInput resultConfig = vmPowershellCmdlets.NewAzureServiceDiagnosticsExtensionConfig(storage);
                Assert.IsTrue(VerifyExtensionConfigDiag(resultConfig, storage, defaultRoles));

                resultConfig = vmPowershellCmdlets.NewAzureServiceDiagnosticsExtensionConfig(storage, daConfig);
                Assert.IsTrue(VerifyExtensionConfigDiag(resultConfig, storage, defaultRoles, daConfig));

                resultConfig = vmPowershellCmdlets.NewAzureServiceDiagnosticsExtensionConfig(storage, null, roles);
                Assert.IsTrue(VerifyExtensionConfigDiag(resultConfig, storage, new List<string>(roles)));

                resultConfig = vmPowershellCmdlets.NewAzureServiceDiagnosticsExtensionConfig(storage, daConfig, roles);
                Assert.IsTrue(VerifyExtensionConfigDiag(resultConfig, storage, new List<string>(roles), daConfig));

                // Case 2: Thumbprint, no algorithm
                resultConfig = vmPowershellCmdlets.NewAzureServiceDiagnosticsExtensionConfig(storage, thumb, null);
                Assert.IsTrue(VerifyExtensionConfigDiag(resultConfig, storage, defaultRoles, null, thumb));

                resultConfig = vmPowershellCmdlets.NewAzureServiceDiagnosticsExtensionConfig(storage, thumb, null, daConfig);
                Assert.IsTrue(VerifyExtensionConfigDiag(resultConfig, storage, defaultRoles, daConfig, thumb));

                resultConfig = vmPowershellCmdlets.NewAzureServiceDiagnosticsExtensionConfig(storage, thumb, null, null, roles);
                Assert.IsTrue(VerifyExtensionConfigDiag(resultConfig, storage, new List<string>(roles), null, thumb));

                resultConfig = vmPowershellCmdlets.NewAzureServiceDiagnosticsExtensionConfig(storage, thumb, null, daConfig, roles);
                Assert.IsTrue(VerifyExtensionConfigDiag(resultConfig, storage, new List<string>(roles), daConfig, thumb));

                // Case 3: Thumbprint and algorithm
                resultConfig = vmPowershellCmdlets.NewAzureServiceDiagnosticsExtensionConfig(storage, thumb, alg);
                Assert.IsTrue(VerifyExtensionConfigDiag(resultConfig, storage, defaultRoles, null, thumb, alg));

                resultConfig = vmPowershellCmdlets.NewAzureServiceDiagnosticsExtensionConfig(storage, thumb, alg, daConfig);
                Assert.IsTrue(VerifyExtensionConfigDiag(resultConfig, storage, defaultRoles, daConfig, thumb, alg));

                resultConfig = vmPowershellCmdlets.NewAzureServiceDiagnosticsExtensionConfig(storage, thumb, alg, null, roles);
                Assert.IsTrue(VerifyExtensionConfigDiag(resultConfig, storage, new List<string>(roles), null, thumb, alg));

                resultConfig = vmPowershellCmdlets.NewAzureServiceDiagnosticsExtensionConfig(storage, thumb, alg, daConfig, roles);
                Assert.IsTrue(VerifyExtensionConfigDiag(resultConfig, storage, new List<string>(roles), daConfig, thumb, alg));

                // Case 4: Certificate
                resultConfig = vmPowershellCmdlets.NewAzureServiceDiagnosticsExtensionConfig(storage, cert);
                Assert.IsTrue(VerifyExtensionConfigDiag(resultConfig, storage, defaultRoles, null, cert.Thumbprint, null, cert));

                resultConfig = vmPowershellCmdlets.NewAzureServiceDiagnosticsExtensionConfig(storage, cert, daConfig);
                Assert.IsTrue(VerifyExtensionConfigDiag(resultConfig, storage, defaultRoles, daConfig, cert.Thumbprint, null, cert));

                resultConfig = vmPowershellCmdlets.NewAzureServiceDiagnosticsExtensionConfig(storage, cert, null, roles);
                Assert.IsTrue(VerifyExtensionConfigDiag(resultConfig, storage, new List<string>(roles), null, cert.Thumbprint, null, cert));

                resultConfig = vmPowershellCmdlets.NewAzureServiceDiagnosticsExtensionConfig(storage, cert, daConfig, roles);
                Assert.IsTrue(VerifyExtensionConfigDiag(resultConfig, storage, new List<string>(roles), daConfig, cert.Thumbprint, null, cert));

                pass = true;
            }
            catch (Exception e)
            {
                pass = false;
                Assert.Fail("Exception occurred: {0}", e.ToString());
            }
        }

        private bool VerifyExtensionConfigDiag(ExtensionConfigurationInput resultConfig, string storage, List<string> roles, XmlDocument wadconfig = null, string thumbprint = null, string algorithm = null, X509Certificate2 cert = null)
        {
            try
            {
                string resultStorageAccount = GetInnerText(resultConfig.PublicConfiguration, "StorageAccount");
                string resultWadCfg = Utilities.GetInnerXml(resultConfig.PublicConfiguration, "WadCfg");
                if (string.IsNullOrWhiteSpace(resultWadCfg))
                {
                    resultWadCfg = null;
                }
                string resultStorageKey = GetInnerValue(resultConfig.PrivateConfiguration, "StorageAccount", "key");

                Console.WriteLine("Type: {0}, StorageAccountName:{1}, StorageKey: {2}, WadCfg: {3}, CertificateThumbprint: {4}, ThumbprintAlgorithm: {5}, X509Certificate: {6}",
                    resultConfig.Type, resultStorageAccount, resultStorageKey, resultWadCfg, resultConfig.CertificateThumbprint, resultConfig.ThumbprintAlgorithm, resultConfig.X509Certificate);

                Assert.AreEqual("PaaSDiagnostics", resultConfig.Type, "Type is not equal!");
                Assert.AreEqual(storage, resultStorageAccount);
                Utilities.CompareWadCfg(resultWadCfg, wadconfig);

                if (string.IsNullOrWhiteSpace(thumbprint))
                {
                    Assert.IsTrue(string.IsNullOrWhiteSpace(resultConfig.CertificateThumbprint));
                }
                else
                {
                    Assert.AreEqual(thumbprint, resultConfig.CertificateThumbprint, "Certificate thumbprint is not equal!");
                }
                if (string.IsNullOrWhiteSpace(algorithm))
                {
                    Assert.IsTrue(string.IsNullOrWhiteSpace(resultConfig.ThumbprintAlgorithm));
                }
                else
                {
                    Assert.AreEqual(algorithm, resultConfig.ThumbprintAlgorithm, "Thumbprint algorithm is not equal!");
                }
                Assert.AreEqual(cert, resultConfig.X509Certificate, "X509Certificate is not equal!");
                if (resultConfig.Roles.Count == 1 && string.IsNullOrEmpty(resultConfig.Roles[0].RoleName))
                {
                    Assert.IsTrue(roles.Contains(resultConfig.Roles[0].RoleType.ToString()));
                }
                else
                {
                    foreach (ExtensionRole role in resultConfig.Roles)
                    {
                        Assert.IsTrue(roles.Contains(role.RoleName));
                    }
                }

                return true;
            }
            catch
            {
                return false;
            }
        }

        /// <summary>
        ///
        /// </summary>
        [TestMethod(), TestCategory(Category.Functional), TestCategory(Category.BVT), TestProperty("Feature", "PAAS"), Priority(1), Owner("hylee"), Description("Test the cmdlet (New-AzureServiceRemoteDesktopConfig)")]
        public void AzureServiceRemoteDesktopExtensionConfigTest()
        {
            StartTest(MethodBase.GetCurrentMethod().Name, testStartTime);

            PSCredential cred = new PSCredential(username, Utilities.convertToSecureString(password));
            DateTime exp = DateTime.Now.AddMonths(18);
            DateTime defaultExp = DateTime.Now.AddMonths(12);
            List<string> defaultRoles = new List<string>(new string[] { "AllRoles" });
            string[] roles = new string[] { "WebRole1", "WorkerRole2" };
            string thumb = "abc";
            string alg = "sha1";

            // Create a certificate
            X509Certificate2 cert = Utilities.CreateCertificate(password);

            try
            {
                // Case 1: No thumbprint, no Certificate
                ExtensionConfigurationInput resultConfig = vmPowershellCmdlets.NewAzureServiceRemoteDesktopExtensionConfig(cred);
                Assert.IsTrue(VerifyExtensionConfigRDP(resultConfig, username, password, defaultRoles, defaultExp));

                resultConfig = vmPowershellCmdlets.NewAzureServiceRemoteDesktopExtensionConfig(cred, exp);
                Assert.IsTrue(VerifyExtensionConfigRDP(resultConfig, username, password, defaultRoles, exp));

                resultConfig = vmPowershellCmdlets.NewAzureServiceRemoteDesktopExtensionConfig(cred, null, roles);
                Assert.IsTrue(VerifyExtensionConfigRDP(resultConfig, username, password, new List<string>(roles), defaultExp));

                resultConfig = vmPowershellCmdlets.NewAzureServiceRemoteDesktopExtensionConfig(cred, exp, roles);
                Assert.IsTrue(VerifyExtensionConfigRDP(resultConfig, username, password, new List<string>(roles), exp));

                // Case 2: Thumbprint, no algorithm
                resultConfig = vmPowershellCmdlets.NewAzureServiceRemoteDesktopExtensionConfig(cred, thumb, null);
                Assert.IsTrue(VerifyExtensionConfigRDP(resultConfig, username, password, defaultRoles, defaultExp, thumb));

                resultConfig = vmPowershellCmdlets.NewAzureServiceRemoteDesktopExtensionConfig(cred, thumb, null, exp);
                Assert.IsTrue(VerifyExtensionConfigRDP(resultConfig, username, password, defaultRoles, exp, thumb));

                resultConfig = vmPowershellCmdlets.NewAzureServiceRemoteDesktopExtensionConfig(cred, thumb, null, null, roles);
                Assert.IsTrue(VerifyExtensionConfigRDP(resultConfig, username, password, new List<string>(roles), defaultExp, thumb));

                resultConfig = vmPowershellCmdlets.NewAzureServiceRemoteDesktopExtensionConfig(cred, thumb, null, exp, roles);
                Assert.IsTrue(VerifyExtensionConfigRDP(resultConfig, username, password, new List<string>(roles), exp, thumb));

                // Case 3: Thumbprint and algorithm
                resultConfig = vmPowershellCmdlets.NewAzureServiceRemoteDesktopExtensionConfig(cred, thumb, alg);
                Assert.IsTrue(VerifyExtensionConfigRDP(resultConfig, username, password, defaultRoles, defaultExp, thumb, alg));

                resultConfig = vmPowershellCmdlets.NewAzureServiceRemoteDesktopExtensionConfig(cred, thumb, alg, exp);
                Assert.IsTrue(VerifyExtensionConfigRDP(resultConfig, username, password, defaultRoles, exp, thumb, alg));

                resultConfig = vmPowershellCmdlets.NewAzureServiceRemoteDesktopExtensionConfig(cred, thumb, alg, null, roles);
                Assert.IsTrue(VerifyExtensionConfigRDP(resultConfig, username, password, new List<string>(roles), defaultExp, thumb, alg));

                resultConfig = vmPowershellCmdlets.NewAzureServiceRemoteDesktopExtensionConfig(cred, thumb, alg, exp, roles);
                Assert.IsTrue(VerifyExtensionConfigRDP(resultConfig, username, password, new List<string>(roles), exp, thumb, alg));

                // Case 4: Certificate
                resultConfig = vmPowershellCmdlets.NewAzureServiceRemoteDesktopExtensionConfig(cred, cert);
                Assert.IsTrue(VerifyExtensionConfigRDP(resultConfig, username, password, defaultRoles, defaultExp, cert.Thumbprint, null, cert));

                resultConfig = vmPowershellCmdlets.NewAzureServiceRemoteDesktopExtensionConfig(cred, cert, null, exp);
                Assert.IsTrue(VerifyExtensionConfigRDP(resultConfig, username, password, defaultRoles, exp, cert.Thumbprint, null, cert));

                resultConfig = vmPowershellCmdlets.NewAzureServiceRemoteDesktopExtensionConfig(cred, cert, null, null, roles);
                Assert.IsTrue(VerifyExtensionConfigRDP(resultConfig, username, password, new List<string>(roles), defaultExp, cert.Thumbprint, null, cert));

                resultConfig = vmPowershellCmdlets.NewAzureServiceRemoteDesktopExtensionConfig(cred, cert, null, exp, roles);
                Assert.IsTrue(VerifyExtensionConfigRDP(resultConfig, username, password, new List<string>(roles), exp, cert.Thumbprint, null, cert));

                pass = true;
            }
            catch (Exception e)
            {
                pass = false;
                Assert.Fail("Exception occurred: {0}", e.ToString());
            }
        }

        private bool VerifyExtensionConfigRDP(ExtensionConfigurationInput resultConfig, string user, string pass, List<string> roles, DateTime exp, string thumbprint = null, string algorithm = null, X509Certificate2 cert = null)
        {
            try
            {
                string resultUserName = GetInnerText(resultConfig.PublicConfiguration, "UserName");
                string resultPassword = GetInnerText(resultConfig.PrivateConfiguration, "Password");
                string resultExpDate = GetInnerText(resultConfig.PublicConfiguration, "Expiration");

                Console.WriteLine("Type: {0}, UserName:{1}, Password: {2}, ExpirationDate: {3}, CertificateThumbprint: {4}, ThumbprintAlgorithm: {5}, X509Certificate: {6}",
                    resultConfig.Type, resultUserName, resultPassword, resultExpDate, resultConfig.CertificateThumbprint, resultConfig.ThumbprintAlgorithm, resultConfig.X509Certificate);

                Assert.AreEqual(resultConfig.Type, "RDP", "Type is not equal!");
                Assert.AreEqual(resultUserName, user);
                Assert.AreEqual(resultPassword, pass);
                Assert.IsTrue(Utilities.CompareDateTime(exp, resultExpDate));

                if (string.IsNullOrWhiteSpace(thumbprint))
                {
                    Assert.IsTrue(string.IsNullOrWhiteSpace(resultConfig.CertificateThumbprint));
                }
                else
                {
                    Assert.AreEqual(resultConfig.CertificateThumbprint, thumbprint, "Certificate thumbprint is not equal!");
                }

                if (string.IsNullOrWhiteSpace(algorithm))
                {
                    Assert.IsTrue(string.IsNullOrWhiteSpace(resultConfig.ThumbprintAlgorithm));
                }
                else
                {
                    Assert.AreEqual(resultConfig.ThumbprintAlgorithm, algorithm, "Thumbprint algorithm is not equal!");
                }
                Assert.AreEqual(resultConfig.X509Certificate, cert, "X509Certificate is not equal!");
                if (resultConfig.Roles.Count == 1 && string.IsNullOrEmpty(resultConfig.Roles[0].RoleName))
                {
                    Assert.IsTrue(roles.Contains(resultConfig.Roles[0].RoleType.ToString()));
                }
                else
                {
                    foreach (ExtensionRole role in resultConfig.Roles)
                    {
                        Assert.IsTrue(roles.Contains(role.RoleName));
                    }
                }

                return true;
            }
            catch
            {
                return false;
            }
        }

        private string GetInnerText(string xmlString, string tag)
        {
            string removedHeader = xmlString.Substring(xmlString.IndexOf('<', 2));

            byte[] encodedString = Encoding.UTF8.GetBytes(xmlString);
            MemoryStream stream = new MemoryStream(encodedString);
            stream.Flush();
            stream.Position = 0;

            XmlDocument xml = new XmlDocument();
            xml.Load(stream);
            return xml.GetElementsByTagName(tag)[0].InnerText;
        }

        private string GetInnerValue(string xmlString, string tag, string attribute)
        {
            string removedHeader = xmlString.Substring(xmlString.IndexOf('<', 2));

            byte[] encodedString = Encoding.UTF8.GetBytes(xmlString);
            MemoryStream stream = new MemoryStream(encodedString);
            stream.Flush();
            stream.Position = 0;

            XmlDocument xml = new XmlDocument();
            xml.Load(stream);
            return xml.GetElementsByTagName(tag)[0].Attributes[attribute].Value;
        }

        /// <summary>
        ///
        /// </summary>
        [TestMethod(), TestCategory(Category.Functional), TestCategory(Category.BVT), TestProperty("Feature", "IAAS"), Priority(1), Owner("hylee"), Description("Test the cmdlet ((Get,Set)-AzureSubnet)")]
        public void AzureSubnetTest()
        {
            StartTest(MethodBase.GetCurrentMethod().Name, testStartTime);

            try
            {
                //vmPowershellCmdlets.NewAzureService(serviceName, serviceName, locationName);

                var azureVMConfigInfo = new AzureVMConfigInfo(vmName, InstanceSize.Small.ToString(), imageName);
                var azureProvisioningConfig = new AzureProvisioningConfigInfo(OS.Windows, username, password);
                var persistentVMConfigInfo = new PersistentVMConfigInfo(azureVMConfigInfo, azureProvisioningConfig, null, null);
                vmPowershellCmdlets.GetPersistentVM(persistentVMConfigInfo);

                string[] subs = { "subnet1", "subnet2", "subnet3" };
                PersistentVM vm = vmPowershellCmdlets.SetAzureSubnet(vmPowershellCmdlets.AddAzureProvisioningConfig(azureProvisioningConfig), subs);

                SubnetNamesCollection subnets = vmPowershellCmdlets.GetAzureSubnet(vm);
                foreach (string subnet in subnets)
                {
                    Console.WriteLine("Subnet: {0}", subnet);
                }
                CollectionAssert.AreEqual(subnets, subs);

                pass = true;
            }
            catch (Exception e)
            {
                Console.WriteLine("Exception occurred: {0}", e);
                throw;
            }
        }

        /// <summary>
        ///
        /// </summary>
        [TestMethod(), TestCategory(Category.Functional), TestCategory(Category.BVT), TestProperty("Feature", "IAAS"), Priority(1), Owner("hylee"), Description("Test the cmdlet ((New,Get)-AzureStorageKey)")]
        public void AzureStorageKeyTest()
        {
            StartTest(MethodBase.GetCurrentMethod().Name, testStartTime);

            try
            {
                StorageServiceKeyOperationContext key1 = vmPowershellCmdlets.GetAzureStorageAccountKey(defaultAzureSubscription.CurrentStorageAccountName); // Get-AzureStorageAccountKey
                Console.WriteLine("Primary - {0}", key1.Primary);
                Console.WriteLine("Secondary - {0}", key1.Secondary);

                StorageServiceKeyOperationContext key2 = vmPowershellCmdlets.NewAzureStorageAccountKey(defaultAzureSubscription.CurrentStorageAccountName, KeyType.Secondary);
                Console.WriteLine("Primary - {0}", key2.Primary);
                Console.WriteLine("Secondary - {0}", key2.Secondary);

                Assert.AreEqual(key1.Primary, key2.Primary);
                Assert.AreNotEqual(key1.Secondary, key2.Secondary);

                pass = true;
            }
            catch (Exception e)
            {
                pass = false;
                Assert.Fail("Exception occurred: {0}", e.ToString());
            }
        }

        [TestMethod(), TestCategory(Category.Functional), TestCategory(Category.BVT), TestProperty("Feature", "IAAS"), Priority(1), Owner("hylee"), Description("Test the cmdlet ((New,Get,Remove)-AzureStorageAccount)")]
        [DataSource("Microsoft.VisualStudio.TestTools.DataSource.CSV", "|DataDirectory|\\Resources\\storageAccountTestData.csv", "storageAccountTestData#csv", DataAccessMethod.Sequential)]
        public void AzureStorageAccountBVTTest()
        {
            StartTest(MethodBase.GetCurrentMethod().Name, testStartTime);

            string storageAccountPrefix = Convert.ToString(TestContext.DataRow["NamePrefix"]);
            string location = CheckLocation(Convert.ToString(TestContext.DataRow["Location1"]));
            var storageName = Utilities.GetUniqueShortName(storageAccountPrefix);
            var grsAccountType = "Standard_GRS";
            string[] storageStaticProperties = new string[3] { storageName, location, null };

            try
            {
                // New-AzureStorageAccount test for default 'Standard_GRS'
                vmPowershellCmdlets.NewAzureStorageAccount(storageName, location, null, null, null);
                Assert.IsTrue(StorageAccountVerify(vmPowershellCmdlets.GetAzureStorageAccount(storageName)[0],
                    storageStaticProperties, storageName, null, true, grsAccountType));
                Console.WriteLine("{0} is created", storageName);

                vmPowershellCmdlets.SetAzureStorageAccount(storageName, "test", "test", (string)null);
                Assert.IsTrue(StorageAccountVerify(vmPowershellCmdlets.GetAzureStorageAccount(storageName)[0],
                    storageStaticProperties, "test", "test", true, grsAccountType));
                Console.WriteLine("{0} is updated", storageName);

                vmPowershellCmdlets.RemoveAzureStorageAccount(storageName);
                Assert.IsTrue(Utilities.CheckRemove(vmPowershellCmdlets.GetAzureStorageAccount, storageName), "The storage account was not removed");
                Console.WriteLine("{0} is removed", storageName);

                pass = true;
            }
            catch (Exception e)
            {
                pass = false;
                Assert.Fail("Exception occurred: {0}", e.ToString());
            }
            finally
            {
                Console.WriteLine("Starts cleaning up...");
                // Clean-up storage if it is not removed.
                if (!Utilities.CheckRemove(vmPowershellCmdlets.GetAzureStorageAccount, storageName))
                {
                    vmPowershellCmdlets.RemoveAzureStorageAccount(storageName);
                }
            }
        }

        /// <summary>
        ///
        /// </summary>
        [TestMethod(), TestCategory(Category.Functional), TestProperty("Feature", "IAAS"), Priority(1), Owner("hylee"), Description("Test the cmdlet ((New,Get,Set,Remove)-AzureStorageAccount)")]
        [DataSource("Microsoft.VisualStudio.TestTools.DataSource.CSV", "|DataDirectory|\\Resources\\storageAccountTestData.csv", "storageAccountTestData#csv", DataAccessMethod.Sequential)]
        public void AzureStorageAccountTest()
        {
            StartTest(MethodBase.GetCurrentMethod().Name, testStartTime);

            string storageAccountPrefix = Convert.ToString(TestContext.DataRow["NamePrefix"]);
            string locationName1 = CheckLocation(Convert.ToString(TestContext.DataRow["Location1"]));
            string locationName2 = CheckLocation(Convert.ToString(TestContext.DataRow["Location2"]));
            string affinityGroupName = Convert.ToString(TestContext.DataRow["AffinityGroupName"]);

            string[] label = new string[3] {
                Convert.ToString(TestContext.DataRow["Label1"]),
                Convert.ToString(TestContext.DataRow["Label2"]),
                Convert.ToString(TestContext.DataRow["Label3"])};
            string[] description = new string[3] {
                Convert.ToString(TestContext.DataRow["Description1"]),
                Convert.ToString(TestContext.DataRow["Description2"]),
                Convert.ToString(TestContext.DataRow["Description3"])};
            bool?[] geoReplicationSettings = new bool?[3] { true, false, null };

            bool geoReplicationEnabled = true;
            string zrsAccountType = "Standard_ZRS";
            string grsAccountType = "Standard_GRS";
            string[] accountTypes = new string[3] {
                "Standard_LRS",
                "Standard_GRS",
                "Standard_RAGRS"
            };

            string[] storageName = new string[3] {
                Utilities.GetUniqueShortName(storageAccountPrefix),
                Utilities.GetUniqueShortName(storageAccountPrefix),
                Utilities.GetUniqueShortName(storageAccountPrefix)};

            string[][] storageStaticProperties = new string[3][] {
                new string[3] {storageName[0], locationName1, null},
                new string [3] {storageName[1], null, affinityGroupName},
                new string[3] {storageName[2], locationName1, null},};

            try
            {
                // New-AzureStorageAccount test for 'Standard_ZRS'
                var zrsStorageName = Utilities.GetUniqueShortName(storageAccountPrefix);
                string[] zrsStorageStaticProperties = new string[3] { zrsStorageName, locationName1, null };
                vmPowershellCmdlets.NewAzureStorageAccount(zrsStorageName, locationName1, null, null, null, zrsAccountType);
                Assert.IsTrue(StorageAccountVerify(vmPowershellCmdlets.GetAzureStorageAccount(zrsStorageName)[0],
                    zrsStorageStaticProperties, zrsStorageName, null, null, zrsAccountType));
                Console.WriteLine("{0} is created", zrsStorageName);

                vmPowershellCmdlets.RemoveAzureStorageAccount(zrsStorageName);
                Assert.IsTrue(Utilities.CheckRemove(vmPowershellCmdlets.GetAzureStorageAccount, zrsStorageName), "The storage account was not removed");

                // New-AzureStorageAccount test for default 'Standard_GRS'
                vmPowershellCmdlets.NewAzureStorageAccount(storageName[0], locationName1, null, null, null);
                Assert.IsTrue(StorageAccountVerify(vmPowershellCmdlets.GetAzureStorageAccount(storageName[0])[0],
                    storageStaticProperties[0], storageName[0], null, true, grsAccountType));
                Console.WriteLine("{0} is created", storageName[0]);

                if (Utilities.CheckRemove(vmPowershellCmdlets.GetAzureAffinityGroup, affinityGroupName))
                {
                    vmPowershellCmdlets.NewAzureAffinityGroup(affinityGroupName, locationName2, label[0], description[0]);
                }

                vmPowershellCmdlets.NewAzureStorageAccount(storageName[1], null, affinityGroupName, null, null);
                Assert.IsTrue(StorageAccountVerify(vmPowershellCmdlets.GetAzureStorageAccount(storageName[1])[0],
                    storageStaticProperties[1], storageName[1], null, true, grsAccountType));
                Console.WriteLine("{0} is created", storageName[1]);

                // Set-AzureStorageAccount & Remove-AzureStorageAccount test
                for (int i = 0; i < 2; i++)
                {

                    for (int j = 0; j < 3; j++)
                    {
                        vmPowershellCmdlets.SetAzureStorageAccount(storageName[i], label[j], null, geoReplicationSettings[j]);
                        if (geoReplicationSettings[j] != null)
                        {
                            geoReplicationEnabled = geoReplicationSettings[j].Value;
                        }
                        Assert.IsTrue(StorageAccountVerify(vmPowershellCmdlets.GetAzureStorageAccount(storageName[i])[0],
                            storageStaticProperties[i], label[j], null, true, grsAccountType));
                    }

                    for (int j = 0; j < 3; j++)
                    {
                        vmPowershellCmdlets.SetAzureStorageAccount(storageName[i], null, description[j], geoReplicationSettings[j]);
                        if (geoReplicationSettings[j] != null)
                        {
                            geoReplicationEnabled = geoReplicationSettings[j].Value;
                        }
                        Assert.IsTrue(StorageAccountVerify(vmPowershellCmdlets.GetAzureStorageAccount(storageName[i])[0],
                            storageStaticProperties[i], label[2], description[j], true, grsAccountType));
                    }

                    for (int j = 0; j < 3; j++)
                    {
                        vmPowershellCmdlets.SetAzureStorageAccount(storageName[i], null, null, geoReplicationSettings[j]);
                        if (geoReplicationSettings[j] != null)
                        {
                            geoReplicationEnabled = geoReplicationSettings[j].Value;
                        }
                        Assert.IsTrue(StorageAccountVerify(vmPowershellCmdlets.GetAzureStorageAccount(storageName[i])[0],
                            storageStaticProperties[i], label[2], description[2], true, grsAccountType));
                    }

                    for (int j = 0; j < 3; j++)
                    {
                        vmPowershellCmdlets.SetAzureStorageAccount(storageName[i], label[j], description[j], geoReplicationSettings[j]);
                        if (geoReplicationSettings[j] != null)
                        {
                            geoReplicationEnabled = geoReplicationSettings[j].Value;
                        }
                        Assert.IsTrue(StorageAccountVerify(vmPowershellCmdlets.GetAzureStorageAccount(storageName[i])[0],
                            storageStaticProperties[i], label[j], description[j], true, grsAccountType));
                    }

                    vmPowershellCmdlets.RemoveAzureStorageAccount(storageName[i]);
                    Assert.IsTrue(Utilities.CheckRemove(vmPowershellCmdlets.GetAzureStorageAccount, storageName[i]), "The storage account was not removed");
                }

                vmPowershellCmdlets.RemoveAzureAffinityGroup(affinityGroupName);

                // Test Setting and Updating Account Types
                vmPowershellCmdlets.NewAzureStorageAccount(storageName[2], locationName1, null, null, null, accountTypes[0]);
                Assert.IsTrue(StorageAccountVerify(vmPowershellCmdlets.GetAzureStorageAccount(storageName[2])[0],
                    storageStaticProperties[2], storageName[2], null, accountTypes[0] == grsAccountType ? (bool?)true : null, accountTypes[0]));
                Console.WriteLine("{0} is created", storageName[2]);

                for (int j = 0; j < accountTypes.Length; j++)
                {
                    vmPowershellCmdlets.SetAzureStorageAccount(storageName[2], label[j], null, accountTypes[j]);
                    Assert.IsTrue(StorageAccountVerify(vmPowershellCmdlets.GetAzureStorageAccount(storageName[2])[0],
                        storageStaticProperties[2], label[j], null, accountTypes[j] == grsAccountType ? (bool?)true : null, accountTypes[j]));
                }

                vmPowershellCmdlets.RemoveAzureStorageAccount(storageName[2]);
                Assert.IsTrue(Utilities.CheckRemove(vmPowershellCmdlets.GetAzureStorageAccount, storageName[2]), "The storage account was not removed");

                pass = true;
            }
            catch (Exception e)
            {
                pass = false;

                Assert.Fail("Exception occurred: {0}", e);
            }
            finally
            {
                Console.WriteLine("Starts cleaning up...");
                // Clean-up storage if it is not removed.
                foreach (string storage in storageName)
                {

                    if (!Utilities.CheckRemove(vmPowershellCmdlets.GetAzureStorageAccount, storage))
                    {
                        vmPowershellCmdlets.RemoveAzureStorageAccount(storage);
                    }
                }

                // Clean-up affinity group created.
                if (!Utilities.CheckRemove(vmPowershellCmdlets.GetAzureAffinityGroup, affinityGroupName))
                {
                    vmPowershellCmdlets.RemoveAzureAffinityGroup(affinityGroupName);
                }
            }
        }

        private bool StorageAccountVerify(StorageServicePropertiesOperationContext storageContext,
            string[] staticParameters, string label, string description, bool? geoReplicationEnabled, string accountType)
        {
            string name = staticParameters[0];
            string location = staticParameters[1];
            string affinity = staticParameters[2];

            Console.WriteLine("Name: {0}, Label: {1}, Description: {2}, AffinityGroup: {3}, Location: {4}, GeoReplicationEnabled: {5}, AccountType: {6}",
                storageContext.StorageAccountName,
                storageContext.Label,
                storageContext.StorageAccountDescription,
                storageContext.AffinityGroup,
                storageContext.Location,
                storageContext.GeoReplicationEnabled,
                storageContext.AccountType);

            try
            {
                Assert.AreEqual(name, storageContext.StorageAccountName, "Error: Storage Account Name is not equal!");
                Assert.AreEqual(label, storageContext.Label, "Error: Storage Account Label is not equal!");
                Assert.AreEqual(description, storageContext.StorageAccountDescription, "Error: Storage Account Description is not equal!");
                Assert.AreEqual(affinity, storageContext.AffinityGroup, "Error: Affinity Group is not equal!");
                Assert.AreEqual(location, storageContext.Location, "Error: Location is not equal!");
                Assert.AreEqual(geoReplicationEnabled, storageContext.GeoReplicationEnabled, "Error: GeoReplicationEnabled is not equal!");
                Assert.AreEqual(accountType, storageContext.AccountType, "Error: AccountType is not equal!");
                Console.WriteLine("All contexts are matched!!\n");
            }
            catch (Exception e)
            {
                Console.WriteLine(e.ToString());
                return false;
            }
            return true;
        }

        /// <summary>
        ///
        /// </summary>
        [TestMethod(), TestCategory(Category.Network), TestCategory(Category.BVT), TestProperty("Feature", "IAAS"), Priority(1), Owner("hylee"), Description("Test the cmdlet ((Get,Set,Remove)-AzureVNetConfig)")]
        public void AzureVNetConfigTest()
        {
            StartTest(MethodBase.GetCurrentMethod().Name, testStartTime);

            string affinityGroup = "WestUsAffinityGroup";

            try
            {
                // Test Wide VNet
                string wideVnetConfigFilePathCopy = Directory.GetCurrentDirectory() + "\\VnetconfigWithLocation.netcfg";
                Console.WriteLine("Test wide VNet using the following config:");
                Console.WriteLine(File.ReadAllText(wideVnetConfigFilePathCopy));
                vmPowershellCmdlets.SetAzureVNetConfig(wideVnetConfigFilePathCopy);

                var locations = vmPowershellCmdlets.GetAzureLocation();
                var wideVnetSites = vmPowershellCmdlets.GetAzureVNetSite(null);

                foreach (var re in wideVnetSites)
                {
                    Assert.IsTrue(string.IsNullOrEmpty(re.AffinityGroup));
                    Assert.IsTrue(!string.IsNullOrEmpty(re.Location));
                    Assert.IsTrue(locations.Any(t => string.Equals(t.Name, re.Location, StringComparison.OrdinalIgnoreCase)));
                }
                
                vmPowershellCmdlets.RemoveAzureVNetConfig();

                // Test Narrow VNet
                if (Utilities.CheckRemove(vmPowershellCmdlets.GetAzureAffinityGroup, affinityGroup))
                {
                    vmPowershellCmdlets.NewAzureAffinityGroup(affinityGroup, locationName, null, null);
                }

                vmPowershellCmdlets.SetAzureVNetConfig(vnetConfigFilePath);

                string vnetConfigFilePathCopy = Directory.GetCurrentDirectory() + "\\vnetconfigCopy.netcfg";

                var result = vmPowershellCmdlets.GetAzureVNetConfig(vnetConfigFilePathCopy);
                var streamReader = new StreamReader(vnetConfigFilePathCopy);
                string text = streamReader.ReadToEnd();
                streamReader.Close();
                Assert.AreEqual(text, result[0].XMLConfiguration, string.Format("netcfg does not match!!!\n Original:{0}\n Returned:{1}\n", text, result[0].XMLConfiguration));



                vmPowershellCmdlets.SetAzureVNetConfig(vnetConfigFilePathCopy);

                Collection<VirtualNetworkSiteContext> vnetSites = vmPowershellCmdlets.GetAzureVNetSite(null);

                foreach (var re in vnetSites)
                {
                    Console.WriteLine("VNet Name: {0}", re.Name);
                    Console.WriteLine("ID: {0}", re.Id);
                    Console.WriteLine("Affinity Group: {0}", re.AffinityGroup);
                    Console.WriteLine("Gateway Profile: {0}", re.GatewayProfile);
                    Console.WriteLine("InUse: {0}", re.InUse.ToString());
                    Console.WriteLine("State: {0}", re.State);
                    Console.WriteLine("Label: {0}", re.Label);

                    foreach (var prefix in re.AddressSpacePrefixes)
                    {
                        Console.WriteLine("Address Prefix: {0}", prefix);
                    }

                    foreach (var dns in re.DnsServers)
                    {
                        Console.WriteLine("DNS name: {0}", dns.Name);
                        Console.WriteLine("DNS address: {0}", dns.Address);
                        Assert.AreEqual("open", dns.Name);
                    }
                    Assert.AreEqual(1, re.DnsServers.Count());

                    foreach (var gatewaysite in re.GatewaySites)
                    {
                        Console.WriteLine("Gateway Site Name: {0}", gatewaysite.Name);
                        foreach (var prefix in gatewaysite.AddressSpace.AddressPrefixes)
                        {
                            Console.WriteLine("Gateway Site Address Space Prefix: {0}", prefix);
                        }
                        Console.WriteLine("VPN Gateway Address: {0}", gatewaysite.VpnGatewayAddress);
                        Assert.AreEqual("LocalNet1", gatewaysite.Name);
                    }
                    Assert.AreEqual(1, re.GatewaySites.Count);

                    foreach (var subnet in re.Subnets)
                    {
                        Console.WriteLine("Subnet Name: {0}", subnet.Name);
                        Console.WriteLine("Subnet Address Prefix: {0}", subnet.AddressPrefix);
                    }
                    Console.WriteLine();
                }

                // Remove Vnet config
                vmPowershellCmdlets.RemoveAzureVNetConfig();

                Collection<VirtualNetworkSiteContext> vnetSitesAfter = vmPowershellCmdlets.GetAzureVNetSite(null);

                Assert.AreNotEqual(vnetSites.Count, vnetSitesAfter.Count, "No Vnet is removed");

                foreach (var re in vnetSitesAfter)
                {
                    Console.WriteLine("VNet: {0}", re.Name);
                }

                pass = true;

            }
            catch (Exception e)
            {
                if (e.ToString().Contains("while in use"))
                {
                    Console.WriteLine(e.InnerException.ToString());
                }
                else
                {
                    pass = false;
                    Assert.Fail("Exception occurred: {0}", e.ToString());
                }
            }
        }

        /// <summary>
        /// This test covers negative test on Set-AzurePlatformVMImage cmdlets
        /// </summary>
        [TestMethod(), TestCategory(Category.Functional), TestProperty("Feature", "IAAS"), Priority(1), Owner("hylee"), Description("Test the cmdlet (Get,Set,Remove)-AzurePlatformVMImage)")]
        public void AzurePlatformVMImageNegativeTest()
        {
            StartTest(MethodBase.GetCurrentMethod().Name, testStartTime);

            Func<string, string[]> getScripts = img => new string[]
                {
                    "Import-Module '.\\" + Utilities.AzurePowershellModuleServiceManagementPirModule + "';",
                    "$c1 = New-AzurePlatformComputeImageConfig -Offer test -Sku test -Version test;",
                    "$c2 = New-AzurePlatformMarketplaceImageConfig -PlanName test -Product test -Publisher test -PublisherId test;",
                    "$vmImgLoc = (Get-AzureLocation | where { $_.Name -like '*US*' } | select -ExpandProperty Name)[0];",
                    "Set-AzurePlatformVMImage -ImageName " + img + " -ReplicaLocations $vmImgLoc -ComputeImageConfig $c1 -MarketplaceImageConfig $c2;"
                };

            var imgName = Utilities.GetUniqueShortName("img");

            try
            {
                var scripts = getScripts(imgName);
                vmPowershellCmdlets.RunPSScript(string.Join(System.Environment.NewLine, scripts), true);
            }
            catch (Exception e)
            {
                var expectedMsg = "ResourceNotFound: The image with the specified name does not exist.";
                if (e.InnerException != null && e.InnerException.Message != null && e.InnerException.Message.Contains(expectedMsg))
                {
                    pass = true;
                    Console.WriteLine(e.InnerException.ToString());
                }
                else
                {
                    pass = false;
                    Assert.Fail("Exception occurred: {0}", e.ToString());
                }
            }

            // OS Image
            var osImages = vmPowershellCmdlets.GetAzureVMImage();
            imgName = osImages.First().ImageName;

            try
            {
                var scripts = getScripts(imgName);
                vmPowershellCmdlets.RunPSScript(string.Join(System.Environment.NewLine, scripts), true);
            }
            catch (Exception e)
            {
                var expectedMsg = "ForbiddenError: This operation is not allowed for this subscription.";
                if (e.InnerException != null && e.InnerException.Message != null && e.InnerException.Message.Contains(expectedMsg))
                {
                    pass = true;
                    Console.WriteLine(e.InnerException.ToString());
                }
                else
                {
                    pass = false;
                    Assert.Fail("Exception occurred: {0}", e.ToString());
                }
            }

            // VM Image
            var vmImages = vmPowershellCmdlets.GetAzureVMImageReturningVMImages();
            imgName = vmImages.First().ImageName;

            try
            {
                var scripts = getScripts(imgName);
                vmPowershellCmdlets.RunPSScript(string.Join(System.Environment.NewLine, scripts), true);
            }
            catch (Exception e)
            {
                var expectedMsg = "ForbiddenError: This operation is not allowed for this subscription.";
                if (e.InnerException != null && e.InnerException.Message != null && e.InnerException.Message.Contains(expectedMsg))
                {
                    pass = true;
                    Console.WriteLine(e.InnerException.ToString());
                }
                else
                {
                    pass = false;
                    Assert.Fail("Exception occurred: {0}", e.ToString());
                }
            }
        }
    }
}<|MERGE_RESOLUTION|>--- conflicted
+++ resolved
@@ -617,21 +617,12 @@
 
                 ExtensionContext extResult3 = vmPowershellCmdlets.GetAzureServiceExtension(serviceName, DeploymentSlotType.Staging)[0];
                 Utilities.PrintContext(extResult3);
-<<<<<<< HEAD
 
                 Assert.IsTrue(!string.Equals(extResult2.Id, extResult3.Id));
 
                 // Remove the deployment #2
                 vmPowershellCmdlets.RemoveAzureDeployment(serviceName, DeploymentSlotType.Staging, true);
 
-=======
-
-                Assert.IsTrue(!string.Equals(extResult2.Id, extResult3.Id));
-
-                // Remove the deployment #2
-                vmPowershellCmdlets.RemoveAzureDeployment(serviceName, DeploymentSlotType.Staging, true);
-
->>>>>>> 14c6c747
                 // Set the deployment #1 status to 'Suspended'
                 Utilities.RetryActionUntilSuccess(() =>
                 {
