--- conflicted
+++ resolved
@@ -86,12 +86,8 @@
     <Reference Include="Newtonsoft.Json">
       <HintPath>..\..\..\packages\Newtonsoft.Json.6.0.8\lib\net45\Newtonsoft.Json.dll</HintPath>
     </Reference>
-<<<<<<< HEAD
     <Reference Include="StorSimple.Tests, Version=1.0.0.0, Culture=neutral, processorArchitecture=MSIL">
       <SpecificVersion>False</SpecificVersion>
-=======
-    <Reference Include="StorSimple.Tests">
->>>>>>> b25e6396
       <HintPath>..\..\..\..\..\hydra-specs-pr\StorSimple\StorSimple.Tests\bin\Debug\StorSimple.Tests.dll</HintPath>
     </Reference>
     <Reference Include="System" />
