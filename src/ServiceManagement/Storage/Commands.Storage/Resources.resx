﻿<?xml version="1.0" encoding="utf-8"?>
<root>
  <!-- 
    Microsoft ResX Schema 
    
    Version 2.0
    
    The primary goals of this format is to allow a simple XML format 
    that is mostly human readable. The generation and parsing of the 
    various data types are done through the TypeConverter classes 
    associated with the data types.
    
    Example:
    
    ... ado.net/XML headers & schema ...
    <resheader name="resmimetype">text/microsoft-resx</resheader>
    <resheader name="version">2.0</resheader>
    <resheader name="reader">System.Resources.ResXResourceReader, System.Windows.Forms, ...</resheader>
    <resheader name="writer">System.Resources.ResXResourceWriter, System.Windows.Forms, ...</resheader>
    <data name="Name1"><value>this is my long string</value><comment>this is a comment</comment></data>
    <data name="Color1" type="System.Drawing.Color, System.Drawing">Blue</data>
    <data name="Bitmap1" mimetype="application/x-microsoft.net.object.binary.base64">
        <value>[base64 mime encoded serialized .NET Framework object]</value>
    </data>
    <data name="Icon1" type="System.Drawing.Icon, System.Drawing" mimetype="application/x-microsoft.net.object.bytearray.base64">
        <value>[base64 mime encoded string representing a byte array form of the .NET Framework object]</value>
        <comment>This is a comment</comment>
    </data>
                
    There are any number of "resheader" rows that contain simple 
    name/value pairs.
    
    Each data row contains a name, and value. The row also contains a 
    type or mimetype. Type corresponds to a .NET class that support 
    text/value conversion through the TypeConverter architecture. 
    Classes that don't support this are serialized and stored with the 
    mimetype set.
    
    The mimetype is used for serialized objects, and tells the 
    ResXResourceReader how to depersist the object. This is currently not 
    extensible. For a given mimetype the value must be set accordingly:
    
    Note - application/x-microsoft.net.object.binary.base64 is the format 
    that the ResXResourceWriter will generate, however the reader can 
    read any of the formats listed below.
    
    mimetype: application/x-microsoft.net.object.binary.base64
    value   : The object must be serialized with 
            : System.Runtime.Serialization.Formatters.Binary.BinaryFormatter
            : and then encoded with base64 encoding.
    
    mimetype: application/x-microsoft.net.object.soap.base64
    value   : The object must be serialized with 
            : System.Runtime.Serialization.Formatters.Soap.SoapFormatter
            : and then encoded with base64 encoding.

    mimetype: application/x-microsoft.net.object.bytearray.base64
    value   : The object must be serialized into a byte array 
            : using a System.ComponentModel.TypeConverter
            : and then encoded with base64 encoding.
    -->
  <xsd:schema id="root" xmlns="" xmlns:xsd="http://www.w3.org/2001/XMLSchema" xmlns:msdata="urn:schemas-microsoft-com:xml-msdata">
    <xsd:import namespace="http://www.w3.org/XML/1998/namespace" />
    <xsd:element name="root" msdata:IsDataSet="true">
      <xsd:complexType>
        <xsd:choice maxOccurs="unbounded">
          <xsd:element name="metadata">
            <xsd:complexType>
              <xsd:sequence>
                <xsd:element name="value" type="xsd:string" minOccurs="0" />
              </xsd:sequence>
              <xsd:attribute name="name" use="required" type="xsd:string" />
              <xsd:attribute name="type" type="xsd:string" />
              <xsd:attribute name="mimetype" type="xsd:string" />
              <xsd:attribute ref="xml:space" />
            </xsd:complexType>
          </xsd:element>
          <xsd:element name="assembly">
            <xsd:complexType>
              <xsd:attribute name="alias" type="xsd:string" />
              <xsd:attribute name="name" type="xsd:string" />
            </xsd:complexType>
          </xsd:element>
          <xsd:element name="data">
            <xsd:complexType>
              <xsd:sequence>
                <xsd:element name="value" type="xsd:string" minOccurs="0" msdata:Ordinal="1" />
                <xsd:element name="comment" type="xsd:string" minOccurs="0" msdata:Ordinal="2" />
              </xsd:sequence>
              <xsd:attribute name="name" type="xsd:string" use="required" msdata:Ordinal="1" />
              <xsd:attribute name="type" type="xsd:string" msdata:Ordinal="3" />
              <xsd:attribute name="mimetype" type="xsd:string" msdata:Ordinal="4" />
              <xsd:attribute ref="xml:space" />
            </xsd:complexType>
          </xsd:element>
          <xsd:element name="resheader">
            <xsd:complexType>
              <xsd:sequence>
                <xsd:element name="value" type="xsd:string" minOccurs="0" msdata:Ordinal="1" />
              </xsd:sequence>
              <xsd:attribute name="name" type="xsd:string" use="required" />
            </xsd:complexType>
          </xsd:element>
        </xsd:choice>
      </xsd:complexType>
    </xsd:element>
  </xsd:schema>
  <resheader name="resmimetype">
    <value>text/microsoft-resx</value>
  </resheader>
  <resheader name="version">
    <value>2.0</value>
  </resheader>
  <resheader name="reader">
    <value>System.Resources.ResXResourceReader, System.Windows.Forms, Version=4.0.0.0, Culture=neutral, PublicKeyToken=b77a5c561934e089</value>
  </resheader>
  <resheader name="writer">
    <value>System.Resources.ResXResourceWriter, System.Windows.Forms, Version=4.0.0.0, Culture=neutral, PublicKeyToken=b77a5c561934e089</value>
  </resheader>
  <data name="BlobAlreadyExists" xml:space="preserve">
    <value>Blob '{0}' in container '{1}' already exists.</value>
  </data>
  <data name="BlobNameNotFound" xml:space="preserve">
    <value>Can not find blob name or container name.</value>
  </data>
  <data name="BlobNotFound" xml:space="preserve">
    <value>Can not find blob '{0}' in container '{1}', or the blob type is unsupported.</value>
    <comment>DRAFT</comment>
  </data>
    <data name="BlobUriNotFound" xml:space="preserve">
    <value>Can not find blob '{0}', or the blob type is unsupported.</value>
    <comment>DRAFT</comment>
  </data>
  <data name="ConfirmRemoveContainer" xml:space="preserve">
    <value>Are you sure to remove container '{0}'?</value>
  </data>
  <data name="ConfirmRemoveContainerCaption" xml:space="preserve">
    <value>Confirm to remove azure container.</value>
  </data>
  <data name="ContainerAlreadyExists" xml:space="preserve">
    <value>Container '{0}' already exists.</value>
  </data>
  <data name="ContainerNotFound" xml:space="preserve">
    <value>Can not find the container '{0}'.</value>
  </data>
  <data name="DirectoryNotExists" xml:space="preserve">
    <value>Directory '{0}' doesn't exist.</value>
  </data>
  <data name="DownloadBlobFailed" xml:space="preserve">
    <value>Cannot download the blob '{0}' in container '{1}' into local file '{2}'. Error: {3}</value>
    <comment>place holder 0 for blob name, 1 for blob's container name, 2 for download destination in local machine. 3 for excpetion error message.</comment>
  </data>
  <data name="DownloadBlobSuccessful" xml:space="preserve">
    <value>Download blob '{0}' successful.</value>
  </data>
  <data name="FileAlreadyExists" xml:space="preserve">
    <value>File '{0}' already exists.</value>
  </data>
  <data name="FileNotFound" xml:space="preserve">
    <value>Can not find the specified file '{0}'.</value>
  </data>
  <data name="FileTransmitStatus" xml:space="preserve">
    <value>Percent : {0}%. Average Speed : {1}/Second.</value>
  </data>
  <data name="InvalidBlobName" xml:space="preserve">
    <value>Blob name '{0}' is invalid. Valid names should be 1 through 1024 characters long and should not end with a . or /.</value>
  </data>
  <data name="InvalidContainerName" xml:space="preserve">
    <value>Container name '{0}' is invalid. Valid names start and end with a lower case letter or a number and has in between a lower case letter, number or dash with no consecutive dashes and is 3 through 63 characters long.</value>
  </data>
  <data name="InvalidExpiryTime" xml:space="preserve">
    <value>Invalid expiry time '{0}'.</value>
  </data>
  <data name="InvalidStartTime" xml:space="preserve">
    <value>Invalid start time '{0}'.</value>
  </data>
  <data name="OnlyOnePermissionForContainer" xml:space="preserve">
    <value>You must supply only one permission in Off/Blob/Container for container.</value>
  </data>
  <data name="QueueAlreadyExists" xml:space="preserve">
    <value>Queue '{0}' already exists.</value>
  </data>
  <data name="QueueNotFound" xml:space="preserve">
    <value>Can not find queue '{0}'.</value>
  </data>
  <data name="RemoveBlobSuccessfully" xml:space="preserve">
    <value>Removed blob '{0}' in container '{1}' successfully.</value>
  </data>
  <data name="RemoveContainerCancelled" xml:space="preserve">
    <value>The remove operation of container '{0}' has been cancelled.</value>
  </data>
  <data name="RemoveContainerSuccessfully" xml:space="preserve">
    <value>Removed container '{0}' successfully.</value>
  </data>
  <data name="RemoveQueueSuccessfully" xml:space="preserve">
    <value>Removed queue '{0}' successfully.</value>
  </data>
  <data name="RemoveTableSuccessfully" xml:space="preserve">
    <value>Removed table '{0}' successfully.</value>
  </data>
  <data name="StartDownloadBlob" xml:space="preserve">
    <value>Start to download blob '{0}' to '{1}'.</value>
  </data>
  <data name="StartUploadFile" xml:space="preserve">
    <value>Start to upload '{0}' to blob '{1}'.</value>
  </data>
  <data name="DefaultStorageCredentialsNotFound" xml:space="preserve">
    <value>Can not find your azure storage credential. Please set current storage account using "Set-AzureSubscription" or set the "AZURE_STORAGE_CONNECTION_STRING" environment variable.</value>
  </data>
  <data name="TableAlreadyExists" xml:space="preserve">
    <value>Table '{0}' already exists.</value>
  </data>
  <data name="TableNotFound" xml:space="preserve">
    <value>Can not find table '{0}'.</value>
  </data>
  <data name="UnknownBlob" xml:space="preserve">
    <value>Unknown blob.</value>
  </data>
  <data name="Upload2BlobFailed" xml:space="preserve">
    <value>Can not upload file to azure blob. Error: {0}.</value>
  </data>
  <data name="UploadFileFailed" xml:space="preserve">
    <value>Upload file '{0}' failed.  Error: '{1}'.</value>
  </data>
  <data name="UploadFileSuccessfully" xml:space="preserve">
    <value>Upload file '{0}' successfully.</value>
  </data>
  <data name="BlobTypeMismatch" xml:space="preserve">
    <value>Blob type mismatched, the current blob type of '{0}' is {1}.</value>
  </data>
  <data name="CannotSendDirectory" xml:space="preserve">
    <value>Can not upload the directory '{0}' to azure. If you want to upload directory, please use "ls -File -Recurse | Set-AzureStorageBlobContent -Container containerName".</value>
  </data>
  <data name="PrepareUploadingBlob" xml:space="preserve">
    <value>Prepare to upload blob.</value>
  </data>
  <data name="SendAzureBlobActivity" xml:space="preserve">
    <value>Upload file '{0}' to blob '{1}' in container '{2}'.</value>
  </data>
  <data name="SendAzureBlobCancelled" xml:space="preserve">
    <value>Upload file '{0}' to blob '{1}' cancelled.</value>
    <comment>0 local file path, 1 blob name</comment>
  </data>
  <data name="ReceiveAzureBlobActivity" xml:space="preserve">
    <value>Download blob '{0}' into '{1}'.</value>
  </data>
  <data name="InvalidQueueName" xml:space="preserve">
    <value>Queue name '{0}' is invalid. Valid names start and end with a lower case letter or a number and has in between a lower case letter, number or dash with no consecutive dashes and is 3 through 63 characters long.</value>
  </data>
  <data name="InvalidTableName" xml:space="preserve">
    <value>Table name '{0}' is invalid. Valid names are case insensitive, start with a letter and is followed by letters or numbers and is 3 through 63 characters long.</value>
  </data>
  <data name="RemoveQueueCancelled" xml:space="preserve">
    <value>The remove operation of queue '{0}' has been cancelled.</value>
  </data>
  <data name="RemoveTableCancelled" xml:space="preserve">
    <value>The remove operation of table '{0}' has been cancelled.</value>
  </data>
  <data name="InvalidAccountParameterCombination" xml:space="preserve">
    <value>invalid parameter combination, please see the command help.</value>
  </data>
  <data name="BlobEndPointTips" xml:space="preserve">
    <value>Blob End Point: {0}.</value>
  </data>
  <data name="InvalidBlobWithoutContainer" xml:space="preserve">
    <value>CloudBlob "{0}" should contain container properties.</value>
  </data>
  <data name="ObjectCannotBeNull" xml:space="preserve">
    <value>Object '{0}' cannot be null.</value>
  </data>
  <data name="InvalidFileName" xml:space="preserve">
    <value>File name "{0}" is invalid.</value>
  </data>
  <data name="StorageExceptionDetails" xml:space="preserve">
    <value>Error Message {0}. HTTP Status Code: {1} - HTTP Error Message: {2}</value>
  </data>
  <data name="ClientRequestIdFormat" xml:space="preserve">
    <value>Azure-Storage-PowerShell-{0}</value>
  </data>
  <data name="EndProcessingLog" xml:space="preserve">
    <value>{0} end processing, Start {1} remote calls. Finish {2} remote calls. Elapsed time {3:0.00} ms. Client operation id: {4}.</value>
    <comment>0 for cmdlet name. 1 for started remote call counter, 2 for finished remote call counter, 3 for running time, 4 for client request id</comment>
  </data>
  <data name="ExceptionCannotEmpty" xml:space="preserve">
    <value>Exception cannot be null or empty.</value>
  </data>
  <data name="FinishRemoteCall" xml:space="preserve">
    <value>Finish remote call for {0} with status code {1}({2}) and service request id {3}. Elapsed time {4:0.00} ms.</value>
    <comment>0 for request uri, 1 http status code in number, 2 http status code, 3 service request id, 4 for elapsed time.</comment>
  </data>
  <data name="InitOperationContextLog" xml:space="preserve">
    <value>Init Operation Context for '{0}' with client request id  {1}. If you want to get more details, please add "-Debug" to your command.</value>
    <comment>0 is cmdlet name， 1 is client request id</comment>
  </data>
  <data name="StartRemoteCall" xml:space="preserve">
    <value>Start {0}th remote call, method: {1}, destination: {2}.</value>
    <comment>0 for int counter, 1 for request method, 2 for request uri</comment>
  </data>
  <data name="StopProcessingLog" xml:space="preserve">
    <value>{0} stop processing, Use {1} remote calls. Elapsed time {2:0.00} ms. Client operation id: {3}.</value>
    <comment>0 for cmdlet name. 1 for remote call counter, 2 for running time, 3 for client request id</comment>
  </data>
  <data name="VerboseLogFormat" xml:space="preserve">
    <value>{0} {1}.</value>
    <comment>0 for time, 1 for message</comment>
  </data>
  <data name="HttpBlobEndPointFormat" xml:space="preserve">
    <value>http://{0}.blob.{1}/</value>
    <comment>0 for storage account name, 1 for end point domain.</comment>
  </data>
  <data name="HttpQueueEndPointFormat" xml:space="preserve">
    <value>http://{0}.queue.{1}/</value>
    <comment>0 for storage account name, 1 for end point domain.</comment>
  </data>
  <data name="HttpTableEndPointFormat" xml:space="preserve">
    <value>http://{0}.table.{1}/</value>
    <comment>0 for storage account name, 1 for end point domain.</comment>
  </data>
  <data name="CurrentStorageAccountNameNotFound" xml:space="preserve">
    <value>Current Storage Account not found in subscription '{0}'. Please set it use "Set-AzureSubscription".</value>
    <comment>0 subscription name</comment>
  </data>
  <data name="HTTPPrefix" xml:space="preserve">
    <value>http://</value>
  </data>
  <data name="HTTPSPrefix" xml:space="preserve">
    <value>https://</value>
  </data>
  <data name="CurrentStorageAccountNotFoundOnAzure" xml:space="preserve">
    <value>Can not found current storage account '{0}' of subsciption '{1}' on azure, please check whether the specified storage account exists.</value>
    <comment>0 storage account name, 1 subscription name</comment>
  </data>
  <data name="UseCurrentStorageAccountFromSubscription" xml:space="preserve">
    <value>Use current storage account '{0}' from subscription '{1}'.</value>
    <comment>0 storage account name 1 subscription name</comment>
  </data>
  <data name="GetStorageAccountFromEnvironmentVariable" xml:space="preserve">
    <value>Get storage account from environment variable 'AZURE_STORAGE_CONNECTION_STRING'.</value>
  </data>
  <data name="EnvConnectionString" xml:space="preserve">
    <value>AZURE_STORAGE_CONNECTION_STRING</value>
  </data>
  <data name="InitChannelFromSubscription" xml:space="preserve">
    <value>Init service channel from current subscription.</value>
  </data>
  <data name="UseStorageAccountFromContext" xml:space="preserve">
    <value>Use storage account '{0}' from storage context.</value>
    <comment>0 for storage account name</comment>
  </data>
  <data name="BeginProcessingWithoutParameterSetLog" xml:space="preserve">
    <value>{0} begin processing without ParameterSet.</value>
  </data>
  <data name="BeginProcessingWithParameterSetLog" xml:space="preserve">
    <value>{0} begin processing with ParameterSet '{1}'.</value>
  </data>
  <data name="InvalidBlobType" xml:space="preserve">
<<<<<<< HEAD
    <value>Blob type "{0}" is invalid, only page blob or block blob are supported.</value>
    <comment>0 for blob name</comment>
=======
    <value>Blob type '{0}' of blob '{1}' is not supported.</value>
    <comment>0 for blob type, 1 is the blob name. DRAFT</comment>
>>>>>>> 6ea326e2
  </data>
  <data name="OnlyCopyFromBlockBlobToAzureFile" xml:space="preserve">
    <value>Only support to copy from azure file to a block blob.</value>
  </data>
  <data name="CannotDeleteSnapshotForSnapshot" xml:space="preserve">
    <value>The specified blob '{0}' is already a snapshot with snapshot time {1}. Can't use "DeleteSnapshot" option for it.</value>
    <comment>0 for blob name, 1 for snapshot time </comment>
  </data>
  <data name="ConfirmRemoveBlobWithSnapshot" xml:space="preserve">
    <value>The blob '{0}' in container '{1}' has snapshots.</value>
    <comment>0 for blob name, 1 for container name</comment>
  </data>
  <data name="RemoveBlobCancelled" xml:space="preserve">
    <value>The remove operation of  blob '{0}' in container '{1}' is cancelled.</value>
    <comment>0 for blob name, 1 for container name</comment>
  </data>
  <data name="GetAzureStorageContainerAclCmdletName" xml:space="preserve">
    <value>Get-AzureStorageContainerAcl</value>
  </data>
  <data name="GetAzureStorageContainerCmdletName" xml:space="preserve">
    <value>Get-AzureStorageContainer</value>
  </data>
  <data name="NewAlias" xml:space="preserve">
    <value>New-Alias</value>
  </data>
  <data name="NewAliasName" xml:space="preserve">
    <value>Name</value>
  </data>
  <data name="NewAliasValue" xml:space="preserve">
    <value>Value</value>
  </data>
  <data name="CannotGetSotrageAccountFromSubscription" xml:space="preserve">
    <value>Can not get storage account  from subscription. Please check the subscription settings using "Get-AzureSubscription".</value>
    <comment>0 storage account name 1 subscription name</comment>
  </data>
  <data name="CannotGetStorageAccountFromEnvironmentVariable" xml:space="preserve">
    <value>Can not get storage account from environment variable 'AZURE_STORAGE_CONNECTION_STRING'. Please check whether this environment variable is valid.</value>
  </data>
  <data name="InvalidPageBlobSize" xml:space="preserve">
    <value>The page blob size must be a multiple of 512 bytes. But the size of local file '{0}' is {1}.</value>
    <comment>0 for local file path, 1 file size</comment>
  </data>
  <data name="WritePermissionDenied" xml:space="preserve">
    <value>Write to file '{0}' is denied.</value>
    <comment>0 for local file path</comment>
  </data>
  <data name="FileNameCannotEmpty" xml:space="preserve">
    <value>File name can not be empty.</value>
  </data>
  <data name="PrepareDownloadingBlob" xml:space="preserve">
    <value>Prepare to download blob.</value>
  </data>
  <data name="FileNameFormatForSnapShot" xml:space="preserve">
    <value>{0} ({1}){2}</value>
    <comment>0 for blob name, 1 for snaphsot time, 2 blob name extension</comment>
  </data>
  <data name="SkipDownloadSnapshot" xml:space="preserve">
    <value>Skip to download blob '{0}' with snapshot time '{0}'.</value>
  </data>
  <data name="DownloadBlobCancelled" xml:space="preserve">
    <value>Downloading blob '{0}' in container '{1}' is cancelled.</value>
    <comment>0 blob name, 1 container name</comment>
  </data>
  <data name="InvalidBlobProperties" xml:space="preserve">
    <value>Blob properties '{0}' with value '{1}' is invalid</value>
    <comment>0 for property name, 1 for property value</comment>
  </data>
  <data name="HttpsBlobEndPointFormat" xml:space="preserve">
    <value>https://{0}.blob.{1}/</value>
    <comment>0 for storage account name, 1 for end point domain.</comment>
  </data>
  <data name="HttpsQueueEndPointFormat" xml:space="preserve">
    <value>https://{0}.queue.{1}/</value>
    <comment>0 for storage account name, 1 for end point domain.</comment>
  </data>
  <data name="HttpsTableEndPointFormat" xml:space="preserve">
    <value>https://{0}.table.{1}/</value>
    <comment>0 for storage account name, 1 for end point domain.</comment>
  </data>
  <data name="CopyIdCannotBeEmpty" xml:space="preserve">
    <value>CopyId can not be empty.</value>
  </data>
  <data name="StopCopyBlobSuccessfully" xml:space="preserve">
    <value>Stopped the copy task on blob '{0}' in container '{1}' successfully.</value>
    <comment>0 for blob name, 1 for container name</comment>
  </data>
  <data name="CopyPendingStatus" xml:space="preserve">
    <value>Percent:{0}%. BytesCopied: {1}Bytes. TotalBytes: {2}Bytes.</value>
    <comment>0 for copied percent, 1 for bytes copied, 2 for total bytes.</comment>
  </data>
  <data name="CopyBlobStatus" xml:space="preserve">
    <value>'{0}' copy to blob '{1}' in container '{2}' from '{3}'.</value>
    <comment>0 for copy status, 1 for destination blob name, 2 for destination container name, 3 for source uri.</comment>
  </data>
  <data name="CopyFileStatus" xml:space="preserve">
    <value>'{0}' copy to file '{1}' in share '{2}' from '{3}'.</value>
    <comment>0 for copy status, 1 for destination file path, 2 for destination share name, 3 for source uri.</comment>
  </data>
  <data name="CopyBlobToBlobSuccessfully" xml:space="preserve">
    <value>Successfully start copy blob '{0}' in container '{1}' to blob '{2}' in container '{3}'.</value>
    <comment>0 for source blob name, 1 for source container name, 2 for destination blob name, 3 for destination container name.</comment>
  </data>
  <data name="CopyUriToBlobSuccessfully" xml:space="preserve">
    <value>Successfully start copy '{0}'  to blob '{1}' in container '{2}'.</value>
    <comment>0 for source uri, 1 for destination blob name, 2 for destination container name. </comment>
  </data>
  <data name="CopyBlobActivity" xml:space="preserve">
    <value>Copy Blob.</value>
  </data>
  <data name="CopyFileActivity" xml:space="preserve">
    <value>Copy File.</value>
  </data>
  <data name="CopyBlobSummaryActivity" xml:space="preserve">
    <value>Copy Blob Status Summary.</value>
  </data>
  <data name="CopyBlobSummaryCount" xml:space="preserve">
    <value>Total: {0}. Successful: {1}. Active: {2}. Failed: {3}.</value>
    <comment>0,1,2,3 for related task count.</comment>
  </data>
  <data name="CopyTaskNotFound" xml:space="preserve">
    <value>Can not find copy task on specified blob '{0}' in container '{1}'.</value>
    <comment>0 for blob name, 1 for container name.</comment>
  </data>
  <data name="TransmitFailed" xml:space="preserve">
    <value>Transmit failed. Exception: {0}.</value>
    <comment>0 for error message.</comment>
  </data>
  <data name="TransmitSuccessfully" xml:space="preserve">
    <value>Transmit successfully.</value>
  </data>
  <data name="CopyDestinationBlobPending" xml:space="preserve">
    <value>Copy request to blob '{0}' in container '{1}' has been scheduled with copyId {2}.</value>
    <comment>0 for blob name, 1 for container name. 2 for copyid.</comment>
  </data>
  <data name="ConfirmAbortCopyOperation" xml:space="preserve">
    <value>blob '{0}' in container '{1}' with CopyId {2}.</value>
    <comment>0 for blob name, 1 for container name, 2 for copy id.</comment>
  </data>
  <data name="CopyIdMismatch" xml:space="preserve">
    <value>CopyId mismatch on  blob '{0}' in container '{1}'. Expected:{2}. User supplied: {3}.</value>
    <comment>0 for blob name, 1 for container name. 2 for copy id on blob, 3 for user supplied copy id.</comment>
  </data>
  <data name="StopCopyOperationCancelled" xml:space="preserve">
    <value>The stop copy operation on blob '{0}' in container '{1}' is cancelled.</value>
    <comment>0 for blob name, 1 for container name.</comment>
  </data>
  <data name="AnonymousAccountName" xml:space="preserve">
    <value>[Anonymous]</value>
  </data>
  <data name="OverwriteConfirmation" xml:space="preserve">
    <value>Are you sure to overwrite '{0}'?</value>
    <comment>0 for destination path</comment>
  </data>
  <data name="HumanReadableSizeFormat_Bytes" xml:space="preserve">
    <value>{0:0.##}bytes</value>
    <comment>{0: -&gt; take value from the first parameter.
0.##} -&gt;Display at least 1 digit before the decimal point and up to 2 digits after the decimal point. </comment>
  </data>
  <data name="HumanReadableSizeFormat_ExaBytes" xml:space="preserve">
    <value>{0:0.##}EB</value>
    <comment>{0: -&gt; take value from the first parameter.
0.##} -&gt;Display at least 1 digit before the decimal point and up to 2 digits after the decimal point. </comment>
  </data>
  <data name="HumanReadableSizeFormat_GigaBytes" xml:space="preserve">
    <value>{0:0.##}GB</value>
    <comment>{0: -&gt; take value from the first parameter.
0.##} -&gt;Display at least 1 digit before the decimal point and up to 2 digits after the decimal point. </comment>
  </data>
  <data name="HumanReadableSizeFormat_KiloBytes" xml:space="preserve">
    <value>{0:0.##}KB</value>
    <comment>{0: -&gt; take value from the first parameter.
0.##} -&gt;Display at least 1 digit before the decimal point and up to 2 digits after the decimal point. </comment>
  </data>
  <data name="HumanReadableSizeFormat_MegaBytes" xml:space="preserve">
    <value>{0:0.##}MB</value>
    <comment>{0: -&gt; take value from the first parameter.
0.##} -&gt;Display at least 1 digit before the decimal point and up to 2 digits after the decimal point. </comment>
  </data>
  <data name="HumanReadableSizeFormat_PetaBytes" xml:space="preserve">
    <value>{0:0.##}PB</value>
    <comment>{0: -&gt; take value from the first parameter.
0.##} -&gt;Display at least 1 digit before the decimal point and up to 2 digits after the decimal point. </comment>
  </data>
  <data name="HumanReadableSizeFormat_TeraBytes" xml:space="preserve">
    <value>{0:0.##}TB</value>
    <comment>{0: -&gt; take value from the first parameter.
0.##} -&gt;Display at least 1 digit before the decimal point and up to 2 digits after the decimal point. </comment>
  </data>
  <data name="TransferSummary" xml:space="preserve">
    <value>Transfer Summary
--------------------------------
Total:  {0}.
Successful: {1}.
Failed: {2}.</value>
    <comment>0 for total task count, 1 for successful count, 2 for failed count</comment>
  </data>
  <data name="StartCopySourceContextMismatch" xml:space="preserve">
    <value>Ignore mismatch source storage context.. The source uri is {0}, the end point is {1}.</value>
    <comment>0 for source uri, 1 for blob end point.</comment>
  </data>
  <data name="GetContainerPermissionException" xml:space="preserve">
    <value>Fetch Permission for container '{0}' failed. Exception: {1}</value>
    <comment>0 for container name, 1 for error message.</comment>
  </data>
  <data name="CmdletFormat" xml:space="preserve">
    <value>{0}-{1}</value>
    <comment>0 for Cmdlet verb, 1 for Cmdlet noun.</comment>
  </data>
  <data name="DefaultStorageEndPointDomain" xml:space="preserve">
    <value>core.windows.net</value>
  </data>
  <data name="InvalidStorageEndPoint" xml:space="preserve">
    <value>Invalid storage end point '{0}'.</value>
    <comment>0 for storage end point</comment>
  </data>
  <data name="InvalidStorageServiceType" xml:space="preserve">
    <value>Storage service type should be one of Blob,Table,Queue.</value>
  </data>
  <data name="InvalidEnumName" xml:space="preserve">
    <value>Invalid enum name {0}.</value>
    <comment>0 for enum name</comment>
  </data>
  <data name="ExpiryTimeGreatThanStartTime" xml:space="preserve">
    <value>The expiry time of the specified access policy should be greater than start time. Expiry time : {0}. Start time: {1}.</value>
    <comment>0 for expiry time.  1 for start time.</comment>
  </data>
  <data name="InvalidAccessPermission" xml:space="preserve">
    <value>Invalid access permission '{0}'.</value>
    <comment>0 for permission</comment>
  </data>
  <data name="InvalidAccessPolicy" xml:space="preserve">
    <value>Invalid access policy '{0}'.</value>
    <comment>0 for access policy.</comment>
  </data>
  <data name="SasTokenAccountName" xml:space="preserve">
    <value>[SasToken]</value>
  </data>
  <data name="EndpkMustAccomanyEndrk" xml:space="preserve">
    <value>Endpk must accompany Endrk.</value>
  </data>
  <data name="StartpkMustAccomanyStartrk" xml:space="preserve">
    <value>Startpk must accompany startrk.</value>
  </data>
  <data name="BlobIsNotReadable" xml:space="preserve">
    <value>Can't read the blob properties.</value>
  </data>
  <data name="SignedStartTimeMustBeOmitted" xml:space="preserve">
    <value>This start time field must be omitted if it has been specified in an associated stored access policy.</value>
  </data>
  <data name="SignedExpiryTimeMustBeOmitted" xml:space="preserve">
    <value>This expiry time field must be omitted if it has been specified in an associated stored access policy.</value>
  </data>
  <data name="SignedPermissionsMustBeOmitted" xml:space="preserve">
    <value>This permission field must be omitted if it has been specified in an associated stored access policy.</value>
  </data>
  <data name="InvalidRetentionDay" xml:space="preserve">
    <value>The minimum value of retention days is 1, the largest value is 365 (one year). -1 means turn off the retention policy. Current is {0}.</value>
    <comment>0 for the user specified retention day</comment>
  </data>
  <data name="ConfirmCaption" xml:space="preserve">
    <value>Confirm</value>
  </data>
  <data name="TransmitActiveSummary" xml:space="preserve">
    <value>Total: {0}. Successful: {1}. Failed: {2}. Active: {3}.</value>
    <comment>0 for total task count, 1 for successful count, 2 for failed count, 3 for active count.</comment>
  </data>
  <data name="TransmitActivity" xml:space="preserve">
    <value>{0} task status :</value>
    <comment>0 for cmdlet name.</comment>
  </data>
  <data name="BlobNameShouldBeEmptyWhenUploading" xml:space="preserve">
    <value>Blob name should be empty when uploading multiple files.</value>
  </data>
  <data name="NoneAndAllOperationShouldBeAlone" xml:space="preserve">
    <value>None or All operation can't be used with other operations.</value>
  </data>
  <data name="CloudFileConflict" xml:space="preserve">
    <value>The specified cloud file '{0}' already exists. If you want to overwrite this file, use -Force option.</value>
  </data>
  <data name="FileNameShouldNotEndWithSlash" xml:space="preserve">
    <value>The given file name '{0}' is not valid since a file name could not end with a '/' forward slash.</value>
  </data>
  <data name="HttpFileEndPointFormat" xml:space="preserve">
    <value>http://{0}.file.{1}/</value>
    <comment>0 for storage account name, 1 for end point domain.</comment>
  </data>
  <data name="HttpsFileEndPointFormat" xml:space="preserve">
    <value>https://{0}.file.{1}/</value>
    <comment>0 for storage account name, 1 for end point domain.</comment>
  </data>
  <data name="InvalidResource" xml:space="preserve">
    <value>The specified path does not represent any resource on the server.</value>
  </data>
  <data name="InvalidTimeoutValue" xml:space="preserve">
    <value>The specified timeout value ({0}) was out of range. The timeout accepted is in seconds and can only be a positive integer or -1.</value>
  </data>
  <data name="PathInvalid" xml:space="preserve">
    <value>The given path/prefix '{0}' is not a valid name for a file or directory or does match the requirement for Microsoft Azure File Service REST API.</value>
  </data>
  <data name="PathTooLong" xml:space="preserve">
    <value>The length of the given path/prefix '{0}' exceeded the max allowed length {1} for Microsoft Azure File Service REST API.</value>
  </data>
  <data name="ShareNameInvalid" xml:space="preserve">
    <value>The given share name/prefix '{0}' is not a valid name for a file share of Microsoft Azure File Service.</value>
  </data>
  <data name="SourceFileNotFound" xml:space="preserve">
    <value>The specified source file '{0}' was not found.</value>
  </data>
  <data name="PrepareDownloadingFile" xml:space="preserve">
    <value>Prepare to download file.</value>
  </data>
  <data name="PrepareUploadingFile" xml:space="preserve">
    <value>Prepare to upload file.</value>
  </data>
  <data name="ReceiveAzureFileActivity" xml:space="preserve">
    <value>Download file '{0}' into '{1}'.</value>
  </data>
  <data name="SendAzureFileActivity" xml:space="preserve">
    <value>Upload file '{0}' to '{1}' in share '{2}'.</value>
  </data>
  <data name="TransmitCancelled" xml:space="preserve">
    <value>Transmit cancelled by user.</value>
  </data>
  <data name="ValidEnvironmentName" xml:space="preserve">
    <value>Valid environment names are: '{0}' and '{1}'</value>
    <comment>0 and 1 are for the correct Environment names</comment>
  </data>
  <data name="PolicyAlreadyExists" xml:space="preserve">
    <value>Policy '{0}' already exists.</value>
  </data>
  <data name="PolicyNotFound" xml:space="preserve">
    <value>Can not find policy '{0}'.</value>
  </data>
  <data name="RemovePolicyCancelled" xml:space="preserve">
    <value>The remove operation of policy '{0}' has been cancelled.</value>
  </data>
  <data name="RemovePolicySuccessfully" xml:space="preserve">
    <value>Removed policy '{0}' successfully.</value>
  </data>
  <data name="InvalidAccessPolicyType" xml:space="preserve">
    <value>Access policy type is invalid, only SharedAccessBlobPolicy, SharedAccessQueuePolicy, and SharedAccessTablePolicy are supported</value>
  </data>
  <data name="InvalidAccessPolicyName" xml:space="preserve">
    <value>Access policy name '{0}' is invalid. Valid names should be 1 through 64 characters long.</value>
  </data>
  <data name="ExpiryTimeParameterConflict" xml:space="preserve">
    <value>Parameter -ExpiryTime and -NoExpiryTime are mutually exclusive</value>
  </data>
  <data name="StartTimeParameterConflict" xml:space="preserve">
    <value>Parameter -StartTime and -NoStartTime are mutually exclusive</value>
  </data>
</root><|MERGE_RESOLUTION|>--- conflicted
+++ resolved
@@ -354,13 +354,8 @@
     <value>{0} begin processing with ParameterSet '{1}'.</value>
   </data>
   <data name="InvalidBlobType" xml:space="preserve">
-<<<<<<< HEAD
-    <value>Blob type "{0}" is invalid, only page blob or block blob are supported.</value>
-    <comment>0 for blob name</comment>
-=======
     <value>Blob type '{0}' of blob '{1}' is not supported.</value>
     <comment>0 for blob type, 1 is the blob name. DRAFT</comment>
->>>>>>> 6ea326e2
   </data>
   <data name="OnlyCopyFromBlockBlobToAzureFile" xml:space="preserve">
     <value>Only support to copy from azure file to a block blob.</value>
