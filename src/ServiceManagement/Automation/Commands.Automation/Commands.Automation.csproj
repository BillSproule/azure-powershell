﻿<?xml version="1.0" encoding="utf-8"?>
<Project ToolsVersion="4.0" DefaultTargets="Build" xmlns="http://schemas.microsoft.com/developer/msbuild/2003">
  <Import Project="$(MSBuildExtensionsPath)\$(MSBuildToolsVersion)\Microsoft.Common.props" Condition="Exists('$(MSBuildExtensionsPath)\$(MSBuildToolsVersion)\Microsoft.Common.props')" />
  <PropertyGroup>
    <Configuration Condition=" '$(Configuration)' == '' ">Debug</Configuration>
    <Platform Condition=" '$(Platform)' == '' ">AnyCPU</Platform>
    <ProjectGuid>{47CD7E95-5330-4384-ABCE-2C267C57085C}</ProjectGuid>
    <OutputType>Library</OutputType>
    <AppDesignerFolder>Properties</AppDesignerFolder>
    <RootNamespace>Microsoft.Azure.Commands.Automation</RootNamespace>
    <AssemblyName>Microsoft.Azure.Commands.Automation</AssemblyName>
    <TargetFrameworkVersion>v4.5</TargetFrameworkVersion>
    <FileAlignment>512</FileAlignment>
    <SolutionDir Condition="$(SolutionDir) == '' Or $(SolutionDir) == '*Undefined*'">..\..\..\</SolutionDir>
    <RestorePackages>true</RestorePackages>
    <CodeAnalysisAdditionalOptions>/assemblyCompareMode:StrongNameIgnoringVersion</CodeAnalysisAdditionalOptions>
    <TargetFrameworkProfile />
  </PropertyGroup>
  <PropertyGroup Condition=" '$(Configuration)|$(Platform)' == 'Debug|AnyCPU' ">
    <DebugSymbols>true</DebugSymbols>
    <DebugType>full</DebugType>
    <Optimize>false</Optimize>
    <OutputPath>..\..\..\Package\Debug\ServiceManagement\Azure\Automation\</OutputPath>
    <DefineConstants>DEBUG;TRACE</DefineConstants>
    <ErrorReport>prompt</ErrorReport>
    <WarningLevel>4</WarningLevel>
    <RunCodeAnalysis>true</RunCodeAnalysis>
    <UseVSHostingProcess>true</UseVSHostingProcess>
    <TreatWarningsAsErrors>true</TreatWarningsAsErrors>
    <Prefer32Bit>false</Prefer32Bit>
  </PropertyGroup>
  <PropertyGroup>
    <RunPostBuildEvent>OnBuildSuccess</RunPostBuildEvent>
  </PropertyGroup>
  <PropertyGroup Condition="'$(Configuration)|$(Platform)' == 'Release|AnyCPU'">
    <OutputPath>..\..\..\Package\Release\ServiceManagement\Azure\Automation\</OutputPath>
    <DefineConstants>TRACE;SIGN</DefineConstants>
    <Optimize>true</Optimize>
    <DebugType>pdbonly</DebugType>
    <PlatformTarget>AnyCPU</PlatformTarget>
    <CodeAnalysisLogFile>bin\Release\Management.Automation.dll.CodeAnalysisLog.xml</CodeAnalysisLogFile>
    <CodeAnalysisUseTypeNameInSuppression>true</CodeAnalysisUseTypeNameInSuppression>
    <CodeAnalysisModuleSuppressionsFile>GlobalSuppressions.cs</CodeAnalysisModuleSuppressionsFile>
    <ErrorReport>prompt</ErrorReport>
    <CodeAnalysisRuleSet>MinimumRecommendedRules.ruleset</CodeAnalysisRuleSet>
    <CodeAnalysisRuleSetDirectories>;$(ProgramFiles)\Microsoft Visual Studio 12.0\Team Tools\Static Analysis Tools\Rule Sets</CodeAnalysisRuleSetDirectories>
    <CodeAnalysisRuleDirectories>;$(ProgramFiles)\Microsoft Visual Studio 12.0\Team Tools\Static Analysis Tools\FxCop\Rules</CodeAnalysisRuleDirectories>
    <TreatWarningsAsErrors>true</TreatWarningsAsErrors>
    <SignAssembly>true</SignAssembly>
    <AssemblyOriginatorKeyFile>MSSharedLibKey.snk</AssemblyOriginatorKeyFile>
    <DelaySign>true</DelaySign>
    <Prefer32Bit>false</Prefer32Bit>
  </PropertyGroup>
  <ItemGroup>
    <Reference Include="Microsoft.Azure.Management.Automation, Version=0.9.0.0, Culture=neutral, PublicKeyToken=31bf3856ad364e35, processorArchitecture=MSIL">
      <SpecificVersion>False</SpecificVersion>
      <HintPath>..\..\..\packages\Microsoft.Azure.Management.Automation.2.0.0-preview\lib\net40\Microsoft.Azure.Management.Automation.dll</HintPath>
    </Reference>
    <Reference Include="Microsoft.Threading.Tasks, Version=1.0.12.0, Culture=neutral, PublicKeyToken=b03f5f7f11d50a3a, processorArchitecture=MSIL">
      <SpecificVersion>False</SpecificVersion>
      <HintPath>..\..\..\packages\Microsoft.Bcl.Async.1.0.168\lib\net40\Microsoft.Threading.Tasks.dll</HintPath>
    </Reference>
    <Reference Include="Microsoft.Threading.Tasks.Extensions, Version=1.0.12.0, Culture=neutral, PublicKeyToken=b03f5f7f11d50a3a, processorArchitecture=MSIL">
      <SpecificVersion>False</SpecificVersion>
      <HintPath>..\..\..\packages\Microsoft.Bcl.Async.1.0.168\lib\net40\Microsoft.Threading.Tasks.Extensions.dll</HintPath>
    </Reference>
    <Reference Include="Microsoft.Threading.Tasks.Extensions.Desktop, Version=1.0.168.0, Culture=neutral, PublicKeyToken=b03f5f7f11d50a3a, processorArchitecture=MSIL">
      <SpecificVersion>False</SpecificVersion>
      <HintPath>..\..\..\packages\Microsoft.Bcl.Async.1.0.168\lib\net40\Microsoft.Threading.Tasks.Extensions.Desktop.dll</HintPath>
    </Reference>
    <Reference Include="Microsoft.WindowsAzure.Common, Version=1.0.0.0, Culture=neutral, PublicKeyToken=31bf3856ad364e35, processorArchitecture=MSIL">
      <SpecificVersion>False</SpecificVersion>
      <HintPath>..\..\..\packages\Microsoft.WindowsAzure.Common.1.4.1\lib\net45\Microsoft.WindowsAzure.Common.dll</HintPath>
    </Reference>
    <Reference Include="Microsoft.WindowsAzure.Common.NetFramework, Version=1.0.0.0, Culture=neutral, PublicKeyToken=31bf3856ad364e35, processorArchitecture=MSIL">
      <SpecificVersion>False</SpecificVersion>
      <HintPath>..\..\..\packages\Microsoft.WindowsAzure.Common.1.4.1\lib\net45\Microsoft.WindowsAzure.Common.NetFramework.dll</HintPath>
    </Reference>
    <Reference Include="Newtonsoft.Json">
      <HintPath>..\..\..\packages\Newtonsoft.Json.6.0.4\lib\net45\Newtonsoft.Json.dll</HintPath>
      <Private>True</Private>
    </Reference>
    <Reference Include="System" />
    <Reference Include="System.Core" />
    <Reference Include="System.Management.Automation, Version=3.0.0.0, Culture=neutral, PublicKeyToken=31bf3856ad364e35, processorArchitecture=MSIL" />
    <Reference Include="System.Net" />
    <Reference Include="System.Net.Http" />
    <Reference Include="System.Net.Http.Extensions, Version=2.2.28.0, Culture=neutral, PublicKeyToken=b03f5f7f11d50a3a, processorArchitecture=MSIL">
      <SpecificVersion>False</SpecificVersion>
      <HintPath>..\..\..\packages\Microsoft.Net.Http.2.2.28\lib\net45\System.Net.Http.Extensions.dll</HintPath>
    </Reference>
    <Reference Include="System.Net.Http.Primitives, Version=4.2.28.0, Culture=neutral, PublicKeyToken=b03f5f7f11d50a3a, processorArchitecture=MSIL">
      <SpecificVersion>False</SpecificVersion>
      <HintPath>..\..\..\packages\Microsoft.Net.Http.2.2.28\lib\net45\System.Net.Http.Primitives.dll</HintPath>
    </Reference>
    <Reference Include="System.Net.Http.WebRequest" />
    <Reference Include="System.Runtime.Serialization" />
    <Reference Include="System.Xml.Linq" />
    <Reference Include="System.Xml" />
  </ItemGroup>
  <ItemGroup>
    <Compile Include="Cmdlet\AzureAutomationBaseCmdlet.cs" />
<<<<<<< HEAD
    <Compile Include="Cmdlet\GetAzureAutomationRunbookDefinition.cs" />
    <Compile Include="Cmdlet\SetAzureAutomationRunbook.cs" />
    <Compile Include="Cmdlet\PublishAzureAutomationRunbook.cs" />
    <Compile Include="Cmdlet\RemoveAzureAutomationRunbook.cs" />
    <Compile Include="Cmdlet\NewAzureAutomationRunbook.cs" />
=======
    <Compile Include="Cmdlet\GetAzureAutomationJobOutput.cs" />
    <Compile Include="Cmdlet\GetAzureAutomationVariable.cs" />
    <Compile Include="Cmdlet\GetAzureAutomationCredential.cs" />
    <Compile Include="Cmdlet\GetAzureAutomationJob.cs" />
    <Compile Include="Cmdlet\GetAzureAutomationModule.cs" />
    <Compile Include="Cmdlet\NewAzureAutomationCredential.cs" />
    <Compile Include="Cmdlet\NewAzureAutomationModule.cs" />
    <Compile Include="Cmdlet\RemoveAzureAutomationCredential.cs" />
    <Compile Include="Cmdlet\RemoveAzureAutomationModule.cs" />
>>>>>>> 372d3dd3
    <Compile Include="Cmdlet\GetAzureAutomationRunbook.cs" />
    <Compile Include="Cmdlet\NewAzureAutomationVariable.cs" />
    <Compile Include="Cmdlet\RemoveAzureAutomationVariable.cs" />
    <Compile Include="Cmdlet\SetAzureAutomationVariable.cs" />
    <Compile Include="Cmdlet\RemoveAzureAutomationSchedule.cs" />
    <Compile Include="Cmdlet\GetAzureAutomationSchedule.cs" />
<<<<<<< HEAD
    <Compile Include="Cmdlet\SetAzureAutomationRunbookDefinition.cs" />
    <Compile Include="Common\AutomationClient.cs" />
    <Compile Include="Common\AutomationCmdletParameterSet.cs" />
=======
    <Compile Include="Cmdlet\NewAzureAutomationSchedule.cs" />
    <Compile Include="Cmdlet\ResumeAzureAutomationJob.cs" />
    <Compile Include="Cmdlet\SetAzureAutomationCredential.cs" />
    <Compile Include="Cmdlet\SetAzureAutomationModule.cs" />
    <Compile Include="Cmdlet\SetAzureAutomationSchedule.cs" />
    <Compile Include="Cmdlet\StopAzureAutomationJob.cs" />
    <Compile Include="Cmdlet\SuspendAzureAutomationJob.cs" />
    <Compile Include="Common\AutomationClient.cs" />
    <Compile Include="Common\AutomationCmdletParameterSet.cs" />
    <Compile Include="Common\AzureAutomationOperationException.cs" />
>>>>>>> 372d3dd3
    <Compile Include="Common\Constants.cs" />
    <Compile Include="Common\IAutomationClient.cs" />
    <Compile Include="Common\Requires.cs" />
    <Compile Include="Common\RequiresExtensions.cs" />
    <Compile Include="Common\ResourceCommonException.cs" />
    <Compile Include="Common\ResourceNotFoundException.cs" />
    <Compile Include="DataContract\ErrorResponse.cs" />
    <Compile Include="DataContract\OdataError.cs" />
    <Compile Include="DataContract\OdataErrorMessage.cs" />
    <Compile Include="Model\JobStream.cs" />
    <Compile Include="Model\Credential.cs" />
    <Compile Include="Model\Job.cs" />
    <Compile Include="Model\Module.cs" />
    <Compile Include="Model\Runbook.cs" />
    <Compile Include="Model\RunbookDefinition.cs" />
    <Compile Include="Model\Schedule.cs" />
    <Compile Include="Model\ScheduleFrequency.cs" />
    <Compile Include="Model\Variable.cs" />
    <Compile Include="Properties\AssemblyInfo.cs" />
    <Compile Include="Properties\Resources.Designer.cs">
      <AutoGen>True</AutoGen>
      <DesignTime>True</DesignTime>
      <DependentUpon>Resources.resx</DependentUpon>
    </Compile>
  </ItemGroup>
  <ItemGroup>
    <Content Include="Microsoft.Azure.Commands.Automation.dll-help.xml">
      <CopyToOutputDirectory>PreserveNewest</CopyToOutputDirectory>
    </Content>
  </ItemGroup>
  <ItemGroup>
    <None Include="MSSharedLibKey.snk" />
    <None Include="packages.config" />
  </ItemGroup>
  <ItemGroup>
    <ProjectReference Include="..\..\..\Common\Commands.Common\Commands.Common.csproj">
      <Project>{5ee72c53-1720-4309-b54b-5fb79703195f}</Project>
      <Name>Commands.Common</Name>
    </ProjectReference>
  </ItemGroup>
  <ItemGroup>
    <EmbeddedResource Include="Properties\Resources.resx">
      <Generator>ResXFileCodeGenerator</Generator>
      <SubType>Designer</SubType>
      <LastGenOutput>Resources.Designer.cs</LastGenOutput>
    </EmbeddedResource>
  </ItemGroup>
  <Import Project="$(MSBuildToolsPath)\Microsoft.CSharp.targets" />
  <Import Project="$(SolutionDir)\.nuget\NuGet.targets" Condition="Exists('$(SolutionDir)\.nuget\NuGet.targets')" />
  <Import Project="..\..\..\packages\Microsoft.Bcl.Build.1.0.14\tools\Microsoft.Bcl.Build.targets" Condition="Exists('..\..\..\packages\Microsoft.Bcl.Build.1.0.14\tools\Microsoft.Bcl.Build.targets')" />
  <Target Name="EnsureBclBuildImported" BeforeTargets="BeforeBuild" Condition="'$(BclBuildImported)' == ''">
    <Error Condition="!Exists('..\..\..\packages\Microsoft.Bcl.Build.1.0.14\tools\Microsoft.Bcl.Build.targets')" Text="This project references NuGet package(s) that are missing on this computer. Enable NuGet Package Restore to download them.  For more information, see http://go.microsoft.com/fwlink/?LinkID=317567." HelpKeyword="BCLBUILD2001" />
    <Error Condition="Exists('..\..\..\packages\Microsoft.Bcl.Build.1.0.14\tools\Microsoft.Bcl.Build.targets')" Text="The build restored NuGet packages. Build the project again to include these packages in the build. For more information, see http://go.microsoft.com/fwlink/?LinkID=317568." HelpKeyword="BCLBUILD2002" />
  </Target>
  <!-- To modify your build process, add your task inside one of the targets below and uncomment it. 
       Other similar extension points exist, see Microsoft.Common.targets.
  <Target Name="BeforeBuild">
  </Target>
  <Target Name="AfterBuild">
  </Target>
  -->
</Project><|MERGE_RESOLUTION|>--- conflicted
+++ resolved
@@ -100,13 +100,11 @@
   </ItemGroup>
   <ItemGroup>
     <Compile Include="Cmdlet\AzureAutomationBaseCmdlet.cs" />
-<<<<<<< HEAD
     <Compile Include="Cmdlet\GetAzureAutomationRunbookDefinition.cs" />
     <Compile Include="Cmdlet\SetAzureAutomationRunbook.cs" />
     <Compile Include="Cmdlet\PublishAzureAutomationRunbook.cs" />
     <Compile Include="Cmdlet\RemoveAzureAutomationRunbook.cs" />
     <Compile Include="Cmdlet\NewAzureAutomationRunbook.cs" />
-=======
     <Compile Include="Cmdlet\GetAzureAutomationJobOutput.cs" />
     <Compile Include="Cmdlet\GetAzureAutomationVariable.cs" />
     <Compile Include="Cmdlet\GetAzureAutomationCredential.cs" />
@@ -116,18 +114,13 @@
     <Compile Include="Cmdlet\NewAzureAutomationModule.cs" />
     <Compile Include="Cmdlet\RemoveAzureAutomationCredential.cs" />
     <Compile Include="Cmdlet\RemoveAzureAutomationModule.cs" />
->>>>>>> 372d3dd3
     <Compile Include="Cmdlet\GetAzureAutomationRunbook.cs" />
     <Compile Include="Cmdlet\NewAzureAutomationVariable.cs" />
     <Compile Include="Cmdlet\RemoveAzureAutomationVariable.cs" />
     <Compile Include="Cmdlet\SetAzureAutomationVariable.cs" />
     <Compile Include="Cmdlet\RemoveAzureAutomationSchedule.cs" />
     <Compile Include="Cmdlet\GetAzureAutomationSchedule.cs" />
-<<<<<<< HEAD
     <Compile Include="Cmdlet\SetAzureAutomationRunbookDefinition.cs" />
-    <Compile Include="Common\AutomationClient.cs" />
-    <Compile Include="Common\AutomationCmdletParameterSet.cs" />
-=======
     <Compile Include="Cmdlet\NewAzureAutomationSchedule.cs" />
     <Compile Include="Cmdlet\ResumeAzureAutomationJob.cs" />
     <Compile Include="Cmdlet\SetAzureAutomationCredential.cs" />
@@ -138,7 +131,6 @@
     <Compile Include="Common\AutomationClient.cs" />
     <Compile Include="Common\AutomationCmdletParameterSet.cs" />
     <Compile Include="Common\AzureAutomationOperationException.cs" />
->>>>>>> 372d3dd3
     <Compile Include="Common\Constants.cs" />
     <Compile Include="Common\IAutomationClient.cs" />
     <Compile Include="Common\Requires.cs" />
