﻿// ----------------------------------------------------------------------------------
//
// Copyright Microsoft Corporation
// Licensed under the Apache License, Version 2.0 (the "License");
// you may not use this file except in compliance with the License.
// You may obtain a copy of the License at
// http://www.apache.org/licenses/LICENSE-2.0
// Unless required by applicable law or agreed to in writing, software
// distributed under the License is distributed on an "AS IS" BASIS,
// WITHOUT WARRANTIES OR CONDITIONS OF ANY KIND, either express or implied.
// See the License for the specific language governing permissions and
// limitations under the License.
// ----------------------------------------------------------------------------------

using System;
using System.Collections;
using System.Collections.Generic;
using Microsoft.Azure.Commands.Automation.Model;
using Microsoft.WindowsAzure.Commands.Common.Models;

namespace Microsoft.Azure.Commands.Automation.Common
{
    public interface IAutomationClient
    {
        AzureSubscription Subscription { get; }

<<<<<<< HEAD
        IEnumerable<JobStream> GetJobStream(string automationAccountname, Guid jobId, DateTime? time, string streamType);

        Variable GetVariable(string automationAccountName, string variableName);

        IEnumerable<Variable> ListVariables(string automationAccountName);

        Variable SetVariable(string automationAccountName, Variable variable);
=======
        Schedule CreateSchedule(string automationAccountName, Schedule schedule);

        void DeleteSchedule(string automationAccountName, string scheduleName);
>>>>>>> 836e8591

        Schedule GetSchedule(string automationAccountName, string scheduleName);

        IEnumerable<Schedule> ListSchedules(string automationAccountName);

        Schedule UpdateSchedule(string automationAccountName, string scheduleName, bool? isEnabled, string description);

        Runbook GetRunbook(string automationAccountName, string runbookName);

        IEnumerable<Runbook> ListRunbooks(string automationAccountName);
    }
}<|MERGE_RESOLUTION|>--- conflicted
+++ resolved
@@ -24,7 +24,6 @@
     {
         AzureSubscription Subscription { get; }
 
-<<<<<<< HEAD
         IEnumerable<JobStream> GetJobStream(string automationAccountname, Guid jobId, DateTime? time, string streamType);
 
         Variable GetVariable(string automationAccountName, string variableName);
@@ -32,11 +31,10 @@
         IEnumerable<Variable> ListVariables(string automationAccountName);
 
         Variable SetVariable(string automationAccountName, Variable variable);
-=======
+        
         Schedule CreateSchedule(string automationAccountName, Schedule schedule);
 
         void DeleteSchedule(string automationAccountName, string scheduleName);
->>>>>>> 836e8591
 
         Schedule GetSchedule(string automationAccountName, string scheduleName);
 
