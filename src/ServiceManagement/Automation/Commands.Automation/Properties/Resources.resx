--- conflicted
+++ resolved
@@ -121,7 +121,6 @@
     <value>The Automation account was not found.</value>
     <comment>Automation</comment>
   </data>
-<<<<<<< HEAD
   <data name="RemoveAzureAutomationRunbookDescription" xml:space="preserve">
     <value>Removing the Azure Automation runbook.</value>
     <comment>Automation</comment>
@@ -135,8 +134,9 @@
     <comment>Automation</comment>
   </data>
   <data name="RunbookAlreadyHasDraft" xml:space="preserve">
-    <value>Runbook already has a draft. Specify the parameter to force an overwrite of this draft. Runbook bane: {0}</value>
-=======
+    <value>Runbook already has a draft. Specify the parameter to force an overwrite of this draft. Runbook name: {0}</value>
+    <comment>Automation</comment> 
+  </data>
   <data name="AutomationOperationFailed" xml:space="preserve">
     <value>{0} {1} operation failed for object name: {2) under AutomationAccount: {3}</value>
     <comment>Automation</comment>
@@ -163,7 +163,6 @@
   </data>
   <data name="RemovingAzureAutomationResourceWarning" xml:space="preserve">
     <value>Are you sure you want to remove the Azure Automation {0} ?</value>
->>>>>>> 372d3dd3
     <comment>Automation</comment>
   </data>
   <data name="RunbookNotFound" xml:space="preserve">
