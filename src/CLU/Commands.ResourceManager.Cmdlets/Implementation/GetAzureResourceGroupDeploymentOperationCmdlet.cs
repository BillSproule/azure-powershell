﻿// ----------------------------------------------------------------------------------
//
// Copyright Microsoft Corporation
// Licensed under the Apache License, Version 2.0 (the "License");
// you may not use this file except in compliance with the License.
// You may obtain a copy of the License at
// http://www.apache.org/licenses/LICENSE-2.0
// Unless required by applicable law or agreed to in writing, software
// distributed under the License is distributed on an "AS IS" BASIS,
// WITHOUT WARRANTIES OR CONDITIONS OF ANY KIND, either express or implied.
// See the License for the specific language governing permissions and
// limitations under the License.
// ----------------------------------------------------------------------------------

namespace Microsoft.Azure.Commands.ResourceManager.Cmdlets.Implementation
{
    using System;
    using System.Management.Automation;
    using System.Threading.Tasks;
    using Microsoft.Azure.Commands.ResourceManager.Cmdlets.Components;
    using Microsoft.Azure.Commands.ResourceManager.Cmdlets.Entities.Resources;
    using Microsoft.Azure.Commands.ResourceManager.Cmdlets.Extensions;
    using Newtonsoft.Json.Linq;
    using Models;
    /// <summary>
    /// Gets the deployment operation.
    /// </summary>
<<<<<<< HEAD
    [Cmdlet(VerbsCommon.Get, "AzureRmResourceGroupDeploymentOperation"), OutputType(typeof(Resource<JToken>))]
    [CliCommandAlias("resourcemanager;group;deployment;operation;ls")]
=======
    [Cmdlet(VerbsCommon.Get, "AzureRmResourceGroupDeploymentOperation"), OutputType(typeof(PSResourceObject))]
>>>>>>> 06248ee8
    public class GetAzureResourceGroupDeploymentOperationCmdlet : ResourceManagerCmdletBase
    {
        /// <summary>
        /// Gets or sets the resource group name parameter.
        /// </summary>
        [Parameter(Mandatory = true, ValueFromPipelineByPropertyName = true, HelpMessage = "The deployment name.")]
        [ValidateNotNullOrEmpty]
        [Alias("Name","n")]
        public string DeploymentName { get; set; }

        /// <summary>
        /// Gets or sets the subscription id parameter.
        /// </summary>
        [Parameter(Mandatory = false, ValueFromPipeline = true, ValueFromPipelineByPropertyName = true, HelpMessage = "The subscription to use.")]
        [ValidateNotNullOrEmpty]
        [Alias("s", "id")]
        public Guid? SubscriptionId { get; set; }

        /// <summary>
        /// Gets or sets the resource group name parameter.
        /// </summary>
        [Parameter(Mandatory = true, ValueFromPipelineByPropertyName = true, HelpMessage = "The resource group name.")]
        [ValidateNotNullOrEmpty]
        [Alias("group", "g")]
        public string ResourceGroupName { get; set; }

        /// <summary>
        /// Executes the cmdlet.
        /// </summary>
        protected override void OnProcessRecord()
        {
            base.OnProcessRecord();

            if (this.SubscriptionId == null)
            {
                this.SubscriptionId = DefaultContext.Subscription.Id;
            }

            if(!string.IsNullOrEmpty(this.ApiVersion))
            {
                this.WriteWarning("The parameter ApiVersion in Get-AzureRmResourceGroupDeploymentOperation cmdlet is being deprecated and will be removed in a future release.");
            }

            this.RunCmdlet();
        }

        /// <summary>
        /// Contains the cmdlet's execution logic.
        /// </summary>
        private void RunCmdlet()
        {
            PaginatedResponseHelper.ForEach(
                getFirstPage: () => this.GetResources(),
                getNextPage: nextLink => this.GetNextLink<JObject>(nextLink),
                cancellationToken: this.CancellationToken,
                action: resources => this.WriteObject(sendToPipeline: resources.CoalesceEnumerable()
                                                                               .SelectArray(resource => resource.ToResource().ToPSResourceObject()), 
                                                      enumerateCollection: true));
        }

        /// <summary>
        /// Queries the ARM cache and returns the cached resource that match the query specified.
        /// </summary>
        private async Task<ResponseWithContinuation<JObject[]>> GetResources()
        {
            var resourceId = this.GetResourceId();

            var apiVersion = await this
                .DetermineApiVersion(resourceId: resourceId)
                .ConfigureAwait(continueOnCapturedContext: false);

            return await this
                .GetResourcesClient()
                .ListObjectColleciton<JObject>(
                    resourceCollectionId: resourceId,
                    apiVersion: apiVersion,
                    cancellationToken: this.CancellationToken.Value)
                .ConfigureAwait(continueOnCapturedContext: false);
        }

        /// <summary>
        /// Gets the next set of resources using the <paramref name="nextLink"/>
        /// </summary>
        /// <param name="nextLink">The next link.</param>
        private Task<ResponseWithContinuation<TType[]>> GetNextLink<TType>(string nextLink)
        {
            return this
                .GetResourcesClient()
                .ListNextBatch<TType>(nextLink: nextLink, cancellationToken: this.CancellationToken.Value);
        }

        /// <summary>
        /// Gets the resource Id from the supplied PowerShell parameters.
        /// </summary>
        protected string GetResourceId()
        {
            return ResourceIdUtility.GetResourceId(
                subscriptionId: this.SubscriptionId,
                resourceGroupName: this.ResourceGroupName,
                resourceType: Constants.MicrosoftResourcesDeploymentOperationsType,
                resourceName: this.DeploymentName);
        }
    }
}<|MERGE_RESOLUTION|>--- conflicted
+++ resolved
@@ -25,12 +25,8 @@
     /// <summary>
     /// Gets the deployment operation.
     /// </summary>
-<<<<<<< HEAD
-    [Cmdlet(VerbsCommon.Get, "AzureRmResourceGroupDeploymentOperation"), OutputType(typeof(Resource<JToken>))]
+    [Cmdlet(VerbsCommon.Get, "AzureRmResourceGroupDeploymentOperation"), OutputType(typeof(PSResourceObject))]
     [CliCommandAlias("resourcemanager;group;deployment;operation;ls")]
-=======
-    [Cmdlet(VerbsCommon.Get, "AzureRmResourceGroupDeploymentOperation"), OutputType(typeof(PSResourceObject))]
->>>>>>> 06248ee8
     public class GetAzureResourceGroupDeploymentOperationCmdlet : ResourceManagerCmdletBase
     {
         /// <summary>
