--- conflicted
+++ resolved
@@ -28,11 +28,7 @@
     /// Get an existing resource.
     /// </summary>
     [Cmdlet(VerbsCommon.Get, "AzureRmProviderOperation"), OutputType(typeof(PSResourceProviderOperation))]
-<<<<<<< HEAD
-    [CliCommandAlias("resource;provider;operation;ls")]
-=======
-    [CliCommandAlias("resourcemanager resource provider operation ls")]
->>>>>>> 41dd4e7f
+    [CliCommandAlias("resource provider operation ls")]
     public class GetAzureProviderOperationCommand : ResourcesBaseCmdlet
     {
         private const string WildCardCharacter = "*";
