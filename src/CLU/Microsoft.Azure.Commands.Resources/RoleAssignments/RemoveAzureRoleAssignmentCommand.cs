--- conflicted
+++ resolved
@@ -27,11 +27,7 @@
     /// Removes a given role assignment.
     /// </summary>
     [Cmdlet(VerbsCommon.Remove, "AzureRmRoleAssignment", DefaultParameterSetName = ParameterSet.Empty), OutputType(typeof(List<PSRoleAssignment>))]
-<<<<<<< HEAD
-    [CliCommandAlias("resource;role;assignment;rm")]
-=======
-    [CliCommandAlias("networksecurityrole assignment rm")]
->>>>>>> 41dd4e7f
+    [CliCommandAlias("resource role assignment rm")]
     public class RemoveAzureRoleAssignmentCommand : ResourcesBaseCmdlet
     {
         [Parameter(Mandatory = true, ValueFromPipelineByPropertyName = true, ParameterSetName = ParameterSet.Empty,
