﻿// ----------------------------------------------------------------------------------
//
// Copyright Microsoft Corporation
// Licensed under the Apache License, Version 2.0 (the "License");
// you may not use this file except in compliance with the License.
// You may obtain a copy of the License at
// http://www.apache.org/licenses/LICENSE-2.0
// Unless required by applicable law or agreed to in writing, software
// distributed under the License is distributed on an "AS IS" BASIS,
// WITHOUT WARRANTIES OR CONDITIONS OF ANY KIND, either express or implied.
// See the License for the specific language governing permissions and
// limitations under the License.
// ----------------------------------------------------------------------------------

using System.Linq;
using System.Management.Automation;
using Microsoft.Azure.Commands.ResourceManager.Cmdlets.Tags;

namespace Microsoft.Azure.Commands.Tags.Tag
{
    /// <summary>
    /// Creates a new tag with the specified values
    /// </summary>
    [Cmdlet(VerbsCommon.Remove, "AzureRmTag"), OutputType(typeof(PSTag))]
<<<<<<< HEAD
    [CliCommandAlias("resource;tag;rm")]
=======
    [CliCommandAlias("tag rm")]
>>>>>>> 41dd4e7f
    public class RemoveAzureTagCommand : TagBaseCmdlet
    {
        [Parameter(Position = 0, Mandatory = true, ValueFromPipelineByPropertyName = true, HelpMessage = "Name of the tag to remove.")]
        [ValidateNotNullOrEmpty]
        [Alias("n")]
        public string Name { get; set; }

        [Parameter(Position = 1, Mandatory = false, ValueFromPipelineByPropertyName = true, HelpMessage = "Value of the tag to remove. If not specified, remove the entire tag. If specified, only remove the tag value.")]
        [ValidateNotNullOrEmpty]
        public string[] Value { get; set; }

        [Parameter(Mandatory = false, ValueFromPipelineByPropertyName = true, HelpMessage = "If not specified, will prompt for confirmation. If specified, won't prompt.")]
        [Alias("f")]
        public SwitchParameter Force { get; set; }

        [Parameter(Mandatory = false, ValueFromPipelineByPropertyName = true, HelpMessage = "Return object if specified.")]
        public SwitchParameter PassThru { get; set; }

        protected override void ProcessRecord()
        {
            PSTag tag = null;

            ConfirmAction(
                Force.IsPresent,
                string.Format(Resources.Properties.Resources.RemovingTag, Name),
                Resources.Properties.Resources.RemoveTagMessage,
                Name,
                () => tag = TagsClient.DeleteTag(Name, Value != null ? Value.ToList() : null));

            if (PassThru)
            {
                WriteObject(tag);
            }
        }
    }
}<|MERGE_RESOLUTION|>--- conflicted
+++ resolved
@@ -22,11 +22,7 @@
     /// Creates a new tag with the specified values
     /// </summary>
     [Cmdlet(VerbsCommon.Remove, "AzureRmTag"), OutputType(typeof(PSTag))]
-<<<<<<< HEAD
-    [CliCommandAlias("resource;tag;rm")]
-=======
-    [CliCommandAlias("tag rm")]
->>>>>>> 41dd4e7f
+    [CliCommandAlias("resource tag rm")]
     public class RemoveAzureTagCommand : TagBaseCmdlet
     {
         [Parameter(Position = 0, Mandatory = true, ValueFromPipelineByPropertyName = true, HelpMessage = "Name of the tag to remove.")]
