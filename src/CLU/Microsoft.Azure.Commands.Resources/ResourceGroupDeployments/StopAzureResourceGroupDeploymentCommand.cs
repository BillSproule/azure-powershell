﻿// ----------------------------------------------------------------------------------
//
// Copyright Microsoft Corporation
// Licensed under the Apache License, Version 2.0 (the "License");
// you may not use this file except in compliance with the License.
// You may obtain a copy of the License at
// http://www.apache.org/licenses/LICENSE-2.0
// Unless required by applicable law or agreed to in writing, software
// distributed under the License is distributed on an "AS IS" BASIS,
// WITHOUT WARRANTIES OR CONDITIONS OF ANY KIND, either express or implied.
// See the License for the specific language governing permissions and
// limitations under the License.
// ----------------------------------------------------------------------------------

using Microsoft.Azure.Commands.ResourceManager.Cmdlets.Components;
using Microsoft.Azure.Commands.Resources.Models;
using System.Management.Automation;
using ProjectResources = Microsoft.Azure.Commands.Resources.Properties.Resources;

namespace Microsoft.Azure.Commands.Resources.ResourceGroups
{
    /// <summary>
    /// Cancel a running deployment.
    /// </summary>
    [Cmdlet(VerbsLifecycle.Stop, "AzureRmResourceGroupDeployment", DefaultParameterSetName = StopAzureResourceGroupDeploymentCommand.DeploymentNameParameterSet), OutputType(typeof(bool))]
<<<<<<< HEAD
    [CliCommandAlias("resource;group;deployment;stop")]
=======
    [CliCommandAlias("resourcemanager group deployment stop")]
>>>>>>> 41dd4e7f
    public class StopAzureResourceGroupDeploymentCommand : ResourcesBaseCmdlet
    {
        /// <summary>
        /// The deployment Id parameter set.
        /// </summary>
        internal const string DeploymentIdParameterSet = "The deployment Id parameter set.";

        /// <summary>
        /// The deployment name parameter set.
        /// </summary>
        internal const string DeploymentNameParameterSet = "The deployment name parameter set.";

        [Parameter(Position = 0, ParameterSetName = StopAzureResourceGroupDeploymentCommand.DeploymentNameParameterSet, Mandatory = true, ValueFromPipelineByPropertyName = true, HelpMessage = "The name of the resource group.")]
        [ValidateNotNullOrEmpty]
        [Alias("group", "g")]
        public string ResourceGroupName { get; set; }

        [Parameter(Position = 1, ParameterSetName = StopAzureResourceGroupDeploymentCommand.DeploymentNameParameterSet, Mandatory = true, ValueFromPipelineByPropertyName = true, HelpMessage = "The name of the deployment.")]
        [ValidateNotNullOrEmpty]
        [Alias("DeploymentName","n")]
        public string Name { get; set; }

        [Alias("DeploymentId", "ResourceId")]
        [Parameter(ParameterSetName = StopAzureResourceGroupDeploymentCommand.DeploymentIdParameterSet, Mandatory = true, HelpMessage = "The fully qualified resource Id of the deployment. example: /subscriptions/{subId}/resourceGroups/{rgName}/providers/Microsoft.Resources/deployments/{deploymentName}")]
        [ValidateNotNullOrEmpty]
        public string Id { get; set; }

        [Parameter(Mandatory = false, HelpMessage = "Do not confirm the stop.")]
        [Alias("f")]
        public SwitchParameter Force { get; set; }

        protected override void ProcessRecord()
        {
            if (string.IsNullOrEmpty(ResourceGroupName) && string.IsNullOrEmpty(Name))
            {
                ResourceGroupName = ResourceIdUtility.GetResourceGroupName(Id);
                Name = ResourceIdUtility.GetResourceName(Id);
            }
            ConfirmAction(
                Force.IsPresent,
                string.Format(ProjectResources.CancelResourceGroupDeployment, ResourceGroupName),
                ProjectResources.CancelResourceGroupDeploymentMessage,
                ResourceGroupName,
                () => ResourcesClient.CancelDeployment(ResourceGroupName, Name));

            WriteObject(true);

        }
    }
}<|MERGE_RESOLUTION|>--- conflicted
+++ resolved
@@ -23,11 +23,7 @@
     /// Cancel a running deployment.
     /// </summary>
     [Cmdlet(VerbsLifecycle.Stop, "AzureRmResourceGroupDeployment", DefaultParameterSetName = StopAzureResourceGroupDeploymentCommand.DeploymentNameParameterSet), OutputType(typeof(bool))]
-<<<<<<< HEAD
-    [CliCommandAlias("resource;group;deployment;stop")]
-=======
-    [CliCommandAlias("resourcemanager group deployment stop")]
->>>>>>> 41dd4e7f
+    [CliCommandAlias("resource group deployment stop")]
     public class StopAzureResourceGroupDeploymentCommand : ResourcesBaseCmdlet
     {
         /// <summary>
