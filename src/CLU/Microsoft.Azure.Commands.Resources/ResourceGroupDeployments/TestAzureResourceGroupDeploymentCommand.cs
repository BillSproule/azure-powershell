--- conflicted
+++ resolved
@@ -25,11 +25,7 @@
     /// </summary>
     [Cmdlet(VerbsDiagnostic.Test, "AzureRmResourceGroupDeployment", DefaultParameterSetName = ParameterlessTemplateFileParameterSetName), 
         OutputType(typeof(PSResourceManagerError))]
-<<<<<<< HEAD
-    [CliCommandAlias("resource;group;deployment;test")]
-=======
-    [CliCommandAlias("resourcemanager group deployment test")]
->>>>>>> 41dd4e7f
+    [CliCommandAlias("resource group deployment test")]
     public class TestAzureResourceGroupDeploymentCommand : ResourceWithParameterBaseCmdlet, IDynamicParameters
     {
         [Parameter(Mandatory = true, ValueFromPipelineByPropertyName = true, HelpMessage = "The resource group name.")]
