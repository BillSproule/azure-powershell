﻿
// ----------------------------------------------------------------------------------
//
// Copyright Microsoft Corporation
// Licensed under the Apache License, Version 2.0 (the "License");
// you may not use this file except in compliance with the License.
// You may obtain a copy of the License at
// http://www.apache.org/licenses/LICENSE-2.0
// Unless required by applicable law or agreed to in writing, software
// distributed under the License is distributed on an "AS IS" BASIS,
// WITHOUT WARRANTIES OR CONDITIONS OF ANY KIND, either express or implied.
// See the License for the specific language governing permissions and
// limitations under the License.
// ----------------------------------------------------------------------------------


using System.Management.Automation;
using Microsoft.Azure.Commands.Websites.Models.WebApp;
using Microsoft.Azure.Management.WebSites.Models;

namespace Microsoft.Azure.Commands.WebApps.Cmdlets.DeploymentSlots
{
    /// <summary>
    /// this commandlet will let you Start an Azure Web app slot
    /// </summary>
<<<<<<< HEAD
    [Cmdlet(VerbsLifecycle.Start, "AzureRMWebAppSlot"), OutputType(typeof(PSSite))]
=======
    [Cmdlet(VerbsLifecycle.Start, "AzureRMWebAppSlot")]
    [CliCommandAlias("appservice;slot;start")]
>>>>>>> ba037917
    public class StartAzureWebAppSlotCmdlet : WebAppSlotBaseCmdlet
    {    
        protected override void ProcessRecord()
        {
            base.ProcessRecord();
            WebsitesClient.StartWebApp(ResourceGroupName, Name, Slot);
            WriteObject((PSSite)WebsitesClient.GetWebApp(ResourceGroupName, Name, Slot));
        }
    }
}


<|MERGE_RESOLUTION|>--- conflicted
+++ resolved
@@ -23,12 +23,8 @@
     /// <summary>
     /// this commandlet will let you Start an Azure Web app slot
     /// </summary>
-<<<<<<< HEAD
     [Cmdlet(VerbsLifecycle.Start, "AzureRMWebAppSlot"), OutputType(typeof(PSSite))]
-=======
-    [Cmdlet(VerbsLifecycle.Start, "AzureRMWebAppSlot")]
     [CliCommandAlias("appservice;slot;start")]
->>>>>>> ba037917
     public class StartAzureWebAppSlotCmdlet : WebAppSlotBaseCmdlet
     {    
         protected override void ProcessRecord()
