--- conflicted
+++ resolved
@@ -28,12 +28,7 @@
     /// Uploads a vhd as fixed disk format vhd to a blob in Microsoft Azure Storage
     /// </summary>
     [Cmdlet(VerbsCommon.Add, ProfileNouns.Vhd), OutputType(typeof(VhdUploadContext))]
-<<<<<<< HEAD
-    [CliCommandAlias("vm;vhd;add")]
-=======
-    [CliCommandAlias("vhd add")]
->>>>>>> 45506478
-    public class AddAzureVhdCommand : ComputeClientBaseCmdlet
+    [CliCommandAlias("vm;vhd;add")]    public class AddAzureVhdCommand : ComputeClientBaseCmdlet
     {
         private const int DefaultNumberOfUploaderThreads = 8;
 
