--- conflicted
+++ resolved
@@ -24,11 +24,7 @@
 namespace Microsoft.Azure.Commands.Compute.StorageServices
 {
     [Cmdlet(VerbsData.Save, ProfileNouns.Vhd), OutputType(typeof(VhdDownloadContext))]
-<<<<<<< HEAD
-    [CliCommandAlias("vm;vhd;save")]
-=======
-    [CliCommandAlias("vhd save")]
->>>>>>> 45506478
+    [CliCommandAlias("vm vhd save")]
     public class SaveAzureVhdCommand : ComputeClientBaseCmdlet
     {
         private const int DefaultNumberOfUploaderThreads = 8;
