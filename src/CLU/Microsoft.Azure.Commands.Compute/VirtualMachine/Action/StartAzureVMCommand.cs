--- conflicted
+++ resolved
@@ -21,12 +21,8 @@
 namespace Microsoft.Azure.Commands.Compute
 {
     [Cmdlet(VerbsLifecycle.Start, ProfileNouns.VirtualMachine, DefaultParameterSetName = ResourceGroupNameParameterSet)]
-<<<<<<< HEAD
     [OutputType(typeof(void))]
-=======
-    [OutputType(typeof(PSComputeLongRunningOperation))]
     [CliCommandAlias("vm;start")]
->>>>>>> ba037917
     public class StartAzureVMCommand : VirtualMachineActionBaseCmdlet
     {
         [Parameter(
