--- conflicted
+++ resolved
@@ -21,13 +21,8 @@
     [Cmdlet(
         VerbsCommon.Remove,
         ProfileNouns.VirtualMachineAccessExtension)]
-<<<<<<< HEAD
-    [CliCommandAlias("vm;extension;access;rm")]
-=======
-    [CliCommandAlias("vm accessextension rm")]
-    [OutputType(typeof(void))]
->>>>>>> 45506478
-    public class RemoveAzureVMAccessExtensionCommand : VirtualMachineExtensionBaseCmdlet
+    [CliCommandAlias("vm extension access rm")]
+    [OutputType(typeof(void))]    public class RemoveAzureVMAccessExtensionCommand : VirtualMachineExtensionBaseCmdlet
     {
         [Parameter(
            Mandatory = true,
