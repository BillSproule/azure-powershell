--- conflicted
+++ resolved
@@ -774,18 +774,7 @@
     {
       # Create the resource group
       $resourceGroup = New-AzResourceGroup -Name $rgname -Location $rglocation
-<<<<<<< HEAD
-      
-	  try {
-			# Create the ExpressRouteCircuit
-			$circuit = New-AzExpressRouteCircuit -Name $circuitName -Location $location -ResourceGroupName $rgname -SkuTier Local -SkuFamily MeteredData -ServiceProviderName "equinix" -PeeringLocation "Silicon Valley" -BandwidthInMbps 500;
-	  } catch {
-			Assert-True $_.Exception.Message.Contains("not allowed on");
-	  }
-=======
-
       Assert-ThrowsContains { New-AzExpressRouteCircuit -Name $circuitName -Location $location -ResourceGroupName $rgname -SkuTier Local -SkuFamily MeteredData -ServiceProviderName "equinix" -PeeringLocation "Silicon Valley" -BandwidthInMbps 500 } "not allowed on"
->>>>>>> 42dc2ad2
     }
     finally
     {
