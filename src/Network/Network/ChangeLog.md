<!--
    Please leave this section at the top of the change log.

    Changes for the upcoming release should go under the section titled "Upcoming Release", and should adhere to the following format:

    ## Upcoming Release
    * Overview of change #1
        - Additional information about change #1
    * Overview of change #2
        - Additional information about change #2
        - Additional information about change #2
    * Overview of change #3
    * Overview of change #4
        - Additional information about change #4

    ## YYYY.MM.DD - Version X.Y.Z (Previous Release)
    * Overview of change #1
        - Additional information about change #1
--->
## Upcoming Release
* Add AvailablePrivateEndpointType
    - New cmdlets 
    	- Get-AzAvailablePrivateEndpointType
* Add PrivatePrivateLinkService
    - New cmdlets 
        - Get-AzPrivateLinkService 
        - New-AzPrivateLinkService
        - Remove-AzPrivateLinkService
        - New-AzPrivateLinkServiceIpConfig
        - Set-AzPrivateEndpointConnection
* Add PrivateEndpoint
    - New cmdlets
        - Get-AzPrivateEndpoint
        - New-AzPrivateEndpoint
        - Remove-AzPrivateEndpoint
        - New-AzPrivateLinkServiceConnection
* Update ResourceId and InputObject for Nat Gateway
    - Add alias for ResourceId and InputObject
* Updated below commands for feature: UseLocalAzureIpAddress flag on VpnConnection
	- Updated New-AzVpnConnection: Added optional parameter -UseLocalAzureIpAddress to indicate that local azure ip address should be used as source address while initiating connection.
	- Updated Set-AzVpnConnection: Added optional parameter -UseLocalAzureIpAddress to indicate that local azure ip address should be used as source address while initiating connection.
* Added readonly field PeeredConnections in ExpressRoute peering.
* Added readonly field GlobalReachEnabled in ExpressRoute.
* Added breaking change attribute to call out deprecation of AllowGlobalReach field in ExpressRouteCircuit model
* Fixed Issue 8756 Error using TargetListenerID with AzApplicationGatewayRedirectConfiguration cmdlets
* Fixed bug in New-AzApplicationGatewayPathRuleConfig that prevented the rewrite ruleset from being set.
* Fixed displaying of VirtualNetworkTaps in NetworkInterfaceIpConfiguration
* Fixed Cortex Get cmdlets for list all part
* Fixed VirtualHub reference creation for ExpressRouteGateways, VpnGateway
<<<<<<< HEAD
* Added support for Availability Zones in AzureFirewall and NatGateway
=======
* Add Availability Zones support for Azure Firewall
* Added cmdlet Get-AzNetworkServiceTag
>>>>>>> 89297ee5

## Version 1.8.1
* Add DisableBgpRoutePropagation flag to Effective Route Table output
    - Updated cmdlet:
        - Get-AzEffectiveRouteTable
* Fix double dash in New-AzApplicationGatewayTrustedRootCertificate documentation

## Version 1.8.0
* Add support for Nat Gateway Resource
    - New cmdlets
        - New-AzNatGateway
        - Get-AzNatGateway
        - Set-AzNatGateway
        - Remove-AzNatGateway
   - Updated cmdlets
        - New-AzureVirtualNetworkSubnetConfigCommand
        - Add-AzureVirtualNetworkSubnetConfigCommand
* Updated below commands for feature: Custom routes set/remove on Brooklyn Gateway.
    - Updated New-AzVirtualNetworkGateway: Added optional parameter -CustomRoute to set the address prefixes as custom routes to set on Gateway.
    - Updated Set-AzVirtualNetworkGateway: Added optional parameter -CustomRoute to set the address prefixes as custom routes to set on Gateway.

## Version 1.7.0
* Updated cmdlets with plural nouns to singular, and deprecated plural names.
* Fix documentation for wildcards

## Version 1.6.0
* Add Alert action type for Azure Firewall Network and Application Rule Collections

* Added support for conditions in RewriteRules in the Application Gateway
    - New cmdlets added:
        - New-AzApplicationGatewayRewriteRuleCondition
    - Cmdlets updated with optional parameter - RuleSequence and Condition
        - New-AzApplicationGatewayRewriteRule
        
## Version 1.5.0
* Add Threat Intelligence support for Azure Firewall
* Add Application Gateway Firewall Policy top level resource and Custom Rules


## Version 1.4.0
* Add ResourceId parameter to Get-AzNetworkInterface
* Improved error handling for Get-AzVpnClientRevokedCertificate, Get-AzVpnClientRootCertificate
* Improved Subnet, Primary, PrivateIpAddressVersion parameters processing in
    - Add-AzNetworkInterfaceIpConfig
    - Set-AzNetworkInterfaceIpConfig

## Version 1.3.0
* Add wildcard support to Network cmdlets

## Version 1.2.1
* Update help example for Add-AzApplicationGatewayCustomError

## Version 1.2.0
* Added Cmdlets for Identity on Application Gateway.
    - New cmdlets added:
        - Set-AzApplicationGatewayIdentity
        - Get-AzApplicationGatewayIdentity
        - New-AzApplicationGatewayIdentity
        - Remove-AzApplicationGatewayIdentity
    - New-AzApplicationGateway cmdlet updated with optional parameter -Identity

## Version 1.1.0
* Update incorrect online help URLs

## Version 1.0.0
* Added support for the configuring RewriteRuleSets in the Application Gateway
    - New cmdlets added:
        - Add-AzureRmApplicationGatewayRewriteRuleSet
        - Get-AzureRmApplicationGatewayRewriteRuleSet
        - New-AzureRmApplicationGatewayRewriteRuleSet
        - Remove-AzureRmApplicationGatewayRewriteRuleSet
        - Set-AzureRmApplicationGatewayRewriteRuleSet
        - New-AzureRmApplicationGatewayRewriteRule
        - New-AzureRmApplicationGatewayRewriteRuleActionSet
        - New-AzureRmApplicationGatewayRewriteRuleHeaderConfiguration
    - Cmdlets updated with optional parameter -RewriteRuleSet
        - New-AzureRmApplicationGateway
        - New-AzureRmApplicationGatewayRequestRoutingRule
        - Add-AzureRmApplicationGatewayRequestRoutingRule
        - New-AzureRmApplicationGatewayPathRuleConfig
        - Add-AzureRmApplicationGatewayUrlPathMapConfig
        - New-AzureRmApplicationGatewayUrlPathMapConfig
* Removed deprecated -ResourceId parameter from Get-AzServiceEndpointPolicyDefinition
* Removed deprecated EnableVmProtection property from PSVirtualNetwork
* Removed deprecated Set-AzVirtualNetworkGatewayVpnClientConfig cmdlet
* Added KeyVault Support to Application Gateway using Identity.
    - Cmdlets updated with optonal parameter -KeyVaultSecretId, -KeyVaultSecret
        - Add-AzApplicationGatewaySslCertificate
        - New-AzApplicationGatewaySslCertificate
        - Set-AzApplicationGatewaySslCertificate
    - New-AzApplicationGateway cmdlet updated with optional parameter -UserAssignedIdentityId, -UserAssignedIdentity
* Add MaxCapacity property in ApplicationGatewayAutoscaleConfiguration<|MERGE_RESOLUTION|>--- conflicted
+++ resolved
@@ -47,12 +47,8 @@
 * Fixed displaying of VirtualNetworkTaps in NetworkInterfaceIpConfiguration
 * Fixed Cortex Get cmdlets for list all part
 * Fixed VirtualHub reference creation for ExpressRouteGateways, VpnGateway
-<<<<<<< HEAD
 * Added support for Availability Zones in AzureFirewall and NatGateway
-=======
-* Add Availability Zones support for Azure Firewall
 * Added cmdlet Get-AzNetworkServiceTag
->>>>>>> 89297ee5
 
 ## Version 1.8.1
 * Add DisableBgpRoutePropagation flag to Effective Route Table output
