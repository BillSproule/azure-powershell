--- conflicted
+++ resolved
@@ -20,14 +20,6 @@
 ## Upcoming Release
 * Update ResourceId and InputObject for Nat Gateway
     - Add alias for ResourceId and InputObject
-
-## Version 1.8.1
-* Add DisableBgpRoutePropagation flag to Effective Route Table output
-    - Updated cmdlet:
-        - Get-AzEffectiveRouteTable
-<<<<<<< HEAD
-* Fix double dash in New-AzApplicationGatewayTrustedRootCertificate documentation
-=======
 * Updated below commands for feature: UseLocalAzureIpAddress flag on VpnConnection
 	- Updated New-AzVpnConnection: Added optional parameter -UseLocalAzureIpAddress to indicate that local azure ip address should be used as source address while initiating connection.
 	- Updated Set-AzVpnConnection: Added optional parameter -UseLocalAzureIpAddress to indicate that local azure ip address should be used as source address while initiating connection.
@@ -36,7 +28,12 @@
 * Added breaking change attribute to call out deprecation of AllowGlobalReach field in ExpressRouteCircuit model
 * Fixed Issue 8756 Error using TargetListenerID with AzApplicationGatewayRedirectConfiguration cmdlets
 * Fixed bug in New-AzApplicationGatewayPathRuleConfig that prevented the rewrite ruleset from being set.
->>>>>>> 44206704
+
+## Version 1.8.1
+* Add DisableBgpRoutePropagation flag to Effective Route Table output
+    - Updated cmdlet:
+        - Get-AzEffectiveRouteTable
+* Fix double dash in New-AzApplicationGatewayTrustedRootCertificate documentation
 
 ## Version 1.8.0
 * Add support for Nat Gateway Resource
