--- conflicted
+++ resolved
@@ -19,16 +19,13 @@
 --->
 
 ## Upcoming Release
-<<<<<<< HEAD
 * Added support for the adding traffic selectors to Virtual Network Gateway Connections
     - New cmdlets added:
         - New-AzureRmTrafficSelectorPolicy
-	- Cmdlets updated with optional parameter -TrafficSelectorPolicies
-		-New-AzureRmVirtualNetworkGatewayConnection
-		-Set-AzureRmVirtualNetworkGatewayConnection
-=======
+    - Cmdlets updated with optional parameter -TrafficSelectorPolicies
+        -New-AzureRmVirtualNetworkGatewayConnection
+        -Set-AzureRmVirtualNetworkGatewayConnection
 * Improve handling of exceptions in Cortex cmdlets
->>>>>>> 4d7ebce4
 * Fix incorrect example in `New-AzApplicationGateway` reference documentation 
 * Add note in `Get-AzNetworkWatcherPacketCapture` reference documentation about retrieving all properties for a packet capture
 * Fixed example in `Test-AzNetworkWatcherIPFlow` reference documentation to correctly enumerate NICs
