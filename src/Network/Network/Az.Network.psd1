--- conflicted
+++ resolved
@@ -414,16 +414,13 @@
                'Test-AzPrivateLinkServiceVisibility', 
                'Approve-AzPrivateEndpointConnection', 
                'Deny-AzPrivateEndpointConnection', 
-<<<<<<< HEAD
                'Get-AzAvailablePrivateEndpointType', 
+               'Get-AzAvailablePrivateEndpointType',
+               'New-AzBastion', 'Get-AzBastion', 'Remove-AzBastion', 
                'Start-AzVirtualNetworkGatewayPacketCapture', 
                'Stop-AzVirtualNetworkGatewayPacketCapture', 
                'Start-AzVirtualNetworkGatewayConnectionPacketCapture', 
                'Stop-AzVirtualNetworkGatewayConnectionPacketCapture'
-=======
-               'Get-AzAvailablePrivateEndpointType',
-               'New-AzBastion', 'Get-AzBastion', 'Remove-AzBastion'
->>>>>>> 7696797e
 
 # Variables to export from this module
 # VariablesToExport = @()
