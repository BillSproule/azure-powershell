<Project Sdk="Microsoft.NET.Sdk">

  <PropertyGroup>
    <PsModuleName>Network</PsModuleName>
  </PropertyGroup>

  <Import Project="$(MSBuildThisFileDirectory)..\..\Az.props" />

  <PropertyGroup>
    <RootNamespace>$(LegacyAssemblyPrefix)$(PsModuleName)</RootNamespace>
  </PropertyGroup>

  <ItemGroup>
    <PackageReference Include="AutoMapper" Version="6.2.2" />
<<<<<<< HEAD
    <PackageReference Include="Microsoft.Azure.Management.Network" Version="19.16.0-preview" />
=======
    <PackageReference Include="Microsoft.Azure.Management.Network" Version="19.15.0-preview" />
  </ItemGroup>

  <ItemGroup>
    <Compile Update="Properties\Resources.Designer.cs">
      <DesignTime>True</DesignTime>
      <AutoGen>True</AutoGen>
      <DependentUpon>Resources.resx</DependentUpon>
    </Compile>
  </ItemGroup>

  <ItemGroup>
    <EmbeddedResource Update="Properties\Resources.resx">
      <Generator>ResXFileCodeGenerator</Generator>
      <LastGenOutput>Resources.Designer.cs</LastGenOutput>
    </EmbeddedResource>
>>>>>>> 57615436
  </ItemGroup>
  
  <ItemGroup>
    <None Update="AzureRmNetworkStartup.ps1" CopyToOutputDirectory="PreserveNewest" />
  </ItemGroup>

</Project><|MERGE_RESOLUTION|>--- conflicted
+++ resolved
@@ -12,10 +12,7 @@
 
   <ItemGroup>
     <PackageReference Include="AutoMapper" Version="6.2.2" />
-<<<<<<< HEAD
     <PackageReference Include="Microsoft.Azure.Management.Network" Version="19.16.0-preview" />
-=======
-    <PackageReference Include="Microsoft.Azure.Management.Network" Version="19.15.0-preview" />
   </ItemGroup>
 
   <ItemGroup>
@@ -31,7 +28,6 @@
       <Generator>ResXFileCodeGenerator</Generator>
       <LastGenOutput>Resources.Designer.cs</LastGenOutput>
     </EmbeddedResource>
->>>>>>> 57615436
   </ItemGroup>
   
   <ItemGroup>
