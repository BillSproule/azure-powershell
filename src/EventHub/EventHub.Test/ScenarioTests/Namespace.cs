--- conflicted
+++ resolved
@@ -36,15 +36,7 @@
             EventHubsController.NewInstance.RunPsTest(_logger, "NamespaceTests");
         }
 
-<<<<<<< HEAD
-//#if NETSTANDARD
-//        [Fact(Skip = "Fails in NetStandard, investigation needed: $namespaceListKeys.PrimaryConnectionString.Contains($updatedAuthRule.PrimaryKey)")]
-//#else
         [Fact]
-//#endif
-=======
-        [Fact]
->>>>>>> 07004b39
         [Trait(Category.AcceptanceType, Category.CheckIn)]
         public void NamespaceAuthorizationRulesCRUD()
         {
