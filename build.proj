--- conflicted
+++ resolved
@@ -95,14 +95,9 @@
     <Exec Command="$(PowerShellCoreCommandPrefix) &quot;Get-ChildItem -Path $(MSBuildThisFileDirectory) -Recurse -Include 'bin','obj','TestResults' | Remove-Item -Recurse -Force -ErrorAction Ignore&quot;" IgnoreExitCode="true" />
   </Target>
 
-<<<<<<< HEAD
   <Target Name="FilterBuild" Condition="$(PullRequestNumber) != ''">
     <Message Importance="high" Text="Filtering projects and modules..." />
-    <Exec Command="$(PowerShellCoreCommandPrefix) &quot;. $(LibraryToolsFolder)/CreateFilterMappings.ps1&quot;" />
-=======
-  <Target Name="FilterBuild">
     <Exec Command="$(PowerShellCoreCommandPrefix) &quot;. $(RepoTools)/CreateFilterMappings.ps1&quot;" />
->>>>>>> 563486e8
 
     <!-- Build the Microsoft.Azure.Build.Tasks project -->
     <Exec Command="dotnet publish $(RepoTools)BuildPackagesTask/Microsoft.Azure.Build.Tasks/Microsoft.Azure.Build.Tasks.csproj -c $(Configuration) -f netstandard2.0" />
@@ -143,21 +138,12 @@
     <!-- Build and create package content -->
     <Exec Command="dotnet --version" />
     <Exec Command="dotnet new sln -n Azure.PowerShell -o $(RepoArtifacts) --force" />
-<<<<<<< HEAD
     <ItemGroup Condition="$(PullRequestNumber) == ''">
-      <CsprojFiles Include="$(LibraryRoot)src/**/*.csproj" Exclude="$(LibraryRoot)src/**/*.Test.csproj;$(LibraryRoot)src/**/Authenticators.csproj" />
-      <CsprojFiles Include="$(LibraryRoot)src/**/*.Test.csproj" Condition="'$(CodeSign)' == 'false' and '$(TestsToRun)' == 'All'" />
-      <CsprojFiles Include="$(LibraryRoot)src/**/*.Test.csproj" Exclude="$(CoreTests)" Condition="'$(CodeSign)' == 'false' and '$(TestsToRun)' == 'NonCore'" />
-      <CsprojFiles Include="$(CoreTests)" Condition="'$(CodeSign)' == 'false' and '$(TestsToRun)' == 'Core'" />
-      <CsprojFiles Include="$(LibraryRoot)src/**/Authenticators.csproj" Condition="'$([MSBuild]::IsOsPlatform(&quot;Windows&quot;))' == 'true'" />
-=======
-    <ItemGroup>
       <CsprojFiles Include="$(RepoRoot)src/**/*.csproj" Exclude="$(RepoRoot)src/**/*.Test.csproj;$(RepoRoot)src/**/Authenticators.csproj" />
       <CsprojFiles Include="$(RepoRoot)src/**/*.Test.csproj" Exclude="$(Net472TestExclude)" Condition="'$(Configuration)' != 'Release' and '$(TestsToRun)' == 'All'" />
       <CsprojFiles Include="$(RepoRoot)src/**/*.Test.csproj" Exclude="$(CoreTests)$(Net472TestExclude)" Condition="'$(Configuration)' != 'Release' and '$(TestsToRun)' == 'NonCore'" />
       <CsprojFiles Include="$(CoreTests)" Exclude="$(Net472TestExclude)" Condition="'$(Configuration)' != 'Release' and '$(TestsToRun)' == 'Core'" />
       <CsprojFiles Include="$(RepoRoot)src/**/Authenticators.csproj" Condition="'$([MSBuild]::IsOsPlatform(&quot;Windows&quot;))' == 'true' and '$(TestFramework)' != 'net472'" />
->>>>>>> 563486e8
     </ItemGroup>
     <ItemGroup Condition="$(PullRequestNumber) != ''">
       <!-- Always build and test common code -->
@@ -201,7 +187,7 @@
     <Error Text="BinScope or PoliCheck failed. Please check the files in artifacts/BinScope, or Severity 1 issues in artifacts/PoliCheck-Scan.html" />
   </Target>
 
-  <Target Name="GenerateHelp" Condition="'$(SkipHelp)' == 'false'">
+  <Target Name="GenerateHelp" DependsOnTargets="FilterBuild" Condition="'$(SkipHelp)' == 'false'">
     <Message Importance="high" Text="Running help generation..." />
     <MakeDir Directories="$(StaticAnalysisOutputDirectory)" />
 
@@ -212,7 +198,7 @@
   <!-- Everything except Publish -->
   <Target Name="Full" DependsOnTargets="Clean;Build;OnPremChecks;GenerateHelp;StaticAnalysis;Test" />
 
-  <Target Name="StaticAnalysis" Condition="'$(RunStaticAnalysis)' == 'true'">
+  <Target Name="StaticAnalysis" DependsOnTargets="FilterBuild" Condition="'$(RunStaticAnalysis)' == 'true'">
     <Message Importance="high" Text="Running static analysis..." />
     <MakeDir Directories="$(StaticAnalysisOutputDirectory)" />
 
@@ -251,7 +237,7 @@
     <Exec Command="$(PowerShellCoreCommandPrefix) &quot;. Unregister-PSRepository -Name MSIcreationrepository &quot;" />
   </Target>
 
-  <Target Name="Test">
+  <Target Name="Test" DependsOnTargets="FilterBuild">
     <Message Importance="high" Text="Running check in tests..." />
     <MakeDir Directories="$(TestOutputDirectory)" ContinueOnError="false" />
 
@@ -311,15 +297,9 @@
     <ESRPSignTask CopyBackSignedFilesToOriginalLocation="true" UnsignedFileList="@(ScriptsToSign)" SignLogDirPath="$(RepoRoot)scripts-signing.log"  Condition="!$(DelaySign) and '@(ScriptsToSign)' != ''" />
 
     <!-- RemoveCodeSignArtifacts.ps1 -->
-<<<<<<< HEAD
-    <Message Text="----> Remove artifacts section" Importance="high" />
-    <Exec Command="$(PowerShellCoreCommandPrefix) &quot;Get-ChildItem -Path $(PackageDirectory) -Recurse -Include 'Signed','Unsigned' | Remove-Item -Recurse -Force -Confirm:$false -ErrorAction Ignore&quot;" IgnoreExitCode="true" />
-
-=======
     <Message Text="variables.Remove artifacts section" Importance="high" />
     <Exec Command="$(PowerShellCoreCommandPrefix) &quot;Get-ChildItem -Path $(RepoArtifacts) -Recurse -Include 'Signed','Unsigned' | Remove-Item -Recurse -Force -Confirm:$false -ErrorAction Ignore&quot;" IgnoreExitCode="true" />
-    
->>>>>>> 563486e8
+
     <!-- CheckSignature.ps1 -->
     <Message Text="variables.CheckSignature section" Importance="high" />
     <Exec Command="$(PowerShellCoreCommandPrefix) &quot;. $(RepoTools)/CheckSignature.ps1 -CustomPath $(RepoArtifacts)/$(Configuration)&quot;" Condition="'$(Scope)' != 'Stack'" />
