--- conflicted
+++ resolved
@@ -369,15 +369,13 @@
     <!-- Cleanup extraneous files. -->
     <Exec Command="$(PowerShellCoreCommandPrefix) &quot;. $(LibraryToolsFolder)\CleanupBuild.ps1 -BuildConfig $(Configuration) &quot;" />
 
-<<<<<<< HEAD
     <Exec ContinueOnError="false"
           Command="$(PowerShellCoreCommandPrefix) &quot; . $(LibraryToolsFolder)\NewHelpIndex.ps1 -OutputFile $(PackageDirectory)\index.json -BuildConfig $(Configuration) &quot;" 
           Condition="'$(CodeSign)' == 'true'"/>
-=======
+    
     <CallTarget Targets="BinScopeCheck" Condition="'$(OnPremiseBuild)'" />
 
     <CallTarget Targets="RunPoliCheck" Condition="'$(OnPremiseBuild)'" />
->>>>>>> 6fd52880
     
     <CallTarget Targets="CodeSignBinaries" Condition="'$(CodeSign)' == 'true'" />
   </Target>
