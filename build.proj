--- conflicted
+++ resolved
@@ -82,7 +82,7 @@
   </UsingTask>
   <UsingTask Condition="$(OnPremiseBuild)" TaskName="CorporateValidation" AssemblyFile="$(CIToolsPath)/Microsoft.WindowsAzure.Tools.Build.Tasks.OnPremise.dll" />
   <Import Condition="$(OnPremiseBuild)" Project="$(CIToolsPath)/Microsoft.WindowsAzure.Build.OnPremise.msbuild" />
-  <UsingTask TaskName="ESRPSignTask" AssemblyFile="$(CISignRepoPath)\tools\sdkbuildtools\tasks\MS.Az.Sdk.OnPremise.Build.Tasks.dll" />
+  <UsingTask TaskName="ESRPSignTask" AssemblyFile="$(CISignRepoPath)/tools/sdkbuildtools/tasks/MS.Az.Sdk.OnPremise.Build.Tasks.dll" />
 
   <!-- Clean the build in all configurations -->
   <Target Name="Clean">
@@ -144,19 +144,11 @@
 
     <!-- Build and create package content -->
     <Exec Command="dotnet --version" />
-<<<<<<< HEAD
     <Exec Command="dotnet new sln -n Azure.PowerShell -o $(RepoArtifacts) --force" />
     <ItemGroup>
-      <CsprojFiles Include="$(LibraryRoot)src/**/*.csproj" Exclude="$(LibraryRoot)src/**/*.Test.csproj" />
+      <CsprojFiles Include="$(LibraryRoot)src/**/*.csproj" Exclude="$(LibraryRoot)src/**/*.Test.csproj;$(LibraryRoot)src/**/Authenticators.csproj" />
       <CsprojFiles Include="$(LibraryRoot)src/**/*.Test.csproj" Condition="'$(CodeSign)' == 'false'" />
-=======
-    <Exec Command="dotnet new sln -n Azure.PowerShell --force" />
-    <PropertyGroup Condition="'$(ExcludeAuthenticators)' == 'true'">
-      <AuthenticatorExclusions>$(LibraryRoot)src/**/Authenticators.csproj;</AuthenticatorExclusions>
-    </PropertyGroup>
-    <ItemGroup>
-      <ModuleCsprojFiles Include="$(LibraryRoot)src/**/*.csproj" Exclude="$(AuthenticatorExclusions)$(LibraryRoot)src/**/*.Test.csproj" />
->>>>>>> 9f6a5f92
+      <CsprojFiles Include="$(LibraryRoot)src/**/Authenticators.csproj" Condition="'$([MSBuild]::IsOsPlatform(&quot;Windows&quot;))' == 'true'" />
     </ItemGroup>
     <!-- https://github.com/dotnet/cli/issues/6295#issuecomment-346973582 -->
     <Exec Command="dotnet sln $(RepoArtifacts)Azure.PowerShell.sln add &quot;%(CsprojFiles.FullPath)&quot;" />
@@ -241,31 +233,8 @@
 
   <Target Name="Test">
     <Message Importance="high" Text="Running check in tests..." />
-<<<<<<< HEAD
     <MakeDir Directories="$(TestOutputDirectory)" ContinueOnError="false" />
 
-=======
-    <PropertyGroup Condition="'$(ExcludeAuthenticators)' == 'true'">
-      <AuthenticatorExclusions>$(LibraryRoot)src/**/Authenticators.csproj;</AuthenticatorExclusions>
-    </PropertyGroup>
-
-    <CallTarget Targets="BinScopeCheck" Condition="'$(OnPremiseBuild)'" />
-    <CallTarget Targets="RunPoliCheck" Condition="'$(OnPremiseBuild)'" />
-
-    <MakeDir Directories="$(TestOutputDirectory)" ContinueOnError="false" />
-    <Exec Command="dotnet new sln -n Azure.PowerShell --force" />
-    <ItemGroup>
-      <ModuleCsprojFiles Include="$(LibraryRoot)src/**/*.csproj" Exclude="$(AuthenticatorExclusions)"/>
-    </ItemGroup>
-    <!-- https://stackoverflow.com/a/35477012/294804 -->
-    <ItemGroup>
-      <ModuleCsprojFilesRelative Include="@(ModuleCsprojFiles)">
-        <RelativePath>$([MSBuild]::MakeRelative($(LibraryRoot), %(ModuleCsprojFiles.FullPath)))</RelativePath>
-      </ModuleCsprojFilesRelative>
-    </ItemGroup>
-    <Exec Command="dotnet sln Azure.PowerShell.sln add @(ModuleCsprojFilesRelative->'%(RelativePath)', ' ')" />
-    <Exec Command="dotnet sln Azure.PowerShell.sln add $(LibraryRoot)tools/ScenarioTest.ResourceManager/ScenarioTest.ResourceManager.csproj $(LibraryRoot)tools/TestFx/TestFx.csproj" />
->>>>>>> 9f6a5f92
     <!-- https://github.com/Microsoft/msbuild/issues/3157#issuecomment-378002971 -->
     <!-- https://github.com/xunit/xunit/issues/1154#issuecomment-405366373 -->
     <Exec Command="dotnet test $(RepoArtifacts)Azure.PowerShell.sln --filter &quot;AcceptanceType=CheckIn%26RunType!=DesktopOnly&quot; --configuration $(Configuration) --framework netcoreapp2.0 --logger trx" />
@@ -288,22 +257,26 @@
 
     <!-- Azure -->
     <ItemGroup Condition="'$(Scope)' == 'All' or '$(Scope)' == 'Latest' or '$(Scope)' == 'Netcore'">
-      <DelaySignedAssembliesToSign Include="$(PackageDirectory)\$(Configuration)\**\Microsoft*Azure*PowerShell*Cmdlets*.dll" Exclude="$(PackageDirectory)\$(Configuration)\**\Microsoft*Azure*PowerShell*Cmdlets*.Test.dll" />
-    </ItemGroup>
-
-    <Message Importance="high" Text="$(PackageDirectory)\$(Configuration) does not contains any files to sign. Code sign will skip." Condition="'@(DelaySignedAssembliesToSign)' == ''" />
+      <DelaySignedAssembliesToSign Include="
+$(PackageDirectory)/$(Configuration)/**/Microsoft*Azure*PowerShell*Cmdlets*.dll;
+$(PackageDirectory)/$(Configuration)/**/Microsoft.Azure.PowerShell.Authentication.dll;
+$(PackageDirectory)/$(Configuration)/**/Microsoft.Azure.PowerShell.Authentication.ResourceManager.dll;
+$(PackageDirectory)/$(Configuration)/**/Microsoft.Azure.PowerShell.Authenticators.dll" Exclude="$(PackageDirectory)/$(Configuration)/**/Microsoft*Azure*PowerShell*Cmdlets*.Test.dll" />
+    </ItemGroup>
+
+    <Message Importance="high" Text="$(PackageDirectory)/$(Configuration) does not contains any files to sign. Code sign will skip." Condition="'@(DelaySignedAssembliesToSign)' == ''" />
     <ESRPSignTask CopyBackSignedFilesToOriginalLocation="true" UnsignedFileList="@(DelaySignedAssembliesToSign)" SignLogDirPath="$(LibraryRoot)dlls-signing.log"  Condition="!$(DelaySign) and '@(DelaySignedAssembliesToSign)' != ''" />
 
     <!-- Copying shortcut to be signed -->
-    <Copy SourceFiles="$(LibraryRoot)tools\Az\Az.psm1" DestinationFolder="$(PackageDirectory)\$(Configuration)" Condition="'$(Scope)' == 'Netcore'" />
+    <Copy SourceFiles="$(LibraryRoot)tools/Az/Az.psm1" DestinationFolder="$(PackageDirectory)/$(Configuration)" Condition="'$(Scope)' == 'Netcore'" />
 
     <Message Text="----> Scripts signing section" Importance="high" />
     <!-- Azure -->
     <ItemGroup Condition="'$(Scope)' == 'All' or '$(Scope)' == 'Latest' or '$(Scope)' == 'Netcore'">
-      <ScriptsToSign Include="$(PackageDirectory)\$(Configuration)\**\*.ps1" />
-      <ScriptsToSign Include="$(PackageDirectory)\$(Configuration)\**\*.psm1" />
-      <ScriptsToSign Include="$(PackageDirectory)\$(Configuration)\**\*.ps1xml" />
-      <ScriptsToSign Include="$(PackageDirectory)\$(Configuration)\**\*.js" />
+      <ScriptsToSign Include="$(PackageDirectory)/$(Configuration)/**/*.ps1" />
+      <ScriptsToSign Include="$(PackageDirectory)/$(Configuration)/**/*.psm1" />
+      <ScriptsToSign Include="$(PackageDirectory)/$(Configuration)/**/*.ps1xml" />
+      <ScriptsToSign Include="$(PackageDirectory)/$(Configuration)/**/*.js" />
     </ItemGroup>
 
     <ESRPSignTask CopyBackSignedFilesToOriginalLocation="true" UnsignedFileList="@(ScriptsToSign)" SignLogDirPath="$(LibraryRoot)scripts-signing.log"  Condition="!$(DelaySign) and '@(ScriptsToSign)' != ''" />
@@ -314,10 +287,10 @@
     
     <!-- CheckSignature.ps1 -->
     <Message Text="----> CheckSignature section" Importance="high" />
-    <Exec Command="$(PowerShellCoreCommandPrefix) &quot;. $(LibraryToolsFolder)\CheckSignature.ps1 -CustomPath $(PackageDirectory)\$(Configuration)&quot;" Condition="'$(Scope)' != 'Stack'" />
+    <Exec Command="$(PowerShellCoreCommandPrefix) &quot;. $(LibraryToolsFolder)/CheckSignature.ps1 -CustomPath $(PackageDirectory)/$(Configuration)&quot;" Condition="'$(Scope)' != 'Stack'" />
 
     <!-- Copy files back after signing -->
-    <Copy SourceFiles="$(PackageDirectory)\$(Configuration)\Az.psm1" DestinationFolder="$(LibraryRoot)tools\Az" Condition="'$(Scope)' == 'Netcore'" />
+    <Copy SourceFiles="$(PackageDirectory)/$(Configuration)/Az.psm1" DestinationFolder="$(LibraryRoot)tools/Az" Condition="'$(Scope)' == 'Netcore'" />
   </Target>
 
   <Target Name="CodeSignInstaller" AfterTargets="BuildInstaller" Condition="'$(CodeSign)' == 'true'">
@@ -328,12 +301,12 @@
     </GetFrameworkSdkPath>
 
     <ItemGroup>
-      <InstallersToSign Include="$(LibraryRoot)\setup\*.msi" />
-    </ItemGroup>
-
-    <Message Importance="high" Text="$(LibraryRoot)\setup does not contain any installers to sign. Code sign will skip." Condition="'@(InstallersToSign)' == ''" />
-
-    <ESRPSignTask SignedFilesRootDirPath="$(SignedOutputRootDir)" UnsignedFileList="@(InstallersToSign)" SignLogDirPath="$(LibraryRoot)\msi-signing.log"  Condition="!$(DelaySign) and '@(InstallersToSign)' != ''" />
+      <InstallersToSign Include="$(LibraryRoot)/setup/*.msi" />
+    </ItemGroup>
+
+    <Message Importance="high" Text="$(LibraryRoot)/setup does not contain any installers to sign. Code sign will skip." Condition="'@(InstallersToSign)' == ''" />
+
+    <ESRPSignTask SignedFilesRootDirPath="$(SignedOutputRootDir)" UnsignedFileList="@(InstallersToSign)" SignLogDirPath="$(LibraryRoot)/msi-signing.log"  Condition="!$(DelaySign) and '@(InstallersToSign)' != ''" />
 
     <!--If we are testing locally then we copy the binaries and do not submit to the code sign server-->
     <Copy SourceFiles="@(InstallersToSign)" DestinationFolder="signed" Condition="$(DelaySign)" />
