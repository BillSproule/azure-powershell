--- conflicted
+++ resolved
@@ -87,26 +87,9 @@
 
 
   <ItemGroup>
-<<<<<<< HEAD
-    <CmdletSolutionsToBuild Include=".\src\Storage\Storage.sln"
-                            Condition=" '$(Scope)' == 'AzureStorage' or '$(Scope)' == 'All' or '$(Scope)' == 'Latest'"/>
-
-    <CmdletSolutionsToBuild Include=".\src\ResourceManager\**\*.sln;"
-                            Exclude=".\src\ResourceManager\Intune\*.sln;.\src\ResourceManager\**\Stack\*.sln;"
-                            Condition=" '$(Scope)' == 'All' or '$(Scope)' == 'Latest'"/>
-
-    <CmdletSolutionsToBuild Include=".\src\ServiceManagement\ServiceManagement.sln"
-                            Condition=" '$(Scope)' == 'ServiceManagement' or '$(Scope)' == 'All' or '$(Scope)' == 'Latest'"/>
-
-    <CmdletSolutionsToBuild Include=".\src\Stack.sln"
-                            Condition="'$(Scope)' == 'Stack'"/>
-
+    <LocalBuildTasks  Include="$(LibraryToolsFolder)\RepoTasks\RepoTasks.sln" Condition="'$(NetCore)' == 'false'"/>
+    <StackSolution    Include="$(LibrarySourceFolder)\Stack.sln" Condition="'$(Scope)' == 'Stack'"/>
     <CommonSolution   Include="$(LibrarySourceFolder)\Common\Common.sln" Condition="'$(Scope)' == 'Stack'" />
-=======
-    <LocalBuildTasks  Include="$(LibraryToolsFolder)\RepoTasks\RepoTasks.sln" Condition="'$(NetCore)' == 'false'"/>
-    <StackSolution    Include="$(LibrarySourceFolder)\Stack.sln" Condition="'$(Scope)' == 'All' or '$(Scope)' == 'Stack'"/>
-    <CommonSolution   Include="$(LibrarySourceFolder)\Common\Common.sln" />
->>>>>>> c9150763
     <StaticAnalysis   Include=".\tools\StaticAnalysis\StaticAnalysis.sln" />
     <LocalBuildTasks  Include="$(LibraryToolsFolder)\BuildPackagesTask\Microsoft.Azure.Build.Tasks.sln" />
     <LocalBuildTasks  Include="$(LibraryToolsFolder)\RepoTasks\RepoTasks.sln" Condition="'$(NetCore)' == 'false'"/>
@@ -216,17 +199,11 @@
     <Exec Command="$(NuGetCommand) sources add -Name LocalFeed -Source &quot;$(LocalFeedFolder)&quot; $(NuGetRestoreConfigSwitch)"/>
     <Exec Command="$(NuGetCommand) sources add -Name nugetRemote -Source &quot;https://api.nuget.org/v3/index.json&quot; $(NuGetRestoreConfigSwitch)"/>
     <!-- Restore packages -->
-<<<<<<< HEAD
+    <Exec Command="$(NuGetCommand) restore %(StackSolution.FullPath) $(NuGetRestoreConfigSwitch) $(NuGetRestorePackageSetting)"
+          Condition="'$(Scope)' == 'Stack'"
+          ContinueOnError="false" />
     <Exec Command="$(NuGetCommand) restore %(CommonSolution.FullPath) $(NuGetRestoreConfigSwitch) $(NuGetRestorePackageSetting)"
           ContinueOnError="false" Condition="'$(Scope)' == 'Stack'" />
-    <Exec Command="$(NuGetCommand) restore %(CmdletSolutionsToBuild.FullPath) $(NuGetRestoreConfigSwitch) $(NuGetRestorePackageSetting)"
-=======
-    <Exec Command="$(NuGetCommand) restore %(StackSolution.FullPath) $(NuGetRestoreConfigSwitch) $(NuGetRestorePackageSetting)"
-          Condition="'$(Scope)' == 'All' or '$(Scope)' == 'Stack'"
-          ContinueOnError="false" />
-    <Exec Command="$(NuGetCommand) restore %(CommonSolution.FullPath) $(NuGetRestoreConfigSwitch) $(NuGetRestorePackageSetting)"
->>>>>>> c9150763
-          ContinueOnError="false" />
     <!-- Restore packages for static analysis-->
     <Exec Command="$(NuGetCommand) restore %(StaticAnalysis.FullPath) $(NuGetRestoreConfigSwitch) $(NuGetRestorePackageSetting)"
           ContinueOnError="false" />
@@ -309,6 +286,7 @@
               Targets="Build"
               Properties="Configuration=$(Configuration);Platform=Any CPU"
               BuildInParallel="$(BuildInParallel)"
+              Condition="'$(Scope)' == 'Stack'"
               ContinueOnError="false" />
 
     <MSBuild  Projects="@(CmdletSolutionsToBuild)"
@@ -321,7 +299,7 @@
               Targets="Build"
               Properties="Configuration=$(Configuration);Platform=Any CPU"
               BuildInParallel="$(BuildInParallel)"
-              Condition="'$(Scope)' == 'All' or '$(Scope)' == 'Stack'"
+              Condition="'$(Scope)' == 'Stack'"
               ContinueOnError="false" />
 
     <Exec Command="$(PowerShellCommandPrefix) &quot;$ProgressPreference = 'SilentlyContinue';. $(LibraryToolsFolder)\GenerateHelp.ps1 -ValidateMarkdownHelp -GenerateMamlHelp -BuildConfig $(Configuration) -FilteredModules '@(ModulesChanged)' &quot;"
