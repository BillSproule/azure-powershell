--- conflicted
+++ resolved
@@ -27,14 +27,6 @@
   * Set-AzureRMBackupProtectionPolicy
   * Get-AzureRMBackupRecoveryPoint
   * Restore-AzureRMBackupItem
-<<<<<<< HEAD
- * SQL Server VM cmdlets (ARM)
-  * New-AzureVMSqlServerAutoPatchingConfig
-  * New-AzureVMSqlServerAutoBackupConfig
-  * Set-AzureVMSqlServerExtension
-  * Get-AzureVMSqlServerExtension
-  * Remove-AzureVMSqlServerExtension
-=======
 * Azure Batch - added the following cmdlets
   * Enable-AzureBatchJob
   * Disable-AzureBatchJob
@@ -43,7 +35,12 @@
   * Stop-AzureBatchJob
   * Stop-AzureBatchJobSchedule
   * Stop-AzureBatchTask
->>>>>>> f0b5063b
+ * SQL Server VM cmdlets (ARM)
+  * New-AzureVMSqlServerAutoPatchingConfig
+  * New-AzureVMSqlServerAutoBackupConfig
+  * Set-AzureVMSqlServerExtension
+  * Get-AzureVMSqlServerExtension
+  * Remove-AzureVMSqlServerExtension
 	
 ## 2015.08.17 version 0.9.7
 * Azure Profile cmdlets
